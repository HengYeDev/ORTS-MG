--- conflicted
+++ resolved
@@ -1,525 +1,261 @@
-<<<<<<< HEAD
-@ECHO OFF
-SETLOCAL ENABLEEXTENSIONS ENABLEDELAYEDEXPANSION
-
-ECHO  ##############################################################################
-ECHO  #         ___                             ____            _   _              #
-ECHO  #        / _ \   _ __     ___   _ __     ^|  _ \    __ _  (_) ^| ^|  ___        #
-ECHO  #       ^| ^| ^| ^| ^| '_ \   / _ \ ^| '_ \    ^| ^|_) ^|  / _` ^| ^| ^| ^| ^| / __^|       #
-ECHO  #       ^| ^|_^| ^| ^| ^|_) ^| ^|  __/ ^| ^| ^| ^|   ^|  _ ^<  ^| (_^| ^| ^| ^| ^| ^| \__ \       #
-ECHO  #        \___/  ^| .__/   \___^| ^|_^| ^|_^|   ^|_^| \_\  \__,_^| ^|_^| ^|_^| ^|___/       #
-ECHO  #               ^|_^|                                                          #
-ECHO  ##############################################################################
-ECHO.
-ECHO This script will build Open Rails. Syntax:
-ECHO.
-ECHO %0 MODE
-ECHO.
-ECHO   MODE          Selects the mode to build with:
-ECHO     unstable      Doesn't include documentation or installers
-ECHO     testing       Includes documentation but not installers
-ECHO     stable        Includes documentation and installers
-ECHO.
-
-REM Check for necessary tools.
-ECHO The following tools must be available in %%PATH%% for the build to work:
-ECHO [UTS] indicates which build modes need the tool: unstable, testing, and stable.
-SET CheckToolInPath.Missing=0
-SET CheckToolInPath.Check=0
-:check-tools
-CALL :list-or-check-tool "svn.exe" "[UTS] Subversion tool"
-CALL :list-or-check-tool "MSBuild.exe" "[UTS] Microsoft Visual Studio build tool"
-CALL :list-or-check-tool "lazbuild.exe" "[UTS] Lazarus compiler"
-CALL :list-or-check-tool "strip.exe" "[UTS] Lazarus tool"
-CALL :list-or-check-tool "xunit.console.x86.exe" "[UTS] XUnit tool"
-CALL :list-or-check-tool "editbin.exe" "[UTS] Microsoft Visual Studio editbin tool"
-CALL :list-or-check-tool "rcedit-x86.exe" "[UTS] Electron rcedit tool"
-CALL :list-or-check-tool "7za.exe" "[UTS] 7-zip tool"
-CALL :list-or-check-tool "OfficeToPDF.exe" "[TS] Office-to-PDF conversion tool"
-CALL :list-or-check-tool "iscc.exe" "[S] Inno Setup 5 compiler"
-IF "%CheckToolInPath.Check%" == "0" (
-	ECHO.
-	SET CheckToolInPath.Check=1
-	GOTO :check-tools
-)
-
-REM Parse command line
-SET Mode=-
-SET Flag.Changelog=0
-SET Flag.Updater=0
-:parse-command-line
-IF /I "%~1" == "unstable" SET Mode=Unstable
-IF /I "%~1" == "testing"  SET Mode=Testing
-IF /I "%~1" == "stable"   SET Mode=Stable
-SHIFT /1
-IF NOT "%~1" == "" GOTO :parse-command-line
-IF "%Mode%" == "-" (
-	>&2 ECHO ERROR: No build mode specified.
-	ECHO Run "Build.cmd MODE" where MODE is "unstable", "testing" or "stable".
-	EXIT /B 1
-)
-IF %CheckToolInPath.Missing% GTR 0 (
-	TIMEOUT /T 10
-)
-
-REM Check for necessary directory.
-IF NOT EXIST "Source\ORTS.sln" (
-	>&2 ECHO ERROR: Unexpected current directory.
-	ECHO Run "Build.cmd" in the parent directory of "ORTS.sln" ^(the directory "Build.cmd" is in^).
-	EXIT /B 1
-)
-
-IF "%Mode%" == "Stable" (
-	CALL :create "Microsoft .NET Framework Redistributable 3.5 SP1"
-	CALL :create "Microsoft .NET Framework Redistributable 3.5 SP1 download manager"
-	CALL :create "Microsoft XNA Framework Redistributable 3.1"
-	IF NOT EXIST "Microsoft .NET Framework Redistributable 3.5 SP1\dotnetfx35.exe" (
-		>&2 ECHO ERROR: Missing required file for "%Mode%" build: "Microsoft .NET Framework Redistributable 3.5 SP1\dotnetfx35.exe".
-		EXIT /B 1
-	)
-	IF NOT EXIST "Microsoft .NET Framework Redistributable 3.5 SP1 download manager\dotnetfx35setup.exe" (
-		>&2 ECHO ERROR: Missing required file for "%Mode%" build: "Microsoft .NET Framework Redistributable 3.5 SP1 download manager\dotnetfx35setup.exe".
-		EXIT /B 1
-	)
-	IF NOT EXIST "Microsoft XNA Framework Redistributable 3.1\xnafx31_redist.msi" (
-		>&2 ECHO ERROR: Missing required file for "%Mode%" build: "Microsoft XNA Framework Redistributable 3.1\xnafx31_redist.msi".
-		EXIT /B 1
-	)
-)
-
-REM Get code revision.
-SET Revision=000
-IF EXIST ".svn" (
-	FOR /F "usebackq tokens=1" %%R IN (`svn --non-interactive info --show-item revision .`) DO SET Revision=%%R
-)
-IF EXIST ".git" (
-	FOR /F "usebackq tokens=1" %%R IN (`git describe --first-parent --always`) DO SET Revision=%%R
-)
-IF "%Revision%" == "000" (
-	>&2 ECHO WARNING: No Subversion or Git revision found.
-)
-
-REM Recreate Program directory for output.
-CALL :recreate "Program" || GOTO :error
-
-REM Build main program.
-REM Disable warning CS1591 "Missing XML comment for publicly visible type or member".
-MSBuild Source\ORTS.sln /t:Clean;Build /p:Configuration=Release /p:NoWarn=1591 || GOTO :error
-
-REM Build contributed Timetable Editor.
-PUSHD Source\Contrib\TimetableEditor && CALL Build.cmd && POPD || GOTO :error
-
-REM Set update channel.
->>Program\Updater.ini ECHO Channel=string:%Mode% || GOTO :error
-ECHO Set update channel to "%Mode%".
-
-REM Set version number.
-IF NOT "%Version%" == "" (
-	>Program\Version.txt ECHO %Version%. || GOTO :error
-	ECHO Set version number to "%Version%".
-) ELSE (
-	>Program\Version.txt ECHO X || GOTO :error
-	ECHO Set version number to none.
-)
-
-REM Set revision number.
->Program\Revision.txt ECHO $Revision: %Revision% $ || GOTO :error
-ECHO Set revision number to "%Revision%".
-
-REM Build locales.
-PUSHD Source\Locales && CALL Update.bat non-interactive && POPD || GOTO :error
-
-REM Run unit tests (9009 means XUnit itself wasn't found, which is an error).
-xunit.console.x86 Program\Tests.dll /nunit xunit.xml
-IF "%ERRORLEVEL%" == "9009" GOTO :error
-
-CALL :copy "Program\RunActivity.exe" "Program\RunActivityLAA.exe" || GOTO :error
-editbin /NOLOGO /LARGEADDRESSAWARE "Program\RunActivityLAA.exe" || GOTO :error
-copy "Program\RunActivity.exe.config" "Program\RunActivityLAA.exe.config" || GOTO :error
-ECHO Created large address aware version of RunActivity.exe.
-
-REM Copy version number from OpenRails.exe into all other 1st party files
-SET VersionInfoVersion=0.0.0.0
-IF NOT "%Version%" == "" (
-	SET VersionInfoVersion=%Version%.%Revision%
-) ELSE (
-	FOR /F "usebackq tokens=1" %%V IN (`rcedit-x86.exe "Program\OpenRails.exe" --get-version-string FileVersion`) DO SET VersionInfoVersion=%%V
-)
-IF "%VersionInfoVersion%" == "0.0.0.0" (
-	>&2 ECHO ERROR: No VersionInfoVersion found in "Program\OpenRails.exe".
-	GOTO :error
-)
-FOR %%F IN ("Program\*.exe", "Program\Orts.*.dll", "Program\Contrib.*.dll", "Program\Tests.dll") DO (
-	rcedit-x86.exe "%%~F" --set-product-version %VersionInfoVersion% --set-file-version %VersionInfoVersion% --set-version-string ProductVersion %VersionInfoVersion% --set-version-string FileVersion %VersionInfoVersion% || GOTO :error
-)
-ECHO Set product and file version information to "%VersionInfoVersion%".
-
-REM *** Special build step: signs binaries ***
-IF NOT "%JENKINS_TOOLS%" == "" (
-	FOR /R "Program" %%F IN (*.exe *.dll) DO CALL "%JENKINS_TOOLS%\sign.cmd" "%%~F" || GOTO :error
-)
-
-IF NOT "%Mode%" == "Unstable" (
-	REM Restart the Office Click2Run service as this frequently breaks builds.
-	NET stop ClickToRunSvc
-	NET start ClickToRunSvc
-
-	REM Recreate Documentation folder for output.
-	CALL :recreate "Program\Documentation" || GOTO :error
-
-	REM Compile the documentation.
-	FOR /R "Source\Documentation" %%F IN (*.doc *.docx *.docm *.xls *.xlsx *.xlsm *.odt) DO ECHO %%~F && OfficeToPDF.exe /bookmarks /print "%%~F" "Program\Documentation\%%~nF.pdf" || GOTO :error
-	PUSHD "Source\Documentation\Manual" && CALL make.bat clean & POPD || GOTO :error
-	PUSHD "Source\Documentation\Manual" && CALL make.bat latexpdf && POPD || GOTO :error
-
-	REM Copy the documentation.
-	FOR /R "Source\Documentation" %%F IN (*.pdf *.txt) DO CALL :copy "%%~F" "Program\Documentation\%%~nF.pdf" || GOTO :error
-	ROBOCOPY /MIR /NJH /NJS "Source\Documentation\SampleFiles" "Program\Documentation\SampleFiles"
-	IF %ERRORLEVEL% GEQ 8 GOTO :error
-
-	REM Copy the documentation separately.
-	FOR /R "Program\Documentation" %%F IN (*.pdf) DO CALL :copy "%%~F" "OpenRails-%Mode%-%%~nxF" || GOTO :error
-)
-
-IF "%Mode%" == "Stable" (
-	ROBOCOPY /MIR /NJH /NJS "Program" "Open Rails\Program" /XD Documentation
-	IF %ERRORLEVEL% GEQ 8 GOTO :error
-	ROBOCOPY /MIR /NJH /NJS "Program\Documentation" "Open Rails\Documentation"
-	IF %ERRORLEVEL% GEQ 8 GOTO :error
-	>"Source\Installer\OpenRails shared\Version.iss" ECHO #define MyAppVersion "%Version%.%Revision%" || GOTO :error
-	iscc "Source\Installer\OpenRails from download\OpenRails from download.iss" || GOTO :error
-	iscc "Source\Installer\OpenRails from DVD\OpenRails from DVD.iss" || GOTO :error
-	CALL :move "Source\Installer\OpenRails from download\Output\OpenRailsTestingSetup.exe" "OpenRails-%Mode%-Setup.exe" || GOTO :error
-	CALL :move "Source\Installer\OpenRails from DVD\Output\OpenRailsTestingDVDSetup.exe" "OpenRails-%Mode%-DVDSetup.exe" || GOTO :error
-	REM *** Special build step: signs binaries ***
-	IF NOT "%JENKINS_TOOLS%" == "" CALL "%JENKINS_TOOLS%\sign.cmd" "OpenRails-%Mode%-Setup.exe" || GOTO :error
-	IF NOT "%JENKINS_TOOLS%" == "" CALL "%JENKINS_TOOLS%\sign.cmd" "OpenRails-%Mode%-DVDSetup.exe" || GOTO :error
-)
-
-REM Create binary and source zips.
-CALL :delete "OpenRails-%Mode%*.zip" || GOTO :error
-PUSHD "Program" && 7za.exe a -r -tzip "..\OpenRails-%Mode%.zip" . && POPD || GOTO :error
-7za.exe a -r -tzip -x^^!.* -x^^!obj -x^^!lib -x^^!_build -x^^!*.bak -x^^!Website "OpenRails-%Mode%-Source.zip" "Source" || GOTO :error
-
-ENDLOCAL
-GOTO :EOF
-
-REM Lists or checks for a single tool
-:list-or-check-tool
-IF "%CheckToolInPath.Check%" == "0" GOTO :list-tool
-IF "%CheckToolInPath.Check%" == "1" GOTO :check-tool
-GOTO :EOF
-
-REM Lists a tool using the same arguments as :check-tool
-:list-tool
-SETLOCAL
-SET Tool.File=%~1                      .
-SET Tool.Name=%~2                                                  .
-ECHO   - %Tool.File:~0,22% %Tool.Name:~0,52%
-ENDLOCAL
-GOTO :EOF
-
-REM Checks for a tool (%1) exists in %PATH% and reports a warning otherwise (%2 is descriptive name for tool).
-:check-tool
-IF "%~$PATH:1" == "" (
-	>&2 ECHO WARNING: %~1 ^(%~2^) is not found in %%PATH%% - the build may fail.
-	SET /A CheckToolInPath.Missing=CheckToolInPath.Missing+1
-)
-GOTO :EOF
-
-REM Utility for creating a directories with logging.
-:create
-ECHO Create "%~1"
-IF NOT EXIST "%~1" MKDIR "%~1"
-GOTO :EOF
-
-REM Utility for recreating a directories with logging.
-:recreate
-ECHO Recreate "%~1"
-(IF EXIST "%~1" RMDIR "%~1" /S /Q) && MKDIR "%~1"
-GOTO :EOF
-
-REM Utility for moving files with logging.
-:move
-ECHO Move "%~1" "%~2"
-1>nul MOVE /Y "%~1" "%~2"
-GOTO :EOF
-
-REM Utility for copying files with logging.
-:copy
-ECHO Copy "%~1" "%~2"
-1>nul COPY /Y "%~1" "%~2"
-GOTO :EOF
-
-:delete
-ECHO Delete "%~1"
-IF EXIST "%~1" DEL /F /Q "%~1"
-GOTO :EOF
-
-REM Reports that an error occurred.
-:error
->&2 ECHO ERROR: Failure during build ^(check the output above^). Error %ERRORLEVEL%.
-EXIT /B 1
-=======
-@ECHO OFF
-SETLOCAL ENABLEEXTENSIONS ENABLEDELAYEDEXPANSION
-
-ECHO  ##############################################################################
-ECHO  #         ___                             ____            _   _              #
-ECHO  #        / _ \   _ __     ___   _ __     ^|  _ \    __ _  (_) ^| ^|  ___        #
-ECHO  #       ^| ^| ^| ^| ^| '_ \   / _ \ ^| '_ \    ^| ^|_) ^|  / _` ^| ^| ^| ^| ^| / __^|       #
-ECHO  #       ^| ^|_^| ^| ^| ^|_) ^| ^|  __/ ^| ^| ^| ^|   ^|  _ ^<  ^| (_^| ^| ^| ^| ^| ^| \__ \       #
-ECHO  #        \___/  ^| .__/   \___^| ^|_^| ^|_^|   ^|_^| \_\  \__,_^| ^|_^| ^|_^| ^|___/       #
-ECHO  #               ^|_^|                                                          #
-ECHO  ##############################################################################
-ECHO.
-ECHO This script will build Open Rails. Syntax:
-ECHO.
-ECHO %0 MODE
-ECHO.
-ECHO   MODE          Selects the mode to build with:
-ECHO     unstable      Doesn't include documentation or installers
-ECHO     testing       Includes documentation but not installers
-ECHO     stable        Includes documentation and installers
-ECHO.
-
-REM Check for necessary tools.
-ECHO The following tools must be available in %%PATH%% for the build to work:
-ECHO [UTS] indicates which build modes need the tool: unstable, testing, and stable.
-SET CheckToolInPath.Missing=0
-SET CheckToolInPath.Check=0
-:check-tools
-CALL :list-or-check-tool "svn.exe" "[UTS] Subversion tool"
-CALL :list-or-check-tool "MSBuild.exe" "[UTS] Microsoft Visual Studio build tool"
-CALL :list-or-check-tool "lazbuild.exe" "[UTS] Lazarus compiler"
-CALL :list-or-check-tool "strip.exe" "[UTS] Lazarus tool"
-CALL :list-or-check-tool "xunit.console.x86.exe" "[UTS] XUnit tool"
-CALL :list-or-check-tool "editbin.exe" "[UTS] Microsoft Visual Studio editbin tool"
-CALL :list-or-check-tool "rcedit-x86.exe" "[UTS] Electron rcedit tool"
-CALL :list-or-check-tool "7za.exe" "[UTS] 7-zip tool"
-CALL :list-or-check-tool "OfficeToPDF.exe" "[TS] Office-to-PDF conversion tool"
-CALL :list-or-check-tool "iscc.exe" "[S] Inno Setup 5 compiler"
-IF "%CheckToolInPath.Check%" == "0" (
-	ECHO.
-	SET CheckToolInPath.Check=1
-	GOTO :check-tools
-)
-
-REM Parse command line
-SET Mode=-
-SET Flag.Changelog=0
-SET Flag.Updater=0
-:parse-command-line
-IF /I "%~1" == "unstable" SET Mode=Unstable
-IF /I "%~1" == "testing"  SET Mode=Testing
-IF /I "%~1" == "stable"   SET Mode=Stable
-SHIFT /1
-IF NOT "%~1" == "" GOTO :parse-command-line
-IF "%Mode%" == "-" (
-	>&2 ECHO ERROR: No build mode specified.
-	ECHO Run "Build.cmd MODE" where MODE is "unstable", "testing" or "stable".
-	EXIT /B 1
-)
-IF %CheckToolInPath.Missing% GTR 0 (
-	TIMEOUT /T 10
-)
-
-REM Check for necessary directory.
-IF NOT EXIST "Source\ORTS.sln" (
-	>&2 ECHO ERROR: Unexpected current directory.
-	ECHO Run "Build.cmd" in the parent directory of "ORTS.sln" ^(the directory "Build.cmd" is in^).
-	EXIT /B 1
-)
-
-IF "%Mode%" == "Stable" (
-	CALL :create "Microsoft .NET Framework Redistributable 3.5 SP1"
-	CALL :create "Microsoft .NET Framework Redistributable 3.5 SP1 download manager"
-	CALL :create "Microsoft XNA Framework Redistributable 3.1"
-	IF NOT EXIST "Microsoft .NET Framework Redistributable 3.5 SP1\dotnetfx35.exe" (
-		>&2 ECHO ERROR: Missing required file for "%Mode%" build: "Microsoft .NET Framework Redistributable 3.5 SP1\dotnetfx35.exe".
-		EXIT /B 1
-	)
-	IF NOT EXIST "Microsoft .NET Framework Redistributable 3.5 SP1 download manager\dotnetfx35setup.exe" (
-		>&2 ECHO ERROR: Missing required file for "%Mode%" build: "Microsoft .NET Framework Redistributable 3.5 SP1 download manager\dotnetfx35setup.exe".
-		EXIT /B 1
-	)
-	IF NOT EXIST "Microsoft XNA Framework Redistributable 3.1\xnafx31_redist.msi" (
-		>&2 ECHO ERROR: Missing required file for "%Mode%" build: "Microsoft XNA Framework Redistributable 3.1\xnafx31_redist.msi".
-		EXIT /B 1
-	)
-)
-
-REM Get code revision.
-SET Revision=000
-IF EXIST ".svn" (
-	FOR /F "usebackq tokens=1" %%R IN (`svn --non-interactive info --show-item revision .`) DO SET Revision=%%R
-)
-IF EXIST ".git" (
-	FOR /F "usebackq tokens=1" %%R IN (`git describe --first-parent --always`) DO SET Revision=%%R
-)
-IF "%Revision%" == "000" (
-	>&2 ECHO WARNING: No Subversion or Git revision found.
-)
-
-REM Recreate Program directory for output.
-CALL :recreate "Program" || GOTO :error
-
-REM Build main program.
-REM Disable warning CS1591 "Missing XML comment for publicly visible type or member".
-MSBuild Source\ORTS.sln /t:Clean;Build /p:Configuration=Release /p:NoWarn=1591 || GOTO :error
-
-REM Build contributed Timetable Editor.
-PUSHD Source\Contrib\TimetableEditor && CALL Build.cmd && POPD || GOTO :error
-
-REM Set update channel.
->>Program\Updater.ini ECHO Channel=string:%Mode% || GOTO :error
-ECHO Set update channel to "%Mode%".
-
-REM Set version number.
-IF NOT "%Version%" == "" (
-	>Program\Version.txt ECHO %Version%. || GOTO :error
-	ECHO Set version number to "%Version%".
-) ELSE (
-	>Program\Version.txt ECHO X || GOTO :error
-	ECHO Set version number to none.
-)
-
-REM Set revision number.
->Program\Revision.txt ECHO $Revision: %Revision% $ || GOTO :error
-ECHO Set revision number to "%Revision%".
-
-REM Build locales.
-PUSHD Source\Locales && CALL Update.bat non-interactive && POPD || GOTO :error
-
-REM Run unit tests (9009 means XUnit itself wasn't found, which is an error).
-xunit.console.x86 Program\Tests.dll /nunit xunit.xml
-IF "%ERRORLEVEL%" == "9009" GOTO :error
-
-CALL :copy "Program\RunActivity.exe" "Program\RunActivityLAA.exe" || GOTO :error
-editbin /NOLOGO /LARGEADDRESSAWARE "Program\RunActivityLAA.exe" || GOTO :error
-copy "Program\RunActivity.exe.config" "Program\RunActivityLAA.exe.config" || GOTO :error
-ECHO Created large address aware version of RunActivity.exe.
-
-REM Copy version number from OpenRails.exe into all other 1st party files
-SET VersionInfoVersion=0.0.0.0
-IF NOT "%Version%" == "" (
-	SET VersionInfoVersion=%Version%.%Revision%
-) ELSE (
-	FOR /F "usebackq tokens=1" %%V IN (`rcedit-x86.exe "Program\OpenRails.exe" --get-version-string FileVersion`) DO SET VersionInfoVersion=%%V
-)
-IF "%VersionInfoVersion%" == "0.0.0.0" (
-	>&2 ECHO ERROR: No VersionInfoVersion found in "Program\OpenRails.exe".
-	GOTO :error
-)
-FOR %%F IN ("Program\*.exe", "Program\Orts.*.dll", "Program\Contrib.*.dll", "Program\Tests.dll") DO (
-	rcedit-x86.exe "%%~F" --set-product-version %VersionInfoVersion% --set-file-version %VersionInfoVersion% --set-version-string ProductVersion %VersionInfoVersion% --set-version-string FileVersion %VersionInfoVersion% || GOTO :error
-)
-ECHO Set product and file version information to "%VersionInfoVersion%".
-
-REM *** Special build step: signs binaries ***
-IF NOT "%JENKINS_TOOLS%" == "" (
-	FOR /R "Program" %%F IN (*.exe *.dll) DO CALL "%JENKINS_TOOLS%\sign.cmd" "%%~F" || GOTO :error
-)
-
-IF NOT "%Mode%" == "Unstable" (
-	REM Restart the Office Click2Run service as this frequently breaks builds.
-	NET stop ClickToRunSvc
-	NET start ClickToRunSvc
-
-	REM Recreate Documentation folder for output.
-	CALL :recreate "Program\Documentation" || GOTO :error
-
-	REM Compile the documentation.
-	FOR /R "Source\Documentation" %%F IN (*.doc *.docx *.docm *.xls *.xlsx *.xlsm *.odt) DO ECHO %%~F && OfficeToPDF.exe /bookmarks /print "%%~F" "Program\Documentation\%%~nF.pdf" || GOTO :error
-	PUSHD "Source\Documentation\Manual" && CALL make.bat clean & POPD || GOTO :error
-	PUSHD "Source\Documentation\Manual" && CALL make.bat latexpdf && POPD || GOTO :error
-
-	REM Copy the documentation.
-	FOR /R "Source\Documentation" %%F IN (*.pdf *.txt) DO CALL :copy "%%~F" "Program\Documentation\%%~nF.pdf" || GOTO :error
-	ROBOCOPY /MIR /NJH /NJS "Source\Documentation\SampleFiles" "Program\Documentation\SampleFiles"
-	IF %ERRORLEVEL% GEQ 8 GOTO :error
-
-	REM Copy the documentation separately.
-	FOR /R "Program\Documentation" %%F IN (*.pdf) DO CALL :copy "%%~F" "OpenRails-%Mode%-%%~nxF" || GOTO :error
-)
-
-IF "%Mode%" == "Stable" (
-	ROBOCOPY /MIR /NJH /NJS "Program" "Open Rails\Program" /XD Documentation
-	IF %ERRORLEVEL% GEQ 8 GOTO :error
-	ROBOCOPY /MIR /NJH /NJS "Program\Documentation" "Open Rails\Documentation"
-	IF %ERRORLEVEL% GEQ 8 GOTO :error
-	>"Source\Installer\OpenRails shared\Version.iss" ECHO #define MyAppVersion "%Version%.%Revision%" || GOTO :error
-	iscc "Source\Installer\OpenRails from download\OpenRails from download.iss" || GOTO :error
-	iscc "Source\Installer\OpenRails from DVD\OpenRails from DVD.iss" || GOTO :error
-	CALL :move "Source\Installer\OpenRails from download\Output\OpenRailsTestingSetup.exe" "OpenRails-%Mode%-Setup.exe" || GOTO :error
-	CALL :move "Source\Installer\OpenRails from DVD\Output\OpenRailsTestingDVDSetup.exe" "OpenRails-%Mode%-DVDSetup.exe" || GOTO :error
-	REM *** Special build step: signs binaries ***
-	IF NOT "%JENKINS_TOOLS%" == "" CALL "%JENKINS_TOOLS%\sign.cmd" "OpenRails-%Mode%-Setup.exe" || GOTO :error
-	IF NOT "%JENKINS_TOOLS%" == "" CALL "%JENKINS_TOOLS%\sign.cmd" "OpenRails-%Mode%-DVDSetup.exe" || GOTO :error
-)
-
-REM Create binary and source zips.
-CALL :delete "OpenRails-%Mode%*.zip" || GOTO :error
-PUSHD "Program" && 7za.exe a -r -tzip -x^^!*.xml "..\OpenRails-%Mode%.zip" . && POPD || GOTO :error
-7za.exe a -r -tzip -x^^!.* -x^^!obj -x^^!lib -x^^!_build -x^^!*.bak -x^^!Website "OpenRails-%Mode%-Source.zip" "Source" || GOTO :error
-
-ENDLOCAL
-GOTO :EOF
-
-REM Lists or checks for a single tool
-:list-or-check-tool
-IF "%CheckToolInPath.Check%" == "0" GOTO :list-tool
-IF "%CheckToolInPath.Check%" == "1" GOTO :check-tool
-GOTO :EOF
-
-REM Lists a tool using the same arguments as :check-tool
-:list-tool
-SETLOCAL
-SET Tool.File=%~1                      .
-SET Tool.Name=%~2                                                  .
-ECHO   - %Tool.File:~0,22% %Tool.Name:~0,52%
-ENDLOCAL
-GOTO :EOF
-
-REM Checks for a tool (%1) exists in %PATH% and reports a warning otherwise (%2 is descriptive name for tool).
-:check-tool
-IF "%~$PATH:1" == "" (
-	>&2 ECHO WARNING: %~1 ^(%~2^) is not found in %%PATH%% - the build may fail.
-	SET /A CheckToolInPath.Missing=CheckToolInPath.Missing+1
-)
-GOTO :EOF
-
-REM Utility for creating a directories with logging.
-:create
-ECHO Create "%~1"
-IF NOT EXIST "%~1" MKDIR "%~1"
-GOTO :EOF
-
-REM Utility for recreating a directories with logging.
-:recreate
-ECHO Recreate "%~1"
-(IF EXIST "%~1" RMDIR "%~1" /S /Q) && MKDIR "%~1"
-GOTO :EOF
-
-REM Utility for moving files with logging.
-:move
-ECHO Move "%~1" "%~2"
-1>nul MOVE /Y "%~1" "%~2"
-GOTO :EOF
-
-REM Utility for copying files with logging.
-:copy
-ECHO Copy "%~1" "%~2"
-1>nul COPY /Y "%~1" "%~2"
-GOTO :EOF
-
-:delete
-ECHO Delete "%~1"
-IF EXIST "%~1" DEL /F /Q "%~1"
-GOTO :EOF
-
-REM Reports that an error occurred.
-:error
->&2 ECHO ERROR: Failure during build ^(check the output above^). Error %ERRORLEVEL%.
-EXIT /B 1
->>>>>>> d670bb75
+@ECHO OFF
+SETLOCAL ENABLEEXTENSIONS ENABLEDELAYEDEXPANSION
+
+ECHO  ##############################################################################
+ECHO  #         ___                             ____            _   _              #
+ECHO  #        / _ \   _ __     ___   _ __     ^|  _ \    __ _  (_) ^| ^|  ___        #
+ECHO  #       ^| ^| ^| ^| ^| '_ \   / _ \ ^| '_ \    ^| ^|_) ^|  / _` ^| ^| ^| ^| ^| / __^|       #
+ECHO  #       ^| ^|_^| ^| ^| ^|_) ^| ^|  __/ ^| ^| ^| ^|   ^|  _ ^<  ^| (_^| ^| ^| ^| ^| ^| \__ \       #
+ECHO  #        \___/  ^| .__/   \___^| ^|_^| ^|_^|   ^|_^| \_\  \__,_^| ^|_^| ^|_^| ^|___/       #
+ECHO  #               ^|_^|                                                          #
+ECHO  ##############################################################################
+ECHO.
+ECHO This script will build Open Rails. Syntax:
+ECHO.
+ECHO %0 MODE
+ECHO.
+ECHO   MODE          Selects the mode to build with:
+ECHO     unstable      Doesn't include documentation or installers
+ECHO     testing       Includes documentation but not installers
+ECHO     stable        Includes documentation and installers
+ECHO.
+
+REM Check for necessary tools.
+ECHO The following tools must be available in %%PATH%% for the build to work:
+ECHO [UTS] indicates which build modes need the tool: unstable, testing, and stable.
+SET CheckToolInPath.Missing=0
+SET CheckToolInPath.Check=0
+:check-tools
+CALL :list-or-check-tool "svn.exe" "[UTS] Subversion tool"
+CALL :list-or-check-tool "MSBuild.exe" "[UTS] Microsoft Visual Studio build tool"
+CALL :list-or-check-tool "lazbuild.exe" "[UTS] Lazarus compiler"
+CALL :list-or-check-tool "strip.exe" "[UTS] Lazarus tool"
+CALL :list-or-check-tool "xunit.console.x86.exe" "[UTS] XUnit tool"
+CALL :list-or-check-tool "editbin.exe" "[UTS] Microsoft Visual Studio editbin tool"
+CALL :list-or-check-tool "rcedit-x86.exe" "[UTS] Electron rcedit tool"
+CALL :list-or-check-tool "7za.exe" "[UTS] 7-zip tool"
+CALL :list-or-check-tool "OfficeToPDF.exe" "[TS] Office-to-PDF conversion tool"
+CALL :list-or-check-tool "iscc.exe" "[S] Inno Setup 5 compiler"
+IF "%CheckToolInPath.Check%" == "0" (
+	ECHO.
+	SET CheckToolInPath.Check=1
+	GOTO :check-tools
+)
+
+REM Parse command line
+SET Mode=-
+SET Flag.Changelog=0
+SET Flag.Updater=0
+:parse-command-line
+IF /I "%~1" == "unstable" SET Mode=Unstable
+IF /I "%~1" == "testing"  SET Mode=Testing
+IF /I "%~1" == "stable"   SET Mode=Stable
+SHIFT /1
+IF NOT "%~1" == "" GOTO :parse-command-line
+IF "%Mode%" == "-" (
+	>&2 ECHO ERROR: No build mode specified.
+	ECHO Run "Build.cmd MODE" where MODE is "unstable", "testing" or "stable".
+	EXIT /B 1
+)
+IF %CheckToolInPath.Missing% GTR 0 (
+	TIMEOUT /T 10
+)
+
+REM Check for necessary directory.
+IF NOT EXIST "Source\ORTS.sln" (
+	>&2 ECHO ERROR: Unexpected current directory.
+	ECHO Run "Build.cmd" in the parent directory of "ORTS.sln" ^(the directory "Build.cmd" is in^).
+	EXIT /B 1
+)
+
+IF "%Mode%" == "Stable" (
+	CALL :create "Microsoft .NET Framework Redistributable 3.5 SP1"
+	CALL :create "Microsoft .NET Framework Redistributable 3.5 SP1 download manager"
+	CALL :create "Microsoft XNA Framework Redistributable 3.1"
+	IF NOT EXIST "Microsoft .NET Framework Redistributable 3.5 SP1\dotnetfx35.exe" (
+		>&2 ECHO ERROR: Missing required file for "%Mode%" build: "Microsoft .NET Framework Redistributable 3.5 SP1\dotnetfx35.exe".
+		EXIT /B 1
+	)
+	IF NOT EXIST "Microsoft .NET Framework Redistributable 3.5 SP1 download manager\dotnetfx35setup.exe" (
+		>&2 ECHO ERROR: Missing required file for "%Mode%" build: "Microsoft .NET Framework Redistributable 3.5 SP1 download manager\dotnetfx35setup.exe".
+		EXIT /B 1
+	)
+	IF NOT EXIST "Microsoft XNA Framework Redistributable 3.1\xnafx31_redist.msi" (
+		>&2 ECHO ERROR: Missing required file for "%Mode%" build: "Microsoft XNA Framework Redistributable 3.1\xnafx31_redist.msi".
+		EXIT /B 1
+	)
+)
+
+REM Get code revision.
+SET Revision=000
+IF EXIST ".svn" (
+	FOR /F "usebackq tokens=1" %%R IN (`svn --non-interactive info --show-item revision .`) DO SET Revision=%%R
+)
+IF EXIST ".git" (
+	FOR /F "usebackq tokens=1" %%R IN (`git describe --first-parent --always`) DO SET Revision=%%R
+)
+IF "%Revision%" == "000" (
+	>&2 ECHO WARNING: No Subversion or Git revision found.
+)
+
+REM Recreate Program directory for output.
+CALL :recreate "Program" || GOTO :error
+
+REM Build main program.
+REM Disable warning CS1591 "Missing XML comment for publicly visible type or member".
+MSBuild Source\ORTS.sln /t:Clean;Build /p:Configuration=Release /p:NoWarn=1591 || GOTO :error
+
+REM Build contributed Timetable Editor.
+PUSHD Source\Contrib\TimetableEditor && CALL Build.cmd && POPD || GOTO :error
+
+REM Set update channel.
+>>Program\Updater.ini ECHO Channel=string:%Mode% || GOTO :error
+ECHO Set update channel to "%Mode%".
+
+REM Set version number.
+IF NOT "%Version%" == "" (
+	>Program\Version.txt ECHO %Version%. || GOTO :error
+	ECHO Set version number to "%Version%".
+) ELSE (
+	>Program\Version.txt ECHO X || GOTO :error
+	ECHO Set version number to none.
+)
+
+REM Set revision number.
+>Program\Revision.txt ECHO $Revision: %Revision% $ || GOTO :error
+ECHO Set revision number to "%Revision%".
+
+REM Build locales.
+PUSHD Source\Locales && CALL Update.bat non-interactive && POPD || GOTO :error
+
+REM Run unit tests (9009 means XUnit itself wasn't found, which is an error).
+xunit.console.x86 Program\Tests.dll /nunit xunit.xml
+IF "%ERRORLEVEL%" == "9009" GOTO :error
+
+CALL :copy "Program\RunActivity.exe" "Program\RunActivityLAA.exe" || GOTO :error
+editbin /NOLOGO /LARGEADDRESSAWARE "Program\RunActivityLAA.exe" || GOTO :error
+copy "Program\RunActivity.exe.config" "Program\RunActivityLAA.exe.config" || GOTO :error
+ECHO Created large address aware version of RunActivity.exe.
+
+REM Copy version number from OpenRails.exe into all other 1st party files
+SET VersionInfoVersion=0.0.0.0
+IF NOT "%Version%" == "" (
+	SET VersionInfoVersion=%Version%.%Revision%
+) ELSE (
+	FOR /F "usebackq tokens=1" %%V IN (`rcedit-x86.exe "Program\OpenRails.exe" --get-version-string FileVersion`) DO SET VersionInfoVersion=%%V
+)
+IF "%VersionInfoVersion%" == "0.0.0.0" (
+	>&2 ECHO ERROR: No VersionInfoVersion found in "Program\OpenRails.exe".
+	GOTO :error
+)
+FOR %%F IN ("Program\*.exe", "Program\Orts.*.dll", "Program\Contrib.*.dll", "Program\Tests.dll") DO (
+	rcedit-x86.exe "%%~F" --set-product-version %VersionInfoVersion% --set-file-version %VersionInfoVersion% --set-version-string ProductVersion %VersionInfoVersion% --set-version-string FileVersion %VersionInfoVersion% || GOTO :error
+)
+ECHO Set product and file version information to "%VersionInfoVersion%".
+
+REM *** Special build step: signs binaries ***
+IF NOT "%JENKINS_TOOLS%" == "" (
+	FOR /R "Program" %%F IN (*.exe *.dll) DO CALL "%JENKINS_TOOLS%\sign.cmd" "%%~F" || GOTO :error
+)
+
+IF NOT "%Mode%" == "Unstable" (
+	REM Restart the Office Click2Run service as this frequently breaks builds.
+	NET stop ClickToRunSvc
+	NET start ClickToRunSvc
+
+	REM Recreate Documentation folder for output.
+	CALL :recreate "Program\Documentation" || GOTO :error
+
+	REM Compile the documentation.
+	FOR /R "Source\Documentation" %%F IN (*.doc *.docx *.docm *.xls *.xlsx *.xlsm *.odt) DO ECHO %%~F && OfficeToPDF.exe /bookmarks /print "%%~F" "Program\Documentation\%%~nF.pdf" || GOTO :error
+	PUSHD "Source\Documentation\Manual" && CALL make.bat clean & POPD || GOTO :error
+	PUSHD "Source\Documentation\Manual" && CALL make.bat latexpdf && POPD || GOTO :error
+
+	REM Copy the documentation.
+	FOR /R "Source\Documentation" %%F IN (*.pdf *.txt) DO CALL :copy "%%~F" "Program\Documentation\%%~nF.pdf" || GOTO :error
+	ROBOCOPY /MIR /NJH /NJS "Source\Documentation\SampleFiles" "Program\Documentation\SampleFiles"
+	IF %ERRORLEVEL% GEQ 8 GOTO :error
+
+	REM Copy the documentation separately.
+	FOR /R "Program\Documentation" %%F IN (*.pdf) DO CALL :copy "%%~F" "OpenRails-%Mode%-%%~nxF" || GOTO :error
+)
+
+IF "%Mode%" == "Stable" (
+	ROBOCOPY /MIR /NJH /NJS "Program" "Open Rails\Program" /XD Documentation
+	IF %ERRORLEVEL% GEQ 8 GOTO :error
+	ROBOCOPY /MIR /NJH /NJS "Program\Documentation" "Open Rails\Documentation"
+	IF %ERRORLEVEL% GEQ 8 GOTO :error
+	>"Source\Installer\OpenRails shared\Version.iss" ECHO #define MyAppVersion "%Version%.%Revision%" || GOTO :error
+	iscc "Source\Installer\OpenRails from download\OpenRails from download.iss" || GOTO :error
+	iscc "Source\Installer\OpenRails from DVD\OpenRails from DVD.iss" || GOTO :error
+	CALL :move "Source\Installer\OpenRails from download\Output\OpenRailsTestingSetup.exe" "OpenRails-%Mode%-Setup.exe" || GOTO :error
+	CALL :move "Source\Installer\OpenRails from DVD\Output\OpenRailsTestingDVDSetup.exe" "OpenRails-%Mode%-DVDSetup.exe" || GOTO :error
+	REM *** Special build step: signs binaries ***
+	IF NOT "%JENKINS_TOOLS%" == "" CALL "%JENKINS_TOOLS%\sign.cmd" "OpenRails-%Mode%-Setup.exe" || GOTO :error
+	IF NOT "%JENKINS_TOOLS%" == "" CALL "%JENKINS_TOOLS%\sign.cmd" "OpenRails-%Mode%-DVDSetup.exe" || GOTO :error
+)
+
+REM Create binary and source zips.
+CALL :delete "OpenRails-%Mode%*.zip" || GOTO :error
+PUSHD "Program" && 7za.exe a -r -tzip -x^^!*.xml "..\OpenRails-%Mode%.zip" . && POPD || GOTO :error
+7za.exe a -r -tzip -x^^!.* -x^^!obj -x^^!lib -x^^!_build -x^^!*.bak -x^^!Website "OpenRails-%Mode%-Source.zip" "Source" || GOTO :error
+
+ENDLOCAL
+GOTO :EOF
+
+REM Lists or checks for a single tool
+:list-or-check-tool
+IF "%CheckToolInPath.Check%" == "0" GOTO :list-tool
+IF "%CheckToolInPath.Check%" == "1" GOTO :check-tool
+GOTO :EOF
+
+REM Lists a tool using the same arguments as :check-tool
+:list-tool
+SETLOCAL
+SET Tool.File=%~1                      .
+SET Tool.Name=%~2                                                  .
+ECHO   - %Tool.File:~0,22% %Tool.Name:~0,52%
+ENDLOCAL
+GOTO :EOF
+
+REM Checks for a tool (%1) exists in %PATH% and reports a warning otherwise (%2 is descriptive name for tool).
+:check-tool
+IF "%~$PATH:1" == "" (
+	>&2 ECHO WARNING: %~1 ^(%~2^) is not found in %%PATH%% - the build may fail.
+	SET /A CheckToolInPath.Missing=CheckToolInPath.Missing+1
+)
+GOTO :EOF
+
+REM Utility for creating a directories with logging.
+:create
+ECHO Create "%~1"
+IF NOT EXIST "%~1" MKDIR "%~1"
+GOTO :EOF
+
+REM Utility for recreating a directories with logging.
+:recreate
+ECHO Recreate "%~1"
+(IF EXIST "%~1" RMDIR "%~1" /S /Q) && MKDIR "%~1"
+GOTO :EOF
+
+REM Utility for moving files with logging.
+:move
+ECHO Move "%~1" "%~2"
+1>nul MOVE /Y "%~1" "%~2"
+GOTO :EOF
+
+REM Utility for copying files with logging.
+:copy
+ECHO Copy "%~1" "%~2"
+1>nul COPY /Y "%~1" "%~2"
+GOTO :EOF
+
+:delete
+ECHO Delete "%~1"
+IF EXIST "%~1" DEL /F /Q "%~1"
+GOTO :EOF
+
+REM Reports that an error occurred.
+:error
+>&2 ECHO ERROR: Failure during build ^(check the output above^). Error %ERRORLEVEL%.
+EXIT /B 1