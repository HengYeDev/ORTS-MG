--- conflicted
+++ resolved
@@ -22,11 +22,8 @@
     <LangVersion>7.3</LangVersion>
     <ErrorReport>prompt</ErrorReport>
     <CodeAnalysisRuleSet>MinimumRecommendedRules.ruleset</CodeAnalysisRuleSet>
-<<<<<<< HEAD
-=======
     <Prefer32Bit>false</Prefer32Bit>
     <LangVersion>7.3</LangVersion>
->>>>>>> cb463466
   </PropertyGroup>
   <PropertyGroup Condition="'$(Configuration)|$(Platform)' == 'Release|AnyCPU'">
     <OutputPath>..\..\Program\</OutputPath>
@@ -38,11 +35,8 @@
     <LangVersion>7.3</LangVersion>
     <ErrorReport>prompt</ErrorReport>
     <CodeAnalysisRuleSet>MinimumRecommendedRules.ruleset</CodeAnalysisRuleSet>
-<<<<<<< HEAD
-=======
     <Prefer32Bit>false</Prefer32Bit>
     <LangVersion>7.3</LangVersion>
->>>>>>> cb463466
   </PropertyGroup>
   <ItemGroup>
     <Reference Include="Newtonsoft.Json, Version=4.5.0.0, Culture=neutral, PublicKeyToken=30ad4fe6b2a6aeed, processorArchitecture=MSIL">
