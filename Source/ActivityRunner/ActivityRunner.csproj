﻿<Project Sdk="Microsoft.NET.Sdk.WindowsDesktop">
  <PropertyGroup>
    <OutputType>WinExe</OutputType>
    <TargetFrameworks>net48;netcoreapp3.1</TargetFrameworks>
    <Description>Open Rails Activity Runner</Description>
    <UseWindowsForms>true</UseWindowsForms>
	<GenerateResourceUsePreserializedResources>true</GenerateResourceUsePreserializedResources>
  </PropertyGroup>
  <PropertyGroup>
    <OutputPath>..\..\Program</OutputPath>
    <ApplicationIcon>..\Orts.ico</ApplicationIcon>
    <RootNamespace>Orts.ActivityRunner</RootNamespace>
  </PropertyGroup>
  <PropertyGroup>
    <ServerGarbageCollection>true</ServerGarbageCollection>
    <ConcurrentGarbageCollection>true</ConcurrentGarbageCollection>
  </PropertyGroup>
  <PropertyGroup Condition="'$(Configuration)|$(Platform)'=='Debug|AnyCPU'">
    <DefineConstants>WINDOWS;NEW_ACTION;WITH_NEW_SAVE</DefineConstants>
    <PlatformTarget>AnyCPU</PlatformTarget>
  </PropertyGroup>
  <PropertyGroup Condition="'$(Configuration)|$(Platform)'=='Release|AnyCPU'">
    <DefineConstants>WINDOWS;NEW_ACTION;WITH_NEW_SAVE</DefineConstants>
    <PlatformTarget>AnyCPU</PlatformTarget>
  </PropertyGroup>
  <ItemGroup>
    <Content Include="Content\blank.bmp">
      <CopyToOutputDirectory>PreserveNewest</CopyToOutputDirectory>
    </Content>
    <Content Include="Content\Clouds01.png">
      <CopyToOutputDirectory>PreserveNewest</CopyToOutputDirectory>
    </Content>
    <Content Include="Content\LightGlow.png">
      <CopyToOutputDirectory>PreserveNewest</CopyToOutputDirectory>
    </Content>
    <Content Include="Content\Loading.png">
      <CopyToOutputDirectory>PreserveNewest</CopyToOutputDirectory>
    </Content>
    <Content Include="Content\MoonMap.png">
      <CopyToOutputDirectory>PreserveNewest</CopyToOutputDirectory>
    </Content>
    <Content Include="Content\MoonMask.png">
      <CopyToOutputDirectory>PreserveNewest</CopyToOutputDirectory>
    </Content>
    <Content Include="Content\Raindrop.png">
      <CopyToOutputDirectory>PreserveNewest</CopyToOutputDirectory>
    </Content>
    <Content Include="Content\Raindrop1.png">
      <CopyToOutputDirectory>PreserveNewest</CopyToOutputDirectory>
    </Content>
    <Content Include="Content\Raindrop10.png">
      <CopyToOutputDirectory>PreserveNewest</CopyToOutputDirectory>
    </Content>
    <Content Include="Content\Raindrop2.png">
      <CopyToOutputDirectory>PreserveNewest</CopyToOutputDirectory>
    </Content>
    <Content Include="Content\Raindrop3.png">
      <CopyToOutputDirectory>PreserveNewest</CopyToOutputDirectory>
    </Content>
    <Content Include="Content\Raindrop4.png">
      <CopyToOutputDirectory>PreserveNewest</CopyToOutputDirectory>
    </Content>
    <Content Include="Content\Raindrop5.png">
      <CopyToOutputDirectory>PreserveNewest</CopyToOutputDirectory>
    </Content>
    <Content Include="Content\Raindrop6.png">
      <CopyToOutputDirectory>PreserveNewest</CopyToOutputDirectory>
    </Content>
    <Content Include="Content\Raindrop7.png">
      <CopyToOutputDirectory>PreserveNewest</CopyToOutputDirectory>
    </Content>
    <Content Include="Content\Raindrop8.png">
      <CopyToOutputDirectory>PreserveNewest</CopyToOutputDirectory>
    </Content>
    <Content Include="Content\Raindrop9.png">
      <CopyToOutputDirectory>PreserveNewest</CopyToOutputDirectory>
    </Content>
    <Content Include="Content\SignalAspects.png">
      <CopyToOutputDirectory>PreserveNewest</CopyToOutputDirectory>
    </Content>
    <Content Include="Content\SignalLightGlow.png">
      <CopyToOutputDirectory>PreserveNewest</CopyToOutputDirectory>
    </Content>
    <Content Include="Content\SkyDome1.png">
      <CopyToOutputDirectory>PreserveNewest</CopyToOutputDirectory>
    </Content>
    <Content Include="Content\Snowflake.png">
      <CopyToOutputDirectory>PreserveNewest</CopyToOutputDirectory>
    </Content>
    <Content Include="Content\StarDome1.bmp">
      <CopyToOutputDirectory>PreserveNewest</CopyToOutputDirectory>
    </Content>
    <Content Include="Content\Starmap_N.png">
      <CopyToOutputDirectory>PreserveNewest</CopyToOutputDirectory>
    </Content>
    <Content Include="Content\Starmap_S.png">
      <CopyToOutputDirectory>PreserveNewest</CopyToOutputDirectory>
    </Content>
    <Content Include="Content\SwitchStates.png">
      <CopyToOutputDirectory>PreserveNewest</CopyToOutputDirectory>
    </Content>
    <Content Include="Content\TrackMonitorImages.png">
      <CopyToOutputDirectory>PreserveNewest</CopyToOutputDirectory>
    </Content>
    <Content Include="Content\TrainOperationsCoupler.png">
      <CopyToOutputDirectory>PreserveNewest</CopyToOutputDirectory>
    </Content>
    <Content Include="Content\train_TM.png">
      <CopyToOutputDirectory>PreserveNewest</CopyToOutputDirectory>
    </Content>
    <Content Include="Content\Window.png">
      <CopyToOutputDirectory>PreserveNewest</CopyToOutputDirectory>
    </Content>
    <Content Include="Content\WindowLabelShadow.png">
      <CopyToOutputDirectory>PreserveNewest</CopyToOutputDirectory>
    </Content>
    <Content Include="Content\WindowScrollbar.png">
      <CopyToOutputDirectory>PreserveNewest</CopyToOutputDirectory>
    </Content>
    <Content Include="Copying.txt">
      <CopyToOutputDirectory>PreserveNewest</CopyToOutputDirectory>
    </Content>
  </ItemGroup>
  <ItemGroup>
    <PackageReference Include="EmbedIO" Version="3.4.3" />
    <PackageReference Include="MonoGame.Framework.WindowsDX" Version="3.8.0.1641" />
    <PackageReference Include="GetText.NET" Version="0.9.0" />
    <PackageReference Include="GetText.NET.WindowsForms" Version="0.9.0" />
	<PackageReference Include="System.Resources.Extensions" Version="4.6.0" />
  </ItemGroup>
  <ItemGroup>
    <ProjectReference Include="..\Orts.Common\Orts.Common.csproj" />
    <ProjectReference Include="..\Orts.Formats.Msts\Orts.Formats.Msts.csproj" />
    <ProjectReference Include="..\Orts.Formats.OR\Orts.Formats.OR.csproj" />
    <ProjectReference Include="..\Orts.Menu.Entities\Orts.Menu.Entities.csproj" />
    <ProjectReference Include="..\Orts.Settings\Orts.Settings.csproj" />
    <ProjectReference Include="..\Orts.Simulation\Orts.Simulation.csproj" />
  </ItemGroup>
  <ItemGroup>
    <Folder Include="Native\x64\" />
    <Folder Include="Native\x86\" />
  </ItemGroup>
  <ItemGroup>
    <Content Include="..\3rdPartyLibs\openal-soft\Win32\OpenAL32.dll" Link="Native\x86\OpenAL32.dll">
      <CopyToOutputDirectory>PreserveNewest</CopyToOutputDirectory>
    </Content>
    <Content Include="..\3rdPartyLibs\openal-soft\Win64\OpenAL32.dll" Link="Native\x64\OpenAL32.dll">
      <CopyToOutputDirectory>PreserveNewest</CopyToOutputDirectory>
    </Content>
  </ItemGroup>
  <ItemGroup>
    <None Update="Content\Web\APISample\index.html">
      <CopyToOutputDirectory>PreserveNewest</CopyToOutputDirectory>
    </None>
    <None Update="Content\Web\APISample\index.js">
      <CopyToOutputDirectory>PreserveNewest</CopyToOutputDirectory>
<<<<<<< HEAD
    </None>
    <None Update="Content\Web\HUD\index.css">
=======
    </Content>
    <Content Include="Content\Web\TrackMonitorTrainDriving\index.css">
      <CopyToOutputDirectory>PreserveNewest</CopyToOutputDirectory>
    </Content>
    <Content Include="Content\Web\TrackMonitorTrainDriving\index.html">
      <CopyToOutputDirectory>PreserveNewest</CopyToOutputDirectory>
    </Content>
    <Content Include="Content\Web\TrackMonitorTrainDriving\index.js">
      <CopyToOutputDirectory>PreserveNewest</CopyToOutputDirectory>
    </Content>
    <Content Include="Content\Web\TrackMonitorTrainDriving\SignalAspects.png">
      <CopyToOutputDirectory>PreserveNewest</CopyToOutputDirectory>
    </Content>
    <Content Include="Content\Web\TrackMonitorTrainDriving\TrackMonitorImages.png">
      <CopyToOutputDirectory>PreserveNewest</CopyToOutputDirectory>
    </Content>
    <Content Include="Content\Web\TrackMonitor\index.css">
>>>>>>> 7ce91a8b
      <CopyToOutputDirectory>PreserveNewest</CopyToOutputDirectory>
    </None>
    <None Update="Content\Web\HUD\index.html">
      <CopyToOutputDirectory>PreserveNewest</CopyToOutputDirectory>
    </None>
    <None Update="Content\Web\HUD\index.js">
      <CopyToOutputDirectory>PreserveNewest</CopyToOutputDirectory>
    </None>
    <None Update="Content\Web\index.css">
      <CopyToOutputDirectory>PreserveNewest</CopyToOutputDirectory>
    </None>
    <None Update="Content\Web\index.html">
      <CopyToOutputDirectory>PreserveNewest</CopyToOutputDirectory>
    </None>
    <None Update="Content\Web\or_logo.png">
      <CopyToOutputDirectory>PreserveNewest</CopyToOutputDirectory>
    </None>
    <None Update="Content\Web\TrackMonitor\index.css">
      <CopyToOutputDirectory>PreserveNewest</CopyToOutputDirectory>
    </None>
    <None Update="Content\Web\TrackMonitor\index.html">
      <CopyToOutputDirectory>PreserveNewest</CopyToOutputDirectory>
    </None>
    <None Update="Content\Web\TrackMonitor\index.js">
      <CopyToOutputDirectory>PreserveNewest</CopyToOutputDirectory>
    </None>
    <None Update="Content\Web\TrackMonitor\SignalAspects.png">
      <CopyToOutputDirectory>PreserveNewest</CopyToOutputDirectory>
    </None>
    <None Update="Content\Web\TrackMonitor\TrackMonitorImages.png">
      <CopyToOutputDirectory>PreserveNewest</CopyToOutputDirectory>
    </None>
    <None Update="Content\Web\TrainDriving\index.css">
      <CopyToOutputDirectory>PreserveNewest</CopyToOutputDirectory>
    </None>
    <None Update="Content\Web\TrainDriving\index.html">
      <CopyToOutputDirectory>PreserveNewest</CopyToOutputDirectory>
    </None>
    <None Update="Content\Web\TrainDriving\index.js">
      <CopyToOutputDirectory>PreserveNewest</CopyToOutputDirectory>
<<<<<<< HEAD
    </None>
  </ItemGroup>
  <ItemGroup>
    <PackageReference Update="Microsoft.CodeAnalysis.FxCopAnalyzers" Version="3.3.0">
      <PrivateAssets>all</PrivateAssets>
      <IncludeAssets>runtime; build; native; contentfiles; analyzers; buildtransitive</IncludeAssets>
    </PackageReference>
  </ItemGroup>
=======
    </Content>
  </ItemGroup>
  <ItemGroup>
    <ProjectReference Include="..\Orts.Formats.Msts\Orts.Formats.Msts.csproj">
      <Project>{570709FA-0C8A-4B1D-BA2D-D9455AFD9B5C}</Project>
      <Name>Orts.Formats.Msts</Name>
    </ProjectReference>
    <ProjectReference Include="..\Orts.Formats.OR\Orts.Formats.OR.csproj">
      <Project>{0d8d312b-2c02-4b77-a795-566394a9db95}</Project>
      <Name>Orts.Formats.OR</Name>
    </ProjectReference>
    <ProjectReference Include="..\ORTS.Common\Orts.Common.csproj">
      <Project>{DA94D876-7D35-46C3-AECE-AFACE72C686C}</Project>
      <Name>Orts.Common</Name>
    </ProjectReference>
    <ProjectReference Include="..\Orts.Scripting.Api\Orts.Scripting.Api.csproj">
      <Project>{2b4cbbd5-2eea-4149-9da1-9cbb2625a474}</Project>
      <Name>Orts.Scripting.Api</Name>
    </ProjectReference>
    <ProjectReference Include="..\ORTS.Settings\Orts.Settings.csproj">
      <Project>{67F84996-8769-4FD8-819B-464AF269037B}</Project>
      <Name>Orts.Settings</Name>
    </ProjectReference>
    <ProjectReference Include="..\Orts.Simulation\Orts.Simulation.csproj">
      <Project>{333c4378-d82e-4b47-b561-6ba923b8fdfd}</Project>
      <Name>Orts.Simulation</Name>
    </ProjectReference>
  </ItemGroup>
  <ItemGroup>
    <EmbeddedResource Include="Viewer3D\Debugging\DebugViewerForm.resx">
      <DependentUpon>DebugViewerForm.cs</DependentUpon>
      <SubType>Designer</SubType>
    </EmbeddedResource>
    <EmbeddedResource Include="Viewer3D\Debugging\MessageViewer.resx">
      <DependentUpon>MessageViewer.cs</DependentUpon>
      <SubType>Designer</SubType>
    </EmbeddedResource>
    <EmbeddedResource Include="Viewer3D\Debugging\SoundDebugForm.resx">
      <DependentUpon>SoundDebugForm.cs</DependentUpon>
      <SubType>Designer</SubType>
    </EmbeddedResource>
  </ItemGroup>
  <ItemGroup>
    <None Include="app.config">
      <SubType>Designer</SubType>
    </None>
  </ItemGroup>
  <ItemGroup>
    <PackageReference Include="EmbedIO">
      <Version>3.4.3</Version>
    </PackageReference>
    <PackageReference Include="MonoGame.Framework.WindowsDX">
      <Version>3.8.0.1641</Version>
    </PackageReference>
  </ItemGroup>
  <ItemGroup />
  <Import Project="$(MSBuildBinPath)\Microsoft.CSharp.targets" />
  <!-- To modify your build process, add your task inside one of the targets below and uncomment it. 
       Other similar extension points exist, see Microsoft.Common.targets.
  <Target Name="BeforeBuild">
  </Target>
  <Target Name="AfterBuild">
  </Target>
  -->
  <PropertyGroup>
    <PostBuildEventDependsOn>
    $(PostBuildEventDependsOn);
    PostBuildMacros;
  </PostBuildEventDependsOn>
    <PreBuildEvent>
    </PreBuildEvent>
    <PostBuildEvent>echo $Revision: @(VersionNumber) $&gt;Revision.txt
date /t&gt;&gt;Revision.txt
time /t&gt;&gt;Revision.txt
dotnet tool install -g dotnet-mgfxc
FOR %25%25i IN ($(ProjectDir)Content\Shaders\*.fx) DO ( mgfxc $(ProjectDir)Content\Shaders\%25%25~nxi $(TargetDir)Content\%25%25~ni.mgfx /Profile:DirectX_11)</PostBuildEvent>
  </PropertyGroup>
>>>>>>> 7ce91a8b
  <Target Name="PostBuildMacros">
    <GetAssemblyIdentity AssemblyFiles="$(TargetPath)">
      <Output TaskParameter="Assemblies" ItemName="Targets" />
    </GetAssemblyIdentity>
    <ItemGroup>
      <VersionNumber Include="@(Targets->'%(Version)')" />
    </ItemGroup>
  </Target>
  <Target Name="PostBuild" AfterTargets="PostBuildEvent">
    <Exec Command="dotnet tool install -g dotnet-mgfxc&#xD;&#xA;FOR %25%25i IN ($(ProjectDir)Content\Shaders\*.fx) DO ( mgfxc $(ProjectDir)Content\Shaders\%25%25~nxi $(TargetDir)Content\%25%25~ni.mgfx /Profile:DirectX_11)" />
  </Target>
</Project><|MERGE_RESOLUTION|>--- conflicted
+++ resolved
@@ -1,318 +1,233 @@
-﻿<Project Sdk="Microsoft.NET.Sdk.WindowsDesktop">
-  <PropertyGroup>
-    <OutputType>WinExe</OutputType>
-    <TargetFrameworks>net48;netcoreapp3.1</TargetFrameworks>
-    <Description>Open Rails Activity Runner</Description>
-    <UseWindowsForms>true</UseWindowsForms>
-	<GenerateResourceUsePreserializedResources>true</GenerateResourceUsePreserializedResources>
-  </PropertyGroup>
-  <PropertyGroup>
-    <OutputPath>..\..\Program</OutputPath>
-    <ApplicationIcon>..\Orts.ico</ApplicationIcon>
-    <RootNamespace>Orts.ActivityRunner</RootNamespace>
-  </PropertyGroup>
-  <PropertyGroup>
-    <ServerGarbageCollection>true</ServerGarbageCollection>
-    <ConcurrentGarbageCollection>true</ConcurrentGarbageCollection>
-  </PropertyGroup>
-  <PropertyGroup Condition="'$(Configuration)|$(Platform)'=='Debug|AnyCPU'">
-    <DefineConstants>WINDOWS;NEW_ACTION;WITH_NEW_SAVE</DefineConstants>
-    <PlatformTarget>AnyCPU</PlatformTarget>
-  </PropertyGroup>
-  <PropertyGroup Condition="'$(Configuration)|$(Platform)'=='Release|AnyCPU'">
-    <DefineConstants>WINDOWS;NEW_ACTION;WITH_NEW_SAVE</DefineConstants>
-    <PlatformTarget>AnyCPU</PlatformTarget>
-  </PropertyGroup>
-  <ItemGroup>
-    <Content Include="Content\blank.bmp">
-      <CopyToOutputDirectory>PreserveNewest</CopyToOutputDirectory>
-    </Content>
-    <Content Include="Content\Clouds01.png">
-      <CopyToOutputDirectory>PreserveNewest</CopyToOutputDirectory>
-    </Content>
-    <Content Include="Content\LightGlow.png">
-      <CopyToOutputDirectory>PreserveNewest</CopyToOutputDirectory>
-    </Content>
-    <Content Include="Content\Loading.png">
-      <CopyToOutputDirectory>PreserveNewest</CopyToOutputDirectory>
-    </Content>
-    <Content Include="Content\MoonMap.png">
-      <CopyToOutputDirectory>PreserveNewest</CopyToOutputDirectory>
-    </Content>
-    <Content Include="Content\MoonMask.png">
-      <CopyToOutputDirectory>PreserveNewest</CopyToOutputDirectory>
-    </Content>
-    <Content Include="Content\Raindrop.png">
-      <CopyToOutputDirectory>PreserveNewest</CopyToOutputDirectory>
-    </Content>
-    <Content Include="Content\Raindrop1.png">
-      <CopyToOutputDirectory>PreserveNewest</CopyToOutputDirectory>
-    </Content>
-    <Content Include="Content\Raindrop10.png">
-      <CopyToOutputDirectory>PreserveNewest</CopyToOutputDirectory>
-    </Content>
-    <Content Include="Content\Raindrop2.png">
-      <CopyToOutputDirectory>PreserveNewest</CopyToOutputDirectory>
-    </Content>
-    <Content Include="Content\Raindrop3.png">
-      <CopyToOutputDirectory>PreserveNewest</CopyToOutputDirectory>
-    </Content>
-    <Content Include="Content\Raindrop4.png">
-      <CopyToOutputDirectory>PreserveNewest</CopyToOutputDirectory>
-    </Content>
-    <Content Include="Content\Raindrop5.png">
-      <CopyToOutputDirectory>PreserveNewest</CopyToOutputDirectory>
-    </Content>
-    <Content Include="Content\Raindrop6.png">
-      <CopyToOutputDirectory>PreserveNewest</CopyToOutputDirectory>
-    </Content>
-    <Content Include="Content\Raindrop7.png">
-      <CopyToOutputDirectory>PreserveNewest</CopyToOutputDirectory>
-    </Content>
-    <Content Include="Content\Raindrop8.png">
-      <CopyToOutputDirectory>PreserveNewest</CopyToOutputDirectory>
-    </Content>
-    <Content Include="Content\Raindrop9.png">
-      <CopyToOutputDirectory>PreserveNewest</CopyToOutputDirectory>
-    </Content>
-    <Content Include="Content\SignalAspects.png">
-      <CopyToOutputDirectory>PreserveNewest</CopyToOutputDirectory>
-    </Content>
-    <Content Include="Content\SignalLightGlow.png">
-      <CopyToOutputDirectory>PreserveNewest</CopyToOutputDirectory>
-    </Content>
-    <Content Include="Content\SkyDome1.png">
-      <CopyToOutputDirectory>PreserveNewest</CopyToOutputDirectory>
-    </Content>
-    <Content Include="Content\Snowflake.png">
-      <CopyToOutputDirectory>PreserveNewest</CopyToOutputDirectory>
-    </Content>
-    <Content Include="Content\StarDome1.bmp">
-      <CopyToOutputDirectory>PreserveNewest</CopyToOutputDirectory>
-    </Content>
-    <Content Include="Content\Starmap_N.png">
-      <CopyToOutputDirectory>PreserveNewest</CopyToOutputDirectory>
-    </Content>
-    <Content Include="Content\Starmap_S.png">
-      <CopyToOutputDirectory>PreserveNewest</CopyToOutputDirectory>
-    </Content>
-    <Content Include="Content\SwitchStates.png">
-      <CopyToOutputDirectory>PreserveNewest</CopyToOutputDirectory>
-    </Content>
-    <Content Include="Content\TrackMonitorImages.png">
-      <CopyToOutputDirectory>PreserveNewest</CopyToOutputDirectory>
-    </Content>
-    <Content Include="Content\TrainOperationsCoupler.png">
-      <CopyToOutputDirectory>PreserveNewest</CopyToOutputDirectory>
-    </Content>
-    <Content Include="Content\train_TM.png">
-      <CopyToOutputDirectory>PreserveNewest</CopyToOutputDirectory>
-    </Content>
-    <Content Include="Content\Window.png">
-      <CopyToOutputDirectory>PreserveNewest</CopyToOutputDirectory>
-    </Content>
-    <Content Include="Content\WindowLabelShadow.png">
-      <CopyToOutputDirectory>PreserveNewest</CopyToOutputDirectory>
-    </Content>
-    <Content Include="Content\WindowScrollbar.png">
-      <CopyToOutputDirectory>PreserveNewest</CopyToOutputDirectory>
-    </Content>
-    <Content Include="Copying.txt">
-      <CopyToOutputDirectory>PreserveNewest</CopyToOutputDirectory>
-    </Content>
-  </ItemGroup>
-  <ItemGroup>
-    <PackageReference Include="EmbedIO" Version="3.4.3" />
-    <PackageReference Include="MonoGame.Framework.WindowsDX" Version="3.8.0.1641" />
-    <PackageReference Include="GetText.NET" Version="0.9.0" />
-    <PackageReference Include="GetText.NET.WindowsForms" Version="0.9.0" />
-	<PackageReference Include="System.Resources.Extensions" Version="4.6.0" />
-  </ItemGroup>
-  <ItemGroup>
-    <ProjectReference Include="..\Orts.Common\Orts.Common.csproj" />
-    <ProjectReference Include="..\Orts.Formats.Msts\Orts.Formats.Msts.csproj" />
-    <ProjectReference Include="..\Orts.Formats.OR\Orts.Formats.OR.csproj" />
-    <ProjectReference Include="..\Orts.Menu.Entities\Orts.Menu.Entities.csproj" />
-    <ProjectReference Include="..\Orts.Settings\Orts.Settings.csproj" />
-    <ProjectReference Include="..\Orts.Simulation\Orts.Simulation.csproj" />
-  </ItemGroup>
-  <ItemGroup>
-    <Folder Include="Native\x64\" />
-    <Folder Include="Native\x86\" />
-  </ItemGroup>
-  <ItemGroup>
-    <Content Include="..\3rdPartyLibs\openal-soft\Win32\OpenAL32.dll" Link="Native\x86\OpenAL32.dll">
-      <CopyToOutputDirectory>PreserveNewest</CopyToOutputDirectory>
-    </Content>
-    <Content Include="..\3rdPartyLibs\openal-soft\Win64\OpenAL32.dll" Link="Native\x64\OpenAL32.dll">
-      <CopyToOutputDirectory>PreserveNewest</CopyToOutputDirectory>
-    </Content>
-  </ItemGroup>
-  <ItemGroup>
-    <None Update="Content\Web\APISample\index.html">
-      <CopyToOutputDirectory>PreserveNewest</CopyToOutputDirectory>
-    </None>
-    <None Update="Content\Web\APISample\index.js">
-      <CopyToOutputDirectory>PreserveNewest</CopyToOutputDirectory>
-<<<<<<< HEAD
-    </None>
-    <None Update="Content\Web\HUD\index.css">
-=======
-    </Content>
-    <Content Include="Content\Web\TrackMonitorTrainDriving\index.css">
-      <CopyToOutputDirectory>PreserveNewest</CopyToOutputDirectory>
-    </Content>
-    <Content Include="Content\Web\TrackMonitorTrainDriving\index.html">
-      <CopyToOutputDirectory>PreserveNewest</CopyToOutputDirectory>
-    </Content>
-    <Content Include="Content\Web\TrackMonitorTrainDriving\index.js">
-      <CopyToOutputDirectory>PreserveNewest</CopyToOutputDirectory>
-    </Content>
-    <Content Include="Content\Web\TrackMonitorTrainDriving\SignalAspects.png">
-      <CopyToOutputDirectory>PreserveNewest</CopyToOutputDirectory>
-    </Content>
-    <Content Include="Content\Web\TrackMonitorTrainDriving\TrackMonitorImages.png">
-      <CopyToOutputDirectory>PreserveNewest</CopyToOutputDirectory>
-    </Content>
-    <Content Include="Content\Web\TrackMonitor\index.css">
->>>>>>> 7ce91a8b
-      <CopyToOutputDirectory>PreserveNewest</CopyToOutputDirectory>
-    </None>
-    <None Update="Content\Web\HUD\index.html">
-      <CopyToOutputDirectory>PreserveNewest</CopyToOutputDirectory>
-    </None>
-    <None Update="Content\Web\HUD\index.js">
-      <CopyToOutputDirectory>PreserveNewest</CopyToOutputDirectory>
-    </None>
-    <None Update="Content\Web\index.css">
-      <CopyToOutputDirectory>PreserveNewest</CopyToOutputDirectory>
-    </None>
-    <None Update="Content\Web\index.html">
-      <CopyToOutputDirectory>PreserveNewest</CopyToOutputDirectory>
-    </None>
-    <None Update="Content\Web\or_logo.png">
-      <CopyToOutputDirectory>PreserveNewest</CopyToOutputDirectory>
-    </None>
-    <None Update="Content\Web\TrackMonitor\index.css">
-      <CopyToOutputDirectory>PreserveNewest</CopyToOutputDirectory>
-    </None>
-    <None Update="Content\Web\TrackMonitor\index.html">
-      <CopyToOutputDirectory>PreserveNewest</CopyToOutputDirectory>
-    </None>
-    <None Update="Content\Web\TrackMonitor\index.js">
-      <CopyToOutputDirectory>PreserveNewest</CopyToOutputDirectory>
-    </None>
-    <None Update="Content\Web\TrackMonitor\SignalAspects.png">
-      <CopyToOutputDirectory>PreserveNewest</CopyToOutputDirectory>
-    </None>
-    <None Update="Content\Web\TrackMonitor\TrackMonitorImages.png">
-      <CopyToOutputDirectory>PreserveNewest</CopyToOutputDirectory>
-    </None>
-    <None Update="Content\Web\TrainDriving\index.css">
-      <CopyToOutputDirectory>PreserveNewest</CopyToOutputDirectory>
-    </None>
-    <None Update="Content\Web\TrainDriving\index.html">
-      <CopyToOutputDirectory>PreserveNewest</CopyToOutputDirectory>
-    </None>
-    <None Update="Content\Web\TrainDriving\index.js">
-      <CopyToOutputDirectory>PreserveNewest</CopyToOutputDirectory>
-<<<<<<< HEAD
-    </None>
-  </ItemGroup>
-  <ItemGroup>
-    <PackageReference Update="Microsoft.CodeAnalysis.FxCopAnalyzers" Version="3.3.0">
-      <PrivateAssets>all</PrivateAssets>
-      <IncludeAssets>runtime; build; native; contentfiles; analyzers; buildtransitive</IncludeAssets>
-    </PackageReference>
-  </ItemGroup>
-=======
-    </Content>
-  </ItemGroup>
-  <ItemGroup>
-    <ProjectReference Include="..\Orts.Formats.Msts\Orts.Formats.Msts.csproj">
-      <Project>{570709FA-0C8A-4B1D-BA2D-D9455AFD9B5C}</Project>
-      <Name>Orts.Formats.Msts</Name>
-    </ProjectReference>
-    <ProjectReference Include="..\Orts.Formats.OR\Orts.Formats.OR.csproj">
-      <Project>{0d8d312b-2c02-4b77-a795-566394a9db95}</Project>
-      <Name>Orts.Formats.OR</Name>
-    </ProjectReference>
-    <ProjectReference Include="..\ORTS.Common\Orts.Common.csproj">
-      <Project>{DA94D876-7D35-46C3-AECE-AFACE72C686C}</Project>
-      <Name>Orts.Common</Name>
-    </ProjectReference>
-    <ProjectReference Include="..\Orts.Scripting.Api\Orts.Scripting.Api.csproj">
-      <Project>{2b4cbbd5-2eea-4149-9da1-9cbb2625a474}</Project>
-      <Name>Orts.Scripting.Api</Name>
-    </ProjectReference>
-    <ProjectReference Include="..\ORTS.Settings\Orts.Settings.csproj">
-      <Project>{67F84996-8769-4FD8-819B-464AF269037B}</Project>
-      <Name>Orts.Settings</Name>
-    </ProjectReference>
-    <ProjectReference Include="..\Orts.Simulation\Orts.Simulation.csproj">
-      <Project>{333c4378-d82e-4b47-b561-6ba923b8fdfd}</Project>
-      <Name>Orts.Simulation</Name>
-    </ProjectReference>
-  </ItemGroup>
-  <ItemGroup>
-    <EmbeddedResource Include="Viewer3D\Debugging\DebugViewerForm.resx">
-      <DependentUpon>DebugViewerForm.cs</DependentUpon>
-      <SubType>Designer</SubType>
-    </EmbeddedResource>
-    <EmbeddedResource Include="Viewer3D\Debugging\MessageViewer.resx">
-      <DependentUpon>MessageViewer.cs</DependentUpon>
-      <SubType>Designer</SubType>
-    </EmbeddedResource>
-    <EmbeddedResource Include="Viewer3D\Debugging\SoundDebugForm.resx">
-      <DependentUpon>SoundDebugForm.cs</DependentUpon>
-      <SubType>Designer</SubType>
-    </EmbeddedResource>
-  </ItemGroup>
-  <ItemGroup>
-    <None Include="app.config">
-      <SubType>Designer</SubType>
-    </None>
-  </ItemGroup>
-  <ItemGroup>
-    <PackageReference Include="EmbedIO">
-      <Version>3.4.3</Version>
-    </PackageReference>
-    <PackageReference Include="MonoGame.Framework.WindowsDX">
-      <Version>3.8.0.1641</Version>
-    </PackageReference>
-  </ItemGroup>
-  <ItemGroup />
-  <Import Project="$(MSBuildBinPath)\Microsoft.CSharp.targets" />
-  <!-- To modify your build process, add your task inside one of the targets below and uncomment it. 
-       Other similar extension points exist, see Microsoft.Common.targets.
-  <Target Name="BeforeBuild">
-  </Target>
-  <Target Name="AfterBuild">
-  </Target>
-  -->
-  <PropertyGroup>
-    <PostBuildEventDependsOn>
-    $(PostBuildEventDependsOn);
-    PostBuildMacros;
-  </PostBuildEventDependsOn>
-    <PreBuildEvent>
-    </PreBuildEvent>
-    <PostBuildEvent>echo $Revision: @(VersionNumber) $&gt;Revision.txt
-date /t&gt;&gt;Revision.txt
-time /t&gt;&gt;Revision.txt
-dotnet tool install -g dotnet-mgfxc
-FOR %25%25i IN ($(ProjectDir)Content\Shaders\*.fx) DO ( mgfxc $(ProjectDir)Content\Shaders\%25%25~nxi $(TargetDir)Content\%25%25~ni.mgfx /Profile:DirectX_11)</PostBuildEvent>
-  </PropertyGroup>
->>>>>>> 7ce91a8b
-  <Target Name="PostBuildMacros">
-    <GetAssemblyIdentity AssemblyFiles="$(TargetPath)">
-      <Output TaskParameter="Assemblies" ItemName="Targets" />
-    </GetAssemblyIdentity>
-    <ItemGroup>
-      <VersionNumber Include="@(Targets->'%(Version)')" />
-    </ItemGroup>
-  </Target>
-  <Target Name="PostBuild" AfterTargets="PostBuildEvent">
-    <Exec Command="dotnet tool install -g dotnet-mgfxc&#xD;&#xA;FOR %25%25i IN ($(ProjectDir)Content\Shaders\*.fx) DO ( mgfxc $(ProjectDir)Content\Shaders\%25%25~nxi $(TargetDir)Content\%25%25~ni.mgfx /Profile:DirectX_11)" />
-  </Target>
+﻿<Project Sdk="Microsoft.NET.Sdk.WindowsDesktop">
+  <PropertyGroup>
+    <OutputType>WinExe</OutputType>
+    <TargetFrameworks>net48;netcoreapp3.1</TargetFrameworks>
+    <Description>Open Rails Activity Runner</Description>
+    <UseWindowsForms>true</UseWindowsForms>
+	<GenerateResourceUsePreserializedResources>true</GenerateResourceUsePreserializedResources>
+  </PropertyGroup>
+  <PropertyGroup>
+    <OutputPath>..\..\Program</OutputPath>
+    <ApplicationIcon>..\Orts.ico</ApplicationIcon>
+    <RootNamespace>Orts.ActivityRunner</RootNamespace>
+  </PropertyGroup>
+  <PropertyGroup>
+    <ServerGarbageCollection>true</ServerGarbageCollection>
+    <ConcurrentGarbageCollection>true</ConcurrentGarbageCollection>
+  </PropertyGroup>
+  <PropertyGroup Condition="'$(Configuration)|$(Platform)'=='Debug|AnyCPU'">
+    <DefineConstants>WINDOWS;NEW_ACTION;WITH_NEW_SAVE</DefineConstants>
+    <PlatformTarget>AnyCPU</PlatformTarget>
+  </PropertyGroup>
+  <PropertyGroup Condition="'$(Configuration)|$(Platform)'=='Release|AnyCPU'">
+    <DefineConstants>WINDOWS;NEW_ACTION;WITH_NEW_SAVE</DefineConstants>
+    <PlatformTarget>AnyCPU</PlatformTarget>
+  </PropertyGroup>
+  <ItemGroup>
+    <Content Include="Content\blank.bmp">
+      <CopyToOutputDirectory>PreserveNewest</CopyToOutputDirectory>
+    </Content>
+    <Content Include="Content\Clouds01.png">
+      <CopyToOutputDirectory>PreserveNewest</CopyToOutputDirectory>
+    </Content>
+    <Content Include="Content\LightGlow.png">
+      <CopyToOutputDirectory>PreserveNewest</CopyToOutputDirectory>
+    </Content>
+    <Content Include="Content\Loading.png">
+      <CopyToOutputDirectory>PreserveNewest</CopyToOutputDirectory>
+    </Content>
+    <Content Include="Content\MoonMap.png">
+      <CopyToOutputDirectory>PreserveNewest</CopyToOutputDirectory>
+    </Content>
+    <Content Include="Content\MoonMask.png">
+      <CopyToOutputDirectory>PreserveNewest</CopyToOutputDirectory>
+    </Content>
+    <Content Include="Content\Raindrop.png">
+      <CopyToOutputDirectory>PreserveNewest</CopyToOutputDirectory>
+    </Content>
+    <Content Include="Content\Raindrop1.png">
+      <CopyToOutputDirectory>PreserveNewest</CopyToOutputDirectory>
+    </Content>
+    <Content Include="Content\Raindrop10.png">
+      <CopyToOutputDirectory>PreserveNewest</CopyToOutputDirectory>
+    </Content>
+    <Content Include="Content\Raindrop2.png">
+      <CopyToOutputDirectory>PreserveNewest</CopyToOutputDirectory>
+    </Content>
+    <Content Include="Content\Raindrop3.png">
+      <CopyToOutputDirectory>PreserveNewest</CopyToOutputDirectory>
+    </Content>
+    <Content Include="Content\Raindrop4.png">
+      <CopyToOutputDirectory>PreserveNewest</CopyToOutputDirectory>
+    </Content>
+    <Content Include="Content\Raindrop5.png">
+      <CopyToOutputDirectory>PreserveNewest</CopyToOutputDirectory>
+    </Content>
+    <Content Include="Content\Raindrop6.png">
+      <CopyToOutputDirectory>PreserveNewest</CopyToOutputDirectory>
+    </Content>
+    <Content Include="Content\Raindrop7.png">
+      <CopyToOutputDirectory>PreserveNewest</CopyToOutputDirectory>
+    </Content>
+    <Content Include="Content\Raindrop8.png">
+      <CopyToOutputDirectory>PreserveNewest</CopyToOutputDirectory>
+    </Content>
+    <Content Include="Content\Raindrop9.png">
+      <CopyToOutputDirectory>PreserveNewest</CopyToOutputDirectory>
+    </Content>
+    <Content Include="Content\SignalAspects.png">
+      <CopyToOutputDirectory>PreserveNewest</CopyToOutputDirectory>
+    </Content>
+    <Content Include="Content\SignalLightGlow.png">
+      <CopyToOutputDirectory>PreserveNewest</CopyToOutputDirectory>
+    </Content>
+    <Content Include="Content\SkyDome1.png">
+      <CopyToOutputDirectory>PreserveNewest</CopyToOutputDirectory>
+    </Content>
+    <Content Include="Content\Snowflake.png">
+      <CopyToOutputDirectory>PreserveNewest</CopyToOutputDirectory>
+    </Content>
+    <Content Include="Content\StarDome1.bmp">
+      <CopyToOutputDirectory>PreserveNewest</CopyToOutputDirectory>
+    </Content>
+    <Content Include="Content\Starmap_N.png">
+      <CopyToOutputDirectory>PreserveNewest</CopyToOutputDirectory>
+    </Content>
+    <Content Include="Content\Starmap_S.png">
+      <CopyToOutputDirectory>PreserveNewest</CopyToOutputDirectory>
+    </Content>
+    <Content Include="Content\SwitchStates.png">
+      <CopyToOutputDirectory>PreserveNewest</CopyToOutputDirectory>
+    </Content>
+    <Content Include="Content\TrackMonitorImages.png">
+      <CopyToOutputDirectory>PreserveNewest</CopyToOutputDirectory>
+    </Content>
+    <Content Include="Content\TrainOperationsCoupler.png">
+      <CopyToOutputDirectory>PreserveNewest</CopyToOutputDirectory>
+    </Content>
+    <Content Include="Content\train_TM.png">
+      <CopyToOutputDirectory>PreserveNewest</CopyToOutputDirectory>
+    </Content>
+    <Content Include="Content\Window.png">
+      <CopyToOutputDirectory>PreserveNewest</CopyToOutputDirectory>
+    </Content>
+    <Content Include="Content\WindowLabelShadow.png">
+      <CopyToOutputDirectory>PreserveNewest</CopyToOutputDirectory>
+    </Content>
+    <Content Include="Content\WindowScrollbar.png">
+      <CopyToOutputDirectory>PreserveNewest</CopyToOutputDirectory>
+    </Content>
+    <Content Include="Copying.txt">
+      <CopyToOutputDirectory>PreserveNewest</CopyToOutputDirectory>
+    </Content>
+  </ItemGroup>
+  <ItemGroup>
+    <PackageReference Include="EmbedIO" Version="3.4.3" />
+    <PackageReference Include="MonoGame.Framework.WindowsDX" Version="3.8.0.1641" />
+    <PackageReference Include="GetText.NET" Version="0.9.0" />
+    <PackageReference Include="GetText.NET.WindowsForms" Version="0.9.0" />
+	<PackageReference Include="System.Resources.Extensions" Version="4.6.0" />
+  </ItemGroup>
+  <ItemGroup>
+    <ProjectReference Include="..\Orts.Common\Orts.Common.csproj" />
+    <ProjectReference Include="..\Orts.Formats.Msts\Orts.Formats.Msts.csproj" />
+    <ProjectReference Include="..\Orts.Formats.OR\Orts.Formats.OR.csproj" />
+    <ProjectReference Include="..\Orts.Menu.Entities\Orts.Menu.Entities.csproj" />
+    <ProjectReference Include="..\Orts.Settings\Orts.Settings.csproj" />
+    <ProjectReference Include="..\Orts.Simulation\Orts.Simulation.csproj" />
+  </ItemGroup>
+  <ItemGroup>
+    <Folder Include="Native\x64\" />
+    <Folder Include="Native\x86\" />
+  </ItemGroup>
+  <ItemGroup>
+    <Content Include="..\3rdPartyLibs\openal-soft\Win32\OpenAL32.dll" Link="Native\x86\OpenAL32.dll">
+      <CopyToOutputDirectory>PreserveNewest</CopyToOutputDirectory>
+    </Content>
+    <Content Include="..\3rdPartyLibs\openal-soft\Win64\OpenAL32.dll" Link="Native\x64\OpenAL32.dll">
+      <CopyToOutputDirectory>PreserveNewest</CopyToOutputDirectory>
+    </Content>
+  </ItemGroup>
+  <ItemGroup>
+    <None Update="Content\Web\APISample\index.html">
+      <CopyToOutputDirectory>PreserveNewest</CopyToOutputDirectory>
+    </None>
+    <None Update="Content\Web\APISample\index.js">
+      <CopyToOutputDirectory>PreserveNewest</CopyToOutputDirectory>
+    </None>
+    <None Update="Content\Web\HUD\index.css">
+      <CopyToOutputDirectory>PreserveNewest</CopyToOutputDirectory>
+    </None>
+    <None Update="Content\Web\HUD\index.html">
+      <CopyToOutputDirectory>PreserveNewest</CopyToOutputDirectory>
+    </None>
+    <None Update="Content\Web\HUD\index.js">
+      <CopyToOutputDirectory>PreserveNewest</CopyToOutputDirectory>
+    </None>
+    <None Update="Content\Web\index.css">
+      <CopyToOutputDirectory>PreserveNewest</CopyToOutputDirectory>
+    </None>
+    <None Update="Content\Web\index.html">
+      <CopyToOutputDirectory>PreserveNewest</CopyToOutputDirectory>
+    </None>
+    <None Update="Content\Web\or_logo.png">
+      <CopyToOutputDirectory>PreserveNewest</CopyToOutputDirectory>
+    </None>
+    <None Update="Content\Web\TrackMonitorTrainDriving\index.css">
+      <CopyToOutputDirectory>PreserveNewest</CopyToOutputDirectory>
+    </None>
+    <None Update="Content\Web\TrackMonitorTrainDriving\index.html">
+      <CopyToOutputDirectory>PreserveNewest</CopyToOutputDirectory>
+    </None>
+    <None Update="Content\Web\TrackMonitorTrainDriving\index.js">
+      <CopyToOutputDirectory>PreserveNewest</CopyToOutputDirectory>
+    </None>
+    <None Update="Content\Web\TrackMonitorTrainDriving\SignalAspects.png">
+      <CopyToOutputDirectory>PreserveNewest</CopyToOutputDirectory>
+    </None>
+    <None Update="Content\Web\TrackMonitorTrainDriving\TrackMonitorImages.png">
+      <CopyToOutputDirectory>PreserveNewest</CopyToOutputDirectory>
+    </None>
+    <None Update="Content\Web\TrackMonitor\index.css">
+      <CopyToOutputDirectory>PreserveNewest</CopyToOutputDirectory>
+    </None>
+    <None Update="Content\Web\TrackMonitor\index.html">
+      <CopyToOutputDirectory>PreserveNewest</CopyToOutputDirectory>
+    </None>
+    <None Update="Content\Web\TrackMonitor\index.js">
+      <CopyToOutputDirectory>PreserveNewest</CopyToOutputDirectory>
+    </None>
+    <None Update="Content\Web\TrackMonitor\SignalAspects.png">
+      <CopyToOutputDirectory>PreserveNewest</CopyToOutputDirectory>
+    </None>
+    <None Update="Content\Web\TrackMonitor\TrackMonitorImages.png">
+      <CopyToOutputDirectory>PreserveNewest</CopyToOutputDirectory>
+    </None>
+    <None Update="Content\Web\TrainDriving\index.css">
+      <CopyToOutputDirectory>PreserveNewest</CopyToOutputDirectory>
+    </None>
+    <None Update="Content\Web\TrainDriving\index.html">
+      <CopyToOutputDirectory>PreserveNewest</CopyToOutputDirectory>
+    </None>
+    <None Update="Content\Web\TrainDriving\index.js">
+      <CopyToOutputDirectory>PreserveNewest</CopyToOutputDirectory>
+    </None>
+  </ItemGroup>
+  <ItemGroup>
+    <PackageReference Update="Microsoft.CodeAnalysis.FxCopAnalyzers" Version="3.3.0">
+      <PrivateAssets>all</PrivateAssets>
+      <IncludeAssets>runtime; build; native; contentfiles; analyzers; buildtransitive</IncludeAssets>
+    </PackageReference>
+  </ItemGroup>
+  <Target Name="PostBuildMacros">
+    <GetAssemblyIdentity AssemblyFiles="$(TargetPath)">
+      <Output TaskParameter="Assemblies" ItemName="Targets" />
+    </GetAssemblyIdentity>
+    <ItemGroup>
+      <VersionNumber Include="@(Targets->'%(Version)')" />
+    </ItemGroup>
+  </Target>
+  <Target Name="PostBuild" AfterTargets="PostBuildEvent">
+    <Exec Command="dotnet tool install -g dotnet-mgfxc&#xD;&#xA;FOR %25%25i IN ($(ProjectDir)Content\Shaders\*.fx) DO ( mgfxc $(ProjectDir)Content\Shaders\%25%25~nxi $(TargetDir)Content\%25%25~ni.mgfx /Profile:DirectX_11)" />
+  </Target>
 </Project>