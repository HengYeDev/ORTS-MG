﻿// COPYRIGHT 2009, 2010, 2011, 2012, 2013, 2014, 2015, 2016, 2017 by the Open Rails project.
//
// This file is part of Open Rails.
//
// Open Rails is free software: you can redistribute it and/or modify
// it under the terms of the GNU General Public License as published by
// the Free Software Foundation, either version 3 of the License, or
// (at your option) any later version.
//
// Open Rails is distributed in the hope that it will be useful,
// but WITHOUT ANY WARRANTY; without even the implied warranty of
// MERCHANTABILITY or FITNESS FOR A PARTICULAR PURPOSE.  See the
// GNU General Public License for more details.
//
// You should have received a copy of the GNU General Public License
// along with Open Rails.  If not, see <http://www.gnu.org/licenses/>.

// This file is the responsibility of the 3D & Environment Team.

using System;
using System.Collections.Generic;
using System.Diagnostics;
using System.IO;
using System.Linq;
using System.Management;
using System.Threading.Tasks;
using System.Windows.Forms;

using GetText;

using Microsoft.Xna.Framework;
using Microsoft.Xna.Framework.Graphics;
using Microsoft.Xna.Framework.Input;

using Orts.ActivityRunner.Viewer3D.Popups;
using Orts.ActivityRunner.Viewer3D.Processes;
using Orts.ActivityRunner.Viewer3D.RollingStock;
using Orts.ActivityRunner.Viewer3D.Shapes;
using Orts.Common;
using Orts.Common.Calc;
using Orts.Common.Info;
using Orts.Common.Input;
using Orts.Common.Position;
using Orts.Common.Xna;
using Orts.Formats.Msts.Files;
using Orts.Formats.Msts.Models;
using Orts.MultiPlayer;
using Orts.Settings;
using Orts.Settings.Util;
using Orts.Simulation;
using Orts.Simulation.AIs;
using Orts.Simulation.Commanding;
using Orts.Simulation.Physics;
using Orts.Simulation.RollingStocks;
using Orts.Simulation.Signalling;
using Orts.Viewer3D.Popups;

namespace Orts.ActivityRunner.Viewer3D
{
    public class Viewer
    {
        public static ICatalog Catalog { get; private set; }
        public static Random Random { get; private set; }
        // User setups.
        public UserSettings Settings { get; private set; }

        public UserCommandController<UserCommand> UserCommandController { get; private set; }
        // Multi-threaded processes
        public LoaderProcess LoaderProcess { get; private set; }
        public UpdaterProcess UpdaterProcess { get; private set; }
        public RenderProcess RenderProcess { get; private set; }
        public SoundProcess SoundProcess { get; private set; }
        public string ContentPath { get; private set; }
        public SharedTextureManager TextureManager { get; private set; }
        public SharedMaterialManager MaterialManager { get; private set; }
        public SharedShapeManager ShapeManager { get; private set; }
        public Point DisplaySize { get { return RenderProcess.DisplaySize; } }
        // Components
        public Orts.ActivityRunner.Viewer3D.Processes.Game Game { get; private set; }
        public Simulator Simulator { get; private set; }
        public World World { get; private set; }
        private SoundSource ViewerSounds { get; set; }
        /// <summary>
        /// Monotonically increasing time value (in seconds) for the game/viewer. Starts at 0 and only ever increases, at real-time.
        /// </summary>
        public double RealTime { get; private set; }
        InfoDisplay InfoDisplay;
        public WindowManager WindowManager { get; private set; }
        public MessagesWindow MessagesWindow { get; private set; } // Game message window (special, always visible)
        public NoticeWindow NoticeWindow { get; private set; } // Game notices window (special)
        public PauseWindow PauseWindow { get; private set; } // Game paused window (special)
        public ActivityWindow ActivityWindow { get; private set; } // Activity notices window
        public QuitWindow QuitWindow { get; private set; } // Escape window
        public HelpWindow HelpWindow { get; private set; } // F1 window
        public TrackMonitorWindow TrackMonitorWindow { get; private set; } // F4 window
        public HUDWindow HUDWindow { get; private set; } // F5 hud
        public TrainDrivingWindow TrainDrivingWindow { get; private set; } // F5 train driving window
        public MultiPlayerWindow MultiPlayerWindow { get; private set; } // MultiPlayer data windowed
        public HUDScrollWindow HUDScrollWindow { get; private set; } // Control + F5 hud scroll command window
        public OSDLocations OSDLocations { get; private set; } // F6 platforms/sidings OSD
        public OSDCars OSDCars { get; private set; } // F7 cars OSD
        public SwitchWindow SwitchWindow { get; private set; } // F8 window
        public TrainOperationsWindow TrainOperationsWindow { get; private set; } // F9 window
        public CarOperationsWindow CarOperationsWindow { get; private set; } // F9 sub-window for car operations
        public NextStationWindow NextStationWindow { get; private set; } // F10 window
        public CompassWindow CompassWindow { get; private set; } // 0 window
        public TracksDebugWindow TracksDebugWindow { get; private set; } // Control-Alt-F6
        public SignallingDebugWindow SignallingDebugWindow { get; private set; } // Control-Alt-F11 window
        public ComposeMessage ComposeMessageWindow { get; private set; } // ??? window
        public TrainListWindow TrainListWindow { get; private set; } // for switching driven train
        public TTDetachWindow TTDetachWindow { get; private set; } // for detaching player train in timetable mode
        // Route Information
        public TileManager Tiles { get; private set; }
        public TileManager LoTiles { get; private set; }
        public EnvironmentFile ENVFile { get; private set; }
        public SignalConfigurationFile SIGCFG { get; private set; }
        public TrackTypesFile TrackTypes { get; private set; }
        public SpeedpostDatFile SpeedpostDatFile;
        public bool MilepostUnitsMetric { get; private set; }
        // Cameras
        public Camera Camera { get; set; } // Current camera
        public Camera AbovegroundCamera { get; private set; } // Previous camera for when automatically switching to cab.
        public CabCamera CabCamera { get; private set; } // Camera 1
        public HeadOutCamera HeadOutForwardCamera { get; private set; } // Camera 1+Up
        public HeadOutCamera HeadOutBackCamera { get; private set; } // Camera 2+Down
        public TrackingCamera FrontCamera { get; private set; } // Camera 2
        public TrackingCamera BackCamera { get; private set; } // Camera 3
        public TracksideCamera TracksideCamera { get; private set; } // Camera 4
        public SpecialTracksideCamera SpecialTracksideCamera { get; private set; } // Camera 4 for special points (platforms and level crossings)
        public PassengerCamera PassengerCamera { get; private set; } // Camera 5
        public BrakemanCamera BrakemanCamera { get; private set; } // Camera 6
        public List<FreeRoamCamera> FreeRoamCameraList = new List<FreeRoamCamera>();
        public FreeRoamCamera FreeRoamCamera { get { return FreeRoamCameraList[0]; } } // Camera 8
        public ThreeDimCabCamera ThreeDimCabCamera; //Camera 0

        List<Camera> WellKnownCameras; // Providing Camera save functionality by GeorgeS

        public TrainCarViewer PlayerLocomotiveViewer { get; private set; }  // we are controlling this loco, or null if we aren't controlling any
        MouseState originalMouseState;      // Current mouse coordinates.

        // This is the train we are controlling
        public TrainCar PlayerLocomotive { get { return Simulator.PlayerLocomotive; } set { Simulator.PlayerLocomotive = value; } }
        public Train PlayerTrain { get { if (PlayerLocomotive == null) return null; else return PlayerLocomotive.Train; } }

        public readonly Process CurrentProcess = Process.GetCurrentProcess();

        // This is the train we are viewing
        public Train SelectedTrain { get; private set; }
        void CameraActivate()
        {
            if (Camera == null || !Camera.IsAvailable) //passenger camera may jump to a train without passenger view
                FrontCamera.Activate();
            else
                Camera.Activate();
        }

        bool ForceMouseVisible;
        double MouseVisibleTillRealTime;
        public Cursor ActualCursor = Cursors.Default;
        public static Viewport DefaultViewport;

        CabViewDiscreteRenderer MouseChangingControl;
        CabViewDiscreteRenderer MousePickedControl;
        CabViewDiscreteRenderer OldMousePickedControl;

        public bool SaveScreenshot { get; set; }
        public bool SaveActivityThumbnail { get; private set; }
        public string SaveActivityFileStem { get; private set; }

        public Vector3 NearPoint { get; private set; }
        public Vector3 FarPoint { get; private set; }

        public bool DebugViewerEnabled { get; set; }
        public bool SoundDebugFormEnabled { get; set; }

        public TRPFile TRP; // Track profile file

        enum VisibilityState
        {
            Visible,
            Hidden,
            ScreenshotPending,
        };

        VisibilityState Visibility = VisibilityState.Visible;

        // MSTS cab views are images with aspect ratio 4:3.
        // OR can use cab views with other aspect ratios where these are available.
        // On screen with other aspect ratios (e.g. 16:9), three approaches are possible:
        //   1) stretch the width to fit the screen. This gives flattened controls, most noticeable with round dials.
        //   2) clip the image losing a slice off top and bottom.
        //   3) letterbox the image by drawing black bars in the unfilled spaces.
        // Setting.Cab2DStretch controls the amount of stretch and clip. 0 is entirely clipped and 100 is entirely stretched.
        // No difference is seen on screens with 4:3 aspect ratio.
        // This adjustment assumes that the cab view is 4:3. Where the cab view matches the aspect ratio of the screen, use an adjustment of 100.
        public int CabHeightPixels { get; private set; }
        public int CabWidthPixels { get; private set; }
        public int CabYOffsetPixels { get; set; } // Note: Always -ve. Without it, the cab view is fixed to the top of the screen. -ve values pull it up the screen.
        public int CabXOffsetPixels { get; set; }
        public int CabExceedsDisplay; // difference between cabview texture vertical resolution and display vertical resolution
        public int CabExceedsDisplayHorizontally; // difference between cabview texture horizontal resolution and display vertical resolution
        public int CabYLetterboxPixels { get; set; } // offset the cab when drawing it if it is smaller than the display; both coordinates should always be >= 0
        public int CabXLetterboxPixels { get; set; }
        public float CabTextureInverseRatio = 0.75f; // default of inverse of cab texture ratio 

        public CommandLog Log { get { return Simulator.Log; } }

        public bool DontLoadNightTextures; // Checkbox set and time of day allows not to load textures
        public bool DontLoadDayTextures; // Checkbox set and time of day allows not to load textures
        public bool NightTexturesNotLoaded; // At least one night texture hasn't been loaded
        public bool DayTexturesNotLoaded; // At least one day texture hasn't been loaded
        public long LoadMemoryThreshold; // Above this threshold loader doesn't bulk load day or night textures
        public bool tryLoadingNightTextures = false;
        public bool tryLoadingDayTextures = false;

        public int poscounter = 1; // counter for print position info

        public Camera SuspendedCamera { get; private set; }

        //        UserInputRailDriver RailDriver;

        public static double DbfEvalAutoPilotTimeS = 0;//Debrief eval
        public static double DbfEvalIniAutoPilotTimeS = 0;//Debrief eval  
        public bool DbfEvalAutoPilot = false;//DebriefEval

        /// <summary>
        /// Finds time of last entry to set ReplayEndsAt and provide the Replay started message.
        /// </summary>
        void InitReplay()
        {
            if (Simulator.ReplayCommandList != null)
            {
                // Get time of last entry
                int lastEntry = Simulator.ReplayCommandList.Count - 1;
                if (lastEntry >= 0)
                {
                    double lastTime = Simulator.ReplayCommandList[lastEntry].Time;
                    Log.ReplayEndsAt = lastTime;
                    double duration = lastTime - Simulator.ClockTime;
                    MessagesWindow.AddMessage(String.Format("Replay started: ending at {0} after {1}",
                        FormatStrings.FormatApproximateTime(lastTime),
                        FormatStrings.FormatTime(duration)),
                        3.0);
                }
            }
        }

        /// <summary>
        /// Initializes a new instances of the <see cref="Viewer3D"/> class based on the specified <paramref name="simulator"/> and <paramref name="game"/>.
        /// </summary>
        /// <param name="simulator">The <see cref="Simulator"/> with which the viewer runs.</param>
        /// <param name="game">The <see cref="Game"/> with which the viewer runs.</param>
        //[CallOnThread("Loader")]
        public Viewer(Simulator simulator, Processes.Game game)
        {
            Catalog = new Catalog("ActivityRunner", RuntimeInfo.LocalesFolder);
            Random = new Random();
            Simulator = simulator;
            Game = game;
            Settings = simulator.Settings;

            RenderProcess = game.RenderProcess;
            UpdaterProcess = game.UpdaterProcess;
            LoaderProcess = game.LoaderProcess;
            SoundProcess = game.SoundProcess;

            UserCommandController = new UserCommandController<UserCommand>();

            WellKnownCameras = new List<Camera>();
            WellKnownCameras.Add(CabCamera = new CabCamera(this));
            WellKnownCameras.Add(FrontCamera = new TrackingCamera(this, TrackingCamera.AttachedTo.Front));
            WellKnownCameras.Add(BackCamera = new TrackingCamera(this, TrackingCamera.AttachedTo.Rear));
            WellKnownCameras.Add(PassengerCamera = new PassengerCamera(this));
            WellKnownCameras.Add(BrakemanCamera = new BrakemanCamera(this));
            WellKnownCameras.Add(HeadOutForwardCamera = new HeadOutCamera(this, HeadOutCamera.HeadDirection.Forward));
            WellKnownCameras.Add(HeadOutBackCamera = new HeadOutCamera(this, HeadOutCamera.HeadDirection.Backward));
            WellKnownCameras.Add(TracksideCamera = new TracksideCamera(this));
            WellKnownCameras.Add(SpecialTracksideCamera = new SpecialTracksideCamera(this));
            WellKnownCameras.Add(new FreeRoamCamera(this, FrontCamera)); // Any existing camera will suffice to satisfy .Save() and .Restore()
            WellKnownCameras.Add(ThreeDimCabCamera = new ThreeDimCabCamera(this));

            string ORfilepath = System.IO.Path.Combine(Simulator.RoutePath, "OpenRails");
            ContentPath = Game.ContentPath;
            Trace.Write(" ENV");
            ENVFile = new EnvironmentFile(Simulator.RoutePath + @"\ENVFILES\" + Simulator.TRK.Route.Environment.GetEnvironmentFileName(Simulator.Season, Simulator.WeatherType));

            Trace.Write(" SIGCFG");
            if (File.Exists(ORfilepath + @"\sigcfg.dat"))
            {
                Trace.Write(" SIGCFG_OR");
                SIGCFG = new SignalConfigurationFile(ORfilepath + @"\sigcfg.dat", true);
            }
            else
            {
                Trace.Write(" SIGCFG");
                SIGCFG = new SignalConfigurationFile(Simulator.RoutePath + @"\sigcfg.dat", false);
            }

            Trace.Write(" TTYPE");
            TrackTypes = new TrackTypesFile(Simulator.RoutePath + @"\TTYPE.DAT");

            Tiles = new TileManager(Simulator.RoutePath + @"\TILES\", false);
            LoTiles = new TileManager(Simulator.RoutePath + @"\LO_TILES\", true);
            MilepostUnitsMetric = Simulator.TRK.Route.MilepostUnitsMetric;

            Simulator.AllowedSpeedRaised += (object sender, EventArgs e) =>
            {
                var train = sender as Train;
                if (!TrackMonitorWindow.Visible && Simulator.Confirmer != null && train != null)
                {
                    var message = Catalog.GetString("Allowed speed raised to {0}", FormatStrings.FormatSpeedDisplay(train.AllowedMaxSpeedMpS, MilepostUnitsMetric));
                    Simulator.Confirmer.Message(ConfirmLevel.Information, message);
                }
            };

            Simulator.PlayerLocomotiveChanged += PlayerLocomotiveChanged;
            Simulator.PlayerTrainChanged += PlayerTrainChanged;
            Simulator.RequestTTDetachWindow += RequestTTDetachWindow;

            // The speedpost.dat file is needed only to derive the shape names for the temporary speed restriction zones,
            // so it is opened only in activity mode
            if (Simulator.ActivityRun != null && Simulator.Activity.Activity.ActivityRestrictedSpeedZones != null)
            {
                var speedpostDatFile = Simulator.RoutePath + @"\speedpost.dat";
                if (File.Exists(speedpostDatFile))
                {
                    Trace.Write(" SPEEDPOST");
                    SpeedpostDatFile = new SpeedpostDatFile(Simulator.RoutePath + @"\speedpost.dat", Simulator.RoutePath + @"\shapes\");
                }
            }

            Initialize();
        }

        //[CallOnThread("Updater")]
        public void Save(BinaryWriter outf, string fileStem)
        {
            outf.Write(Simulator.Trains.IndexOf(PlayerTrain));
            outf.Write(PlayerTrain.Cars.IndexOf(PlayerLocomotive));
            outf.Write(Simulator.Trains.IndexOf(SelectedTrain));

            WindowManager.Save(outf);

            outf.Write(WellKnownCameras.IndexOf(Camera));
            foreach (var camera in WellKnownCameras)
                camera.Save(outf);
            Camera.Save(outf);
            outf.Write(CabYOffsetPixels);
            outf.Write(CabXOffsetPixels);

            // Set these so RenderFrame can use them when its thread gets control.
            SaveActivityFileStem = fileStem;
            SaveActivityThumbnail = true;
            outf.Write(NightTexturesNotLoaded);
            outf.Write(DayTexturesNotLoaded);
            World.WeatherControl.SaveWeatherParameters(outf);
        }

        //[CallOnThread("Render")]
        public void Restore(BinaryReader inf)
        {
            Train playerTrain = Simulator.Trains[inf.ReadInt32()];
            PlayerLocomotive = playerTrain.Cars[inf.ReadInt32()];
            var selected = inf.ReadInt32();
            if (selected >= 0 && selected < Simulator.Trains.Count)
            {
                SelectedTrain = Simulator.Trains[selected];
            }
            else if (selected < 0)
            {
                SelectedTrain = Simulator.Trains[0];
            }

            WindowManager.Restore(inf);

            var cameraToRestore = inf.ReadInt32();
            foreach (var camera in WellKnownCameras)
                camera.Restore(inf);
            if (cameraToRestore == -1)
                new FreeRoamCamera(this, Camera).Activate();
            else
                WellKnownCameras[cameraToRestore].Activate();
            Camera.Restore(inf);
            CabYOffsetPixels = inf.ReadInt32();
            CabXOffsetPixels = inf.ReadInt32();
            NightTexturesNotLoaded = inf.ReadBoolean();
            DayTexturesNotLoaded = inf.ReadBoolean();
            LoadMemoryThreshold = (long)HUDWindow.GetVirtualAddressLimit() - 512;// * 1024 * 1024; <-- this seemed wrong as the virtual address limit is already given in bytes
            tryLoadingNightTextures = true;
            tryLoadingDayTextures = true;

            World.WeatherControl.RestoreWeatherParameters(inf);
        }

        /// <summary>
        /// Called once after the graphics device is ready
        /// to load any static graphics content, background
        /// processes haven't started yet.
        /// </summary>
        //[CallOnThread("Loader")]
        internal void Initialize()
        {
            #region Input Command Controller
            KeyboardInputGameComponent keyboardInputGameComponent = new KeyboardInputGameComponent(Game);
            Game.Components.Add(keyboardInputGameComponent);
            KeyboardInputHandler<UserCommand> keyboardInput = new KeyboardInputHandler<UserCommand>();
            keyboardInput.Initialize(Settings.Input.UserCommands, keyboardInputGameComponent, UserCommandController);

            MouseInputGameComponent mouseInputGameComponent = new MouseInputGameComponent(Game);
            Game.Components.Add(mouseInputGameComponent);
            MouseInputHandler<UserCommand> mouseInput = new MouseInputHandler<UserCommand>();
            mouseInput.Initialize(mouseInputGameComponent, keyboardInputGameComponent, UserCommandController);

            #endregion
            UpdateAdapterInformation(Game.GraphicsDevice.Adapter);
            DefaultViewport = Game.GraphicsDevice.Viewport;

            if (PlayerLocomotive == null) PlayerLocomotive = Simulator.InitialPlayerLocomotive();
            SelectedTrain = PlayerTrain;
            PlayerTrain.InitializePlayerTrainData();
            if (PlayerTrain.TrainType == TrainType.AiPlayerHosting)
            {
                Simulator.InitializeAiPlayerHosting();
            }

            SharedSMSFileManager.Initialize(TrackTypes.Count, Simulator.TRK.Route.SwitchSMSNumber, Simulator.TRK.Route.CurveSMSNumber, Simulator.TRK.Route.CurveSwitchSMSNumber);

            TextureManager = new SharedTextureManager(this, Game.GraphicsDevice);

            AdjustCabHeight(DisplaySize.X, DisplaySize.Y);

            MaterialManager = new SharedMaterialManager(this);
            ShapeManager = new SharedShapeManager(this);

            WindowManager = new WindowManager(this);
            MessagesWindow = new MessagesWindow(WindowManager);
            NoticeWindow = new NoticeWindow(WindowManager);
            PauseWindow = new PauseWindow(WindowManager);
            ActivityWindow = new ActivityWindow(WindowManager);
            QuitWindow = new QuitWindow(WindowManager);
            HelpWindow = new HelpWindow(WindowManager);
            TrackMonitorWindow = new TrackMonitorWindow(WindowManager);
            HUDWindow = new HUDWindow(WindowManager);
            HUDScrollWindow = new HUDScrollWindow(WindowManager);
            TrainDrivingWindow = new TrainDrivingWindow(WindowManager);
            OSDLocations = new OSDLocations(WindowManager);
            OSDCars = new OSDCars(WindowManager);
            SwitchWindow = new SwitchWindow(WindowManager);
            TrainOperationsWindow = new TrainOperationsWindow(WindowManager);
            MultiPlayerWindow = new MultiPlayerWindow(WindowManager);
            CarOperationsWindow = new CarOperationsWindow(WindowManager);
            NextStationWindow = new NextStationWindow(WindowManager);
            CompassWindow = new CompassWindow(WindowManager);
            TracksDebugWindow = new TracksDebugWindow(WindowManager);
            SignallingDebugWindow = new SignallingDebugWindow(WindowManager);
            ComposeMessageWindow = new ComposeMessage(WindowManager);
            TrainListWindow = new TrainListWindow(WindowManager);
            TTDetachWindow = new TTDetachWindow(WindowManager);
            WindowManager.Initialize();

            InfoDisplay = new InfoDisplay(this);

            World = new World(this, Simulator.ClockTime);

            ViewerSounds = new SoundSource(this, soundSource => new[]
            {
                new SoundStream(soundSource, soundStream => new[]
                {
                    new ORTSDiscreteTrigger(soundStream, TrainEvent.TakeScreenshot, ORTSSoundCommand.Precompiled(Path.Combine(ContentPath, "TakeScreenshot.wav"), soundStream)),
                }),
            });
            SoundProcess.AddSoundSource(this, ViewerSounds);
            Simulator.Confirmer.PlayErrorSound += (s, e) =>
            {
                if (World.GameSounds != null)
                    World.GameSounds.HandleEvent(TrainEvent.ControlError);
            };
            Simulator.Confirmer.DisplayMessage += (s, e) => MessagesWindow.AddMessage(e.Key, e.Text, e.Duration);

            if (Simulator.PlayerLocomotive.HasFront3DCab || Simulator.PlayerLocomotive.HasRear3DCab)
            {
                ThreeDimCabCamera.Enabled = true;
                ThreeDimCabCamera.Activate();
            }
            else if (Simulator.PlayerLocomotive.HasFrontCab || Simulator.PlayerLocomotive.HasRearCab) CabCamera.Activate();
            else CameraActivate();

            // Prepare the world to be loaded and then load it from the correct thread for debugging/tracing purposes.
            // This ensures that a) we have all the required objects loaded when the 3D view first appears and b) that
            // all loading is performed on a single thread that we can handle in debugging and tracing.
            World.LoadPrep();
            if (Simulator.Settings.ConditionalLoadOfDayOrNightTextures) // We need to compute sun height only in this case
            {
                MaterialManager.LoadPrep();
                LoadMemoryThreshold = (long)HUDWindow.GetVirtualAddressLimit() - 512; // * 1024 * 1024; <-- this seemed wrong as the virtual address limit is already given in bytes
            }
            Load();

            // MUST be after loading is done! (Or we try and load shapes on the main thread.)
            PlayerLocomotiveViewer = World.Trains.GetViewer(PlayerLocomotive);

            #region UserCommmands
            if (MPManager.IsMultiPlayer())
                UserCommandController.AddEvent(UserCommand.GamePauseMenu, KeyEventType.KeyPressed, () => Simulator.Confirmer?.Information(Catalog.GetString("In multplayer mode, use Alt-F4 to quit directly")));
            else
                UserCommandController.AddEvent(UserCommand.GamePauseMenu, KeyEventType.KeyPressed, () => QuitWindow.Visible = Simulator.Paused = !QuitWindow.Visible);

            UserCommandController.AddEvent(UserCommand.DisplayHUD, KeyEventType.KeyPressed, (UserCommandArgs userCommandArgs) =>
            {
                if (userCommandArgs is ModifiableKeyCommandArgs modifiableKeyCommandArgs && modifiableKeyCommandArgs.AdditionalModifiers.HasFlag(Settings.Input.WindowTabCommandModifier))
                {
                    HUDWindow.TabAction();
                }
                else
                {
                    HUDWindow.Visible = !HUDWindow.Visible;
                    if (!HUDWindow.Visible)
                        HUDScrollWindow.Visible = false;
                }
            });
            UserCommandController.AddEvent(UserCommand.GameFullscreen, KeyEventType.KeyPressed, RenderProcess.ToggleFullScreen);
            UserCommandController.AddEvent(UserCommand.GamePause, KeyEventType.KeyPressed, () => Simulator.Paused = !Simulator.Paused);
            UserCommandController.AddEvent(UserCommand.GameSave, KeyEventType.KeyPressed, GameStateRunActivity.Save);
            UserCommandController.AddEvent(UserCommand.DisplayHelpWindow, KeyEventType.KeyPressed, (UserCommandArgs userCommandArgs) =>
            {
                if (userCommandArgs is ModifiableKeyCommandArgs modifiableKeyCommandArgs && modifiableKeyCommandArgs.AdditionalModifiers.HasFlag(Settings.Input.WindowTabCommandModifier))
                    HelpWindow.TabAction();
                else
                    HelpWindow.Visible = !HelpWindow.Visible;
            });
            UserCommandController.AddEvent(UserCommand.DisplayTrackMonitorWindow, KeyEventType.KeyPressed, (UserCommandArgs userCommandArgs) =>
            {
                if (userCommandArgs is ModifiableKeyCommandArgs modifiableKeyCommandArgs && modifiableKeyCommandArgs.AdditionalModifiers.HasFlag(Settings.Input.WindowTabCommandModifier))
                    TrackMonitorWindow.TabAction();
                else
                    TrackMonitorWindow.Visible = !TrackMonitorWindow.Visible;
            });
            UserCommandController.AddEvent(UserCommand.DisplayTrainDrivingWindow, KeyEventType.KeyPressed, (UserCommandArgs userCommandArgs) =>
            {
                if (userCommandArgs is ModifiableKeyCommandArgs modifiableKeyCommandArgs && modifiableKeyCommandArgs.AdditionalModifiers.HasFlag(Settings.Input.WindowTabCommandModifier))
                    TrainDrivingWindow.TabAction();
                else
                    TrainDrivingWindow.Visible = !TrainDrivingWindow.Visible;
            });
            UserCommandController.AddEvent(UserCommand.DisplaySwitchWindow, KeyEventType.KeyPressed, (UserCommandArgs userCommandArgs) =>
            {
                if (userCommandArgs is ModifiableKeyCommandArgs modifiableKeyCommandArgs && modifiableKeyCommandArgs.AdditionalModifiers.HasFlag(Settings.Input.WindowTabCommandModifier))
                    SwitchWindow.TabAction();
                else
                    SwitchWindow.Visible = !SwitchWindow.Visible;
            });
            UserCommandController.AddEvent(UserCommand.DisplayTrainOperationsWindow, KeyEventType.KeyPressed, (UserCommandArgs userCommandArgs) =>
            {
                if (userCommandArgs is ModifiableKeyCommandArgs modifiableKeyCommandArgs && modifiableKeyCommandArgs.AdditionalModifiers.HasFlag(Settings.Input.WindowTabCommandModifier))
                    TrainOperationsWindow.TabAction();
                else
                    TrainOperationsWindow.Visible = !TrainOperationsWindow.Visible;
            });
            UserCommandController.AddEvent(UserCommand.DisplayNextStationWindow, KeyEventType.KeyPressed, (UserCommandArgs userCommandArgs) =>
            {
                if (userCommandArgs is ModifiableKeyCommandArgs modifiableKeyCommandArgs && modifiableKeyCommandArgs.AdditionalModifiers.HasFlag(Settings.Input.WindowTabCommandModifier))
                    NextStationWindow.TabAction();
                else
                    NextStationWindow.Visible = !NextStationWindow.Visible;
            });
            UserCommandController.AddEvent(UserCommand.DisplayCompassWindow, KeyEventType.KeyPressed, (UserCommandArgs userCommandArgs) =>
            {
                if (userCommandArgs is ModifiableKeyCommandArgs modifiableKeyCommandArgs && modifiableKeyCommandArgs.AdditionalModifiers.HasFlag(Settings.Input.WindowTabCommandModifier))
                    CompassWindow.TabAction();
                else
                    CompassWindow.Visible = !CompassWindow.Visible;
            });
            UserCommandController.AddEvent(UserCommand.DebugTracks, KeyEventType.KeyPressed, (UserCommandArgs userCommandArgs) =>
            {
                if (userCommandArgs is ModifiableKeyCommandArgs modifiableKeyCommandArgs && modifiableKeyCommandArgs.AdditionalModifiers.HasFlag(Settings.Input.WindowTabCommandModifier))
                    TracksDebugWindow.TabAction();
                else
                    TracksDebugWindow.Visible = !TracksDebugWindow.Visible;
            });
            UserCommandController.AddEvent(UserCommand.DebugSignalling, KeyEventType.KeyPressed, (UserCommandArgs userCommandArgs) =>
            {
                if (userCommandArgs is ModifiableKeyCommandArgs modifiableKeyCommandArgs && modifiableKeyCommandArgs.AdditionalModifiers.HasFlag(Settings.Input.WindowTabCommandModifier))
                    SignallingDebugWindow.TabAction();
                else
                    SignallingDebugWindow.Visible = !SignallingDebugWindow.Visible;
            });
            UserCommandController.AddEvent(UserCommand.DisplayBasicHUDToggle, KeyEventType.KeyPressed, HUDWindow.ToggleBasicHUD);
            UserCommandController.AddEvent(UserCommand.DisplayTrainListWindow, KeyEventType.KeyPressed, () => TrainListWindow.Visible = !TrainListWindow.Visible);
            UserCommandController.AddEvent(UserCommand.DebugSpeedUp, KeyEventType.KeyPressed, () =>
            {
                Simulator.GameSpeed *= 1.5f;
                Simulator.Confirmer.ConfirmWithPerCent(CabControl.SimulationSpeed, CabSetting.Increase, Simulator.GameSpeed * 100);
            });
            UserCommandController.AddEvent(UserCommand.DebugSpeedDown, KeyEventType.KeyPressed, () =>
            {
                Simulator.GameSpeed /= 1.5f;
                Simulator.Confirmer.ConfirmWithPerCent(CabControl.SimulationSpeed, CabSetting.Decrease, Simulator.GameSpeed * 100);
            });
            UserCommandController.AddEvent(UserCommand.DebugSpeedReset, KeyEventType.KeyPressed, () =>
            {
                Simulator.GameSpeed = 1;
                Simulator.Confirmer.ConfirmWithPerCent(CabControl.SimulationSpeed, CabSetting.Off, Simulator.GameSpeed * 100);
            });
            UserCommandController.AddEvent(UserCommand.DisplayStationLabels, KeyEventType.KeyPressed, (UserCommandArgs userCommandArgs) =>
            {
                if (userCommandArgs is ModifiableKeyCommandArgs modifiableKeyCommandArgs && modifiableKeyCommandArgs.AdditionalModifiers.HasFlag(Settings.Input.WindowTabCommandModifier))
                    OSDLocations.TabAction();
                else
                {
                    OSDLocations.Visible = !OSDLocations.Visible;
                    if (OSDLocations.Visible)
                    {
                        switch (OSDLocations.CurrentDisplayState)
                        {
                            case OSDLocations.DisplayState.Auto:
                                MessagesWindow.AddMessage(Catalog.GetString("Automatic platform and siding labels visible."), 5);
                                break;
                            case OSDLocations.DisplayState.All:
                                MessagesWindow.AddMessage(Catalog.GetString("Platform and siding labels visible."), 5);
                                break;
                            case OSDLocations.DisplayState.Platforms:
                                MessagesWindow.AddMessage(Catalog.GetString("Platform labels visible."), 5);
                                break;
                            case OSDLocations.DisplayState.Sidings:
                                MessagesWindow.AddMessage(Catalog.GetString("Siding labels visible."), 5);
                                break;
                        }
                    }
                    else
                    {
                        MessagesWindow.AddMessage(Catalog.GetString("Platform and siding labels hidden."), 5);
                    }
                }
            });
            UserCommandController.AddEvent(UserCommand.DisplayCarLabels, KeyEventType.KeyPressed, (UserCommandArgs userCommandArgs) =>
            {
                if (userCommandArgs is ModifiableKeyCommandArgs modifiableKeyCommandArgs && modifiableKeyCommandArgs.AdditionalModifiers.HasFlag(Settings.Input.WindowTabCommandModifier))
                    OSDCars.TabAction();
                else
                {
                    OSDCars.Visible = !OSDCars.Visible;
                    if (OSDCars.Visible)
                    {
                        switch (OSDCars.CurrentDisplayState)
                        {
                            case OSDCars.DisplayState.Trains:
                                MessagesWindow.AddMessage(Catalog.GetString("Train labels visible."), 5);
                                break;
                            case OSDCars.DisplayState.Cars:
                                MessagesWindow.AddMessage(Catalog.GetString("Car labels visible."), 5);
                                break;
                        }
                    }
                    else
                    {
                        MessagesWindow.AddMessage(Catalog.GetString("Train and car labels hidden."), 5);
                    }
                }
            });
            UserCommandController.AddEvent(UserCommand.GameMultiPlayerTexting, KeyEventType.KeyPressed, () =>
            {
                if (ComposeMessageWindow == null)
                    ComposeMessageWindow = new ComposeMessage(WindowManager);
                ComposeMessageWindow.InitMessage();
            });
            UserCommandController.AddEvent(UserCommand.GameChangeCab, KeyEventType.KeyPressed, () =>
            {
                if (PlayerLocomotive.ThrottlePercent >= 1 || Math.Abs(PlayerLocomotive.SpeedMpS) > 1 || !IsReverserInNeutral(PlayerLocomotive))
                {
                    Simulator.Confirmer.Warning(CabControl.ChangeCab, CabSetting.Warn2);
                }
                else
                {
                    _ = new ChangeCabCommand(Log);
                }
            });
            UserCommandController.AddEvent(UserCommand.CameraReset, KeyEventType.KeyPressed, Camera.Reset);
            UserCommandController.AddEvent(UserCommand.CameraCab, KeyEventType.KeyPressed, () =>
            {
                if (CabCamera.IsAvailable || ThreeDimCabCamera.IsAvailable)
                {
                    _ = new UseCabCameraCommand(Log);
                }
                else
                {
                    Simulator.Confirmer.Warning(Catalog.GetString("Cab view not available"));
                }
            });
            UserCommandController.AddEvent(UserCommand.CameraToggleThreeDimensionalCab, KeyEventType.KeyPressed, () =>
            {
                if (!CabCamera.IsAvailable)
                {
                    Simulator.Confirmer.Warning(Catalog.GetString("This car doesn't have a 2D cab"));
                }
                else if (!ThreeDimCabCamera.IsAvailable)
                {
                    Simulator.Confirmer.Warning(Catalog.GetString("This car doesn't have a 3D cab"));
                }
                else
                {
                    _ = new ToggleThreeDimensionalCabCameraCommand(Log);
                }
            });
            UserCommandController.AddEvent(UserCommand.CameraOutsideFront, KeyEventType.KeyPressed, () =>
            {
                CheckReplaying();
                _ = new UseFrontCameraCommand(Log);
            });
            UserCommandController.AddEvent(UserCommand.CameraOutsideRear, KeyEventType.KeyPressed, () =>
            {
                CheckReplaying();
                _ = new UseBackCameraCommand(Log);
            });
            UserCommandController.AddEvent(UserCommand.CameraJumpingTrains, KeyEventType.KeyPressed, RandomSelectTrain);
            UserCommandController.AddEvent(UserCommand.CameraVibrate, KeyEventType.KeyPressed, () =>
            {
                Simulator.Instance.CarVibrating = (Simulator.Instance.CarVibrating + 1) % 4;
                Simulator.Confirmer.Message(ConfirmLevel.Information, Catalog.GetString($"Vibrating at level {Simulator.Instance.CarVibrating}"));
                Settings.CarVibratingLevel = Simulator.Instance.CarVibrating;
                Settings.Save("CarVibratingLevel");
            });
            UserCommandController.AddEvent(UserCommand.DebugToggleConfirmations, KeyEventType.KeyPressed, () =>
            {
                Simulator.Settings.SuppressConfirmations = !Simulator.Settings.SuppressConfirmations;
                Simulator.Confirmer.Message(ConfirmLevel.Warning, Simulator.Settings.SuppressConfirmations ? Catalog.GetString("Confirmations suppressed") : Catalog.GetString("Confirmations visible"));
                Simulator.Settings.Save();
            });
            UserCommandController.AddEvent(UserCommand.CameraJumpBackPlayer, KeyEventType.KeyPressed, () =>
            {
                SelectedTrain = PlayerTrain;
                CameraActivate();
            });
            UserCommandController.AddEvent(UserCommand.CameraTrackside, KeyEventType.KeyPressed, () =>
            {
                CheckReplaying();
                _ = new UseTracksideCameraCommand(Log);
            });
            UserCommandController.AddEvent(UserCommand.CameraSpecialTracksidePoint, KeyEventType.KeyPressed, () =>
            {
                CheckReplaying();
                _ = new UseSpecialTracksideCameraCommand(Log);
            });
            UserCommandController.AddEvent(UserCommand.CameraPassenger, KeyEventType.KeyPressed, () =>
            {
                if (PassengerCamera.IsAvailable)
                {
                    CheckReplaying();
                    _ = new UsePassengerCameraCommand(Log);
                }
            });
            UserCommandController.AddEvent(UserCommand.CameraBrakeman, KeyEventType.KeyPressed, () =>
            {
                CheckReplaying();
                _ = new UseBrakemanCameraCommand(Log);
            });
            UserCommandController.AddEvent(UserCommand.CameraFree, KeyEventType.KeyPressed, () =>
            {
                CheckReplaying();
                _ = new UseFreeRoamCameraCommand(Log);
                Simulator.Confirmer.Message(ConfirmLevel.None, Catalog.GetPluralString(
                    "{0} viewpoint stored. Use Shift+8 to restore viewpoints.", "{0} viewpoints stored. Use Shift+8 to restore viewpoints.", FreeRoamCameraList.Count - 1));
            });
            UserCommandController.AddEvent(UserCommand.CameraPreviousFree, KeyEventType.KeyPressed, () =>
            {
                if (FreeRoamCameraList.Count > 0)
                {
                    CheckReplaying();
                    _ = new UsePreviousFreeRoamCameraCommand(Log);
                }
            });
            UserCommandController.AddEvent(UserCommand.CameraHeadOutForward, KeyEventType.KeyPressed, () =>
            {
                if (HeadOutForwardCamera.IsAvailable)
                {
                    CheckReplaying();
                    _ = new UseHeadOutForwardCameraCommand(Log);
                }
            });
            UserCommandController.AddEvent(UserCommand.CameraHeadOutBackward, KeyEventType.KeyPressed, () =>
            {
                if (HeadOutBackCamera.IsAvailable)
                {
                    CheckReplaying();
                    _ = new UseHeadOutBackCameraCommand(Log);
                }
            });
            UserCommandController.AddEvent(UserCommand.GameExternalCabController, KeyEventType.KeyPressed, UserInput.Raildriver.Activate);
            UserCommandController.AddEvent(UserCommand.GameSwitchAhead, KeyEventType.KeyPressed, () =>
            {
                if (PlayerTrain.ControlMode == TrainControlMode.Manual || PlayerTrain.ControlMode == TrainControlMode.Explorer)
                    _ = new ToggleSwitchAheadCommand(Log);
                else
                    Simulator.Confirmer.Warning(CabControl.SwitchAhead, CabSetting.Warn1);
            });
            UserCommandController.AddEvent(UserCommand.GameSwitchBehind, KeyEventType.KeyPressed, () =>
            {
                if (PlayerTrain.ControlMode == TrainControlMode.Manual || PlayerTrain.ControlMode == TrainControlMode.Explorer)
                    _ = new ToggleSwitchBehindCommand(Log);
                else
                    Simulator.Confirmer.Warning(CabControl.SwitchBehind, CabSetting.Warn1);
            });
            UserCommandController.AddEvent(UserCommand.GameClearSignalForward, KeyEventType.KeyPressed, () => PlayerTrain.RequestSignalPermission(Direction.Forward));
            UserCommandController.AddEvent(UserCommand.GameClearSignalBackward, KeyEventType.KeyPressed, () => PlayerTrain.RequestSignalPermission(Direction.Backward));
            UserCommandController.AddEvent(UserCommand.GameResetSignalForward, KeyEventType.KeyPressed, () => PlayerTrain.RequestResetSignal(Direction.Forward));
            UserCommandController.AddEvent(UserCommand.GameResetSignalBackward, KeyEventType.KeyPressed, () => PlayerTrain.RequestResetSignal(Direction.Backward));
            UserCommandController.AddEvent(UserCommand.GameSwitchManualMode, KeyEventType.KeyPressed, PlayerTrain.RequestToggleManualMode);
            UserCommandController.AddEvent(UserCommand.GameMultiPlayerDispatcher, KeyEventType.KeyPressed, () => DebugViewerEnabled = !DebugViewerEnabled);
            UserCommandController.AddEvent(UserCommand.DebugSoundForm, KeyEventType.KeyPressed, () => SoundDebugFormEnabled = !SoundDebugFormEnabled);
            UserCommandController.AddEvent(UserCommand.CameraJumpSeeSwitch, KeyEventType.KeyPressed, () =>
            {
                if (Program.DebugViewer != null && Program.DebugViewer.Enabled && (Program.DebugViewer.switchPickedItem != null || Program.DebugViewer.signalPickedItem != null))
                {
                    WorldLocation location = Program.DebugViewer.switchPickedItem?.Item != null ? Program.DebugViewer.switchPickedItem.Item.UiD.Location.ChangeElevation(8) : Program.DebugViewer.signalPickedItem.Item.Location.ChangeElevation(8);
                    if (FreeRoamCameraList.Count == 0)
                        _ = new UseFreeRoamCameraCommand(Log);
                    FreeRoamCamera.SetLocation(location);
                    //FreeRoamCamera
                    FreeRoamCamera.Activate();
                }
            });
            UserCommandController.AddEvent(UserCommand.DebugDumpKeymap, KeyEventType.KeyPressed, () =>
            {
                //TODO 20210320 move path settings to RuntimeInfo
                string textPath = Path.Combine(Settings.LoggingPath, "OpenRailsKeyboard.txt");
                Settings.Input.DumpToText(textPath);
                MessagesWindow.AddMessage(Catalog.GetString("Keyboard map list saved to '{0}'.", textPath), 10);

                string graphicPath = Path.Combine(Settings.LoggingPath, "OpenRailsKeyboard.png");
                KeyboardMap.DumpToGraphic(Settings.Input, graphicPath);
                MessagesWindow.AddMessage(Catalog.GetString("Keyboard map image saved to '{0}'.", graphicPath), 10);
            });

            // Turntable commands
            if (Simulator.MovingTables != null)
            {
                UserCommandController.AddEvent(UserCommand.ControlTurntableClockwise, KeyEventType.KeyPressed, () =>
                {
                    Simulator.ActiveMovingTable = FindActiveMovingTable();
                    if (Simulator.ActiveMovingTable != null)
                    {
                        TurntableClockwiseCommand.Receiver = Simulator.ActiveMovingTable;
                        _ = new TurntableClockwiseCommand(Log);
                    }
                });
                UserCommandController.AddEvent(UserCommand.ControlTurntableClockwise, KeyEventType.KeyReleased, () =>
                {
                    if (Simulator.ActiveMovingTable != null)
                    {
                        TurntableClockwiseTargetCommand.Receiver = Simulator.ActiveMovingTable;
                        _ = new TurntableClockwiseTargetCommand(Log);
                    }
                });
                UserCommandController.AddEvent(UserCommand.ControlTurntableCounterclockwise, KeyEventType.KeyPressed, () =>
                {
                    Simulator.ActiveMovingTable = FindActiveMovingTable();
                    if (Simulator.ActiveMovingTable != null)
                    {
                        TurntableCounterclockwiseCommand.Receiver = Simulator.ActiveMovingTable;
                        _ = new TurntableCounterclockwiseCommand(Log);
                    }
                });
                UserCommandController.AddEvent(UserCommand.ControlTurntableCounterclockwise, KeyEventType.KeyReleased, () =>
                {
                    if (Simulator.ActiveMovingTable != null)
                    {
                        TurntableCounterclockwiseTargetCommand.Receiver = Simulator.ActiveMovingTable;
                        _ = new TurntableCounterclockwiseTargetCommand(Log);
                    }
                });
            }
            UserCommandController.AddEvent(UserCommand.GameAutopilotMode, KeyEventType.KeyPressed, () =>
            {
                switch (PlayerLocomotive.Train.TrainType)
                {
                    case TrainType.AiPlayerHosting:
                        if (((AITrain)PlayerLocomotive.Train).SwitchToPlayerControl())
                        {
                            Simulator.Confirmer.Message(ConfirmLevel.Information, Catalog.GetString("Switched to player control"));
                            DbfEvalAutoPilot = false;//Debrief eval
                        }
                        break;
                    case TrainType.AiPlayerDriven:
                        if (PlayerLocomotive.Train.ControlMode == TrainControlMode.Manual)
                            Simulator.Confirmer.Message(ConfirmLevel.Warning, Catalog.GetString("You can't switch from manual to autopilot mode"));
                        else
                        {
                            if (((AITrain)PlayerLocomotive.Train).SwitchToAutopilotControl())
                            {
                                Simulator.Confirmer.Message(ConfirmLevel.Information, Catalog.GetString("Switched to autopilot"));
                                DbfEvalIniAutoPilotTimeS = Simulator.ClockTime;//Debrief eval
                                DbfEvalAutoPilot = true;//Debrief eval
                            }
                        }
                        break;
                }
            });
            UserCommandController.AddEvent(UserCommand.GameScreenshot, KeyEventType.KeyPressed, () =>
            {
                if (Visibility == VisibilityState.Visible) // Ensure we only get one screenshot.
                    _ = new SaveScreenshotCommand(Log);
            });
            #endregion
            if (MPManager.IsMultiPlayer())
            {
                //get key strokes and determine if some messages should be sent
                MultiPlayerViewer.RegisterInputEvents(this);
            }

            SetCommandReceivers();
            InitReplay();
        }

        /// <summary>
        /// Each Command needs to know its Receiver so it can call a method of the Receiver to action the command.
        /// The Receiver is a static property as all commands of the same class share the same Receiver
        /// and it needs to be set before the command is used.
        /// </summary>
        public void SetCommandReceivers()
        {
            ReverserCommand.Receiver = (MSTSLocomotive)PlayerLocomotive;
            NotchedThrottleCommand.Receiver = (MSTSLocomotive)PlayerLocomotive;
            ContinuousThrottleCommand.Receiver = (MSTSLocomotive)PlayerLocomotive;
            TrainBrakeCommand.Receiver = (MSTSLocomotive)PlayerLocomotive;
            EngineBrakeCommand.Receiver = (MSTSLocomotive)PlayerLocomotive;
            BrakemanBrakeCommand.Receiver = (MSTSLocomotive)PlayerLocomotive;
            DynamicBrakeCommand.Receiver = (MSTSLocomotive)PlayerLocomotive;
            InitializeBrakesCommand.Receiver = PlayerLocomotive.Train;
            EmergencyPushButtonCommand.Receiver = (MSTSLocomotive)PlayerLocomotive;
            HandbrakeCommand.Receiver = (MSTSLocomotive)PlayerLocomotive;
            BailOffCommand.Receiver = (MSTSLocomotive)PlayerLocomotive;
            QuickReleaseCommand.Receiver = (MSTSLocomotive)PlayerLocomotive;
            BrakeOverchargeCommand.Receiver = (MSTSLocomotive)PlayerLocomotive;
            RetainersCommand.Receiver = (MSTSLocomotive)PlayerLocomotive;
            BrakeHoseConnectCommand.Receiver = (MSTSLocomotive)PlayerLocomotive;
            ToggleWaterScoopCommand.Receiver = (MSTSLocomotive)PlayerLocomotive;

            if (PlayerLocomotive is MSTSSteamLocomotive)
            {
                ContinuousReverserCommand.Receiver = (MSTSSteamLocomotive)PlayerLocomotive;
                ContinuousInjectorCommand.Receiver = (MSTSSteamLocomotive)PlayerLocomotive;
                ContinuousSmallEjectorCommand.Receiver = (MSTSSteamLocomotive)PlayerLocomotive;
                ContinuousLargeEjectorCommand.Receiver = (MSTSSteamLocomotive)PlayerLocomotive;
                ToggleInjectorCommand.Receiver = (MSTSSteamLocomotive)PlayerLocomotive;
                ToggleBlowdownValveCommand.Receiver = (MSTSSteamLocomotive)PlayerLocomotive;
                ContinuousBlowerCommand.Receiver = (MSTSSteamLocomotive)PlayerLocomotive;
                ContinuousDamperCommand.Receiver = (MSTSSteamLocomotive)PlayerLocomotive;
                ContinuousFiringRateCommand.Receiver = (MSTSSteamLocomotive)PlayerLocomotive;
                ToggleManualFiringCommand.Receiver = (MSTSSteamLocomotive)PlayerLocomotive;
                ToggleCylinderCocksCommand.Receiver = (MSTSSteamLocomotive)PlayerLocomotive;
                ToggleCylinderCompoundCommand.Receiver = (MSTSSteamLocomotive)PlayerLocomotive;
                FireShovelfullCommand.Receiver = (MSTSSteamLocomotive)PlayerLocomotive;
                AIFireOnCommand.Receiver = (MSTSSteamLocomotive)PlayerLocomotive;
                AIFireOffCommand.Receiver = (MSTSSteamLocomotive)PlayerLocomotive;
                AIFireResetCommand.Receiver = (MSTSSteamLocomotive)PlayerLocomotive;
            }

            PantographCommand.Receiver = (MSTSLocomotive)PlayerLocomotive;
            if (PlayerLocomotive is MSTSElectricLocomotive)
            {
                CircuitBreakerClosingOrderCommand.Receiver = (MSTSElectricLocomotive)PlayerLocomotive;
                CircuitBreakerClosingOrderButtonCommand.Receiver = (MSTSElectricLocomotive)PlayerLocomotive;
                CircuitBreakerOpeningOrderButtonCommand.Receiver = (MSTSElectricLocomotive)PlayerLocomotive;
                CircuitBreakerClosingAuthorizationCommand.Receiver = (MSTSElectricLocomotive)PlayerLocomotive;
            }

            if (PlayerLocomotive is MSTSDieselLocomotive)
            {
                TogglePlayerEngineCommand.Receiver = (MSTSDieselLocomotive)PlayerLocomotive;
                VacuumExhausterCommand.Receiver = (MSTSDieselLocomotive)PlayerLocomotive;
            }

            ImmediateRefillCommand.Receiver = (MSTSLocomotiveViewer)PlayerLocomotiveViewer;
            RefillCommand.Receiver = (MSTSLocomotiveViewer)PlayerLocomotiveViewer;
            ToggleOdometerCommand.Receiver = (MSTSLocomotive)PlayerLocomotive;
            ResetOdometerCommand.Receiver = (MSTSLocomotive)PlayerLocomotive;
            ToggleOdometerDirectionCommand.Receiver = (MSTSLocomotive)PlayerLocomotive;
            SanderCommand.Receiver = (MSTSLocomotive)PlayerLocomotive;
            AlerterCommand.Receiver = (MSTSLocomotive)PlayerLocomotive;
            HornCommand.Receiver = (MSTSLocomotive)PlayerLocomotive;
            BellCommand.Receiver = (MSTSLocomotive)PlayerLocomotive;
            ToggleCabLightCommand.Receiver = (MSTSLocomotive)PlayerLocomotive;
            WipersCommand.Receiver = (MSTSLocomotive)PlayerLocomotive;
            HeadlightCommand.Receiver = (MSTSLocomotive)PlayerLocomotive;
            ChangeCabCommand.Receiver = this;
            ToggleDoorsLeftCommand.Receiver = (MSTSLocomotive)PlayerLocomotive;
            ToggleDoorsRightCommand.Receiver = (MSTSLocomotive)PlayerLocomotive;
            ToggleMirrorsCommand.Receiver = (MSTSLocomotive)PlayerLocomotive;
            CabRadioCommand.Receiver = (MSTSLocomotive)PlayerLocomotive;
            ToggleSwitchAheadCommand.Receiver = this;
            ToggleSwitchBehindCommand.Receiver = this;
            ToggleAnySwitchCommand.Receiver = this;
            UncoupleCommand.Receiver = this;
            SaveScreenshotCommand.Receiver = this;
            ActivityCommand.Receiver = ActivityWindow;  // and therefore shared by all sub-classes
            UseCameraCommand.Receiver = this;
            MoveCameraCommand.Receiver = this;
            ToggleHelpersEngineCommand.Receiver = (MSTSLocomotive)PlayerLocomotive;
            TCSButtonCommand.Receiver = ((MSTSLocomotive)PlayerLocomotive).TrainControlSystem;
            TCSSwitchCommand.Receiver = ((MSTSLocomotive)PlayerLocomotive).TrainControlSystem;
        }

        public void ChangeToPreviousFreeRoamCamera()
        {
            if (Camera == FreeRoamCamera)
            {
                // If 8 is the current camera, rotate the list and then activate a different camera.
                RotateFreeRoamCameraList();
                FreeRoamCamera.Activate();
            }
            else
            {
                FreeRoamCamera.Activate();
                RotateFreeRoamCameraList();
            }
        }

        void RotateFreeRoamCameraList()
        {
            // Rotate list moving 1 to 0 etc. (by adding 0 to end, then removing 0)
            FreeRoamCameraList.Add(FreeRoamCamera);
            FreeRoamCameraList.RemoveAt(0);
        }

        public void ChangeSelectedTrain(Train selectedTrain)
        {
            SelectedTrain = selectedTrain;
        }

        public void AdjustCabHeight(int windowWidth, int windowHeight)
        {
            CabTextureInverseRatio = 0.75f; // start setting it to default
            // MSTS cab views are designed for 4:3 aspect ratio. This is the default. However a check is done with the actual
            // cabview texture. If this has a different aspect ratio, that one is considered
            // For wider screens (e.g. 16:9), the height of the cab view before adjustment exceeds the height of the display.
            // The user can decide how much of this excess to keep. Setting of 0 keeps all the excess and 100 keeps none.

            // <CSComment> If the aspect ratio of the viewing window is greater than the aspect ratio of the cabview texture file
            // it is either possible to stretch the cabview texture file or to leave the proportions unaltered and to vertically pan
            // the screen
            if (CabCamera.IsAvailable)
            {
                var i = ((PlayerLocomotive as MSTSLocomotive).UsingRearCab) ? 1 : 0;
                var cabTextureFileName = (PlayerLocomotive as MSTSLocomotive).CabViewList[i].CVFFile.Views2D[0];
                var cabTextureInverseRatio = ComputeCabTextureInverseRatio(cabTextureFileName);
                if (cabTextureInverseRatio != -1) CabTextureInverseRatio = cabTextureInverseRatio;
            }
            int unstretchedCabHeightPixels = (int)(CabTextureInverseRatio * windowWidth);
            int unstretchedCabWidthPixels = (int)(windowHeight / CabTextureInverseRatio);
            float windowInverseRatio = (float)windowHeight / windowWidth;
            if (Settings.Letterbox2DCab)
            {
                CabWidthPixels = Math.Min((int)Math.Round(windowHeight / CabTextureInverseRatio), windowWidth);
                CabHeightPixels = Math.Min((int)Math.Round(windowWidth * CabTextureInverseRatio), windowHeight);
                CabXLetterboxPixels = (windowWidth - CabWidthPixels) / 2;
                CabYLetterboxPixels = (windowHeight - CabHeightPixels) / 2;
                CabExceedsDisplay = CabExceedsDisplayHorizontally = CabXOffsetPixels = CabYOffsetPixels = 0;
            }
            else
            {
                if (windowInverseRatio == CabTextureInverseRatio)
                {
                    // nice, window aspect ratio and cabview aspect ratio are identical
                    CabExceedsDisplay = 0;
                    CabExceedsDisplayHorizontally = 0;
                }
                else if (windowInverseRatio < CabTextureInverseRatio)
                {
                    // screen is wide-screen, so can choose between vertical scroll or horizontal stretch
                    CabExceedsDisplay = (int)((unstretchedCabHeightPixels - windowHeight) * ((100 - Settings.Cab2DStretch) / 100f));
                    CabExceedsDisplayHorizontally = 0;
                }
                else
                {
                    // must scroll horizontally
                    CabExceedsDisplay = 0;
                    CabExceedsDisplayHorizontally = unstretchedCabWidthPixels - windowWidth;
                }
                CabHeightPixels = windowHeight + CabExceedsDisplay;
                CabYOffsetPixels = -CabExceedsDisplay / 2; // Initial value is halfway. User can adjust with arrow keys.
                CabWidthPixels = windowWidth + CabExceedsDisplayHorizontally;
                CabXOffsetPixels = CabExceedsDisplayHorizontally / 2;
                CabXLetterboxPixels = CabYLetterboxPixels = 0;
            }
            if (CabCamera.IsAvailable) CabCamera.Initialize();
        }

        public float ComputeCabTextureInverseRatio(string cabTextureFileName)
        {
            float cabTextureInverseRatio = -1;
            bool _isNightTexture;
            var cabTexture = CABTextureManager.GetTexture(cabTextureFileName, false, false, out _isNightTexture, false);
            if (cabTexture != SharedMaterialManager.MissingTexture)
            {
                cabTextureInverseRatio = (float)cabTexture.Height / cabTexture.Width;
                // if square cab texture files with dimension of at least 1024 pixels are used, they are considered as stretched 4 : 3 ones
                if (cabTextureInverseRatio == 1 && cabTexture.Width >= 1024) cabTextureInverseRatio = 0.75f;
            }
            return cabTextureInverseRatio;
        }

        string adapterDescription;
        public string AdapterDescription { get { return adapterDescription; } }

        uint adapterMemory;
        public uint AdapterMemory { get { return adapterMemory; } }

        internal void UpdateAdapterInformation(GraphicsAdapter graphicsAdapter)
        {
            adapterDescription = GraphicsAdapter.DefaultAdapter.Description;
            try
            {
                // Note that we might find multiple adapters with the same
                // description; however, the chance of such adapters not having
                // the same amount of video memory is very slim.
                foreach (ManagementObject videoController in new ManagementClass("Win32_VideoController").GetInstances())
                    if (((string)videoController["Description"] == adapterDescription) && (videoController["AdapterRAM"] != null))
                        adapterMemory = (uint)videoController["AdapterRAM"];
            }
            catch (Exception error)
            {
                Trace.WriteLine(error);
                adapterMemory = 0;
            }
        }

        public void Load()
        {
            World.Load();
            WindowManager.Load();
        }

        public void Update(RenderFrame frame, double elapsedRealTime)
        {
            RealTime += elapsedRealTime;
            var elapsedTime = new ElapsedTime(Simulator.GetElapsedClockSeconds(elapsedRealTime), elapsedRealTime);

            if (ComposeMessageWindow.Visible == true)
            {
                ComposeMessageWindow.AppendMessage(UserInput.GetPressedKeys(), UserInput.GetPreviousPressedKeys());
            }

            HandleUserInput(elapsedTime);
            // We need to do it also here, because passing from manual to auto a ReverseFormation may be needed
            if (Camera is TrackingCamera && Camera.AttachedCar != null && Camera.AttachedCar.Train != null && Camera.AttachedCar.Train.FormationReversed)
            {
                Camera.AttachedCar.Train.FormationReversed = false;
                (Camera as TrackingCamera).SwapCameras();
            }
            Simulator.Update(elapsedTime.ClockSeconds);
            if (PlayerLocomotive.Train.BrakingTime == -2) // We just had a wagon with stuck brakes
            {
                LoadDefectCarSound(PlayerLocomotive.Train.Cars[-(int)PlayerLocomotive.Train.ContinuousBrakingTime], "BrakesStuck.sms");
            }

            if (MPManager.IsMultiPlayer())
            {
                MPManager.Instance().PreUpdate();
                ////get key strokes and determine if some messages should be sent
                //MultiPlayerViewer.HandleUserInput();
                MPManager.Instance().Update(Simulator.GameTime);
            }

            UserInput.Raildriver.ShowSpeed(Speed.MeterPerSecond.FromMpS(PlayerLocomotive.SpeedMpS, PlayerLocomotive.IsMetric));

            // This has to be done also for stopped trains
            var cars = World.Trains.Cars;
            foreach (var car in cars)
                car.Value.UpdateSoundPosition();

            if (Simulator.ReplayCommandList != null)
            {
                Log.Update(Simulator.ReplayCommandList);

                if (Log.PauseState == ReplayPauseState.Due)
                {
                    if (Simulator.Settings.ReplayPauseBeforeEnd)
                    {
                        // Reveal Quit Menu
                        QuitWindow.Visible = Simulator.Paused = !QuitWindow.Visible;
                        Log.PauseState = ReplayPauseState.During;
                    }
                    else
                    {
                        Log.PauseState = ReplayPauseState.Done;
                    }
                }
            }
            if (Log.ReplayComplete)
            {
                MessagesWindow.AddMessage("Replay complete", 2);
                Log.ReplayComplete = false;
            }

            World.Update(elapsedTime);

            if (frame.IsScreenChanged)
                Camera.ScreenChanged();

            // Check if you need to swap camera
            if (Camera is TrackingCamera && Camera.AttachedCar != null && Camera.AttachedCar.Train != null && Camera.AttachedCar.Train.FormationReversed)
            {
                Camera.AttachedCar.Train.FormationReversed = false;
                (Camera as TrackingCamera).SwapCameras();
            }

            // Update camera first...
            Camera.Update(elapsedTime);
            // No above camera means we're allowed to auto-switch to cab view.
            if ((AbovegroundCamera == null) && Camera.IsUnderground)
            {
                AbovegroundCamera = Camera;
                bool ViewingPlayer = true;

                if (Camera.AttachedCar != null) ViewingPlayer = Camera.AttachedCar.Train == Simulator.PlayerLocomotive.Train;

                if ((Simulator.PlayerLocomotive.HasFront3DCab || Simulator.PlayerLocomotive.HasRear3DCab && ViewingPlayer) && !(Camera is CabCamera))
                {
                    ThreeDimCabCamera.Activate();
                }
                else if ((Simulator.PlayerLocomotive.HasFrontCab || Simulator.PlayerLocomotive.HasRearCab) && ViewingPlayer)
                {
                    CabCamera.Activate();
                }
                else
                {
                    Simulator.Confirmer.Warning(Viewer.Catalog.GetString("Cab view not available"));
                }
            }
            else if (AbovegroundCamera != null
                && Camera.AttachedCar != null
                && Camera.AttachedCar.Train == Simulator.PlayerLocomotive.Train)
            {
                // The AbovegroundCamera.Update() has been creating an odd sound issue when the locomotive is in the tunnel.
                // Allowing the update to take place when only in cab view solved the issue.
                if (Camera == CabCamera || Camera == ThreeDimCabCamera)
                    AbovegroundCamera.Update(elapsedTime);
                if (!AbovegroundCamera.IsUnderground)
                {
                    // But only if the user hasn't selected another camera!
                    if (Camera == CabCamera || Camera == ThreeDimCabCamera)
                        AbovegroundCamera.Activate();
                    AbovegroundCamera = null;
                }
            }

            Simulator.ActiveMovingTable = FindActiveMovingTable();

            frame.PrepareFrame(this);
            Camera.PrepareFrame(frame, elapsedTime);
            frame.PrepareFrame(elapsedTime);
            World.PrepareFrame(frame, elapsedTime);
            InfoDisplay.PrepareFrame(frame, elapsedTime);
            // TODO: This is not correct. The ActivityWindow's PrepareFrame is already called by the WindowManager!
            if (Simulator.ActivityRun != null) ActivityWindow.PrepareFrame(elapsedTime, true);

            WindowManager.PrepareFrame(frame, elapsedTime);
        }

        private void LoadDefectCarSound(TrainCar car, string filename)
        {
            var smsFilePath = Simulator.BasePath + @"\sound\" + filename;
            if (!File.Exists(smsFilePath))
            {
                Trace.TraceWarning("Cannot find defect car sound file {0}", filename);
                return;
            }

            try
            {
                SoundProcess.AddSoundSource(this, new SoundSource(this, car as MSTSWagon, smsFilePath));
            }
            catch (Exception error)
            {
                Trace.WriteLine(new FileLoadException(smsFilePath, error));
            }
        }

        void HandleUserInput(in ElapsedTime elapsedTime)
        {
            var train = Program.Viewer.PlayerLocomotive.Train;//DebriefEval

            if (UserInput.IsMouseLeftButtonDown || (Camera is ThreeDimCabCamera && RenderProcess.IsMouseVisible))
            {
                Vector3 nearsource = new Vector3((float)UserInput.MouseX, (float)UserInput.MouseY, 0f);
                Vector3 farsource = new Vector3((float)UserInput.MouseX, (float)UserInput.MouseY, 1f);
                Matrix world = Matrix.CreateTranslation(0, 0, 0);
                NearPoint = DefaultViewport.Unproject(nearsource, Camera.XnaProjection, Camera.XnaView, world);
                FarPoint = DefaultViewport.Unproject(farsource, Camera.XnaProjection, Camera.XnaView, world);
            }

            Camera.HandleUserInput(elapsedTime);

            if (PlayerLocomotiveViewer != null)
                PlayerLocomotiveViewer.HandleUserInput(elapsedTime);

            WindowManager.HandleUserInput(elapsedTime);

<<<<<<< HEAD
            if (MPManager.IsMultiPlayer())
                MultiPlayerWindow.Visible = TrainDrivingWindow.Visible;
=======
            // Check for game control keys
            if (MPManager.IsMultiPlayer() && UserInput.IsPressed(UserCommand.GameMultiPlayerTexting))
            {
                if (ComposeMessageWindow == null) ComposeMessageWindow = new ComposeMessage(WindowManager);
                ComposeMessageWindow.InitMessage();
            }
            if (MPManager.IsMultiPlayer()) MultiPlayerWindow.Visible = TrainDrivingWindow.Visible ? true : false;
            if (!MPManager.IsMultiPlayer() && UserInput.IsPressed(UserCommand.GamePauseMenu)) { QuitWindow.Visible = Simulator.Paused = !QuitWindow.Visible; }
            if (MPManager.IsMultiPlayer() && UserInput.IsPressed(UserCommand.GamePauseMenu)) { if (Simulator.Confirmer != null) Simulator.Confirmer.Information(Viewer.Catalog.GetString("In MP, use Alt-F4 to quit directly")); }

            if (UserInput.IsPressed(UserCommand.GameFullscreen)) { RenderProcess.ToggleFullScreen(); }
            if (!MPManager.IsMultiPlayer() && UserInput.IsPressed(UserCommand.GamePause)) Simulator.Paused = !Simulator.Paused;
            if (!MPManager.IsMultiPlayer() && UserInput.IsPressed(UserCommand.DebugSpeedUp))
            {
                Simulator.GameSpeed *= 1.5f;
                Simulator.Confirmer.ConfirmWithPerCent(CabControl.SimulationSpeed, CabSetting.Increase, Simulator.GameSpeed * 100);
            }
            if (!MPManager.IsMultiPlayer() && UserInput.IsPressed(UserCommand.DebugSpeedDown))
            {
                Simulator.GameSpeed /= 1.5f;
                Simulator.Confirmer.ConfirmWithPerCent(CabControl.SimulationSpeed, CabSetting.Decrease, Simulator.GameSpeed * 100);
            }
            if (UserInput.IsPressed(UserCommand.DebugSpeedReset))
            {
                Simulator.GameSpeed = 1;
                Simulator.Confirmer.ConfirmWithPerCent(CabControl.SimulationSpeed, CabSetting.Off, Simulator.GameSpeed * 100);
            }
            if (UserInput.IsPressed(UserCommand.GameSave)) { GameStateRunActivity.Save(); }
            if (UserInput.IsPressed(UserCommand.DisplayHelpWindow)) if (UserInput.IsDown(UserCommand.DisplayNextWindowTab)) HelpWindow.TabAction(); else HelpWindow.Visible = !HelpWindow.Visible;
            if (UserInput.IsPressed(UserCommand.DisplayTrackMonitorWindow)) if (UserInput.IsDown(UserCommand.DisplayNextWindowTab)) TrackMonitorWindow.TabAction(); else TrackMonitorWindow.Visible = !TrackMonitorWindow.Visible;
            if (UserInput.IsPressed(UserCommand.DisplayTrainDrivingWindow)) if (UserInput.IsDown(UserCommand.DisplayNextWindowTab)) TrainDrivingWindow.TabAction(); else TrainDrivingWindow.Visible = !TrainDrivingWindow.Visible;

            if (UserInput.IsPressed(UserCommand.DisplayHUD)) if (UserInput.IsDown(UserCommand.DisplayNextWindowTab)) HUDWindow.TabAction();
                else
                {
                    HUDWindow.Visible = !HUDWindow.Visible;
                    if (!HUDWindow.Visible) HUDScrollWindow.Visible = false;
                }
            if (UserInput.IsPressed(UserCommand.DisplayStationLabels))
            {
                if (UserInput.IsDown(UserCommand.DisplayNextWindowTab)) OSDLocations.TabAction(); else OSDLocations.Visible = !OSDLocations.Visible;
                if (OSDLocations.Visible)
                {
                    switch (OSDLocations.CurrentDisplayState)
                    {
                        case OSDLocations.DisplayState.Auto:
                            MessagesWindow.AddMessage(Catalog.GetString("Automatic platform and siding labels visible."), 5);
                            break;
                        case OSDLocations.DisplayState.All:
                            MessagesWindow.AddMessage(Catalog.GetString("Platform and siding labels visible."), 5);
                            break;
                        case OSDLocations.DisplayState.Platforms:
                            MessagesWindow.AddMessage(Catalog.GetString("Platform labels visible."), 5);
                            break;
                        case OSDLocations.DisplayState.Sidings:
                            MessagesWindow.AddMessage(Catalog.GetString("Siding labels visible."), 5);
                            break;
                    }
                }
                else
                {
                    MessagesWindow.AddMessage(Catalog.GetString("Platform and siding labels hidden."), 5);
                }
            }
            if (UserInput.IsPressed(UserCommand.DisplayCarLabels))
            {
                if (UserInput.IsDown(UserCommand.DisplayNextWindowTab)) OSDCars.TabAction(); else OSDCars.Visible = !OSDCars.Visible;
                if (OSDCars.Visible)
                {
                    switch (OSDCars.CurrentDisplayState)
                    {
                        case OSDCars.DisplayState.Trains:
                            MessagesWindow.AddMessage(Catalog.GetString("Train labels visible."), 5);
                            break;
                        case OSDCars.DisplayState.Cars:
                            MessagesWindow.AddMessage(Catalog.GetString("Car labels visible."), 5);
                            break;
                    }
                }
                else
                {
                    MessagesWindow.AddMessage(Catalog.GetString("Train and car labels hidden."), 5);
                }
            }
            if (UserInput.IsPressed(UserCommand.DisplaySwitchWindow)) if (UserInput.IsDown(UserCommand.DisplayNextWindowTab)) SwitchWindow.TabAction(); else SwitchWindow.Visible = !SwitchWindow.Visible;
            if (UserInput.IsPressed(UserCommand.DisplayTrainOperationsWindow)) if (UserInput.IsDown(UserCommand.DisplayNextWindowTab)) TrainOperationsWindow.TabAction(); else { TrainOperationsWindow.Visible = !TrainOperationsWindow.Visible; if (!TrainOperationsWindow.Visible) CarOperationsWindow.Visible = false; }
            if (UserInput.IsPressed(UserCommand.DisplayNextStationWindow)) if (UserInput.IsDown(UserCommand.DisplayNextWindowTab)) NextStationWindow.TabAction(); else NextStationWindow.Visible = !NextStationWindow.Visible;
            if (UserInput.IsPressed(UserCommand.DisplayCompassWindow)) if (UserInput.IsDown(UserCommand.DisplayNextWindowTab)) CompassWindow.TabAction(); else CompassWindow.Visible = !CompassWindow.Visible;
            if (UserInput.IsPressed(UserCommand.DebugTracks)) if (UserInput.IsDown(UserCommand.DisplayNextWindowTab)) TracksDebugWindow.TabAction(); else TracksDebugWindow.Visible = !TracksDebugWindow.Visible;
            if (UserInput.IsPressed(UserCommand.DebugSignalling)) if (UserInput.IsDown(UserCommand.DisplayNextWindowTab)) SignallingDebugWindow.TabAction(); else SignallingDebugWindow.Visible = !SignallingDebugWindow.Visible;
            if (UserInput.IsPressed(UserCommand.DisplayBasicHUDToggle)) HUDWindow.ToggleBasicHUD();
            if (UserInput.IsPressed(UserCommand.DisplayTrainListWindow)) TrainListWindow.Visible = !TrainListWindow.Visible;


            if (UserInput.IsPressed(UserCommand.GameChangeCab))
            {
                if (PlayerLocomotive.ThrottlePercent >= 1
                    || Math.Abs(PlayerLocomotive.SpeedMpS) > 1
                    || !IsReverserInNeutral(PlayerLocomotive))
                {
                    Simulator.Confirmer.Warning(CabControl.ChangeCab, CabSetting.Warn2);
                }
                else
                {
                    new ChangeCabCommand(Log);
                }
            }

            if (UserInput.IsPressed(UserCommand.CameraCab))
            {
                if (CabCamera.IsAvailable || ThreeDimCabCamera.IsAvailable)
                {
                    new UseCabCameraCommand(Log);
                }
                else
                {
                    Simulator.Confirmer.Warning(Viewer.Catalog.GetString("Cab view not available"));
                }
            }
            if (UserInput.IsPressed(UserCommand.CameraToggleThreeDimensionalCab))
            {
                if (!CabCamera.IsAvailable)
                {
                    Simulator.Confirmer.Warning(Viewer.Catalog.GetString("This car doesn't have a 2D cab"));
                }
                else if (!ThreeDimCabCamera.IsAvailable)
                {
                    Simulator.Confirmer.Warning(Viewer.Catalog.GetString("This car doesn't have a 3D cab"));
                }
                else
                {
                    new ToggleThreeDimensionalCabCameraCommand(Log);
                }
            }
            if (UserInput.IsPressed(UserCommand.CameraOutsideFront))
            {
                CheckReplaying();
                new UseFrontCameraCommand(Log);
            }
            if (UserInput.IsPressed(UserCommand.CameraOutsideRear))
            {
                CheckReplaying();
                new UseBackCameraCommand(Log);
            }
            if (UserInput.IsPressed(UserCommand.CameraJumpingTrains)) RandomSelectTrain(); //hit Alt-9 key, random selected train to have 2 and 3 camera attached to

            if (UserInput.IsPressed(UserCommand.CameraVibrate))
            {
                Simulator.Instance.CarVibrating = (Simulator.Instance.CarVibrating + 1) % 4;
                Simulator.Confirmer.Message(ConfirmLevel.Information, Catalog.GetString("Vibrating at level {0}", Simulator.Instance.CarVibrating));
                Settings.CarVibratingLevel = Simulator.Instance.CarVibrating;
                Settings.Save("CarVibratingLevel");
            }

            if (UserInput.IsPressed(UserCommand.DebugToggleConfirmations))
            {
                Simulator.Settings.SuppressConfirmations = !Simulator.Settings.SuppressConfirmations;
                if (Simulator.Settings.SuppressConfirmations)
                    Simulator.Confirmer.Message(ConfirmLevel.Warning, Catalog.GetString("Confirmations suppressed"));
                else
                    Simulator.Confirmer.Message(ConfirmLevel.Warning, Catalog.GetString("Confirmations visible"));
                Settings.SuppressConfirmations = Simulator.Settings.SuppressConfirmations;
                Settings.Save();
            }

            //hit 9 key, get back to player train
            if (UserInput.IsPressed(UserCommand.CameraJumpBackPlayer))
            {
                SelectedTrain = PlayerTrain;
                CameraActivate();
            }
            if (UserInput.IsPressed(UserCommand.CameraTrackside))
            {
                CheckReplaying();
                new UseTracksideCameraCommand(Log);
            }
            if (UserInput.IsPressed(UserCommand.CameraSpecialTracksidePoint))
            {
                CheckReplaying();
                new UseSpecialTracksideCameraCommand(Log);
            }
            if (UserInput.IsPressed(UserCommand.CameraSpecialTracksidePoint))
            {
                CheckReplaying();
                new UseSpecialTracksideCameraCommand(Log);
            }
            // Could add warning if PassengerCamera not available.
            if (UserInput.IsPressed(UserCommand.CameraPassenger) && PassengerCamera.IsAvailable)
            {
                CheckReplaying();
                new UsePassengerCameraCommand(Log);
            }
            if (UserInput.IsPressed(UserCommand.CameraBrakeman))
            {
                CheckReplaying();
                new UseBrakemanCameraCommand(Log);
            }
            if (UserInput.IsPressed(UserCommand.CameraFree))
            {
                CheckReplaying();
                new UseFreeRoamCameraCommand(Log);
                Simulator.Confirmer.Message(ConfirmLevel.None, Catalog.GetPluralString(
                    "{0} viewpoint stored. Use Shift+8 to restore viewpoints.", "{0} viewpoints stored. Use Shift+8 to restore viewpoints.", FreeRoamCameraList.Count - 1));
            }
            if (UserInput.IsPressed(UserCommand.CameraPreviousFree))
            {
                if (FreeRoamCameraList.Count > 0)
                {
                    CheckReplaying();
                    new UsePreviousFreeRoamCameraCommand(Log);
                }
            }
            if (UserInput.IsPressed(UserCommand.GameExternalCabController))
            {
                UserInput.Raildriver.Activate();
            }
            if (UserInput.IsPressed(UserCommand.CameraHeadOutForward) && HeadOutForwardCamera.IsAvailable)
            {
                CheckReplaying();
                new UseHeadOutForwardCameraCommand(Log);
            }
            if (UserInput.IsPressed(UserCommand.CameraHeadOutBackward) && HeadOutBackCamera.IsAvailable)
            {
                CheckReplaying();
                new UseHeadOutBackCameraCommand(Log);
            }
            if (UserInput.IsPressed(UserCommand.GameSwitchAhead))
            {
                if (PlayerTrain.ControlMode == TrainControlMode.Manual || PlayerTrain.ControlMode == TrainControlMode.Explorer)
                    new ToggleSwitchAheadCommand(Log);
                else
                    Simulator.Confirmer.Warning(CabControl.SwitchAhead, CabSetting.Warn1);
            }
            if (UserInput.IsPressed(UserCommand.GameSwitchBehind))
            {
                if (PlayerTrain.ControlMode == TrainControlMode.Manual || PlayerTrain.ControlMode == TrainControlMode.Explorer)
                    new ToggleSwitchBehindCommand(Log);
                else
                    Simulator.Confirmer.Warning(CabControl.SwitchBehind, CabSetting.Warn1);
            }
            if (UserInput.IsPressed(UserCommand.GameClearSignalForward)) PlayerTrain.RequestSignalPermission(Direction.Forward);
            if (UserInput.IsPressed(UserCommand.GameClearSignalBackward)) PlayerTrain.RequestSignalPermission(Direction.Backward);
            if (UserInput.IsPressed(UserCommand.GameResetSignalForward)) PlayerTrain.RequestResetSignal(Direction.Forward);
            if (UserInput.IsPressed(UserCommand.GameResetSignalBackward)) PlayerTrain.RequestResetSignal(Direction.Backward);

            if (UserInput.IsPressed(UserCommand.GameSwitchManualMode)) PlayerTrain.RequestToggleManualMode();

            if (UserInput.IsPressed(UserCommand.GameMultiPlayerDispatcher)) { DebugViewerEnabled = !DebugViewerEnabled; return; }
            if (UserInput.IsPressed(UserCommand.DebugSoundForm)) { SoundDebugFormEnabled = !SoundDebugFormEnabled; return; }

            if (UserInput.IsPressed(UserCommand.CameraJumpSeeSwitch))
            {
                if (Program.DebugViewer != null && Program.DebugViewer.Enabled && (Program.DebugViewer.switchPickedItem != null || Program.DebugViewer.signalPickedItem != null))
                {
                    WorldLocation wos;
                    if (Program.DebugViewer.switchPickedItem?.Item != null)
                    {
                        wos = Program.DebugViewer.switchPickedItem.Item.UiD.Location.ChangeElevation(8);
                    }
                    else
                    {
                        wos = Program.DebugViewer.signalPickedItem.Item.Location.ChangeElevation(8);
                    }
                    if (FreeRoamCameraList.Count == 0)
                    {
                        new UseFreeRoamCameraCommand(Log);
                    }
                    FreeRoamCamera.SetLocation(wos);
                    //FreeRoamCamera
                    FreeRoamCamera.Activate();
                }
            }

            // Turntable commands
            if (Simulator.MovingTables != null)
            {
                if (UserInput.IsPressed(UserCommand.ControlTurntableClockwise))
                {
                    Simulator.ActiveMovingTable = FindActiveMovingTable();
                    if (Simulator.ActiveMovingTable != null)
                    {
                        TurntableClockwiseCommand.Receiver = Simulator.ActiveMovingTable;
                        new TurntableClockwiseCommand(Log);
                    }
                }
                else if (UserInput.IsReleased(UserCommand.ControlTurntableClockwise) && Simulator.ActiveMovingTable != null)
                {
                    TurntableClockwiseTargetCommand.Receiver = Simulator.ActiveMovingTable;
                    new TurntableClockwiseTargetCommand(Log);
                }

                if (UserInput.IsPressed(UserCommand.ControlTurntableCounterclockwise))
                {
                    Simulator.ActiveMovingTable = FindActiveMovingTable();
                    if (Simulator.ActiveMovingTable != null)
                    {
                        TurntableCounterclockwiseCommand.Receiver = Simulator.ActiveMovingTable;
                        new TurntableCounterclockwiseCommand(Log);
                    }
                }

                else if (UserInput.IsReleased(UserCommand.ControlTurntableCounterclockwise) && Simulator.ActiveMovingTable != null)
                {
                    TurntableCounterclockwiseTargetCommand.Receiver = Simulator.ActiveMovingTable;
                    new TurntableCounterclockwiseTargetCommand(Log);
                }
            }
>>>>>>> 48313447

            if (DbfEvalAutoPilot && (Simulator.ClockTime - DbfEvalIniAutoPilotTimeS) > 1.0000)
            {
<<<<<<< HEAD
=======
                if (PlayerLocomotive.Train.TrainType == TrainType.AiPlayerHosting)
                {
                    var success = ((AITrain)PlayerLocomotive.Train).SwitchToPlayerControl();
                    if (success)
                    {
                        Simulator.Confirmer.Message(ConfirmLevel.Information, Viewer.Catalog.GetString("Switched to player control"));
                        DbfEvalAutoPilot = false;//Debrief eval
                    }
                }
                else if (PlayerLocomotive.Train.TrainType == TrainType.AiPlayerDriven)
                {
                    if (PlayerLocomotive.Train.ControlMode == TrainControlMode.Manual)
                        Simulator.Confirmer.Message(ConfirmLevel.Warning, Viewer.Catalog.GetString("You can't switch from manual to autopilot mode"));
                    else
                    {
                        var success = ((AITrain)PlayerLocomotive.Train).SwitchToAutopilotControl();
                        if (success)
                        {
                            Simulator.Confirmer.Message(ConfirmLevel.Information, Viewer.Catalog.GetString("Switched to autopilot"));
                            DbfEvalIniAutoPilotTimeS = Simulator.ClockTime;//Debrief eval
                            DbfEvalAutoPilot = true;//Debrief eval
                        }
                    }
                }
            }

            if (DbfEvalAutoPilot && (Simulator.ClockTime - DbfEvalIniAutoPilotTimeS) > 1.0000)
            {
>>>>>>> 48313447
                DbfEvalAutoPilotTimeS = DbfEvalAutoPilotTimeS + (Simulator.ClockTime - DbfEvalIniAutoPilotTimeS);//Debrief eval
                train.DbfEvalValueChanged = true;
                DbfEvalIniAutoPilotTimeS = Simulator.ClockTime;//Debrief eval
            }

            //in the dispatcher window, when one clicks a train and "See in Game", will jump to see that train
            if (Program.DebugViewer != null && Program.DebugViewer.ClickedTrain == true)
            {
                Program.DebugViewer.ClickedTrain = false;
                if (SelectedTrain != Program.DebugViewer.PickedTrain)
                {
                    SelectedTrain = Program.DebugViewer.PickedTrain;
                    Simulator.AI.aiListChanged = true;

                    if (SelectedTrain.Cars == null || SelectedTrain.Cars.Count == 0) SelectedTrain = PlayerTrain;

                    CameraActivate();
                }
            }

            //in TrainSwitcher, when one clicks a train, Viewer will jump to see that train
            if (Simulator.TrainSwitcher.ClickedTrainFromList == true)
            {
                Simulator.TrainSwitcher.ClickedTrainFromList = false;
                if (SelectedTrain != Simulator.TrainSwitcher.PickedTrainFromList && SelectedTrain.Cars != null || SelectedTrain.Cars.Count != 0)
                {
                    SelectedTrain = Simulator.TrainSwitcher.PickedTrainFromList;
                    Simulator.AI.aiListChanged = true;

                    CameraActivate();
                }
            }

            if (!Simulator.Paused && UserInput.IsDown(UserCommand.GameSwitchWithMouse))
            {
                ForceMouseVisible = true;
                if (UserInput.IsMouseLeftButtonPressed)
                {
                    TryThrowSwitchAt();
                }
            }
            else if (!Simulator.Paused && UserInput.IsDown(UserCommand.GameUncoupleWithMouse))
            {
                ForceMouseVisible = true;
                if (UserInput.IsMouseLeftButtonPressed)
                {
                    TryUncoupleAt();
                }
            }
            else
            {
                ForceMouseVisible = false;
            }

            // reset cursor type when needed

            if (!(Camera is CabCamera) && !(Camera is ThreeDimCabCamera) && ActualCursor != Cursors.Default) ActualCursor = Cursors.Default;

            // Mouse control for 2D cab

            if (Camera is CabCamera && (PlayerLocomotiveViewer as MSTSLocomotiveViewer)._hasCabRenderer)
            {
                if (UserInput.IsMouseLeftButtonPressed)
                {
                    foreach (var controlRenderer in (PlayerLocomotiveViewer as MSTSLocomotiveViewer)._CabRenderer.ControlMap.Values)
                    {
                        CabViewDiscreteRenderer discreteRenderer = controlRenderer as CabViewDiscreteRenderer;
                        if (discreteRenderer != null && discreteRenderer.IsMouseWithin())
                        {
                            MouseChangingControl = discreteRenderer;
                            break;
                        }
                    }
                }

                if (MouseChangingControl != null)
                {
                    MouseChangingControl.HandleUserInput();
                    if (UserInput.IsMouseLeftButtonReleased)
                    {
                        MouseChangingControl = null;
                    }
                }
            }

            // explore 2D cabview controls

            if (Camera is CabCamera && (PlayerLocomotiveViewer as MSTSLocomotiveViewer)._hasCabRenderer && MouseChangingControl == null &&
                RenderProcess.IsMouseVisible)
            {
                if (!UserInput.IsMouseLeftButtonPressed)
                {
                    foreach (var controlRenderer in (PlayerLocomotiveViewer as MSTSLocomotiveViewer)._CabRenderer.ControlMap.Values)
                    {
                        CabViewDiscreteRenderer discreteRenderer = controlRenderer as CabViewDiscreteRenderer;
                        if (discreteRenderer != null && discreteRenderer.IsMouseWithin())
                        {
                            MousePickedControl = discreteRenderer;
                            break;
                        }
                    }
                    if (MousePickedControl != null & MousePickedControl != OldMousePickedControl)
                    {
                        // say what control you have here
                        Simulator.Confirmer.Message(ConfirmLevel.None,
                            (PlayerLocomotive as MSTSLocomotive).TrainControlSystem.GetDisplayString(MousePickedControl.GetControlType().ToString()));
                    }
                    if (MousePickedControl != null) ActualCursor = Cursors.Hand;
                    else if (ActualCursor == Cursors.Hand) ActualCursor = Cursors.Default;
                    OldMousePickedControl = MousePickedControl;
                    MousePickedControl = null;
                }
            }

            // mouse for 3D camera

            if (Camera is ThreeDimCabCamera && (PlayerLocomotiveViewer as MSTSLocomotiveViewer)._has3DCabRenderer)
            {
                if (UserInput.IsMouseLeftButtonPressed)
                {
                    var trainCarShape = (PlayerLocomotiveViewer as MSTSLocomotiveViewer).ThreeDimentionCabViewer.TrainCarShape;
                    var animatedParts = (PlayerLocomotiveViewer as MSTSLocomotiveViewer).ThreeDimentionCabViewer.AnimateParts;
                    var controlMap = (PlayerLocomotiveViewer as MSTSLocomotiveViewer).ThreeDimentionCabRenderer.ControlMap;
                    float bestD = 0.015f;  // 15 cm squared click range
                    CabViewControlRenderer cabRenderer;
                    foreach (var animatedPart in animatedParts)
                    {
                        var key = animatedPart.Value.Key;
                        try
                        {
                            cabRenderer = controlMap[key];
                        }
                        catch
                        {
                            continue;
                        }
                        if (cabRenderer is CabViewDiscreteRenderer)
                        {
                            foreach (var iMatrix in animatedPart.Value.MatrixIndexes)
                            {
                                Matrix startingPoint = Matrix.Identity;
                                var hi = iMatrix;
                                while (hi >= 0 && hi < trainCarShape.Hierarchy.Length && trainCarShape.Hierarchy[hi] != -1)
                                {
                                    MatrixExtension.Multiply(in startingPoint, in trainCarShape.XNAMatrices[hi], out Matrix result);
                                    hi = trainCarShape.Hierarchy[hi];
                                    startingPoint = result;
                                }
                                MatrixExtension.Multiply(in startingPoint, in trainCarShape.WorldPosition.XNAMatrix, out Matrix matrix);
                                var matrixWorldLocation = new WorldLocation(trainCarShape.WorldPosition.WorldLocation.TileX, trainCarShape.WorldPosition.WorldLocation.TileZ,
                                matrix.Translation.X, matrix.Translation.Y, -matrix.Translation.Z);
                                Vector3 xnaCenter = Camera.XnaLocation(matrixWorldLocation);
                                float d = xnaCenter.LineSegmentDistanceSquare(NearPoint, FarPoint);
                                if (bestD > d)
                                {
                                    MouseChangingControl = cabRenderer as CabViewDiscreteRenderer;
                                    bestD = d;
                                }
                            }
                        }
                    }
                }

                if (MouseChangingControl != null)
                {
                    MouseChangingControl.HandleUserInput();
                    if (UserInput.IsMouseLeftButtonReleased)
                    {
                        MouseChangingControl = null;
                    }
                }
            }

            // explore 3D cabview controls

            if (Camera is ThreeDimCabCamera && (PlayerLocomotiveViewer as MSTSLocomotiveViewer)._has3DCabRenderer && MouseChangingControl == null &&
                RenderProcess.IsMouseVisible)
            {
                if (!UserInput.IsMouseLeftButtonPressed)
                {
                    var trainCarShape = (PlayerLocomotiveViewer as MSTSLocomotiveViewer).ThreeDimentionCabViewer.TrainCarShape;
                    var animatedParts = (PlayerLocomotiveViewer as MSTSLocomotiveViewer).ThreeDimentionCabViewer.AnimateParts;
                    var controlMap = (PlayerLocomotiveViewer as MSTSLocomotiveViewer).ThreeDimentionCabRenderer.ControlMap;
                    float bestD = 0.01f;  // 10 cm squared click range
                    CabViewControlRenderer cabRenderer;
                    foreach (var animatedPart in animatedParts)
                    {
                        var key = animatedPart.Value.Key;
                        try
                        {
                            cabRenderer = controlMap[key];
                        }
                        catch
                        {
                            continue;
                        }
                        if (cabRenderer is CabViewDiscreteRenderer)
                        {
                            foreach (var iMatrix in animatedPart.Value.MatrixIndexes)
                            {
                                Matrix startingPoint = Matrix.Identity;
                                var hi = iMatrix;
                                while (hi >= 0 && hi < trainCarShape.Hierarchy.Length && trainCarShape.Hierarchy[hi] != -1)
                                {
                                    MatrixExtension.Multiply(in startingPoint, in trainCarShape.XNAMatrices[hi], out Matrix result);
                                    hi = trainCarShape.Hierarchy[hi];
                                    startingPoint = result;
                                }
                                MatrixExtension.Multiply(in startingPoint, in trainCarShape.WorldPosition.XNAMatrix, out Matrix matrix);
                                var matrixWorldLocation = new WorldLocation(trainCarShape.WorldPosition.WorldLocation.TileX, trainCarShape.WorldPosition.WorldLocation.TileZ,
                                    matrix.Translation.X, matrix.Translation.Y, -matrix.Translation.Z);
                                Vector3 xnaCenter = Camera.XnaLocation(matrixWorldLocation);
                                float d = xnaCenter.LineSegmentDistanceSquare(NearPoint, FarPoint);

                                if (bestD > d)
                                {
                                    MousePickedControl = cabRenderer as CabViewDiscreteRenderer;
                                    bestD = d;
                                }
                            }
                        }
                    }
                    if (MousePickedControl != null & MousePickedControl != OldMousePickedControl)
                    {
                        // say what control you have here
                        Simulator.Confirmer.Message(ConfirmLevel.None,
                            (PlayerLocomotive as MSTSLocomotive).TrainControlSystem.GetDisplayString(MousePickedControl.GetControlType().ToString()));
                    }
                    if (MousePickedControl != null)
                    {
                        ActualCursor = Cursors.Hand;
                    }
                    else if (ActualCursor == Cursors.Hand)
                    {
                        ActualCursor = Cursors.Default;
                    }
                    OldMousePickedControl = MousePickedControl;
                    MousePickedControl = null;
                }
            }

            MouseState currentMouseState = Mouse.GetState();

            if (currentMouseState.X != originalMouseState.X ||
                currentMouseState.Y != originalMouseState.Y)
                MouseVisibleTillRealTime = RealTime + 1;

            RenderProcess.IsMouseVisible = ForceMouseVisible || RealTime < MouseVisibleTillRealTime;
            originalMouseState = currentMouseState;
            RenderProcess.ActualCursor = ActualCursor;
        }

        static bool IsReverserInNeutral(TrainCar car)
        {
            // Diesel and electric locos have a Reverser lever and,
            // in the neutral position, direction == N
            return car.Direction == MidpointDirection.N
            // Steam locos never have direction == N, so check for setting close to zero.
            || Math.Abs(car.Train.MUReverserPercent) <= 1;
        }
        /// <summary>
        /// If the player changes the camera during replay, then further replay of the camera is suspended.
        /// The player's camera commands will be recorded instead of the replay camera commands.
        /// Replay and recording of non-camera commands such as controls continues.
        /// </summary>
        public void CheckReplaying()
        {
            if (Simulator.IsReplaying)
            {
                if (!Log.CameraReplaySuspended)
                {
                    Log.CameraReplaySuspended = true;
                    SuspendedCamera = Camera;
                    Simulator.Confirmer.Confirm(CabControl.Replay, CabSetting.Warn1);
                }
            }
        }

        /// <summary>
        /// Replay of the camera is not resumed until the player opens the Quit Menu and then presses Esc to unpause the simulator.
        /// </summary>
        public void ResumeReplaying()
        {
            Log.CameraReplaySuspended = false;
            if (SuspendedCamera != null)
                SuspendedCamera.Activate();
        }

        public void ChangeCab()
        {
            if (!Simulator.PlayerLocomotive.Train.IsChangeCabAvailable()) return;

            Simulator.PlayerLocomotive = Simulator.PlayerLocomotive.Train.GetNextCab();
            PlayerLocomotiveViewer = World.Trains.GetViewer(Simulator.PlayerLocomotive);
            if (PlayerLocomotiveViewer is MSTSLocomotiveViewer && (PlayerLocomotiveViewer as MSTSLocomotiveViewer)._hasCabRenderer)
                AdjustCabHeight(DisplaySize.X, DisplaySize.Y);
            if (!Simulator.PlayerLocomotive.HasFront3DCab && !Simulator.PlayerLocomotive.HasRear3DCab)
                CabCamera.Activate(); // If you need anything else here the cameras should check for it.
            else ThreeDimCabCamera.Activate();
            SetCommandReceivers();
            ThreeDimCabCamera.ChangeCab(Simulator.PlayerLocomotive);
            HeadOutForwardCamera.ChangeCab(Simulator.PlayerLocomotive);
            HeadOutBackCamera.ChangeCab(Simulator.PlayerLocomotive);
            if (MPManager.IsMultiPlayer())
                MPManager.LocoChange(Simulator.PlayerLocomotive.Train, Simulator.PlayerLocomotive);
            Simulator.Confirmer.Confirm(CabControl.ChangeCab, CabSetting.On);
        }

        /// <summary>
        /// Called when switching player train
        /// </summary>
        void PlayerLocomotiveChanged(object sender, EventArgs e)
        {
            PlayerLocomotiveViewer = World.Trains.GetViewer(Simulator.PlayerLocomotive);
            CabCamera.Activate(); // If you need anything else here the cameras should check for it.
            SetCommandReceivers();
            ThreeDimCabCamera.ChangeCab(Simulator.PlayerLocomotive);
            HeadOutForwardCamera.ChangeCab(Simulator.PlayerLocomotive);
            HeadOutBackCamera.ChangeCab(Simulator.PlayerLocomotive);
        }

        // change reference to player train when switching train in Timetable mode
        void PlayerTrainChanged(object sender, Simulator.PlayerTrainChangedEventArgs e)
        {
            if (SelectedTrain == e.OldTrain)
            {
                SelectedTrain = e.NewTrain;
            }
        }

        // display window for Timetable Player train detach actions
        void RequestTTDetachWindow(object sender, EventArgs e)
        {
            TTDetachWindow.Visible = true;
        }

        // Finds the Turntable or Transfertable nearest to the viewing point
        MovingTable FindActiveMovingTable()
        {
            MovingTable activeMovingTable = null;
            float minDistanceSquared = 1000000f;
            if (Simulator.MovingTables != null)
            {
                foreach (var movingTable in Simulator.MovingTables)
                {

                    if (movingTable.WorldPosition.XNAMatrix.M44 != 100_000_000)
                    {
                        var distanceSquared = (float)WorldLocation.GetDistanceSquared(movingTable.WorldPosition.WorldLocation, Camera.CameraWorldLocation);
                        if (distanceSquared <= minDistanceSquared && distanceSquared < 160000) //must be the nearest one, but must also be near!
                        {
                            minDistanceSquared = distanceSquared;
                            activeMovingTable = movingTable;
                        }
                    }
                }
            }
            return activeMovingTable;
        }

        //[CallOnThread("Loader")]
        public void Mark()
        {
            WindowManager.Mark();
        }

        //[CallOnThread("Render")]
        internal void Terminate()
        {
            InfoDisplay.Terminate();
            UserInput.Raildriver.Shutdown();
        }

        private int trainCount;
        void RandomSelectTrain()
        {
            try
            {
                SortedList<double, Train> users = new SortedList<double, Train>();
                foreach (var t in Simulator.Trains)
                {
                    if (t == null || t.Cars == null || t.Cars.Count == 0) continue;
                    var d = WorldLocation.GetDistanceSquared(t.RearTDBTraveller.WorldLocation, PlayerTrain.RearTDBTraveller.WorldLocation);
                    users.Add(d + Viewer.Random.NextDouble(), t);
                }
                trainCount++;
                if (trainCount >= users.Count) trainCount = 0;

                SelectedTrain = users.ElementAt(trainCount).Value;
                if (SelectedTrain.Cars == null || SelectedTrain.Cars.Count == 0) SelectedTrain = PlayerTrain;

                //if (SelectedTrain.LeadLocomotive == null) SelectedTrain.LeadNextLocomotive();
                //if (SelectedTrain.LeadLocomotive != null) { PlayerLocomotive = SelectedTrain.LeadLocomotive; PlayerLocomotiveViewer = World.Trains.GetViewer(Simulator.PlayerLocomotive); }

            }
            catch
            {
                SelectedTrain = PlayerTrain;
            }
            Simulator.AI.aiListChanged = true;
            CameraActivate();
        }

        /// <summary>
        /// The user has left-clicked with U pressed.
        /// If the mouse was over a coupler, then uncouple the car.
        /// </summary>
        void TryUncoupleAt()
        {
            // Create a ray from the near clip plane to the far clip plane.
            Vector3 direction = FarPoint - NearPoint;
            direction.Normalize();
            Ray pickRay = new Ray(NearPoint, direction);

            // check each car
            Traveller traveller = new Traveller(PlayerTrain.FrontTDBTraveller, Traveller.TravellerDirection.Backward);
            int carNo = 0;
            foreach (TrainCar car in PlayerTrain.Cars)
            {
                float d = (car.CouplerSlackM + car.GetCouplerZeroLengthM()) / 2;
                traveller.Move(car.CarLengthM + d);

                Vector3 xnaCenter = Camera.XnaLocation(traveller.WorldLocation);
                float radius = 2f;  // 2 meter click range
                BoundingSphere boundingSphere = new BoundingSphere(xnaCenter, radius);

                if (null != pickRay.Intersects(boundingSphere))
                {
                    new UncoupleCommand(Log, carNo);
                    break;
                }
                traveller.Move(d);
                carNo++;
            }
        }

        /// <summary>
        /// The user has left-clicked with Alt key pressed.
        /// If the mouse was over a switch, then toggle the switch.
        /// No action if toggling blocks the player loco's path.
        /// </summary>
        void TryThrowSwitchAt()
        {
            TrackNode bestTn = null;
            float bestD = 10;
            // check each switch
            for (int j = 0; j < Simulator.TDB.TrackDB.TrackNodes.Count(); j++)
            {
                TrackNode tn = Simulator.TDB.TrackDB.TrackNodes[j];
                if (tn is TrackJunctionNode)
                {

                    Vector3 xnaCenter = Camera.XnaLocation(tn.UiD.Location);
                    float d = xnaCenter.LineSegmentDistanceSquare(NearPoint, FarPoint);

                    if (bestD > d)
                    {
                        bestTn = tn;
                        bestD = d;
                    }
                }
            }
            if (bestTn != null)
            {
                new ToggleAnySwitchCommand(Log, bestTn.TrackCircuitCrossReferences[0].Index);
            }
        }

        public void ToggleAnySwitch(int index)
        {
            Simulator.SignalEnvironment.RequestSetSwitch(index);
        }

        public void ToggleSwitchAhead()
        {
            SignalEnvironment.RequestSetSwitch(PlayerTrain, Direction.Forward);
            //if (PlayerTrain.ControlMode == TrainControlMode.Manual)
            //{
            //    PlayerTrain.ProcessRequestManualSetSwitch(Direction.Forward);
            //}
            //else if (PlayerTrain.ControlMode == TrainControlMode.Explorer)
            //{
            //    PlayerTrain.ProcessRequestExplorerSetSwitch(Direction.Forward);
            //}
        }

        public void ToggleSwitchBehind()
        {
            SignalEnvironment.RequestSetSwitch(PlayerTrain, Direction.Backward);
            //if (PlayerTrain.ControlMode == TrainControlMode.Manual)
            //{
            //    PlayerTrain.ProcessRequestManualSetSwitch(Direction.Backward);
            //}
            //else if (PlayerTrain.ControlMode == TrainControlMode.Explorer)
            //{
            //    PlayerTrain.ProcessRequestExplorerSetSwitch(Direction.Backward);
            //}
        }

        internal void UncoupleBehind(int carPosition)
        {
            Simulator.UncoupleBehind(carPosition);
            //make the camera train to be the player train
            if (PlayerLocomotive != null && PlayerLocomotive.Train != null) this.SelectedTrain = PlayerLocomotive.Train;
            CameraActivate();
        }

        internal void BeginRender(RenderFrame frame)
        {
            if (frame.IsScreenChanged)
            {
                WindowManager.ScreenChanged();
                AdjustCabHeight(RenderProcess.GraphicsDeviceManager.PreferredBackBufferWidth, RenderProcess.GraphicsDeviceManager.PreferredBackBufferHeight);
            }

            MaterialManager.UpdateShaders();
        }

        internal void EndRender(RenderFrame frame)
        {
            // VisibilityState is used to delay calling SaveScreenshot() by one render cycle.
            // We want the hiding of the MessageWindow to take effect on the screen before the screen content is saved.
            if (Visibility == VisibilityState.Hidden)  // Test for Hidden state must come before setting Hidden state.
            {
                Visibility = VisibilityState.ScreenshotPending;  // Next state else this path would be taken more than once.
                if (!Directory.Exists(Settings.ScreenshotPath))
                    Directory.CreateDirectory(Settings.ScreenshotPath);
                var fileName = Path.Combine(Settings.ScreenshotPath, System.Windows.Forms.Application.ProductName + " " + DateTime.Now.ToString("yyyy-MM-dd hh-mm-ss")) + ".png";
                SaveScreenshotToFile(Game.GraphicsDevice, fileName, false, false);
                SaveScreenshot = false; // cancel trigger
            }
            if (SaveScreenshot)
            {
                Visibility = VisibilityState.Hidden;
                // Hide MessageWindow
                MessagesWindow.Visible = false;
                // Audible confirmation that screenshot taken
                ViewerSounds.HandleEvent(TrainEvent.TakeScreenshot);
            }

            //// Use IsDown() not IsPressed() so users can take multiple screenshots as fast as possible by holding down the key.
            //if (UserInput.IsDown(UserCommand.GameScreenshot)
            //    && Visibility == VisibilityState.Visible) // Ensure we only get one screenshot.
            //    new SaveScreenshotCommand(Log);

            // SaveActivityThumbnail and FileStem set by Viewer3D
            // <CJComment> Intended to save a thumbnail-sized image but can't find a way to do this.
            // Currently saving a full screen image and then showing it in Menu.exe at a thumbnail size.
            // </CJComment>
            if (SaveActivityThumbnail)
            {
                SaveActivityThumbnail = false;
                SaveScreenshotToFile(Game.GraphicsDevice, Path.Combine(UserSettings.UserDataFolder, SaveActivityFileStem + ".png"), true, true);
                MessagesWindow.AddMessage(Catalog.GetString("Game saved"), 5);
            }
        }

        private void SaveScreenshotToFile(GraphicsDevice graphicsDevice, string fileName, bool silent, bool thumbnail)
        {
            if (graphicsDevice.GraphicsProfile != GraphicsProfile.HiDef)
                return;

            int width = graphicsDevice.PresentationParameters.BackBufferWidth;
            int heigh = graphicsDevice.PresentationParameters.BackBufferHeight;

            byte[] backBuffer = new byte[width * heigh * 4];
            graphicsDevice.GetBackBufferData(backBuffer);

            Task.Run(() =>
            {
                for (int i = 0; i < backBuffer.Length; i += 4)
                {
                    (backBuffer[i + 0], backBuffer[i + 2], backBuffer[i + 3]) = (backBuffer[i + 2], backBuffer[i + 0], 0xFF);
                }

                using (System.Drawing.Bitmap bitmap = new System.Drawing.Bitmap(width, heigh, System.Drawing.Imaging.PixelFormat.Format32bppArgb))
                {
                    System.Drawing.Imaging.BitmapData bmData = bitmap.LockBits(new System.Drawing.Rectangle(0, 0, width, heigh), System.Drawing.Imaging.ImageLockMode.ReadWrite, bitmap.PixelFormat);
                    System.Runtime.InteropServices.Marshal.Copy(backBuffer, 0, bmData.Scan0, 4 * width * heigh);
                    bitmap.UnlockBits(bmData);
                    if (thumbnail)
                    {
                        float scale = Math.Min(bitmap.Width / 640f, bitmap.Height / 480);
                        using (System.Drawing.Bitmap resize = new System.Drawing.Bitmap(bitmap, new System.Drawing.Size((int)(bitmap.Width / scale), (int)(bitmap.Height / scale))))
                            resize.Save(fileName, System.Drawing.Imaging.ImageFormat.Png);
                    }
                    else
                    {
                        bitmap.Save(fileName, System.Drawing.Imaging.ImageFormat.Png);
                    }
                }
            });
            if (!silent)
                MessagesWindow.AddMessage($"Saving screenshot to '{fileName}'.", 10);
            Visibility = VisibilityState.Visible;
            // Reveal MessageWindow
            MessagesWindow.Visible = true;
        }
    }
}<|MERGE_RESOLUTION|>--- conflicted
+++ resolved
@@ -1295,352 +1295,11 @@
 
             WindowManager.HandleUserInput(elapsedTime);
 
-<<<<<<< HEAD
             if (MPManager.IsMultiPlayer())
                 MultiPlayerWindow.Visible = TrainDrivingWindow.Visible;
-=======
-            // Check for game control keys
-            if (MPManager.IsMultiPlayer() && UserInput.IsPressed(UserCommand.GameMultiPlayerTexting))
-            {
-                if (ComposeMessageWindow == null) ComposeMessageWindow = new ComposeMessage(WindowManager);
-                ComposeMessageWindow.InitMessage();
-            }
-            if (MPManager.IsMultiPlayer()) MultiPlayerWindow.Visible = TrainDrivingWindow.Visible ? true : false;
-            if (!MPManager.IsMultiPlayer() && UserInput.IsPressed(UserCommand.GamePauseMenu)) { QuitWindow.Visible = Simulator.Paused = !QuitWindow.Visible; }
-            if (MPManager.IsMultiPlayer() && UserInput.IsPressed(UserCommand.GamePauseMenu)) { if (Simulator.Confirmer != null) Simulator.Confirmer.Information(Viewer.Catalog.GetString("In MP, use Alt-F4 to quit directly")); }
-
-            if (UserInput.IsPressed(UserCommand.GameFullscreen)) { RenderProcess.ToggleFullScreen(); }
-            if (!MPManager.IsMultiPlayer() && UserInput.IsPressed(UserCommand.GamePause)) Simulator.Paused = !Simulator.Paused;
-            if (!MPManager.IsMultiPlayer() && UserInput.IsPressed(UserCommand.DebugSpeedUp))
-            {
-                Simulator.GameSpeed *= 1.5f;
-                Simulator.Confirmer.ConfirmWithPerCent(CabControl.SimulationSpeed, CabSetting.Increase, Simulator.GameSpeed * 100);
-            }
-            if (!MPManager.IsMultiPlayer() && UserInput.IsPressed(UserCommand.DebugSpeedDown))
-            {
-                Simulator.GameSpeed /= 1.5f;
-                Simulator.Confirmer.ConfirmWithPerCent(CabControl.SimulationSpeed, CabSetting.Decrease, Simulator.GameSpeed * 100);
-            }
-            if (UserInput.IsPressed(UserCommand.DebugSpeedReset))
-            {
-                Simulator.GameSpeed = 1;
-                Simulator.Confirmer.ConfirmWithPerCent(CabControl.SimulationSpeed, CabSetting.Off, Simulator.GameSpeed * 100);
-            }
-            if (UserInput.IsPressed(UserCommand.GameSave)) { GameStateRunActivity.Save(); }
-            if (UserInput.IsPressed(UserCommand.DisplayHelpWindow)) if (UserInput.IsDown(UserCommand.DisplayNextWindowTab)) HelpWindow.TabAction(); else HelpWindow.Visible = !HelpWindow.Visible;
-            if (UserInput.IsPressed(UserCommand.DisplayTrackMonitorWindow)) if (UserInput.IsDown(UserCommand.DisplayNextWindowTab)) TrackMonitorWindow.TabAction(); else TrackMonitorWindow.Visible = !TrackMonitorWindow.Visible;
-            if (UserInput.IsPressed(UserCommand.DisplayTrainDrivingWindow)) if (UserInput.IsDown(UserCommand.DisplayNextWindowTab)) TrainDrivingWindow.TabAction(); else TrainDrivingWindow.Visible = !TrainDrivingWindow.Visible;
-
-            if (UserInput.IsPressed(UserCommand.DisplayHUD)) if (UserInput.IsDown(UserCommand.DisplayNextWindowTab)) HUDWindow.TabAction();
-                else
-                {
-                    HUDWindow.Visible = !HUDWindow.Visible;
-                    if (!HUDWindow.Visible) HUDScrollWindow.Visible = false;
-                }
-            if (UserInput.IsPressed(UserCommand.DisplayStationLabels))
-            {
-                if (UserInput.IsDown(UserCommand.DisplayNextWindowTab)) OSDLocations.TabAction(); else OSDLocations.Visible = !OSDLocations.Visible;
-                if (OSDLocations.Visible)
-                {
-                    switch (OSDLocations.CurrentDisplayState)
-                    {
-                        case OSDLocations.DisplayState.Auto:
-                            MessagesWindow.AddMessage(Catalog.GetString("Automatic platform and siding labels visible."), 5);
-                            break;
-                        case OSDLocations.DisplayState.All:
-                            MessagesWindow.AddMessage(Catalog.GetString("Platform and siding labels visible."), 5);
-                            break;
-                        case OSDLocations.DisplayState.Platforms:
-                            MessagesWindow.AddMessage(Catalog.GetString("Platform labels visible."), 5);
-                            break;
-                        case OSDLocations.DisplayState.Sidings:
-                            MessagesWindow.AddMessage(Catalog.GetString("Siding labels visible."), 5);
-                            break;
-                    }
-                }
-                else
-                {
-                    MessagesWindow.AddMessage(Catalog.GetString("Platform and siding labels hidden."), 5);
-                }
-            }
-            if (UserInput.IsPressed(UserCommand.DisplayCarLabels))
-            {
-                if (UserInput.IsDown(UserCommand.DisplayNextWindowTab)) OSDCars.TabAction(); else OSDCars.Visible = !OSDCars.Visible;
-                if (OSDCars.Visible)
-                {
-                    switch (OSDCars.CurrentDisplayState)
-                    {
-                        case OSDCars.DisplayState.Trains:
-                            MessagesWindow.AddMessage(Catalog.GetString("Train labels visible."), 5);
-                            break;
-                        case OSDCars.DisplayState.Cars:
-                            MessagesWindow.AddMessage(Catalog.GetString("Car labels visible."), 5);
-                            break;
-                    }
-                }
-                else
-                {
-                    MessagesWindow.AddMessage(Catalog.GetString("Train and car labels hidden."), 5);
-                }
-            }
-            if (UserInput.IsPressed(UserCommand.DisplaySwitchWindow)) if (UserInput.IsDown(UserCommand.DisplayNextWindowTab)) SwitchWindow.TabAction(); else SwitchWindow.Visible = !SwitchWindow.Visible;
-            if (UserInput.IsPressed(UserCommand.DisplayTrainOperationsWindow)) if (UserInput.IsDown(UserCommand.DisplayNextWindowTab)) TrainOperationsWindow.TabAction(); else { TrainOperationsWindow.Visible = !TrainOperationsWindow.Visible; if (!TrainOperationsWindow.Visible) CarOperationsWindow.Visible = false; }
-            if (UserInput.IsPressed(UserCommand.DisplayNextStationWindow)) if (UserInput.IsDown(UserCommand.DisplayNextWindowTab)) NextStationWindow.TabAction(); else NextStationWindow.Visible = !NextStationWindow.Visible;
-            if (UserInput.IsPressed(UserCommand.DisplayCompassWindow)) if (UserInput.IsDown(UserCommand.DisplayNextWindowTab)) CompassWindow.TabAction(); else CompassWindow.Visible = !CompassWindow.Visible;
-            if (UserInput.IsPressed(UserCommand.DebugTracks)) if (UserInput.IsDown(UserCommand.DisplayNextWindowTab)) TracksDebugWindow.TabAction(); else TracksDebugWindow.Visible = !TracksDebugWindow.Visible;
-            if (UserInput.IsPressed(UserCommand.DebugSignalling)) if (UserInput.IsDown(UserCommand.DisplayNextWindowTab)) SignallingDebugWindow.TabAction(); else SignallingDebugWindow.Visible = !SignallingDebugWindow.Visible;
-            if (UserInput.IsPressed(UserCommand.DisplayBasicHUDToggle)) HUDWindow.ToggleBasicHUD();
-            if (UserInput.IsPressed(UserCommand.DisplayTrainListWindow)) TrainListWindow.Visible = !TrainListWindow.Visible;
-
-
-            if (UserInput.IsPressed(UserCommand.GameChangeCab))
-            {
-                if (PlayerLocomotive.ThrottlePercent >= 1
-                    || Math.Abs(PlayerLocomotive.SpeedMpS) > 1
-                    || !IsReverserInNeutral(PlayerLocomotive))
-                {
-                    Simulator.Confirmer.Warning(CabControl.ChangeCab, CabSetting.Warn2);
-                }
-                else
-                {
-                    new ChangeCabCommand(Log);
-                }
-            }
-
-            if (UserInput.IsPressed(UserCommand.CameraCab))
-            {
-                if (CabCamera.IsAvailable || ThreeDimCabCamera.IsAvailable)
-                {
-                    new UseCabCameraCommand(Log);
-                }
-                else
-                {
-                    Simulator.Confirmer.Warning(Viewer.Catalog.GetString("Cab view not available"));
-                }
-            }
-            if (UserInput.IsPressed(UserCommand.CameraToggleThreeDimensionalCab))
-            {
-                if (!CabCamera.IsAvailable)
-                {
-                    Simulator.Confirmer.Warning(Viewer.Catalog.GetString("This car doesn't have a 2D cab"));
-                }
-                else if (!ThreeDimCabCamera.IsAvailable)
-                {
-                    Simulator.Confirmer.Warning(Viewer.Catalog.GetString("This car doesn't have a 3D cab"));
-                }
-                else
-                {
-                    new ToggleThreeDimensionalCabCameraCommand(Log);
-                }
-            }
-            if (UserInput.IsPressed(UserCommand.CameraOutsideFront))
-            {
-                CheckReplaying();
-                new UseFrontCameraCommand(Log);
-            }
-            if (UserInput.IsPressed(UserCommand.CameraOutsideRear))
-            {
-                CheckReplaying();
-                new UseBackCameraCommand(Log);
-            }
-            if (UserInput.IsPressed(UserCommand.CameraJumpingTrains)) RandomSelectTrain(); //hit Alt-9 key, random selected train to have 2 and 3 camera attached to
-
-            if (UserInput.IsPressed(UserCommand.CameraVibrate))
-            {
-                Simulator.Instance.CarVibrating = (Simulator.Instance.CarVibrating + 1) % 4;
-                Simulator.Confirmer.Message(ConfirmLevel.Information, Catalog.GetString("Vibrating at level {0}", Simulator.Instance.CarVibrating));
-                Settings.CarVibratingLevel = Simulator.Instance.CarVibrating;
-                Settings.Save("CarVibratingLevel");
-            }
-
-            if (UserInput.IsPressed(UserCommand.DebugToggleConfirmations))
-            {
-                Simulator.Settings.SuppressConfirmations = !Simulator.Settings.SuppressConfirmations;
-                if (Simulator.Settings.SuppressConfirmations)
-                    Simulator.Confirmer.Message(ConfirmLevel.Warning, Catalog.GetString("Confirmations suppressed"));
-                else
-                    Simulator.Confirmer.Message(ConfirmLevel.Warning, Catalog.GetString("Confirmations visible"));
-                Settings.SuppressConfirmations = Simulator.Settings.SuppressConfirmations;
-                Settings.Save();
-            }
-
-            //hit 9 key, get back to player train
-            if (UserInput.IsPressed(UserCommand.CameraJumpBackPlayer))
-            {
-                SelectedTrain = PlayerTrain;
-                CameraActivate();
-            }
-            if (UserInput.IsPressed(UserCommand.CameraTrackside))
-            {
-                CheckReplaying();
-                new UseTracksideCameraCommand(Log);
-            }
-            if (UserInput.IsPressed(UserCommand.CameraSpecialTracksidePoint))
-            {
-                CheckReplaying();
-                new UseSpecialTracksideCameraCommand(Log);
-            }
-            if (UserInput.IsPressed(UserCommand.CameraSpecialTracksidePoint))
-            {
-                CheckReplaying();
-                new UseSpecialTracksideCameraCommand(Log);
-            }
-            // Could add warning if PassengerCamera not available.
-            if (UserInput.IsPressed(UserCommand.CameraPassenger) && PassengerCamera.IsAvailable)
-            {
-                CheckReplaying();
-                new UsePassengerCameraCommand(Log);
-            }
-            if (UserInput.IsPressed(UserCommand.CameraBrakeman))
-            {
-                CheckReplaying();
-                new UseBrakemanCameraCommand(Log);
-            }
-            if (UserInput.IsPressed(UserCommand.CameraFree))
-            {
-                CheckReplaying();
-                new UseFreeRoamCameraCommand(Log);
-                Simulator.Confirmer.Message(ConfirmLevel.None, Catalog.GetPluralString(
-                    "{0} viewpoint stored. Use Shift+8 to restore viewpoints.", "{0} viewpoints stored. Use Shift+8 to restore viewpoints.", FreeRoamCameraList.Count - 1));
-            }
-            if (UserInput.IsPressed(UserCommand.CameraPreviousFree))
-            {
-                if (FreeRoamCameraList.Count > 0)
-                {
-                    CheckReplaying();
-                    new UsePreviousFreeRoamCameraCommand(Log);
-                }
-            }
-            if (UserInput.IsPressed(UserCommand.GameExternalCabController))
-            {
-                UserInput.Raildriver.Activate();
-            }
-            if (UserInput.IsPressed(UserCommand.CameraHeadOutForward) && HeadOutForwardCamera.IsAvailable)
-            {
-                CheckReplaying();
-                new UseHeadOutForwardCameraCommand(Log);
-            }
-            if (UserInput.IsPressed(UserCommand.CameraHeadOutBackward) && HeadOutBackCamera.IsAvailable)
-            {
-                CheckReplaying();
-                new UseHeadOutBackCameraCommand(Log);
-            }
-            if (UserInput.IsPressed(UserCommand.GameSwitchAhead))
-            {
-                if (PlayerTrain.ControlMode == TrainControlMode.Manual || PlayerTrain.ControlMode == TrainControlMode.Explorer)
-                    new ToggleSwitchAheadCommand(Log);
-                else
-                    Simulator.Confirmer.Warning(CabControl.SwitchAhead, CabSetting.Warn1);
-            }
-            if (UserInput.IsPressed(UserCommand.GameSwitchBehind))
-            {
-                if (PlayerTrain.ControlMode == TrainControlMode.Manual || PlayerTrain.ControlMode == TrainControlMode.Explorer)
-                    new ToggleSwitchBehindCommand(Log);
-                else
-                    Simulator.Confirmer.Warning(CabControl.SwitchBehind, CabSetting.Warn1);
-            }
-            if (UserInput.IsPressed(UserCommand.GameClearSignalForward)) PlayerTrain.RequestSignalPermission(Direction.Forward);
-            if (UserInput.IsPressed(UserCommand.GameClearSignalBackward)) PlayerTrain.RequestSignalPermission(Direction.Backward);
-            if (UserInput.IsPressed(UserCommand.GameResetSignalForward)) PlayerTrain.RequestResetSignal(Direction.Forward);
-            if (UserInput.IsPressed(UserCommand.GameResetSignalBackward)) PlayerTrain.RequestResetSignal(Direction.Backward);
-
-            if (UserInput.IsPressed(UserCommand.GameSwitchManualMode)) PlayerTrain.RequestToggleManualMode();
-
-            if (UserInput.IsPressed(UserCommand.GameMultiPlayerDispatcher)) { DebugViewerEnabled = !DebugViewerEnabled; return; }
-            if (UserInput.IsPressed(UserCommand.DebugSoundForm)) { SoundDebugFormEnabled = !SoundDebugFormEnabled; return; }
-
-            if (UserInput.IsPressed(UserCommand.CameraJumpSeeSwitch))
-            {
-                if (Program.DebugViewer != null && Program.DebugViewer.Enabled && (Program.DebugViewer.switchPickedItem != null || Program.DebugViewer.signalPickedItem != null))
-                {
-                    WorldLocation wos;
-                    if (Program.DebugViewer.switchPickedItem?.Item != null)
-                    {
-                        wos = Program.DebugViewer.switchPickedItem.Item.UiD.Location.ChangeElevation(8);
-                    }
-                    else
-                    {
-                        wos = Program.DebugViewer.signalPickedItem.Item.Location.ChangeElevation(8);
-                    }
-                    if (FreeRoamCameraList.Count == 0)
-                    {
-                        new UseFreeRoamCameraCommand(Log);
-                    }
-                    FreeRoamCamera.SetLocation(wos);
-                    //FreeRoamCamera
-                    FreeRoamCamera.Activate();
-                }
-            }
-
-            // Turntable commands
-            if (Simulator.MovingTables != null)
-            {
-                if (UserInput.IsPressed(UserCommand.ControlTurntableClockwise))
-                {
-                    Simulator.ActiveMovingTable = FindActiveMovingTable();
-                    if (Simulator.ActiveMovingTable != null)
-                    {
-                        TurntableClockwiseCommand.Receiver = Simulator.ActiveMovingTable;
-                        new TurntableClockwiseCommand(Log);
-                    }
-                }
-                else if (UserInput.IsReleased(UserCommand.ControlTurntableClockwise) && Simulator.ActiveMovingTable != null)
-                {
-                    TurntableClockwiseTargetCommand.Receiver = Simulator.ActiveMovingTable;
-                    new TurntableClockwiseTargetCommand(Log);
-                }
-
-                if (UserInput.IsPressed(UserCommand.ControlTurntableCounterclockwise))
-                {
-                    Simulator.ActiveMovingTable = FindActiveMovingTable();
-                    if (Simulator.ActiveMovingTable != null)
-                    {
-                        TurntableCounterclockwiseCommand.Receiver = Simulator.ActiveMovingTable;
-                        new TurntableCounterclockwiseCommand(Log);
-                    }
-                }
-
-                else if (UserInput.IsReleased(UserCommand.ControlTurntableCounterclockwise) && Simulator.ActiveMovingTable != null)
-                {
-                    TurntableCounterclockwiseTargetCommand.Receiver = Simulator.ActiveMovingTable;
-                    new TurntableCounterclockwiseTargetCommand(Log);
-                }
-            }
->>>>>>> 48313447
 
             if (DbfEvalAutoPilot && (Simulator.ClockTime - DbfEvalIniAutoPilotTimeS) > 1.0000)
             {
-<<<<<<< HEAD
-=======
-                if (PlayerLocomotive.Train.TrainType == TrainType.AiPlayerHosting)
-                {
-                    var success = ((AITrain)PlayerLocomotive.Train).SwitchToPlayerControl();
-                    if (success)
-                    {
-                        Simulator.Confirmer.Message(ConfirmLevel.Information, Viewer.Catalog.GetString("Switched to player control"));
-                        DbfEvalAutoPilot = false;//Debrief eval
-                    }
-                }
-                else if (PlayerLocomotive.Train.TrainType == TrainType.AiPlayerDriven)
-                {
-                    if (PlayerLocomotive.Train.ControlMode == TrainControlMode.Manual)
-                        Simulator.Confirmer.Message(ConfirmLevel.Warning, Viewer.Catalog.GetString("You can't switch from manual to autopilot mode"));
-                    else
-                    {
-                        var success = ((AITrain)PlayerLocomotive.Train).SwitchToAutopilotControl();
-                        if (success)
-                        {
-                            Simulator.Confirmer.Message(ConfirmLevel.Information, Viewer.Catalog.GetString("Switched to autopilot"));
-                            DbfEvalIniAutoPilotTimeS = Simulator.ClockTime;//Debrief eval
-                            DbfEvalAutoPilot = true;//Debrief eval
-                        }
-                    }
-                }
-            }
-
-            if (DbfEvalAutoPilot && (Simulator.ClockTime - DbfEvalIniAutoPilotTimeS) > 1.0000)
-            {
->>>>>>> 48313447
                 DbfEvalAutoPilotTimeS = DbfEvalAutoPilotTimeS + (Simulator.ClockTime - DbfEvalIniAutoPilotTimeS);//Debrief eval
                 train.DbfEvalValueChanged = true;
                 DbfEvalIniAutoPilotTimeS = Simulator.ClockTime;//Debrief eval
