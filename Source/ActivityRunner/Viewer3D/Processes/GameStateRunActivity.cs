--- conflicted
+++ resolved
@@ -689,20 +689,11 @@
                 if (!appendLog)
                     File.Delete(logFileName);
 
-<<<<<<< HEAD
-
                 StreamWriter writer = new StreamWriter(logFileName, true, Encoding.Default, 512)
                 {
                     AutoFlush = true
                 };
 
-=======
-                StreamWriter writer = new StreamWriter(logFileName, true, Encoding.Default, 512)
-                {
-                    AutoFlush = true
-                };
-
->>>>>>> 43cf33f6
                 // Captures Trace.Trace* calls and others and formats.
                 ORTraceListener traceListener = new ORTraceListener(writer, !settings.Logging)
                 {
