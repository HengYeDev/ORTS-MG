<Project>
  <ItemGroup>
    <PackageReference Include="Microsoft.CodeAnalysis.FxCopAnalyzers" Version="3.3.1">
      <PrivateAssets>all</PrivateAssets>
      <IncludeAssets>runtime; build; native; contentfiles; analyzers; buildtransitive</IncludeAssets>
    </PackageReference>
    <PackageReference Include="Microsoft.NETCore.Targets" Version="5.0.0" />
  </ItemGroup>
  <PropertyGroup Condition="'$(Configuration)|$(Platform)'=='Debug|AnyCPU'">
    <PlatformTarget>AnyCPU</PlatformTarget>
    <DefineConstants>DEBUG;TRACE</DefineConstants>
  </PropertyGroup>
  <PropertyGroup Condition="'$(Configuration)|$(Platform)'=='Release|AnyCPU'">
    <PlatformTarget>AnyCPU</PlatformTarget>
    <DebugType>none</DebugType>
    <DebugSymbols>false</DebugSymbols>
    <DefineConstants>TRACE</DefineConstants>
  </PropertyGroup>
  <PropertyGroup>
    <VersionPrefix>1.3.5</VersionPrefix>
    <VersionSuffix>alpha.1+LocalBuild</VersionSuffix>
    <Product>Open Rails Ultimate</Product>
    <Company>Open Rails Ultimate Team</Company>
    <Description>Open Rails Train Simulator</Description>
    <Copyright>Copyright © 2020</Copyright>
    <NoWin32Manifest>true</NoWin32Manifest>
<<<<<<< HEAD
    <NeutralLanguage>en</NeutralLanguage>
    <TieredCompilation>true</TieredCompilation>
    <NoWin32Manifest>true</NoWin32Manifest>
=======
    <TieredCompilation>true</TieredCompilation>
    <NeutralLanguage>en</NeutralLanguage>  
  </PropertyGroup>
  <PropertyGroup Condition="'$(MSBuildProjectName)'!='Launcher'">
    <TargetFrameworks>net48;netcoreapp3.1</TargetFrameworks>
>>>>>>> e99f1ff6
  </PropertyGroup>
</Project><|MERGE_RESOLUTION|>--- conflicted
+++ resolved
@@ -24,16 +24,10 @@
     <Description>Open Rails Train Simulator</Description>
     <Copyright>Copyright © 2020</Copyright>
     <NoWin32Manifest>true</NoWin32Manifest>
-<<<<<<< HEAD
-    <NeutralLanguage>en</NeutralLanguage>
-    <TieredCompilation>true</TieredCompilation>
-    <NoWin32Manifest>true</NoWin32Manifest>
-=======
     <TieredCompilation>true</TieredCompilation>
     <NeutralLanguage>en</NeutralLanguage>  
   </PropertyGroup>
   <PropertyGroup Condition="'$(MSBuildProjectName)'!='Launcher'">
     <TargetFrameworks>net48;netcoreapp3.1</TargetFrameworks>
->>>>>>> e99f1ff6
   </PropertyGroup>
 </Project>