﻿<?xml version="1.0" encoding="utf-8"?>
<Project ToolsVersion="12.0" DefaultTargets="Build" xmlns="http://schemas.microsoft.com/developer/msbuild/2003">
  <Import Project="$(MSBuildExtensionsPath)\$(MSBuildToolsVersion)\Microsoft.Common.props" Condition="Exists('$(MSBuildExtensionsPath)\$(MSBuildToolsVersion)\Microsoft.Common.props')" />
  <PropertyGroup>
    <Configuration Condition=" '$(Configuration)' == '' ">Debug</Configuration>
    <Platform Condition=" '$(Platform)' == '' ">x86</Platform>
    <ProjectGuid>{570709FA-0C8A-4B1D-BA2D-D9455AFD9B5C}</ProjectGuid>
    <OutputType>Library</OutputType>
    <AppDesignerFolder>Properties</AppDesignerFolder>
    <RootNamespace>Orts.Formats.Msts</RootNamespace>
    <AssemblyName>Orts.Formats.Msts</AssemblyName>
<<<<<<< HEAD
    <TargetFrameworkVersion>v4.5</TargetFrameworkVersion>
=======
    <TargetFrameworkVersion>v4.7.2</TargetFrameworkVersion>
>>>>>>> ce90f482
    <FileAlignment>512</FileAlignment>
    <TargetFrameworkProfile />
  </PropertyGroup>
  <PropertyGroup Condition="'$(Configuration)|$(Platform)' == 'Debug|AnyCPU'">
    <DebugSymbols>true</DebugSymbols>
    <OutputPath>..\..\Program\</OutputPath>
    <DefineConstants>TRACE;DEBUG</DefineConstants>
<<<<<<< HEAD
    <ErrorReport>prompt</ErrorReport>
    <WarningLevel>4</WarningLevel>
    <PlatformTarget>AnyCPU</PlatformTarget>
    <LangVersion>6</LangVersion>
    <PlatformTarget>x86</PlatformTarget>
=======
    <DebugType>full</DebugType>
    <PlatformTarget>AnyCPU</PlatformTarget>
>>>>>>> ce90f482
    <LangVersion>7.3</LangVersion>
    <ErrorReport>prompt</ErrorReport>
    <CodeAnalysisRuleSet>MinimumRecommendedRules.ruleset</CodeAnalysisRuleSet>
  </PropertyGroup>
  <PropertyGroup Condition="'$(Configuration)|$(Platform)' == 'Release|AnyCPU'">
    <OutputPath>..\..\Program\</OutputPath>
    <DefineConstants>TRACE</DefineConstants>
    <DocumentationFile>..\..\Program\Orts.Formats.Msts.xml</DocumentationFile>
    <Optimize>true</Optimize>
    <DebugType>pdbonly</DebugType>
    <PlatformTarget>AnyCPU</PlatformTarget>
    <LangVersion>7.3</LangVersion>
    <ErrorReport>prompt</ErrorReport>
    <CodeAnalysisRuleSet>MinimumRecommendedRules.ruleset</CodeAnalysisRuleSet>
  </PropertyGroup>
  <PropertyGroup Condition="'$(Configuration)|$(Platform)' == 'Debug|AnyCPU'">
    <DebugSymbols>true</DebugSymbols>
    <OutputPath>..\..\Program\</OutputPath>
    <DefineConstants>TRACE;DEBUG</DefineConstants>
    <DebugType>full</DebugType>
    <PlatformTarget>AnyCPU</PlatformTarget>
    <LangVersion>6</LangVersion>
    <ErrorReport>prompt</ErrorReport>
    <CodeAnalysisRuleSet>MinimumRecommendedRules.ruleset</CodeAnalysisRuleSet>
  </PropertyGroup>
  <PropertyGroup Condition="'$(Configuration)|$(Platform)' == 'Release|AnyCPU'">
    <OutputPath>..\..\Program\</OutputPath>
    <DefineConstants>TRACE</DefineConstants>
    <DocumentationFile>..\..\Program\Orts.Formats.Msts.xml</DocumentationFile>
    <Optimize>true</Optimize>
    <DebugType>pdbonly</DebugType>
    <PlatformTarget>AnyCPU</PlatformTarget>
    <LangVersion>6</LangVersion>
    <ErrorReport>prompt</ErrorReport>
    <CodeAnalysisRuleSet>MinimumRecommendedRules.ruleset</CodeAnalysisRuleSet>
  </PropertyGroup>
  <PropertyGroup Condition="'$(Configuration)|$(Platform)' == 'ReleaseConf|x86'">
    <OutputPath>bin\x86\ReleaseConf\</OutputPath>
  </PropertyGroup>
  <PropertyGroup Condition="'$(Configuration)|$(Platform)' == 'ReleaseConf|AnyCPU'">
    <OutputPath>..\..\Program\</OutputPath>
  </PropertyGroup>
  <ItemGroup>
    <Reference Include="MonoGame.Framework, Version=3.5.0.1046, Culture=neutral, processorArchitecture=MSIL">
      <SpecificVersion>False</SpecificVersion>
      <HintPath>$(SolutionDir)\3rdPartyLibs\MonoGame\MonoGame.Framework.dll</HintPath>
    </Reference>
    <Reference Include="System" />
<<<<<<< HEAD
    <Reference Include="System.Core" />
    <Reference Include="System.Data" />
    <Reference Include="System.Data.DataSetExtensions" />
    <Reference Include="System.Xml" />
    <Reference Include="System.Xml.Linq" />
=======
>>>>>>> ce90f482
  </ItemGroup>
  <ItemGroup>
    <Compile Include="AceFile.cs" />
    <Compile Include="ActivityFile.cs" />
    <Compile Include="CameraConfigurationFile.cs" />
    <Compile Include="CarSpawnerFile.cs" />
    <Compile Include="ConsistFile.cs" />
    <Compile Include="CabViewFile.cs" />
    <Compile Include="EngineFile.cs" />
    <Compile Include="EnvironmentFile.cs" />
    <Compile Include="SignalScripts.cs" />
    <Compile Include="TerrainFlagsFile.cs" />
    <Compile Include="HazardFile.cs" />
    <Compile Include="LightCollection.cs" />
    <Compile Include="MstsUtility.cs" />
    <Compile Include="PathFile.cs" />
    <Compile Include="Properties\AssemblyInfo.cs" />
    <Compile Include="RoadDatabaseFile.cs" />
    <Compile Include="ShapeDescriptorFile.cs" />
    <Compile Include="ShapeFile.cs" />
    <Compile Include="SignalConfigurationFile.cs" />
    <Compile Include="SignalEnums.cs" />
    <Compile Include="SpeedpostDatFile.cs" />
    <Compile Include="SoundManagmentFile.cs" />
    <Compile Include="ServiceFile.cs" />
    <Compile Include="TrackDatabaseFile.cs" />
    <Compile Include="TerrainFile.cs" />
    <Compile Include="TrafficFile.cs" />
    <Compile Include="RouteFile.cs" />
    <Compile Include="TrackSectionsFile.cs" />
    <Compile Include="TrackTypesFile.cs" />
    <Compile Include="WagonFile.cs" />
    <Compile Include="WorldFile.cs" />
    <Compile Include="WorldSoundFile.cs" />
    <Compile Include="TerrainAltitudeFile.cs" />
  </ItemGroup>
  <ItemGroup>
    <ProjectReference Include="..\Orts.Parsers.Msts\Orts.Parsers.Msts.csproj">
      <Project>{8A84696C-3559-49B8-B27F-BB6932D8A1C6}</Project>
      <Name>Orts.Parsers.Msts</Name>
    </ProjectReference>
    <ProjectReference Include="..\ORTS.Common\ORTS.Common.csproj">
      <Project>{DA94D876-7D35-46C3-AECE-AFACE72C686C}</Project>
      <Name>ORTS.Common</Name>
    </ProjectReference>
    <ProjectReference Include="..\ORTS.IO\ORTS.IO.csproj">
      <Project>{6AB8B673-5775-4536-A58A-BA0A15899583}</Project>
      <Name>ORTS.IO</Name>
    </ProjectReference>
  </ItemGroup>
  <Import Project="$(MSBuildToolsPath)\Microsoft.CSharp.targets" />
  <!-- To modify your build process, add your task inside one of the targets below and uncomment it.
       Other similar extension points exist, see Microsoft.Common.targets.
  <Target Name="BeforeBuild">
  </Target>
  <Target Name="AfterBuild">
  </Target>
  -->
  <PropertyGroup>
    <PostBuildEvent>
    </PostBuildEvent>
  </PropertyGroup>
</Project><|MERGE_RESOLUTION|>--- conflicted
+++ resolved
@@ -9,11 +9,7 @@
     <AppDesignerFolder>Properties</AppDesignerFolder>
     <RootNamespace>Orts.Formats.Msts</RootNamespace>
     <AssemblyName>Orts.Formats.Msts</AssemblyName>
-<<<<<<< HEAD
-    <TargetFrameworkVersion>v4.5</TargetFrameworkVersion>
-=======
     <TargetFrameworkVersion>v4.7.2</TargetFrameworkVersion>
->>>>>>> ce90f482
     <FileAlignment>512</FileAlignment>
     <TargetFrameworkProfile />
   </PropertyGroup>
@@ -21,16 +17,8 @@
     <DebugSymbols>true</DebugSymbols>
     <OutputPath>..\..\Program\</OutputPath>
     <DefineConstants>TRACE;DEBUG</DefineConstants>
-<<<<<<< HEAD
-    <ErrorReport>prompt</ErrorReport>
-    <WarningLevel>4</WarningLevel>
-    <PlatformTarget>AnyCPU</PlatformTarget>
-    <LangVersion>6</LangVersion>
-    <PlatformTarget>x86</PlatformTarget>
-=======
     <DebugType>full</DebugType>
     <PlatformTarget>AnyCPU</PlatformTarget>
->>>>>>> ce90f482
     <LangVersion>7.3</LangVersion>
     <ErrorReport>prompt</ErrorReport>
     <CodeAnalysisRuleSet>MinimumRecommendedRules.ruleset</CodeAnalysisRuleSet>
@@ -46,47 +34,12 @@
     <ErrorReport>prompt</ErrorReport>
     <CodeAnalysisRuleSet>MinimumRecommendedRules.ruleset</CodeAnalysisRuleSet>
   </PropertyGroup>
-  <PropertyGroup Condition="'$(Configuration)|$(Platform)' == 'Debug|AnyCPU'">
-    <DebugSymbols>true</DebugSymbols>
-    <OutputPath>..\..\Program\</OutputPath>
-    <DefineConstants>TRACE;DEBUG</DefineConstants>
-    <DebugType>full</DebugType>
-    <PlatformTarget>AnyCPU</PlatformTarget>
-    <LangVersion>6</LangVersion>
-    <ErrorReport>prompt</ErrorReport>
-    <CodeAnalysisRuleSet>MinimumRecommendedRules.ruleset</CodeAnalysisRuleSet>
-  </PropertyGroup>
-  <PropertyGroup Condition="'$(Configuration)|$(Platform)' == 'Release|AnyCPU'">
-    <OutputPath>..\..\Program\</OutputPath>
-    <DefineConstants>TRACE</DefineConstants>
-    <DocumentationFile>..\..\Program\Orts.Formats.Msts.xml</DocumentationFile>
-    <Optimize>true</Optimize>
-    <DebugType>pdbonly</DebugType>
-    <PlatformTarget>AnyCPU</PlatformTarget>
-    <LangVersion>6</LangVersion>
-    <ErrorReport>prompt</ErrorReport>
-    <CodeAnalysisRuleSet>MinimumRecommendedRules.ruleset</CodeAnalysisRuleSet>
-  </PropertyGroup>
-  <PropertyGroup Condition="'$(Configuration)|$(Platform)' == 'ReleaseConf|x86'">
-    <OutputPath>bin\x86\ReleaseConf\</OutputPath>
-  </PropertyGroup>
-  <PropertyGroup Condition="'$(Configuration)|$(Platform)' == 'ReleaseConf|AnyCPU'">
-    <OutputPath>..\..\Program\</OutputPath>
-  </PropertyGroup>
   <ItemGroup>
     <Reference Include="MonoGame.Framework, Version=3.5.0.1046, Culture=neutral, processorArchitecture=MSIL">
       <SpecificVersion>False</SpecificVersion>
       <HintPath>$(SolutionDir)\3rdPartyLibs\MonoGame\MonoGame.Framework.dll</HintPath>
     </Reference>
     <Reference Include="System" />
-<<<<<<< HEAD
-    <Reference Include="System.Core" />
-    <Reference Include="System.Data" />
-    <Reference Include="System.Data.DataSetExtensions" />
-    <Reference Include="System.Xml" />
-    <Reference Include="System.Xml.Linq" />
-=======
->>>>>>> ce90f482
   </ItemGroup>
   <ItemGroup>
     <Compile Include="AceFile.cs" />
