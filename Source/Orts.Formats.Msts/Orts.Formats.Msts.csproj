﻿<?xml version="1.0" encoding="utf-8"?>
<Project ToolsVersion="12.0" DefaultTargets="Build" xmlns="http://schemas.microsoft.com/developer/msbuild/2003">
  <Import Project="$(MSBuildExtensionsPath)\$(MSBuildToolsVersion)\Microsoft.Common.props" Condition="Exists('$(MSBuildExtensionsPath)\$(MSBuildToolsVersion)\Microsoft.Common.props')" />
  <PropertyGroup>
    <Configuration Condition=" '$(Configuration)' == '' ">Debug</Configuration>
    <Platform Condition=" '$(Platform)' == '' ">x86</Platform>
    <ProjectGuid>{570709FA-0C8A-4B1D-BA2D-D9455AFD9B5C}</ProjectGuid>
    <OutputType>Library</OutputType>
    <AppDesignerFolder>Properties</AppDesignerFolder>
    <RootNamespace>Orts.Formats.Msts</RootNamespace>
    <AssemblyName>Orts.Formats.Msts</AssemblyName>
    <TargetFrameworkVersion>v4.7.1</TargetFrameworkVersion>
    <FileAlignment>512</FileAlignment>
    <TargetFrameworkProfile />
  </PropertyGroup>
  <PropertyGroup Condition="'$(Configuration)|$(Platform)' == 'Debug|AnyCPU'">
    <DebugSymbols>true</DebugSymbols>
    <OutputPath>..\..\Program\</OutputPath>
    <DefineConstants>TRACE;DEBUG</DefineConstants>
    <DebugType>full</DebugType>
    <PlatformTarget>AnyCPU</PlatformTarget>
    <LangVersion>default</LangVersion>
    <ErrorReport>prompt</ErrorReport>
    <CodeAnalysisRuleSet>MinimumRecommendedRules.ruleset</CodeAnalysisRuleSet>
    <Prefer32Bit>false</Prefer32Bit>
  </PropertyGroup>
  <PropertyGroup Condition="'$(Configuration)|$(Platform)' == 'Release|AnyCPU'">
    <OutputPath>..\..\Program\</OutputPath>
    <DefineConstants>TRACE</DefineConstants>
    <DocumentationFile>..\..\Program\Orts.Formats.Msts.xml</DocumentationFile>
    <Optimize>true</Optimize>
    <DebugType>pdbonly</DebugType>
    <PlatformTarget>AnyCPU</PlatformTarget>
    <LangVersion>default</LangVersion>
    <ErrorReport>prompt</ErrorReport>
    <CodeAnalysisRuleSet>MinimumRecommendedRules.ruleset</CodeAnalysisRuleSet>
    <Prefer32Bit>false</Prefer32Bit>
  </PropertyGroup>
  <ItemGroup>
    <Reference Include="MonoGame.Framework, Version=3.6.0.1625, Culture=neutral, processorArchitecture=MSIL">
      <SpecificVersion>False</SpecificVersion>
      <HintPath>..\3rdPartyLibs\MonoGame\MonoGame.Framework.dll</HintPath>
<<<<<<< HEAD
    </Reference>
    <Reference Include="System" />
    <Reference Include="System.Core">
      <RequiredTargetFramework>3.5</RequiredTargetFramework>
    </Reference>
    <Reference Include="System.Data" />
    <Reference Include="System.Data.DataSetExtensions">
      <RequiredTargetFramework>3.5</RequiredTargetFramework>
    </Reference>
    <Reference Include="System.Xml" />
    <Reference Include="System.Xml.Linq">
      <RequiredTargetFramework>3.5</RequiredTargetFramework>
=======
>>>>>>> 0ce9a894
    </Reference>
    <Reference Include="System" />
  </ItemGroup>
  <ItemGroup>
    <Compile Include="AceFile.cs" />
    <Compile Include="ActivityFile.cs" />
    <Compile Include="CameraConfigurationFile.cs" />
    <Compile Include="CarSpawnerFile.cs" />
    <Compile Include="ConsistFile.cs" />
    <Compile Include="CabViewFile.cs" />
    <Compile Include="EngineFile.cs" />
    <Compile Include="EnvironmentFile.cs" />
    <Compile Include="SignalScripts.cs" />
    <Compile Include="TerrainFlagsFile.cs" />
    <Compile Include="HazardFile.cs" />
    <Compile Include="LightCollection.cs" />
    <Compile Include="MstsUtility.cs" />
    <Compile Include="PathFile.cs" />
    <Compile Include="Properties\AssemblyInfo.cs" />
    <Compile Include="RoadDatabaseFile.cs" />
    <Compile Include="ShapeDescriptorFile.cs" />
    <Compile Include="ShapeFile.cs" />
    <Compile Include="SignalConfigurationFile.cs" />
    <Compile Include="SignalEnums.cs" />
    <Compile Include="SpeedpostDatFile.cs" />
    <Compile Include="SoundManagmentFile.cs" />
    <Compile Include="ServiceFile.cs" />
    <Compile Include="TrackDatabaseFile.cs" />
    <Compile Include="TerrainFile.cs" />
    <Compile Include="TrafficFile.cs" />
    <Compile Include="RouteFile.cs" />
    <Compile Include="TrackSectionsFile.cs" />
    <Compile Include="TrackTypesFile.cs" />
    <Compile Include="WagonFile.cs" />
    <Compile Include="WorldFile.cs" />
    <Compile Include="WorldSoundFile.cs" />
    <Compile Include="TerrainAltitudeFile.cs" />
  </ItemGroup>
  <ItemGroup>
    <ProjectReference Include="..\Orts.Parsers.Msts\Orts.Parsers.Msts.csproj">
      <Project>{8A84696C-3559-49B8-B27F-BB6932D8A1C6}</Project>
      <Name>Orts.Parsers.Msts</Name>
    </ProjectReference>
    <ProjectReference Include="..\ORTS.Common\ORTS.Common.csproj">
      <Project>{DA94D876-7D35-46C3-AECE-AFACE72C686C}</Project>
      <Name>ORTS.Common</Name>
    </ProjectReference>
    <ProjectReference Include="..\ORTS.IO\ORTS.IO.csproj">
      <Project>{6AB8B673-5775-4536-A58A-BA0A15899583}</Project>
      <Name>ORTS.IO</Name>
    </ProjectReference>
  </ItemGroup>
  <Import Project="$(MSBuildToolsPath)\Microsoft.CSharp.targets" />
  <!-- To modify your build process, add your task inside one of the targets below and uncomment it.
       Other similar extension points exist, see Microsoft.Common.targets.
  <Target Name="BeforeBuild">
  </Target>
  <Target Name="AfterBuild">
  </Target>
  -->
  <PropertyGroup>
    <PostBuildEvent>
    </PostBuildEvent>
  </PropertyGroup>
</Project><|MERGE_RESOLUTION|>--- conflicted
+++ resolved
@@ -1,122 +1,107 @@
-﻿<?xml version="1.0" encoding="utf-8"?>
-<Project ToolsVersion="12.0" DefaultTargets="Build" xmlns="http://schemas.microsoft.com/developer/msbuild/2003">
-  <Import Project="$(MSBuildExtensionsPath)\$(MSBuildToolsVersion)\Microsoft.Common.props" Condition="Exists('$(MSBuildExtensionsPath)\$(MSBuildToolsVersion)\Microsoft.Common.props')" />
-  <PropertyGroup>
-    <Configuration Condition=" '$(Configuration)' == '' ">Debug</Configuration>
-    <Platform Condition=" '$(Platform)' == '' ">x86</Platform>
-    <ProjectGuid>{570709FA-0C8A-4B1D-BA2D-D9455AFD9B5C}</ProjectGuid>
-    <OutputType>Library</OutputType>
-    <AppDesignerFolder>Properties</AppDesignerFolder>
-    <RootNamespace>Orts.Formats.Msts</RootNamespace>
-    <AssemblyName>Orts.Formats.Msts</AssemblyName>
-    <TargetFrameworkVersion>v4.7.1</TargetFrameworkVersion>
-    <FileAlignment>512</FileAlignment>
-    <TargetFrameworkProfile />
-  </PropertyGroup>
-  <PropertyGroup Condition="'$(Configuration)|$(Platform)' == 'Debug|AnyCPU'">
-    <DebugSymbols>true</DebugSymbols>
-    <OutputPath>..\..\Program\</OutputPath>
-    <DefineConstants>TRACE;DEBUG</DefineConstants>
-    <DebugType>full</DebugType>
-    <PlatformTarget>AnyCPU</PlatformTarget>
-    <LangVersion>default</LangVersion>
-    <ErrorReport>prompt</ErrorReport>
-    <CodeAnalysisRuleSet>MinimumRecommendedRules.ruleset</CodeAnalysisRuleSet>
-    <Prefer32Bit>false</Prefer32Bit>
-  </PropertyGroup>
-  <PropertyGroup Condition="'$(Configuration)|$(Platform)' == 'Release|AnyCPU'">
-    <OutputPath>..\..\Program\</OutputPath>
-    <DefineConstants>TRACE</DefineConstants>
-    <DocumentationFile>..\..\Program\Orts.Formats.Msts.xml</DocumentationFile>
-    <Optimize>true</Optimize>
-    <DebugType>pdbonly</DebugType>
-    <PlatformTarget>AnyCPU</PlatformTarget>
-    <LangVersion>default</LangVersion>
-    <ErrorReport>prompt</ErrorReport>
-    <CodeAnalysisRuleSet>MinimumRecommendedRules.ruleset</CodeAnalysisRuleSet>
-    <Prefer32Bit>false</Prefer32Bit>
-  </PropertyGroup>
-  <ItemGroup>
-    <Reference Include="MonoGame.Framework, Version=3.6.0.1625, Culture=neutral, processorArchitecture=MSIL">
-      <SpecificVersion>False</SpecificVersion>
-      <HintPath>..\3rdPartyLibs\MonoGame\MonoGame.Framework.dll</HintPath>
-<<<<<<< HEAD
-    </Reference>
-    <Reference Include="System" />
-    <Reference Include="System.Core">
-      <RequiredTargetFramework>3.5</RequiredTargetFramework>
-    </Reference>
-    <Reference Include="System.Data" />
-    <Reference Include="System.Data.DataSetExtensions">
-      <RequiredTargetFramework>3.5</RequiredTargetFramework>
-    </Reference>
-    <Reference Include="System.Xml" />
-    <Reference Include="System.Xml.Linq">
-      <RequiredTargetFramework>3.5</RequiredTargetFramework>
-=======
->>>>>>> 0ce9a894
-    </Reference>
-    <Reference Include="System" />
-  </ItemGroup>
-  <ItemGroup>
-    <Compile Include="AceFile.cs" />
-    <Compile Include="ActivityFile.cs" />
-    <Compile Include="CameraConfigurationFile.cs" />
-    <Compile Include="CarSpawnerFile.cs" />
-    <Compile Include="ConsistFile.cs" />
-    <Compile Include="CabViewFile.cs" />
-    <Compile Include="EngineFile.cs" />
-    <Compile Include="EnvironmentFile.cs" />
-    <Compile Include="SignalScripts.cs" />
-    <Compile Include="TerrainFlagsFile.cs" />
-    <Compile Include="HazardFile.cs" />
-    <Compile Include="LightCollection.cs" />
-    <Compile Include="MstsUtility.cs" />
-    <Compile Include="PathFile.cs" />
-    <Compile Include="Properties\AssemblyInfo.cs" />
-    <Compile Include="RoadDatabaseFile.cs" />
-    <Compile Include="ShapeDescriptorFile.cs" />
-    <Compile Include="ShapeFile.cs" />
-    <Compile Include="SignalConfigurationFile.cs" />
-    <Compile Include="SignalEnums.cs" />
-    <Compile Include="SpeedpostDatFile.cs" />
-    <Compile Include="SoundManagmentFile.cs" />
-    <Compile Include="ServiceFile.cs" />
-    <Compile Include="TrackDatabaseFile.cs" />
-    <Compile Include="TerrainFile.cs" />
-    <Compile Include="TrafficFile.cs" />
-    <Compile Include="RouteFile.cs" />
-    <Compile Include="TrackSectionsFile.cs" />
-    <Compile Include="TrackTypesFile.cs" />
-    <Compile Include="WagonFile.cs" />
-    <Compile Include="WorldFile.cs" />
-    <Compile Include="WorldSoundFile.cs" />
-    <Compile Include="TerrainAltitudeFile.cs" />
-  </ItemGroup>
-  <ItemGroup>
-    <ProjectReference Include="..\Orts.Parsers.Msts\Orts.Parsers.Msts.csproj">
-      <Project>{8A84696C-3559-49B8-B27F-BB6932D8A1C6}</Project>
-      <Name>Orts.Parsers.Msts</Name>
-    </ProjectReference>
-    <ProjectReference Include="..\ORTS.Common\ORTS.Common.csproj">
-      <Project>{DA94D876-7D35-46C3-AECE-AFACE72C686C}</Project>
-      <Name>ORTS.Common</Name>
-    </ProjectReference>
-    <ProjectReference Include="..\ORTS.IO\ORTS.IO.csproj">
-      <Project>{6AB8B673-5775-4536-A58A-BA0A15899583}</Project>
-      <Name>ORTS.IO</Name>
-    </ProjectReference>
-  </ItemGroup>
-  <Import Project="$(MSBuildToolsPath)\Microsoft.CSharp.targets" />
-  <!-- To modify your build process, add your task inside one of the targets below and uncomment it.
-       Other similar extension points exist, see Microsoft.Common.targets.
-  <Target Name="BeforeBuild">
-  </Target>
-  <Target Name="AfterBuild">
-  </Target>
-  -->
-  <PropertyGroup>
-    <PostBuildEvent>
-    </PostBuildEvent>
-  </PropertyGroup>
+﻿<?xml version="1.0" encoding="utf-8"?>
+<Project ToolsVersion="12.0" DefaultTargets="Build" xmlns="http://schemas.microsoft.com/developer/msbuild/2003">
+  <Import Project="$(MSBuildExtensionsPath)\$(MSBuildToolsVersion)\Microsoft.Common.props" Condition="Exists('$(MSBuildExtensionsPath)\$(MSBuildToolsVersion)\Microsoft.Common.props')" />
+  <PropertyGroup>
+    <Configuration Condition=" '$(Configuration)' == '' ">Debug</Configuration>
+    <Platform Condition=" '$(Platform)' == '' ">x86</Platform>
+    <ProjectGuid>{570709FA-0C8A-4B1D-BA2D-D9455AFD9B5C}</ProjectGuid>
+    <OutputType>Library</OutputType>
+    <AppDesignerFolder>Properties</AppDesignerFolder>
+    <RootNamespace>Orts.Formats.Msts</RootNamespace>
+    <AssemblyName>Orts.Formats.Msts</AssemblyName>
+    <TargetFrameworkVersion>v4.7.1</TargetFrameworkVersion>
+    <FileAlignment>512</FileAlignment>
+    <TargetFrameworkProfile />
+  </PropertyGroup>
+  <PropertyGroup Condition="'$(Configuration)|$(Platform)' == 'Debug|AnyCPU'">
+    <DebugSymbols>true</DebugSymbols>
+    <OutputPath>..\..\Program\</OutputPath>
+    <DefineConstants>TRACE;DEBUG</DefineConstants>
+    <DebugType>full</DebugType>
+    <PlatformTarget>AnyCPU</PlatformTarget>
+    <LangVersion>default</LangVersion>
+    <ErrorReport>prompt</ErrorReport>
+    <CodeAnalysisRuleSet>MinimumRecommendedRules.ruleset</CodeAnalysisRuleSet>
+    <Prefer32Bit>false</Prefer32Bit>
+  </PropertyGroup>
+  <PropertyGroup Condition="'$(Configuration)|$(Platform)' == 'Release|AnyCPU'">
+    <OutputPath>..\..\Program\</OutputPath>
+    <DefineConstants>TRACE</DefineConstants>
+    <DocumentationFile>..\..\Program\Orts.Formats.Msts.xml</DocumentationFile>
+    <Optimize>true</Optimize>
+    <DebugType>pdbonly</DebugType>
+    <PlatformTarget>AnyCPU</PlatformTarget>
+    <LangVersion>default</LangVersion>
+    <ErrorReport>prompt</ErrorReport>
+    <CodeAnalysisRuleSet>MinimumRecommendedRules.ruleset</CodeAnalysisRuleSet>
+    <Prefer32Bit>false</Prefer32Bit>
+  </PropertyGroup>
+  <ItemGroup>
+    <Reference Include="MonoGame.Framework, Version=3.6.0.1625, Culture=neutral, processorArchitecture=MSIL">
+      <SpecificVersion>False</SpecificVersion>
+      <HintPath>..\3rdPartyLibs\MonoGame\MonoGame.Framework.dll</HintPath>
+    </Reference>
+    <Reference Include="System" />
+  </ItemGroup>
+  <ItemGroup>
+    <Compile Include="AceFile.cs" />
+    <Compile Include="ActivityFile.cs" />
+    <Compile Include="CameraConfigurationFile.cs" />
+    <Compile Include="CarSpawnerFile.cs" />
+    <Compile Include="ConsistFile.cs" />
+    <Compile Include="CabViewFile.cs" />
+    <Compile Include="EngineFile.cs" />
+    <Compile Include="EnvironmentFile.cs" />
+    <Compile Include="SignalScripts.cs" />
+    <Compile Include="TerrainFlagsFile.cs" />
+    <Compile Include="HazardFile.cs" />
+    <Compile Include="LightCollection.cs" />
+    <Compile Include="MstsUtility.cs" />
+    <Compile Include="PathFile.cs" />
+    <Compile Include="Properties\AssemblyInfo.cs" />
+    <Compile Include="RoadDatabaseFile.cs" />
+    <Compile Include="ShapeDescriptorFile.cs" />
+    <Compile Include="ShapeFile.cs" />
+    <Compile Include="SignalConfigurationFile.cs" />
+    <Compile Include="SignalEnums.cs" />
+    <Compile Include="SpeedpostDatFile.cs" />
+    <Compile Include="SoundManagmentFile.cs" />
+    <Compile Include="ServiceFile.cs" />
+    <Compile Include="TrackDatabaseFile.cs" />
+    <Compile Include="TerrainFile.cs" />
+    <Compile Include="TrafficFile.cs" />
+    <Compile Include="RouteFile.cs" />
+    <Compile Include="TrackSectionsFile.cs" />
+    <Compile Include="TrackTypesFile.cs" />
+    <Compile Include="WagonFile.cs" />
+    <Compile Include="WorldFile.cs" />
+    <Compile Include="WorldSoundFile.cs" />
+    <Compile Include="TerrainAltitudeFile.cs" />
+  </ItemGroup>
+  <ItemGroup>
+    <ProjectReference Include="..\Orts.Parsers.Msts\Orts.Parsers.Msts.csproj">
+      <Project>{8A84696C-3559-49B8-B27F-BB6932D8A1C6}</Project>
+      <Name>Orts.Parsers.Msts</Name>
+    </ProjectReference>
+    <ProjectReference Include="..\ORTS.Common\ORTS.Common.csproj">
+      <Project>{DA94D876-7D35-46C3-AECE-AFACE72C686C}</Project>
+      <Name>ORTS.Common</Name>
+    </ProjectReference>
+    <ProjectReference Include="..\ORTS.IO\ORTS.IO.csproj">
+      <Project>{6AB8B673-5775-4536-A58A-BA0A15899583}</Project>
+      <Name>ORTS.IO</Name>
+    </ProjectReference>
+  </ItemGroup>
+  <Import Project="$(MSBuildToolsPath)\Microsoft.CSharp.targets" />
+  <!-- To modify your build process, add your task inside one of the targets below and uncomment it.
+       Other similar extension points exist, see Microsoft.Common.targets.
+  <Target Name="BeforeBuild">
+  </Target>
+  <Target Name="AfterBuild">
+  </Target>
+  -->
+  <PropertyGroup>
+    <PostBuildEvent>
+    </PostBuildEvent>
+  </PropertyGroup>
 </Project>