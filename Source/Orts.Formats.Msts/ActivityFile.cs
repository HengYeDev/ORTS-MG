--- conflicted
+++ resolved
@@ -1140,11 +1140,7 @@
     public class ActivitySound
     {
         public string ORTSActSoundFile;
-<<<<<<< HEAD
-        public int ORTSActSoundFileType;
-=======
         public ORTSActSoundFileTypes ORTSActSoundFileType;
->>>>>>> 61e296b7
         public int TileX;
         public int TileZ;
         public float X;
@@ -1159,30 +1155,6 @@
                     stf.MustMatch("(");
                     var tempString = stf.ReadString();
                     ORTSActSoundFile =Path.Combine(Path.Combine(Path.GetDirectoryName(Path.GetDirectoryName(fileName)), "SOUND"), tempString);
-<<<<<<< HEAD
-                    var ORTSActSoundFileTypeString = stf.ReadString();
-                    switch (ORTSActSoundFileTypeString)
-                        {
-                            case "Everywhere":
-                                ORTSActSoundFileType = 0;
-                                break;
-                            case "Cab":
-                                ORTSActSoundFileType = 1;
-                                break;
-                            case "Pass":
-                                ORTSActSoundFileType = 2;
-                                break;
-                            case "Ground":
-                                ORTSActSoundFileType = 3;
-                                break;
-                            case "Location":
-                                ORTSActSoundFileType = 4;
-                                break;
-                            default:
-                                ORTSActSoundFileType = 0;
-                                break;
-                        }
-=======
                     try
                     {
                     ORTSActSoundFileType = (ORTSActSoundFileTypes)Enum.Parse(typeof(ORTSActSoundFileTypes), stf.ReadString());
@@ -1192,7 +1164,6 @@
                         STFException.TraceInformation(stf, "Skipped unknown activity sound file type " + stf.ReadString());
                         ORTSActSoundFileType = ORTSActSoundFileTypes.Cab;
                     }
->>>>>>> 61e296b7
                     stf.MustMatch(")");
                 }),
             new STFReader.TokenProcessor("ortssoundlocation", ()=>{
