﻿// COPYRIGHT 2009, 2010, 2011, 2013, 2014, 2015 by the Open Rails project.
// 
// This file is part of Open Rails.
// 
// Open Rails is free software: you can redistribute it and/or modify
// it under the terms of the GNU General Public License as published by
// the Free Software Foundation, either version 3 of the License, or
// (at your option) any later version.
// 
// Open Rails is distributed in the hope that it will be useful,
// but WITHOUT ANY WARRANTY; without even the implied warranty of
// MERCHANTABILITY or FITNESS FOR A PARTICULAR PURPOSE.  See the
// GNU General Public License for more details.
// 
// You should have received a copy of the GNU General Public License
// along with Open Rails.  If not, see <http://www.gnu.org/licenses/>.

//EBNF
//Usage follows http://en.wikipedia.org/wiki/Extended_Backus%E2%80%93Naur_Form

//Usage 			Notation
//================ ========
//definition 		 =
//concatenation 	 ,
//termination 	 ;
//alternation 	 |
//option 			 [ ... ]
//repetition 		 { ... }
//grouping 		 ( ... )
//terminal string  " ... "
//terminal string  ' ... '
//comment 		 (* ... *)
//special sequence ? ... ?
//exception 		 -

//(* MSTS Activity syntax in EBNF *)
//(* Note inconsistent use of "_" in names *)
//(* Note very similar names for different elements: ID v UiD, WagonsList v Wagon_List v Wagon, Train_Config v TrainCfg *)
//(* Note some percentages as integers 0-100 and some as float, e.g. 0.75 *)
//(* Note some times as 3*Integer for hr, min, sec and some as Integer seconds since some reference. *)
//(* As with many things Microsoft, text containing spaces must be enclosed in "" and text with no spaces needs no delimiter. *)

//Tr_Activity =
//    "(", Serial, Tr_Activity_Header, Tr_Activity_File, ")" ;

//    Serial = "Serial", "(", Integer, ")" ;

//    Tr_Activity_Header = "Tr_Activity_Header",
//        "(", *[ RouteID | Name | Description | Briefing | CompleteActivity
//        | Type | Mode | StartTime | Season | Weather | PathID | StartingSpeed | Duration | Difficulty
//        | Animals | Workers | FuelWater | FuelCoal | FuelDiesel ] ")" ; 
//        (* 1 or more options. Sequence is probably not significant. 
//           No information about which options are required or checking for duplicates. 
//         *)

//        RouteID = "RouteID", "(", Text, ")" ;  (* file name *)
			
//        Name = "Name", "(", Text, ")" ;
			
//        Description = "Description", "(", Text, ")" ;

//        Briefing = "Briefing", "(", ParagraphText, ")" ;
			
//            ParagraphText = Text, *( "+", Text ) ;
			
//        CompleteActivity = "CompleteActivity", "(", Integer, ")" ;	(* 1 for true (to be checked) *)
			
//        Type = "Type", "(", Integer, ")" ;	(* 0 (default) for ??? (to be checked) *)

//        Mode = "Mode", "(", Integer, ")" ;	(* 2 (default) for ??? (to be checked) *)

//        StartTime = "StartTime", "(", 3*Integer, ")" ;  (* Hour, Minute, Second (default is 10am) *)

//        Season = "Season", "(", Integer, ")" ;	(* Spring=0, Summer (default), Autumn, Winter *)

//        Weather = "Weather", "(", Integer, ")" ;	(* Clear=0 (default), Snow, Rain *)

//        PathID = "PathID", "(", Text , ")" ; 

//        StartingSpeed = "StartingSpeed", "(", Integer, ")" ;	(* 0 (default) for meters/second *) (* Why integer? *)

//        Duration = "Duration", "(", 2*Integer, ")" ;  (* Hour , Minute (default is 1 hour) *)

//        Difficulty = "Difficulty", "(", Integer, ")" ;	(* Easy=0 (default), Medium, Hard *)

//        Animals = "Animals", "(", Integer, ")" ;	(* 0-100 for % (default is 100) *)
			
//        Workers = "Workers", "(", Integer, ")" ;	(* 0-100 for % (default is 0) *)
			
//        FuelWater = "FuelWater", "(", Integer, ")";	(* 0-100 for % (default is 100) *)
			
//        FuelCoal = "FuelCoal", "(", Integer, ")";	(* 0-100 for % (default is 100) *)
			
//        FuelDiesel = "FuelDiesel", "(", Integer, ")";	(* 0-100 for % (default is 100) *)

//    Tr_Activity_File = "Tr_Activity_File", 
//        "(", *[ Player_Service_Definition | NextServiceUID | NextActivityObjectUID
//        | Traffic_Definition | Events | ActivityObjects | ActivityFailedSignals | PlatformNumPassengersWaiting | ActivityRestrictedSpeedZones ] ")" ;
		
//        Player_Service_Definition = "Player_Service_Definition",	(* Text is linked to PathID somehow. *)
//            "(", Text, [ Player_Traffic_Definition | UiD | *Player_Service_Item ], ")" ;    (* Code suggests just one Player_Traffic_Definition *)
			
//                Player_Traffic_Definition = "Player_Traffic_Definition", 
//                    "(", Integer, *( Player_Traffic_Item ), ")" ;
					
//                    Player_Traffic_Item =	(* Note lack of separator between Player_Traffic_Items. 
//                                               For simplicity, parser creates a new object whenever PlatformStartID is parsed. *)
//                        *[ "ArrivalTime", "(", Integer, ")"
//                         | "DepartTime", "(", Integer, ")"
//                         | "SkipCount", "(", Integer, ")"
//                         | "DistanceDownPath", "(", Float, ")" ],
//                        "PlatformStartID", "(", Integer, ")" ;
				
//                UiD = "UiD", "(", Integer, ")" ;

//                Player_Service_Item =	(* Note lack of separator between Player_Service_Items *)
//                                           For simplicity, parser creates a new object whenever PlatformStartID is parsed. *)
//                    *[ "Efficiency", "(", Float, ")"   (* e.g. 0.75 for 75% efficient? *)
//                     | "SkipCount", "(", Integer, ")"
//                     | "DistanceDownPath", "(", Float, ")" ],
//                    "PlatformStartID", "(", Integer, ")" ;
				
//        NextServiceUID = "NextServiceUID", "(", Integer, ")" ;

//        NextActivityObjectUID = "NextActivityObjectUID", "(", Integer, ")" ;
			
//        Traffic_Definition = "Traffic_Definition", "(", Text, *Service_Definition, ")" ;
			
//            Service_Definition = "Service_Definition",
//                "(", Text, Integer, UiD, *Player_Service_Item, ")" ;  (* Integer is time in seconds *)

//        Events = "Events", 
//            "(", *[ EventCategoryLocation | EventCategoryAction | EventCategoryTime ], ")" ;  (* CategoryTime *)

//            EventCategoryLocation = "EventCategoryLocation", 
//                "(", *[ EventTypeLocation | ID | Activation_Level | Outcomes
//                | Name | Location | TriggerOnStop ], ")" ;  (* ID and Name defined above *)	
				
//                EventTypeLocation = "EventTypeLocation", "(", ")" ;
				
//                ID = "ID", "(", Integer, ")" ;
				
//                Activation_Level = "Activation_Level", "(", Integer, ")" ;
					
//                Outcomes = "Outcomes",
//                    "(", *[ ActivitySuccess | ActivityFail | ActivateEvent | RestoreActLevel | DecActLevel | IncActLevel | DisplayMessage ], ")" ;
				
//                    ActivitySuccess = "ActivitySuccess", "(", ")" ;   (* No text parameter *)
						
//                    ActivityFail = "ActivityFail", "(", Text, ")" ;
						
//                    ActivateEvent = "ActivateEvent", "(", Integer, ")" ;

//                    RestoreActLevel = "RestoreActLevel", "(", Integer, ")" ;

//                    DecActLevel = "DecActLevel", "(", Integer, ")" ;
						
//                    IncActLevel = "IncActLevel", "(", Integer, ")" ;  (* Some MSTS samples have more than a single IncActLevel *)
						
//                    DisplayMessage = "DisplayMessage", "(", Text, ")" ;
						
//                Location = "Location", "(", 5*Integer, ")" ;
					
//                TriggerOnStop = "TriggerOnStop", "(", Integer, ")" ;  (* 0 for ?? *)
					
//                TextToDisplayOnCompletionIfTriggered = "TextToDisplayOnCompletionIfTriggered", "(", ParagraphText, ")" ;

//                TextToDisplayOnCompletionIfNotTriggered = "TextToDisplayOnCompletionIfNotTriggered", "(", ParagraphText, ")" ;

//            EventCategoryAction = "EventCategoryAction", 
//                "(", *[ EventType | ID | Activation_Level
//                | Outcomes | Reversable_Event | Name | Wagon_List | SidingItem | StationStop | Speed ] ;  (* ID, Activation_Level, Outcomes and Name defined above *)					

//                EventType =
//                    [ EventTypeAllStops | EventTypeAssembleTrain
//                    | EventTypeAssembleTrainAtLocation | EventTypeDropOffWagonsAtLocation 
//                    | EventTypePickUpPassengers | EventTypePickUpWagons 
//                    | EventTypeReachSpeed ] ;

//                    EventTypeAllStops = "EventTypeAllStops", "(", ")" ;

//                    EventTypeAssembleTrain = "EventTypeAssembleTrain", "(", ")" ;
					
//                    EventTypeAssembleTrainAtLocation = "EventTypeAssembleTrainAtLocation", "(", ")" ;
					
//                    EventTypeDropOffWagonsAtLocation = "EventTypeDropOffWagonsAtLocation", "(", ")" ;
					
//                    EventTypePickUpPassengers = "EventTypePickUpPassengers", "(", ")" ;

//                    EventTypePickUpWagons = "EventTypePickUpWagons", "(", ")" ;
					
//                    EventTypeReachSpeed = "EventTypeReachSpeed", "(", ")" ;

//                Reversable_Event = [ "Reversable_Event" | "Reversible_Event" ],  (* Reversable is not listed at www.learnersdictionary.com *) 
//                    "(", ")" ;
					
//                SidingItem =  "(", Integer, ")" ;

//                Wagon_List = "Wagon_List", "(", *WagonListItem, ")" ;
					
//                    WagonListItem = (* Description omitted from PickUpWagons and sometimes from DropOffWagonsAtLocation *)
//                        UiD, SidingItem, [ "Description", "(", Text, ")" ] ;  (" MSTS uses SidingItem inside the Wagon_List and also at the same level *)
						
//                StationStop = 
				
//                Speed = "(", Integer, ")" ;
					
//            EventCategoryTime = "EventCategoryTime", "(",  (* single instance of each alternative *)
//                [ EventTypeTime | ID | Activation_Level | Outcomes | TextToDisplayOnCompletionIfTriggered 
//                | TextToDisplayOnCompletionIfNotTriggered | Name | Time ], ")" ;  (* Outcomes may have empty parameters *)
				
//                EventTypeTime = "EventTypeTime", "(", ")" ;

//                Time = "Time", "(", Integer, ")" ;
					
//        ActivityObjects	= "ActivityObjects", "(", *ActivityObject, ")" ;
			
//            ActivityObject = "ActivityObject", 
//                "(", *[ ObjectType | Train_Config | Direction | ID | Tile ], ")" ;  (* ID defined above *)

//                ObjectType = "ObjectType", 
//                    "(", [ "WagonsList" | ?? ], ")" ;

//                Train_Config = "Train_Config", "(", TrainCfg, ")" ;

//                    TrainCfg = "TrainCfg", 
//                        "(", [ Name | Serial | MaxVelocity | NextWagonUID | Durability | Wagon | Engine ], ")" ;
						
//                        Serial = "Serial", "(", Integer, ")" ;
						
//                        MaxVelocity = "MaxVelocity", "(", 2*Float, ")" ;
						
//                        NextWagonUID = "NextWagonUID", "(", Integer, ")" ;
						
//                        Durability = "Durability", "(", Float, ")" ;

//                        Wagon = "Wagon", 
//                            "(", *[ WagonData | UiD ], ")" ;  (* UiD defined above *)

//                            WagonData = "WagonData", "(", 2*Text, ")" ;

//                        Engine = "Engine", "(", *[ UiD | EngineData ], ")" ;  (* UiD defined above *)
						
//                            EngineData = "EngineData", 
//                                "(", 2*Text, ")" ;
							
//                Direction = "Direction", "(", Integer, ")" ;  (* 0 for ??, 1 for ?? *)

//                Tile = "Tile", "(", 2*Integer, 2*Float, ")" ;
		
//        ActivityFailedSignals = "ActivityFailedSignals", "(", *ActivityFailedSignal, ")" ;
		
//            ActivityFailedSignal = "ActivityFailedSignal", "(", Integer, ")" ;
		
//        PlatformNumPassengersWaiting = "PlatformNumPassengersWaiting", "(", *PlatformData, ")" ;
		
//            PlatformData = "PlatformData", "(", 2*Integer, ")" ;
		
//        ActivityRestrictedSpeedZones = "ActivityRestrictedSpeedZones", "(", *ActivityRestrictedSpeedZone, ")" ;
			
//            ActivityRestrictedSpeedZone = "ActivityRestrictedSpeedZone",
//                "(", StartPosition, EndPosition, ")" ;

//                StartPosition = "StartPosition, "(", 4*Integer, ")" ;
				
//                EndPosition = "EndPosition", "(", 4*Integer, ")" ;


using System;
using Microsoft.Xna.Framework;
using System.Collections;
using System.Collections.Generic;
using System.Diagnostics;
using System.Text;
using System.IO;
using Orts.Parsers.Msts; // For class S (seconds)

namespace Orts.Formats.Msts
{
    public enum SeasonType { Spring = 0, Summer, Autumn, Winter }
    public enum WeatherType { Clear = 0, Snow, Rain }
    public enum Difficulty { Easy = 0, Medium, Hard }
    public enum EventType {
        AllStops = 0, AssembleTrain, AssembleTrainAtLocation, DropOffWagonsAtLocation, PickUpPassengers,
        PickUpWagons, ReachSpeed
    }
    public enum ActivityMode
    {
        IntroductoryTrainRide = 0,
        Player = 2,
        Tutorial = 3,
    }

    /// <summary>
    /// Parse and *.act file.
    /// Naming for classes matches the terms in the *.act file.
    /// </summary>
    public class ActivityFile {
        public Tr_Activity Tr_Activity;

        public ActivityFile(string filenamewithpath) {
            Read(filenamewithpath, false);
        }

        public ActivityFile(string filenamewithpath, bool headerOnly) {
            Read(filenamewithpath, headerOnly);
        }

        public void Read(string filenamewithpath, bool headerOnly) {
            using (STFReader stf = new STFReader(filenamewithpath, false)) {
                stf.ParseFile(() => headerOnly && (Tr_Activity != null) && (Tr_Activity.Tr_Activity_Header != null), new STFReader.TokenProcessor[] {
                    new STFReader.TokenProcessor("tr_activity", ()=>{ Tr_Activity = new Tr_Activity(stf, headerOnly); }),
                });
                if (Tr_Activity == null)
                    STFException.TraceWarning(stf, "Missing Tr_Activity statement");
            }
        }

        public void InsertORSpecificData(string filenamewithpath)
        {
            using (STFReader stf = new STFReader(filenamewithpath, false))
            {
                var tr_activityTokenPresent = false;
                stf.ParseFile(() => false && (Tr_Activity.Tr_Activity_Header != null), new STFReader.TokenProcessor[] {
                    new STFReader.TokenProcessor("tr_activity", ()=>{ tr_activityTokenPresent = true;  Tr_Activity.InsertORSpecificData (stf); }),
                    });
                if (!tr_activityTokenPresent)
                    STFException.TraceWarning(stf, "Missing Tr_Activity statement");
            }
        }

        // Used for explore in activity mode
        public ActivityFile()
        {
            Tr_Activity = new Tr_Activity();
        }
    }

    public class Tr_Activity {
        public int Serial = 1;
        public Tr_Activity_Header Tr_Activity_Header;
        public Tr_Activity_File Tr_Activity_File;

        public Tr_Activity(STFReader stf, bool headerOnly) {
            stf.MustMatch("(");
            stf.ParseBlock(() => headerOnly && (Tr_Activity_Header != null), new STFReader.TokenProcessor[] {
                new STFReader.TokenProcessor("tr_activity_file", ()=>{ Tr_Activity_File = new Tr_Activity_File(stf); }),
                new STFReader.TokenProcessor("serial", ()=>{ Serial = stf.ReadIntBlock(null); }),
                new STFReader.TokenProcessor("tr_activity_header", ()=>{ Tr_Activity_Header = new Tr_Activity_Header(stf); }),
            });
            if (!headerOnly && (Tr_Activity_File == null))
                STFException.TraceWarning(stf, "Missing Tr_Activity_File statement");
        }

        public void InsertORSpecificData(STFReader stf)
        {
            stf.MustMatch("(");
            var tr_activity_fileTokenPresent = false;
            stf.ParseBlock(() => false && (Tr_Activity_Header != null), new STFReader.TokenProcessor[] {
                new STFReader.TokenProcessor("tr_activity_file", ()=>{ tr_activity_fileTokenPresent = true;  Tr_Activity_File.InsertORSpecificData (stf); }),
            });
            if (!tr_activity_fileTokenPresent)
                STFException.TraceWarning(stf, "Missing Tr_Activity_File statement");
        }

        // Used for explore in activity mode
        public Tr_Activity()
        {
            Serial = -1;
            Tr_Activity_Header = new Tr_Activity_Header();
            Tr_Activity_File = new Tr_Activity_File();
        }
    }

    public class Tr_Activity_Header {
        public string RouteID;
        public string Name;					// AE Display Name
        public string Description = " ";
        public string Briefing = " ";
        public int CompleteActivity = 1;    // <CJComment> Should be boolean </CJComment>
        public int Type;
        public ActivityMode Mode = ActivityMode.Player;
        public StartTime StartTime = new StartTime(10, 0, 0);
        public SeasonType Season = SeasonType.Summer;
        public WeatherType Weather = WeatherType.Clear;
        public string PathID;
        public int StartingSpeed;       // <CJComment> Should be float </CJComment>
        public Duration Duration = new Duration(1, 0);
        public Difficulty Difficulty = Difficulty.Easy;
        public int Animals = 100;		// percent
        public int Workers; 			// percent
        public int FuelWater = 100;		// percent
        public int FuelCoal = 100;		// percent
        public int FuelDiesel = 100;	// percent

        public Tr_Activity_Header(STFReader stf) {
            stf.MustMatch("(");
            stf.ParseBlock(new STFReader.TokenProcessor[] {
                new STFReader.TokenProcessor("routeid", ()=>{ RouteID = stf.ReadStringBlock(null); }),
                new STFReader.TokenProcessor("name", ()=>{ Name = stf.ReadStringBlock(null); }),
                new STFReader.TokenProcessor("description", ()=>{ Description = stf.ReadStringBlock(Description); }),
                new STFReader.TokenProcessor("briefing", ()=>{ Briefing = stf.ReadStringBlock(Briefing); }),
                new STFReader.TokenProcessor("completeactivity", ()=>{ CompleteActivity = stf.ReadIntBlock(CompleteActivity); }),
                new STFReader.TokenProcessor("type", ()=>{ Type = stf.ReadIntBlock(Type); }),
                new STFReader.TokenProcessor("mode", ()=>{ Mode = (ActivityMode)stf.ReadIntBlock((int)Mode); }),
                new STFReader.TokenProcessor("starttime", ()=>{ StartTime = new StartTime(stf); }),
                new STFReader.TokenProcessor("season", ()=>{ Season = (SeasonType)stf.ReadIntBlock(null); }),
                new STFReader.TokenProcessor("weather", ()=>{ Weather = (WeatherType)stf.ReadIntBlock(null); }),
                new STFReader.TokenProcessor("pathid", ()=>{ PathID = stf.ReadStringBlock(null); }),
                new STFReader.TokenProcessor("startingspeed", ()=>{ StartingSpeed = (int)stf.ReadFloatBlock(STFReader.UNITS.Speed, (float)StartingSpeed); }),                
                new STFReader.TokenProcessor("duration", ()=>{ Duration = new Duration(stf); }),
                new STFReader.TokenProcessor("difficulty", ()=>{ Difficulty = (Difficulty)stf.ReadIntBlock(null); }),
                new STFReader.TokenProcessor("animals", ()=>{ Animals = stf.ReadIntBlock(Animals); }),
                new STFReader.TokenProcessor("workers", ()=>{ Workers = stf.ReadIntBlock(Workers); }),
                new STFReader.TokenProcessor("fuelwater", ()=>{ FuelWater = stf.ReadIntBlock(FuelWater); }),
                new STFReader.TokenProcessor("fuelcoal", ()=>{ FuelCoal = stf.ReadIntBlock(FuelCoal); }),
                new STFReader.TokenProcessor("fueldiesel", ()=>{ FuelDiesel = stf.ReadIntBlock(FuelDiesel); }),
            });
        }

        // Used for explore in activity mode
        public Tr_Activity_Header()
        {
        }
    }

    public class StartTime {
        public int Hour;
        public int Minute;
        public int Second;

        public StartTime(int h, int m, int s) {
            Hour = h;
            Minute = m;
            Second = s;
        }

        public StartTime(STFReader stf) {
            stf.MustMatch("(");
            Hour = stf.ReadInt(null);
            Minute = stf.ReadInt(null);
            Second = stf.ReadInt(null);
            stf.MustMatch(")");
        }

        public String FormattedStartTime() {
            return Hour.ToString("00") + ":" + Minute.ToString("00") + ":" + Second.ToString("00");
        }
    }

    public class Duration {
        int Hour;
        int Minute;
        int Second;

        public Duration(int h, int m) {
            Hour = h;
            Minute = m;
        }

        public Duration(STFReader stf) {
            stf.MustMatch("(");
            Hour = stf.ReadInt(null);
            Minute = stf.ReadInt(null);
            stf.MustMatch(")");
        }

        public int ActivityDuration ()
        {
            return Hour * 3600 + Minute * 60 + Second; // Convert time to seconds
        }

        public String FormattedDurationTime()
        {
            return Hour.ToString("00") + ":" + Minute.ToString("00");
        }

        public String FormattedDurationTimeHMS()
        {
            return Hour.ToString("00") + ":" + Minute.ToString("00") + ":" + Second.ToString("00");
        }
        
    }

    public class Tr_Activity_File {
        public Player_Service_Definition Player_Service_Definition;
        public int NextServiceUID = 1;
        public int NextActivityObjectUID = 32786;
        public ActivityObjects ActivityObjects;
        public ActivityFailedSignals ActivityFailedSignals;
        public Events Events;
        public Traffic_Definition Traffic_Definition;
        public PlatformNumPassengersWaiting PlatformNumPassengersWaiting;
        public ActivityRestrictedSpeedZones ActivityRestrictedSpeedZones;
        public int ORTSAIHornAtCrossings = -1;

        // Override values for activity creators
        bool IsActivityOverride = false;

        // General TAB
        public int ORTSOptionsGraduatedBrakeRelease = -1;
        public int ORTSOptionsViewDispatcherWindow = -1;
        public int ORTSOptionsRetainersOnAllCars = -1;
        public int ORTSOptionsSoundSpeedControl = -1;

        // Video TAB
        public int ORTSOptionsFastFullScreenAltTab = -1;

        // Simulation TAB
<<<<<<< HEAD
        public int ORTSOptionsForcedRedAtStationStops = -1;
=======
        public int ORTSOptionsNoForcedRedAtStationStops = -1;
>>>>>>> f903197a
        public int ORTSOptionsAutopilot = -1;
        public int ORTSOptionsExtendedAITrainShunting = -1;
        public int ORTSOptionsUseAdvancedAdhesion = -1;
        public int ORTSOptionsBreakCouplers = -1;
        public int ORTSOptionsCurveResistanceDependent = -1;
        public int ORTSOptionsCurveSpeedDependent = -1;
        public int ORTSOptionsTunnelResistanceDependent = -1;
        public int ORTSOptionsWindResistanceDependent = -1;
        public int ORTSOptionsHotStart = -1;
<<<<<<< HEAD
=======
        public int ORTSOptionsSimpleControlPhysics = -1;
>>>>>>> f903197a

        // Experimental TAB
        public int ORTSOptionsUseLocationPassingPaths = -1;
        public int ORTSOptionsAdhesionFactor = -1;
        public int ORTSOptionsAdhesionFactorChange = -1;
        public int ORTSOptionsAdhesionProportionalToWeather = -1;
        public int ORTSOptionsActivityRandomization = -1;
        public int ORTSOptionsActivityWeatherRandomization = -1;
        public int ORTSOptionsSuperElevationLevel = -1;
        public int ORTSOptionsSuperElevationMinimumLength = -1;
        public int ORTSOptionsSuperElevationGauge = -1;
<<<<<<< HEAD
=======

        // Data Logger TAB
        public int ORTSOptionsVerboseConfigurationMessages = -1;
>>>>>>> f903197a

        public Tr_Activity_File(STFReader stf) {
            stf.MustMatch("(");
            stf.ParseBlock(new STFReader.TokenProcessor[] {
                new STFReader.TokenProcessor("player_service_definition",()=>{ Player_Service_Definition = new Player_Service_Definition(stf); }),
                new STFReader.TokenProcessor("nextserviceuid",()=>{ NextServiceUID = stf.ReadIntBlock(null); }),
                new STFReader.TokenProcessor("nextactivityobjectuid",()=>{ NextActivityObjectUID = stf.ReadIntBlock(null); }),
                new STFReader.TokenProcessor("ortsaihornatcrossings", ()=>{ ORTSAIHornAtCrossings = stf.ReadIntBlock(ORTSAIHornAtCrossings); }),
                new STFReader.TokenProcessor("events",()=>{ Events = new Events(stf); }),
                new STFReader.TokenProcessor("traffic_definition",()=>{ Traffic_Definition = new Traffic_Definition(stf); }),
                new STFReader.TokenProcessor("activityobjects",()=>{ ActivityObjects = new ActivityObjects(stf); }),
                new STFReader.TokenProcessor("platformnumpassengerswaiting",()=>{ PlatformNumPassengersWaiting = new PlatformNumPassengersWaiting(stf); }),  // 35 files. To test, use EUROPE1\ACTIVITIES\aftstorm.act
                new STFReader.TokenProcessor("activityfailedsignals",()=>{ ActivityFailedSignals = new ActivityFailedSignals(stf); }),
                new STFReader.TokenProcessor("activityrestrictedspeedzones",()=>{ ActivityRestrictedSpeedZones = new ActivityRestrictedSpeedZones(stf); }),   // 27 files. To test, use EUROPE1\ACTIVITIES\lclsrvce.act
            });
        }

        // Used for explore in activity mode
        public Tr_Activity_File()
        {
            Player_Service_Definition = new Player_Service_Definition();
        }

        //public void ClearStaticConsists()
        //{
        //    NextActivityObjectUID = 32786;
        //    ActivityObjects.Clear();
        //}
        public void InsertORSpecificData(STFReader stf)
        {
            stf.MustMatch("(");
            stf.ParseBlock(new STFReader.TokenProcessor[] {
                new STFReader.TokenProcessor("ortsaihornatcrossings", ()=>{ ORTSAIHornAtCrossings = stf.ReadIntBlock(ORTSAIHornAtCrossings); }),

                // General TAB
                new STFReader.TokenProcessor("ortsgraduatedbrakerelease", ()=>{ ORTSOptionsGraduatedBrakeRelease = stf.ReadIntBlock(ORTSOptionsGraduatedBrakeRelease); IsActivityOverride = true; }),
                new STFReader.TokenProcessor("ortsviewdispatchwindow", ()=>{ ORTSOptionsViewDispatcherWindow = stf.ReadIntBlock(ORTSOptionsViewDispatcherWindow); IsActivityOverride = true; }),
                new STFReader.TokenProcessor("ortsretainersonallcars", ()=>{ ORTSOptionsRetainersOnAllCars = stf.ReadIntBlock(ORTSOptionsRetainersOnAllCars); IsActivityOverride = true; }),
                new STFReader.TokenProcessor("ortssoundspeedcontrol", ()=>{ ORTSOptionsSoundSpeedControl = stf.ReadIntBlock(ORTSOptionsSoundSpeedControl); IsActivityOverride = true; }),

                // Video TAB
                new STFReader.TokenProcessor("ortsfastfullscreenalttab", ()=>{ ORTSOptionsFastFullScreenAltTab = stf.ReadIntBlock(ORTSOptionsFastFullScreenAltTab); IsActivityOverride = true; }),

                // Simulation TAB
<<<<<<< HEAD
                new STFReader.TokenProcessor("ortsforcedredatstationstops", ()=>{ ORTSOptionsForcedRedAtStationStops = stf.ReadIntBlock(ORTSOptionsForcedRedAtStationStops); IsActivityOverride = true; }),
=======
                new STFReader.TokenProcessor("ortsforcedredatstationstops", ()=>{ ORTSOptionsNoForcedRedAtStationStops = stf.ReadIntBlock(ORTSOptionsNoForcedRedAtStationStops); IsActivityOverride = true; }),
>>>>>>> f903197a
                new STFReader.TokenProcessor("ortsautopilot", ()=>{ ORTSOptionsAutopilot = stf.ReadIntBlock(ORTSOptionsAutopilot); IsActivityOverride = true; }),
                new STFReader.TokenProcessor("ortsextendedaitrainshunting", ()=>{ ORTSOptionsExtendedAITrainShunting = stf.ReadIntBlock(ORTSOptionsExtendedAITrainShunting); IsActivityOverride = true; }),

                new STFReader.TokenProcessor("ortsuseadvancedadhesion", ()=>{ ORTSOptionsUseAdvancedAdhesion = stf.ReadIntBlock(ORTSOptionsUseAdvancedAdhesion); IsActivityOverride = true; }),
                new STFReader.TokenProcessor("ortsbreakcouplers", ()=>{ ORTSOptionsBreakCouplers = stf.ReadIntBlock(ORTSOptionsBreakCouplers); IsActivityOverride = true; }),
                new STFReader.TokenProcessor("ortscurveresistancedependent", ()=>{ ORTSOptionsCurveResistanceDependent = stf.ReadIntBlock(ORTSOptionsCurveResistanceDependent); IsActivityOverride = true; }),
                new STFReader.TokenProcessor("ortscurvespeeddependent", ()=>{ ORTSOptionsCurveSpeedDependent = stf.ReadIntBlock(ORTSOptionsCurveSpeedDependent); IsActivityOverride = true; }),
                new STFReader.TokenProcessor("ortstunnelresistancedependent", ()=>{ ORTSOptionsTunnelResistanceDependent = stf.ReadIntBlock(ORTSOptionsTunnelResistanceDependent); IsActivityOverride = true; }),
                new STFReader.TokenProcessor("ortswindresistancedependent", ()=>{ ORTSOptionsWindResistanceDependent = stf.ReadIntBlock(ORTSOptionsWindResistanceDependent); IsActivityOverride = true; }),
                new STFReader.TokenProcessor("ortshotstart", ()=>{ ORTSOptionsHotStart = stf.ReadIntBlock(ORTSOptionsHotStart); IsActivityOverride = true; }),
<<<<<<< HEAD
=======
                new STFReader.TokenProcessor("ortssimplecontrolphysics", ()=>{ ORTSOptionsSimpleControlPhysics = stf.ReadIntBlock(ORTSOptionsSimpleControlPhysics); IsActivityOverride = true; }),

                // Data Logger TAB
                new STFReader.TokenProcessor("ortsverboseconfigurationmessages", ()=>{ ORTSOptionsVerboseConfigurationMessages = stf.ReadIntBlock(ORTSOptionsVerboseConfigurationMessages); IsActivityOverride = true; }),
>>>>>>> f903197a

                // Experimental TAB
                new STFReader.TokenProcessor("ortslocationlinkedpassingpaths", ()=>{ ORTSOptionsUseLocationPassingPaths = stf.ReadIntBlock(ORTSOptionsUseLocationPassingPaths); IsActivityOverride = true; }),
                new STFReader.TokenProcessor("ortsadhesionfactorcorrection", ()=>{ ORTSOptionsAdhesionFactor = stf.ReadIntBlock(ORTSOptionsAdhesionFactor); IsActivityOverride = true; }),
                new STFReader.TokenProcessor("ortsadhesionfactorchange", ()=>{ ORTSOptionsAdhesionFactorChange = stf.ReadIntBlock(ORTSOptionsAdhesionFactorChange); IsActivityOverride = true; }),
<<<<<<< HEAD

=======
>>>>>>> f903197a
                new STFReader.TokenProcessor("ortsadhesionproportionaltoweather", ()=>{ ORTSOptionsAdhesionProportionalToWeather = stf.ReadIntBlock(ORTSOptionsAdhesionProportionalToWeather); IsActivityOverride = true; }),
                new STFReader.TokenProcessor("ortsactivityrandomization", ()=>{ ORTSOptionsActivityRandomization = stf.ReadIntBlock(ORTSOptionsActivityRandomization); IsActivityOverride = true; }),
                new STFReader.TokenProcessor("ortsactivityweatherrandomization", ()=>{ ORTSOptionsActivityWeatherRandomization = stf.ReadIntBlock(ORTSOptionsActivityWeatherRandomization); IsActivityOverride = true; }),
                new STFReader.TokenProcessor("ortssuperelevationlevel", ()=>{ ORTSOptionsSuperElevationLevel = stf.ReadIntBlock(ORTSOptionsSuperElevationLevel); IsActivityOverride = true; }),
                new STFReader.TokenProcessor("ortssuperelevationminimumlength", ()=>{ ORTSOptionsSuperElevationMinimumLength = stf.ReadIntBlock(ORTSOptionsSuperElevationMinimumLength); IsActivityOverride = true; }),
                new STFReader.TokenProcessor("ortssuperelevationgauge", ()=>{ ORTSOptionsSuperElevationGauge = stf.ReadIntBlock(ORTSOptionsSuperElevationGauge); IsActivityOverride = true; }),

<<<<<<< HEAD



=======
>>>>>>> f903197a
                new STFReader.TokenProcessor("events",()=>
                {
                    if ( Events == null) Events = new Events(stf);
                    else Events.InsertORSpecificData (stf);
                }
                ),
            });
        }

<<<<<<< HEAD
        // Override User settings with activity creator settings if present in INCLUDE file
=======
        /// <summary>
        /// This section will set activity override parameters if set by activity content creator, and present in INC file
        /// and print the settings adjusted in the ENG file.
        /// </summary>
>>>>>>> f903197a
        public void OverrideUserSettings(ORTS.Settings.UserSettings setting)
        {
            if (IsActivityOverride)
            {
                Trace.Write("\n------------------------------------------------------------------------------------------------");
<<<<<<< HEAD
                Trace.Write("\nThe following Option settings have been temporarily set by this activity (no permanent changes have been made to your settings):");

                // General TAB 

                if (ORTSOptionsRetainersOnAllCars == 1)
                {
                    setting.RetainersOnAllCars = true;
                    Trace.Write("\nRetainers on all cars            =   True");
                }
                else if (ORTSOptionsRetainersOnAllCars == 0)
                {
                    setting.RetainersOnAllCars = false;
                    Trace.Write("\nRetainers on all cars            =   True");
                }

=======
                Trace.Write("\nThe following Option settings have been temporarily set by this activity only (no permanent changes have been made to your option settings):");

                // General TAB 
>>>>>>> f903197a
                if (ORTSOptionsGraduatedBrakeRelease == 1)
                {
                    setting.GraduatedRelease = true;
                    Trace.Write("\nGraduated Brake Release          =   True");
                }
                else if (ORTSOptionsGraduatedBrakeRelease == 0)
                {
                    setting.GraduatedRelease = false;
                    Trace.Write("\nGraduated Brake Release          =   False");
                }
<<<<<<< HEAD
                               
=======

>>>>>>> f903197a
                if (ORTSOptionsViewDispatcherWindow == 1)
                {
                    setting.ViewDispatcher = true;
                    Trace.Write("\nView Dispatch Window             =   True");
                }
                else if (ORTSOptionsViewDispatcherWindow == 0)
                {
                    setting.ViewDispatcher = false;
                    Trace.Write("\nView Dispatch Window             =   False");
                }

<<<<<<< HEAD
=======
                if (ORTSOptionsRetainersOnAllCars == 1)
                {
                    setting.RetainersOnAllCars = true;
                    Trace.Write("\nRetainers on all cars            =   True");
                }
                else if (ORTSOptionsRetainersOnAllCars == 0)
                {
                    setting.RetainersOnAllCars = false;
                    Trace.Write("\nRetainers on all cars            =   False");
                }

>>>>>>> f903197a
                if (ORTSOptionsSoundSpeedControl == 1)
                {
                    setting.SpeedControl = true;
                    Trace.Write("\nSound speed control              =   True");
                }
                else if (ORTSOptionsSoundSpeedControl == 0)
                {
                    setting.SpeedControl = false;
<<<<<<< HEAD
                    Trace.Write("\nSound speed control              =   True");
=======
                    Trace.Write("\nSound speed control              =   False");
>>>>>>> f903197a
                }

                // Video TAB
                if (ORTSOptionsFastFullScreenAltTab == 1)
                {
                    setting.FastFullScreenAltTab = true;
                    Trace.Write("\nFast Full Screen Alt TAB         =   True");
                }
                else if (ORTSOptionsFastFullScreenAltTab == 0)
                {
                    setting.FastFullScreenAltTab = false;
                    Trace.Write("\nFast Full Screen Alt TAB         =   False");
                }

<<<<<<< HEAD

=======
>>>>>>> f903197a
                // Simulation TAB
                if (ORTSOptionsAutopilot == 1)
                {
                    setting.Autopilot = true;
                    Trace.Write("\nAutopilot                        =   True");
                }
                else if (ORTSOptionsAutopilot == 0)
                {
                    setting.Autopilot = false;
                    Trace.Write("\nAutopilot                        =   False");
                }

<<<<<<< HEAD
                if (ORTSOptionsForcedRedAtStationStops == 1)
                {
                    setting.NoForcedRedAtStationStops = false; // Note this parameter is reversed in its logic to others.
                    Trace.Write("\nForced Red at Station Stops      =   True");
                }
                else if (ORTSOptionsForcedRedAtStationStops == 0)
                {
                    setting.NoForcedRedAtStationStops = true; // Note this parameter is reversed in its logic to others.
                    Trace.Write("\nForced Red at Station Stops      =   False");
                }


                if (ORTSOptionsExtendedAITrainShunting == 1)
                {
                    setting.ExtendedAIShunting = true;
=======
                if (ORTSOptionsNoForcedRedAtStationStops == 1)
                {
                    setting.NoForcedRedAtStationStops = false; // Note this parameter is reversed in its logic to others.
                    Trace.Write("\nForced Red at Station Stops      =   False");
                }
                else if (ORTSOptionsNoForcedRedAtStationStops == 0)
                {
                    setting.NoForcedRedAtStationStops = true; // Note this parameter is reversed in its logic to others.
                    Trace.Write("\nForced Red at Station Stops      =   True");
                }

                if (ORTSOptionsExtendedAITrainShunting == 1)
                {
                    setting.Autopilot = true;
>>>>>>> f903197a
                    Trace.Write("\nExtended AI Train Shunting       =   True");
                }
                else if (ORTSOptionsExtendedAITrainShunting == 0)
                {
<<<<<<< HEAD
                    setting.ExtendedAIShunting = false;
=======
                    setting.Autopilot = false;
>>>>>>> f903197a
                    Trace.Write("\nExtended AI Train Shunting       =   False");
                }

                if (ORTSOptionsUseAdvancedAdhesion == 1)
                {
                    setting.UseAdvancedAdhesion = true;
                    Trace.Write("\nUse Advanced Adhesion            =   True");
                }
                else if (ORTSOptionsUseAdvancedAdhesion == 0)
                {
                    setting.UseAdvancedAdhesion = false;
                    Trace.Write("\nUse Advanced Adhesion            =   False");
                }

                if (ORTSOptionsBreakCouplers == 1)
                {
                    setting.BreakCouplers = true;
                    Trace.Write("\nBreak Couplers                   =   True");
                }
                else if (ORTSOptionsBreakCouplers == 0)
                {
                    setting.BreakCouplers = false;
                    Trace.Write("\nBreak Couplers                   =   False");
                }

                if (ORTSOptionsCurveResistanceDependent == 1)
                {
                    setting.CurveResistanceDependent = true;
                    Trace.Write("\nCurve Resistance Dependent       =   True");
                }
                else if (ORTSOptionsCurveResistanceDependent == 0)
                {
                    setting.CurveResistanceDependent = false;
                    Trace.Write("\nCurve Resistance Dependent       =   False");
                }

                if (ORTSOptionsCurveSpeedDependent == 1)
                {
                    setting.CurveSpeedDependent = true;
                    Trace.Write("\nCurve Speed Dependent            =   True");
                }
                else if (ORTSOptionsCurveSpeedDependent == 1)
                {
                    setting.CurveSpeedDependent = false;
                    Trace.Write("\nCurve Speed Dependent            =   False");
                }

                if (ORTSOptionsTunnelResistanceDependent == 1)
                {
                    setting.TunnelResistanceDependent = true;
                    Trace.Write("\nTunnel Resistance Dependent      =   True");
                }
                else if (ORTSOptionsTunnelResistanceDependent == 0)
                {
                    setting.TunnelResistanceDependent = false;
                    Trace.Write("\nTunnel Resistance Dependent      =   False");
                }

                if (ORTSOptionsWindResistanceDependent == 1)
                {
                    setting.WindResistanceDependent = true;
                    Trace.Write("\nWind Resistance Dependent        =   True");
                }
                else if (ORTSOptionsWindResistanceDependent == 0)
                {
                    setting.WindResistanceDependent = false;
                    Trace.Write("\nWind Resistance Dependent        =   False");
                }

                if (ORTSOptionsHotStart == 1)
                {
                    setting.HotStart = true;
                    Trace.Write("\nHot Start                        =   True");
                }
                else if (ORTSOptionsHotStart == 0)
                {
                    setting.HotStart = false;
                    Trace.Write("\nHot Start                        =   False");
                }

<<<<<<< HEAD
=======
                if (ORTSOptionsSimpleControlPhysics == 1)
                {
                    //    setting.SimpleControlPhysics = true;
                    //    Trace.Write("\nHot Start                        =   True");
                    Trace.Write("\nSimple Control/Physics                        =   Not Active");
                }
                else if (ORTSOptionsSimpleControlPhysics == 0)
                {
                    // setting.SimpleControlPhysics = false;
                    // Trace.Write("\nHot Start                        =   False");
                    Trace.Write("\nSimple Control/Physics                        =   Not Active");
                }


                // Data Logger TAB
                if (ORTSOptionsVerboseConfigurationMessages == 1)
                {
                    //    setting.VerboseConfigurationMessages = true;
                    Trace.Write("\nVerbose Configuration Messages               =   Not Active");
                }
                else if (ORTSOptionsVerboseConfigurationMessages == 0)
                {
                    // setting.VerboseConfigurationMessages = false;
                    Trace.Write("\nVerbose Configuration Messages                        =   Not Active");
                }


>>>>>>> f903197a
                // Experimental TAB
                if (ORTSOptionsUseLocationPassingPaths == 1)
                {
                    setting.UseLocationPassingPaths = true;
                    Trace.Write("\nLocation Linked Passing Paths    =   True");
                }
                else if (ORTSOptionsUseLocationPassingPaths == 0)
                {
                    setting.UseLocationPassingPaths = false;
                    Trace.Write("\nLocation Linked Passing Paths    =   False");
                }

                if (ORTSOptionsAdhesionFactor > 0)
                {
                    setting.AdhesionFactor = ORTSOptionsAdhesionFactor;
<<<<<<< HEAD
                    setting.AdhesionFactor = (int) MathHelper.Clamp(setting.AdhesionFactor, 10, 200);
=======
                    setting.AdhesionFactor =  (int) MathHelper.Clamp(setting.AdhesionFactor, 10, 200);
>>>>>>> f903197a
                    Trace.Write("\nAdhesion Factor Correction       =   " + setting.AdhesionFactor.ToString());
                }

                if (ORTSOptionsAdhesionFactorChange > 0)
                {
                    setting.AdhesionFactorChange = ORTSOptionsAdhesionFactorChange;
                    setting.AdhesionFactorChange = (int) MathHelper.Clamp(setting.AdhesionFactorChange, 0, 100);
                    Trace.Write("\nAdhesion Factor Change           =   " + setting.AdhesionFactorChange.ToString());
                }

                if (ORTSOptionsAdhesionProportionalToWeather == 1)
                {
                    setting.AdhesionProportionalToWeather = true;
                    Trace.Write("\nAdhesion Proportional to Weather =   True");
                }
<<<<<<< HEAD
                else if (ORTSOptionsAdhesionProportionalToWeather ==0)
=======
                else if (ORTSOptionsAdhesionProportionalToWeather == 0)
>>>>>>> f903197a
                {
                    setting.AdhesionProportionalToWeather = true;
                    Trace.Write("\nAdhesion Proportional to Weather =   False");
                }

                if (ORTSOptionsActivityRandomization > 0)
                {
                    setting.ActRandomizationLevel = ORTSOptionsActivityRandomization;
                    setting.ActRandomizationLevel = (int) MathHelper.Clamp(setting.ActRandomizationLevel, 0, 3);
<<<<<<< HEAD
                    Trace.Write("\nActivity Randomization           =   " + setting.ActRandomizationLevel.ToString() );
=======
                    Trace.Write("\nActivity Randomization           =   " + setting.ActRandomizationLevel.ToString());
>>>>>>> f903197a
                }

                if (ORTSOptionsActivityWeatherRandomization > 0)
                {
                    setting.ActWeatherRandomizationLevel = ORTSOptionsActivityWeatherRandomization;
                    setting.ActWeatherRandomizationLevel = (int) MathHelper.Clamp(setting.ActWeatherRandomizationLevel, 0, 3);
                    Trace.Write("\nActivity Weather Randomization   =   " + setting.ActWeatherRandomizationLevel.ToString());
                }

                if (ORTSOptionsSuperElevationLevel > 0)
                {
                    setting.UseSuperElevation = ORTSOptionsSuperElevationLevel;
<<<<<<< HEAD
                    setting.UseSuperElevation = (int) MathHelper.Clamp(setting.UseSuperElevation, 0, 10);
=======
                    setting.UseSuperElevation = (int)MathHelper.Clamp(setting.UseSuperElevation, 0, 10);
>>>>>>> f903197a
                    Trace.Write("\nSuper elevation - level          =   " + setting.UseSuperElevation.ToString());
                }

                if (ORTSOptionsSuperElevationMinimumLength > 0)
                {
                    setting.SuperElevationMinLen = ORTSOptionsSuperElevationMinimumLength;
<<<<<<< HEAD
                    setting.SuperElevationMinLen = (int) MathHelper.Clamp(setting.SuperElevationMinLen, 50, 1000000);
=======
                    setting.SuperElevationMinLen = (int)MathHelper.Clamp(setting.SuperElevationMinLen, 50, 1000000);
>>>>>>> f903197a
                    Trace.Write("\nSuper elevation - minimum length =   " + setting.SuperElevationMinLen.ToString());
                }

                if (ORTSOptionsSuperElevationGauge > 0)
                {
                    setting.SuperElevationGauge = ORTSOptionsSuperElevationGauge;
                    setting.SuperElevationGauge = (int) MathHelper.Clamp(setting.SuperElevationGauge, 300, 2500);
                    Trace.Write("\nSuper elevation - gauge          =   " + setting.SuperElevationGauge.ToString());
                }

<<<<<<< HEAD

                Trace.Write("\n------------------------------------------------------------------------------------------------");

            }
        }
=======
                Trace.Write("\n------------------------------------------------------------------------------------------------");
                Trace.Write("\n");
            }
        }




>>>>>>> f903197a
    }

    public class Player_Service_Definition {
        public string Name;
        public Player_Traffic_Definition Player_Traffic_Definition;

        public Player_Service_Definition(STFReader stf) {
            stf.MustMatch("(");
            Name = stf.ReadString();
            stf.ParseBlock(new STFReader.TokenProcessor[] {
                new STFReader.TokenProcessor("player_traffic_definition", ()=>{ Player_Traffic_Definition = new Player_Traffic_Definition(stf); }),
            });
        }

        // Used for explore in activity mode
        public Player_Service_Definition()
        {
            Player_Traffic_Definition = new Player_Traffic_Definition();
        }
    }

    public class Player_Traffic_Definition {
        public int Time;
        public List<Player_Traffic_Item> Player_Traffic_List = new List<Player_Traffic_Item>();

        public Player_Traffic_Definition(STFReader stf) {
            DateTime baseDT = new DateTime();
            DateTime arrivalTime = new DateTime();
            DateTime departTime = new DateTime();
            int skipCount = 0;
            float distanceDownPath = new float();
            int platformStartID = 0;
            stf.MustMatch("(");
            Time = (int)stf.ReadFloat(STFReader.UNITS.Time, null);
            // Clumsy parsing. You only get a new Player_Traffic_Item in the list after a PlatformStartId is met.
            // Blame lies with Microsoft for poor design of syntax.
            stf.ParseBlock(new STFReader.TokenProcessor[] {
                new STFReader.TokenProcessor("arrivaltime", ()=>{ arrivalTime = baseDT.AddSeconds(stf.ReadFloatBlock(STFReader.UNITS.Time, null)); }),
                new STFReader.TokenProcessor("departtime", ()=>{ departTime = baseDT.AddSeconds(stf.ReadFloatBlock(STFReader.UNITS.Time, null)); }),
                new STFReader.TokenProcessor("skipcount", ()=>{ skipCount = stf.ReadIntBlock(null); }),
                new STFReader.TokenProcessor("distancedownpath", ()=>{ distanceDownPath = stf.ReadFloatBlock(STFReader.UNITS.Distance, null); }),
                new STFReader.TokenProcessor("platformstartid", ()=>{ platformStartID = stf.ReadIntBlock(null); 
                    Player_Traffic_List.Add(new Player_Traffic_Item(arrivalTime, departTime, skipCount, distanceDownPath, platformStartID)); }),
            });
        }

        // Used for explore in activity mode
        public Player_Traffic_Definition()
        {
        }
    }

    public class Player_Traffic_Item {
        public DateTime ArrivalTime;
        public DateTime DepartTime;
        public float DistanceDownPath;
        public int PlatformStartID;

        public Player_Traffic_Item(DateTime arrivalTime, DateTime departTime, int skipCount, float distanceDownPath, int platformStartID) {
            ArrivalTime = arrivalTime;
            DepartTime = departTime;
            DistanceDownPath = distanceDownPath;
            PlatformStartID = platformStartID;
        }
    }

    public class Service_Definition {
        public string Name;
        public int Time;
        public int UiD;
        public List<Service_Item> ServiceList = new List<Service_Item>();
        float efficiency;
        int skipCount;
        float distanceDownPath = new float();
        int platformStartID;

        public Service_Definition(STFReader stf) {
            stf.MustMatch("(");
            Name = stf.ReadString();
            Time = (int)stf.ReadFloat(STFReader.UNITS.Time, null);
            stf.MustMatch("uid");
            UiD = stf.ReadIntBlock(null);
            // Clumsy parsing. You only get a new Service_Item in the list after a PlatformStartId is met.
            // Blame lies with Microsoft for poor design of syntax.
            stf.ParseBlock(new STFReader.TokenProcessor[] {
                new STFReader.TokenProcessor("efficiency", ()=>{ efficiency = stf.ReadFloatBlock(STFReader.UNITS.Any, null); }),
                new STFReader.TokenProcessor("skipcount", ()=>{ skipCount = stf.ReadIntBlock(null); }),
                new STFReader.TokenProcessor("distancedownpath", ()=>{ distanceDownPath = stf.ReadFloatBlock(STFReader.UNITS.Distance, null); }),
                new STFReader.TokenProcessor("platformstartid", ()=>{ platformStartID = stf.ReadIntBlock(null); 
                    ServiceList.Add(new Service_Item(efficiency, skipCount, distanceDownPath, platformStartID)); }),
            });
        }

        // This is used to convert the player traffic definition into an AI train service definition for autopilot mode
        public Service_Definition(string service_Definition, Player_Traffic_Definition player_Traffic_Definition)
        {
            Name = service_Definition;
            Time = player_Traffic_Definition.Time;
            UiD = 0;
            foreach (Player_Traffic_Item player_Traffic_Item in player_Traffic_Definition.Player_Traffic_List)
            {
                efficiency = 0.95f; // Not present in player traffic definition
                distanceDownPath = player_Traffic_Item.DistanceDownPath;
                platformStartID = player_Traffic_Item.PlatformStartID;
                skipCount = 0;
                ServiceList.Add(new Service_Item(efficiency, skipCount, distanceDownPath, platformStartID));
            }
        }

        //================================================================================================//
        /// <summary>
        /// For restore
        /// <\summary>
        /// 

        public Service_Definition ()
        { }

        //================================================================================================//
        /// <summary>
        /// Save of useful Service Items parameters
        /// <\summary>
        /// 

        public void Save(BinaryWriter outf)
        {
            if (ServiceList == null || ServiceList.Count == 0)
            {
                outf.Write(-1);
            }
            else          
            {
                outf.Write (ServiceList.Count);
                foreach (Service_Item thisServiceItem in ServiceList)
                {
                    outf.Write(thisServiceItem.Efficiency);
                    outf.Write(thisServiceItem.PlatformStartID);
                }
            }
        }
     }

    public class Service_Item
    {
        public float Efficiency = new float();
        public int SkipCount;
        public float DistanceDownPath = new float();
        public int PlatformStartID;

        public Service_Item(float efficiency, int skipCount, float distanceDownPath, int platformStartID) {
            Efficiency = efficiency;
            SkipCount = skipCount;
            DistanceDownPath = distanceDownPath;
            PlatformStartID = platformStartID;
        }
    }

    /// <summary>
    /// Parses Service_Definition objects and saves them in ServiceDefinitionList.
    /// </summary>
    public class Traffic_Definition {
        public string Name;
        public TrafficFile TrafficFile;
        public List<Service_Definition> ServiceDefinitionList = new List<Service_Definition>();

        public Traffic_Definition(STFReader stf) {
            stf.MustMatch("(");
            Name = stf.ReadString();
            stf.ParseBlock(new STFReader.TokenProcessor[] {
                new STFReader.TokenProcessor("service_definition", ()=>{ ServiceDefinitionList.Add(new Service_Definition(stf)); }),
            });

            TrafficFile = new TrafficFile(Path.Combine(Path.Combine(Path.GetDirectoryName(Path.GetDirectoryName(stf.FileName)), "Traffic"), Name + ".trf"));

        }
    }

    /// <summary>
    /// Parses Event objects and saves them in EventList.
    /// </summary>
    public class Events {
        public List<Event> EventList = new List<Event>();

        public Events(STFReader stf) {
            stf.MustMatch("(");
            stf.ParseBlock(new STFReader.TokenProcessor[] {
                new STFReader.TokenProcessor("eventcategorylocation", ()=>{ EventList.Add(new EventCategoryLocation(stf)); }),
                new STFReader.TokenProcessor("eventcategoryaction", ()=>{ EventList.Add(new EventCategoryAction(stf)); }),
                new STFReader.TokenProcessor("eventcategorytime", ()=>{ EventList.Add(new EventCategoryTime(stf)); }),
            });
        }

        public void InsertORSpecificData (STFReader stf)
        {
            stf.MustMatch("(");
            stf.ParseBlock(new STFReader.TokenProcessor[] {
                new STFReader.TokenProcessor("eventcategorylocation", ()=>{ TryModify(0, stf); }),
                new STFReader.TokenProcessor("eventcategoryaction", ()=>{ TryModify(1, stf); }),
                new STFReader.TokenProcessor("eventcategorytime", ()=>{ TryModify(2, stf); }),
            });
        }

        public void TryModify(int Category, STFReader stf)
        {
            Event origEvent;
            bool wrongEventID = false;
            int modifiedID = -1;
            try
            {
                stf.MustMatch("(");
                stf.MustMatch("id");
                stf.MustMatch("(");
                modifiedID = stf.ReadInt(null);
                stf.MustMatch(")");
                origEvent = EventList.Find(x => x.ID == modifiedID);
                if (origEvent == null)
                {
                    wrongEventID = true;
                    Trace.TraceWarning("Skipped event {0} not present in base activity file", modifiedID);
                    stf.SkipRestOfBlock();
                }
                else
                {
                    wrongEventID = !TestMatch(Category, origEvent);
                    if (!wrongEventID)
                    {
                       origEvent.AddOrModifyEvent(stf, Path.GetDirectoryName(stf.FileName));
                    }
                    else
                    {
                        Trace.TraceWarning("Skipped event {0} of event category not matching with base activity file", modifiedID);
                        stf.SkipRestOfBlock();
                    }
                }
            }
            catch (Exception error)
            {
                Trace.WriteLine(new FileLoadException("Error in additional activity file", error));
            }
        }

        private bool TestMatch(int category, Event origEvent)
        {
            if (category == 0 && origEvent is EventCategoryLocation) return true;
            if (category == 1 && origEvent is EventCategoryAction) return true;
            if (category == 2 && origEvent is EventCategoryTime) return true;
            return false;
        }
    }

    public enum ORTSActSoundFileTypes
    {
        None,
        Everywhere,
        Cab,
        Pass,
        Ground,
        Location
    }

    /// <summary>
    /// The 3 types of event are inherited from the abstract Event class.
    /// </summary>
    public abstract class Event {
        public int ID;
        public string Name;
        public int Activation_Level;
        public Outcomes Outcomes;
        public string TextToDisplayOnCompletionIfTriggered = "";
        public string TextToDisplayOnCompletionIfNotTriggered = "";
        public Boolean Reversible;
        public int ORTSContinue = -1;
        public string ORTSActSoundFile;
        public ORTSActSoundFileTypes ORTSActSoundFileType;
        public ORTSWeatherChange ORTSWeatherChange;
        public string TrainService = "";
        public int TrainStartingTime = -1;

        public virtual void AddOrModifyEvent (STFReader stf, string fileName)
        { }
    }

    public class EventCategoryLocation : Event {
        public bool TriggerOnStop;  // Value assumed if property not found.
        public int TileX;
        public int TileZ;
        public float X;
        public float Z;
        public float RadiusM;

        public EventCategoryLocation(STFReader stf) {
            stf.MustMatch("(");
            AddOrModifyEvent(stf, stf.FileName);
                }

        public override void AddOrModifyEvent (STFReader stf, string fileName)
        {
            stf.ParseBlock(new STFReader.TokenProcessor[] {
                new STFReader.TokenProcessor("eventtypelocation", ()=>{ stf.MustMatch("("); stf.MustMatch(")"); }),
                new STFReader.TokenProcessor("id", ()=>{ ID = stf.ReadIntBlock(null); }),
                new STFReader.TokenProcessor("ortstriggeringtrain", ()=>{ ParseTrain(stf); }), 
                new STFReader.TokenProcessor("activation_level", ()=>{ Activation_Level = stf.ReadIntBlock(null); }),
                new STFReader.TokenProcessor("outcomes", ()=>
                {
                    if (Outcomes == null)
                        Outcomes = new Outcomes(stf, fileName);
                    else
                        Outcomes.CreateOrModifyOutcomes(stf, fileName); }),
                new STFReader.TokenProcessor("name", ()=>{ Name = stf.ReadStringBlock(null); }),
                new STFReader.TokenProcessor("texttodisplayoncompletioniftriggered", ()=>{ TextToDisplayOnCompletionIfTriggered = stf.ReadStringBlock(null); }),
                new STFReader.TokenProcessor("texttodisplayoncompletionifnottriggered", ()=>{ TextToDisplayOnCompletionIfNotTriggered = stf.ReadStringBlock(null); }),
                new STFReader.TokenProcessor("triggeronstop", ()=>{ TriggerOnStop = stf.ReadBoolBlock(true); }),
                new STFReader.TokenProcessor("location", ()=>{
                    stf.MustMatch("(");
                    TileX = stf.ReadInt(null);
                    TileZ = stf.ReadInt(null);
                    X = stf.ReadFloat(STFReader.UNITS.None, null);
                    Z = stf.ReadFloat(STFReader.UNITS.None, null);
                    RadiusM = stf.ReadFloat(STFReader.UNITS.Distance, null);
                    stf.MustMatch(")");
                }),
                new STFReader.TokenProcessor("ortscontinue", ()=>{ ORTSContinue = stf.ReadIntBlock(0); }),
                new STFReader.TokenProcessor("ortsactsoundfile", ()=>
                {
                    stf.MustMatch("(");
                    var tempString = stf.ReadString();
                    ORTSActSoundFile =Path.Combine(Path.Combine(Path.GetDirectoryName(Path.GetDirectoryName(fileName)), "SOUND"), tempString);
                    try
                    {
                    ORTSActSoundFileType = (ORTSActSoundFileTypes)Enum.Parse(typeof(ORTSActSoundFileTypes), stf.ReadString());
                    }
                    catch(ArgumentException)
                    {
                        stf.StepBackOneItem();
                        STFException.TraceInformation(stf, "Skipped unknown activity sound file type " + stf.ReadString());
                        ORTSActSoundFileType = ORTSActSoundFileTypes.None;
                    }
                    stf.MustMatch(")");
                }),
                new STFReader.TokenProcessor("ortsweatherchange", ()=>{ ORTSWeatherChange = new ORTSWeatherChange(stf);}),
            });
        }

        protected void ParseTrain(STFReader stf)
        {
            stf.MustMatch("(");
            TrainService = stf.ReadString();
            TrainStartingTime = stf.ReadInt(-1);
            stf.SkipRestOfBlock();
        }
    }

    /// <summary>
    /// Parses all types of action events.
    /// Save type of action event in Type. MSTS syntax isn't fully hierarchical, so using inheritance here instead of Type would be awkward. 
    /// </summary>
    public class EventCategoryAction : Event {
        public EventType Type;
        public WagonList WagonList;
        public Nullable<uint> SidingId;  // May be specified inside the Wagon_List instead. Nullable as can't use -1 to indicate not set.
        public float SpeedMpS;
        //private const float MilespHourToMeterpSecond = 0.44704f;

        public EventCategoryAction(STFReader stf) {
            stf.MustMatch("(");
            AddOrModifyEvent(stf, stf.FileName);
        }

        public override void AddOrModifyEvent(STFReader stf, string fileName)
        {
            stf.ParseBlock(new STFReader.TokenProcessor[] {
                new STFReader.TokenProcessor("eventtypeallstops", ()=>{ stf.MustMatch("("); stf.MustMatch(")"); Type = EventType.AllStops; }),
                new STFReader.TokenProcessor("eventtypeassembletrain", ()=>{ stf.MustMatch("("); stf.MustMatch(")"); Type = EventType.AssembleTrain; }),
                new STFReader.TokenProcessor("eventtypeassembletrainatlocation", ()=>{ stf.MustMatch("("); stf.MustMatch(")"); Type = EventType.AssembleTrainAtLocation; }),
                new STFReader.TokenProcessor("eventtypedropoffwagonsatlocation", ()=>{ stf.MustMatch("("); stf.MustMatch(")"); Type = EventType.DropOffWagonsAtLocation; }),
                new STFReader.TokenProcessor("eventtypepickuppassengers", ()=>{ stf.MustMatch("("); stf.MustMatch(")"); Type = EventType.PickUpPassengers; }),
                new STFReader.TokenProcessor("eventtypepickupwagons", ()=>{ stf.MustMatch("("); stf.MustMatch(")"); Type = EventType.PickUpWagons; }),
                new STFReader.TokenProcessor("eventtypereachspeed", ()=>{ stf.MustMatch("("); stf.MustMatch(")"); Type = EventType.ReachSpeed; }),
                new STFReader.TokenProcessor("id", ()=>{ ID = stf.ReadIntBlock(null); }),
                new STFReader.TokenProcessor("activation_level", ()=>{ Activation_Level = stf.ReadIntBlock(null); }),
                new STFReader.TokenProcessor("outcomes", ()=>
                {
                    if (Outcomes == null)
                        Outcomes = new Outcomes(stf, fileName);
                    else
                        Outcomes.CreateOrModifyOutcomes(stf, fileName); }),
                new STFReader.TokenProcessor("texttodisplayoncompletioniftriggered", ()=>{ TextToDisplayOnCompletionIfTriggered = stf.ReadStringBlock(""); }),
                new STFReader.TokenProcessor("texttodisplayoncompletionifnotrriggered", ()=>{ TextToDisplayOnCompletionIfNotTriggered = stf.ReadStringBlock(""); }),
                new STFReader.TokenProcessor("name", ()=>{ Name = stf.ReadStringBlock(""); }),
                new STFReader.TokenProcessor("wagon_list", ()=>{ WagonList = new WagonList(stf, Type); }),
                new STFReader.TokenProcessor("sidingitem", ()=>{ SidingId = (uint)stf.ReadIntBlock(null); }),
                new STFReader.TokenProcessor("speed", ()=>{ SpeedMpS = stf.ReadFloatBlock(STFReader.UNITS.Speed, null); }),
                new STFReader.TokenProcessor("reversable_event", ()=>{ stf.MustMatch("("); stf.MustMatch(")"); Reversible = true; }),
                // Also support the correct spelling !
                new STFReader.TokenProcessor("reversible_event", ()=>{ stf.MustMatch("("); stf.MustMatch(")"); Reversible = true; }),
                new STFReader.TokenProcessor("ortscontinue", ()=>{ ORTSContinue = stf.ReadIntBlock(0); }),
                new STFReader.TokenProcessor("ortsactsoundfile", ()=>
                {
                    stf.MustMatch("(");
                    var tempString = stf.ReadString();
                    ORTSActSoundFile =Path.Combine(Path.Combine(Path.GetDirectoryName(Path.GetDirectoryName(fileName)), "SOUND"), tempString);
                    try
                    {
                    ORTSActSoundFileType = (ORTSActSoundFileTypes)Enum.Parse(typeof(ORTSActSoundFileTypes), stf.ReadString());
                    }
                    catch(ArgumentException)
                    {
                        stf.StepBackOneItem();
                        STFException.TraceInformation(stf, "Skipped unknown activity sound file type " + stf.ReadString());
                        ORTSActSoundFileType = ORTSActSoundFileTypes.None;
                    }
                    stf.MustMatch(")");
                }),
            });
        }
    }


    public class WagonList {
        public List<WorkOrderWagon> WorkOrderWagonList = new List<WorkOrderWagon>();
        Nullable<uint> uID;        // Nullable as can't use -1 to indicate not set.  
        Nullable<uint> sidingId;   // May be specified outside the Wagon_List instead.
        string description = "";   // Value assumed if property not found.

        public WagonList(STFReader stf, EventType eventType) {
            stf.MustMatch("(");
            // "Drop Off" Wagon_List sometimes lacks a Description attribute, so we create the wagon _before_ description
            // is parsed. Bad practice, but not very dangerous as each Description usually repeats the same data.
            stf.ParseBlock(new STFReader.TokenProcessor[] {
                new STFReader.TokenProcessor("uid", ()=>{ uID = stf.ReadUIntBlock(null); }),
                new STFReader.TokenProcessor("sidingitem", ()=>{ sidingId = stf.ReadUIntBlock(null); 
                    WorkOrderWagonList.Add(new WorkOrderWagon(uID.Value, sidingId.Value, description));}),
                new STFReader.TokenProcessor("description", ()=>{ description = stf.ReadStringBlock(""); }),
            });
        }
    }

    /// <summary>
    /// Parses a wagon from the WagonList.
    /// Do not confuse with older class Wagon below, which parses TrainCfg from the *.con file.
    /// </summary>
    public class WorkOrderWagon {
        public Nullable<uint> UID;        // Nullable as can't use -1 to indicate not set.  
        public Nullable<uint> SidingId;   // May be specified outside the Wagon_List.
        public string Description = "";   // Value assumed if property not found.

        public WorkOrderWagon(uint uId, uint sidingId, string description) {
            UID = uId;
            SidingId = sidingId;
            Description = description;
        }
    }

    public class EventCategoryTime : Event {  // E.g. Hisatsu route and Short Passenger Run shrtpass.act
        public int Time;

        public EventCategoryTime(STFReader stf) {
            stf.MustMatch("(");
            AddOrModifyEvent(stf, stf.FileName);
        }

        public override void AddOrModifyEvent(STFReader stf, string fileName)
        {
            stf.ParseBlock(new STFReader.TokenProcessor[] {
                new STFReader.TokenProcessor("id", ()=>{ ID = stf.ReadIntBlock(null); }),
                new STFReader.TokenProcessor("activation_level", ()=>{ Activation_Level = stf.ReadIntBlock(null); }),
                new STFReader.TokenProcessor("outcomes", ()=>
                {
                    if (Outcomes == null)
                        Outcomes = new Outcomes(stf, fileName);
                    else
                        Outcomes.CreateOrModifyOutcomes(stf, fileName); }),
                new STFReader.TokenProcessor("texttodisplayoncompletioniftriggered", ()=>{ TextToDisplayOnCompletionIfTriggered = stf.ReadStringBlock(""); }),
                new STFReader.TokenProcessor("texttodisplayoncompletionifnotrriggered", ()=>{ TextToDisplayOnCompletionIfNotTriggered = stf.ReadStringBlock(""); }),
                new STFReader.TokenProcessor("name", ()=>{ Name = stf.ReadStringBlock(""); }),
                new STFReader.TokenProcessor("time", ()=>{ Time = (int)stf.ReadFloatBlock(STFReader.UNITS.Time, null); }),
                new STFReader.TokenProcessor("ortscontinue", ()=>{ ORTSContinue = stf.ReadIntBlock(0); }),
                new STFReader.TokenProcessor("ortsactsoundfile", ()=>
                {
                    stf.MustMatch("(");
                    var tempString = stf.ReadString();
                    ORTSActSoundFile = Path.Combine(Path.Combine(Path.GetDirectoryName(Path.GetDirectoryName(fileName)), "SOUND"), tempString);
                    try
                    {
                    ORTSActSoundFileType = (ORTSActSoundFileTypes)Enum.Parse(typeof(ORTSActSoundFileTypes), stf.ReadString());
                    }
                    catch(ArgumentException)
                    {
                        stf.StepBackOneItem();
                        STFException.TraceInformation(stf, "Skipped unknown activity sound file type " + stf.ReadString());
                        ORTSActSoundFileType = ORTSActSoundFileTypes.None;
                    }
                    stf.MustMatch(")");
                }),
                new STFReader.TokenProcessor("ortsweatherchange", ()=>{ ORTSWeatherChange = new ORTSWeatherChange(stf);}),
            });
        }
    }

    public class Outcomes {
        public bool ActivitySuccess;
        public string ActivityFail;
        // MSTS Activity Editor limits model to 4 outcomes of any type. We use lists so there is no restriction.
        public List<int> ActivateList = new List<int>();
        public List<int> RestoreActLevelList = new List<int>();
        public List<int> DecActLevelList = new List<int>();
        public List<int> IncActLevelList = new List<int>();
        public string DisplayMessage;
 //       public string WaitingTrainToRestart;
        public RestartWaitingTrain RestartWaitingTrain;
        public ORTSWeatherChange ORTSWeatherChange;
        public ActivitySound ActivitySound;

        public Outcomes(STFReader stf, string fileName) {
            CreateOrModifyOutcomes(stf, fileName);
        }

        public void CreateOrModifyOutcomes(STFReader stf, string fileName)
        { 
            stf.MustMatch("(");
            stf.ParseBlock(new STFReader.TokenProcessor[] {
                new STFReader.TokenProcessor("activitysuccess", ()=>{ stf.MustMatch("("); stf.MustMatch(")"); ActivitySuccess = true; }),
                new STFReader.TokenProcessor("activityfail", ()=>{ ActivityFail = stf.ReadStringBlock(""); }),
                new STFReader.TokenProcessor("activateevent", ()=>{ ActivateList.Add(stf.ReadIntBlock(null)); }),
                new STFReader.TokenProcessor("restoreactlevel", ()=>{ RestoreActLevelList.Add(stf.ReadIntBlock(null)); }),
                new STFReader.TokenProcessor("decactlevel", ()=>{ DecActLevelList.Add(stf.ReadIntBlock(null)); }),
                new STFReader.TokenProcessor("incactlevel", ()=>{ IncActLevelList.Add(stf.ReadIntBlock(null)); }),
                new STFReader.TokenProcessor("displaymessage", ()=>{
                    DisplayMessage = stf.ReadStringBlock(""); }),
 //               new STFReader.TokenProcessor("ortswaitingtraintorestart", ()=>{ WaitingTrainToRestart = stf.ReadStringBlock(""); }),
                new STFReader.TokenProcessor("ortsrestartwaitingtrain", ()=>{ RestartWaitingTrain = new RestartWaitingTrain(stf); }),
                new STFReader.TokenProcessor("ortsweatherchange", ()=>{ ORTSWeatherChange = new ORTSWeatherChange(stf);}),
                new STFReader.TokenProcessor("ortsactivitysound", ()=>{ ActivitySound = new ActivitySound(stf, fileName);}),
            });
        }
    }

    public class RestartWaitingTrain
    {
        public string WaitingTrainToRestart = "";
        public int WaitingTrainStartingTime = -1;
        public int DelayToRestart;
        public int MatchingWPDelay;

        public RestartWaitingTrain (STFReader stf)
        {
            stf.MustMatch("(");
            stf.ParseBlock(new STFReader.TokenProcessor[] {
                new STFReader.TokenProcessor("ortswaitingtraintorestart", ()=>{ ParseTrain(stf); }),
                new STFReader.TokenProcessor("ortsdelaytorestart", ()=>{ DelayToRestart = stf.ReadIntBlock(null); }),
                new STFReader.TokenProcessor("ortsmatchingwpdelay", ()=>{ MatchingWPDelay = stf.ReadIntBlock(null); }),
            });
        }

        protected void ParseTrain(STFReader stf)
        {
            stf.MustMatch("(");
            WaitingTrainToRestart = stf.ReadString();
            WaitingTrainStartingTime = stf.ReadInt(-1);
            stf.SkipRestOfBlock();
        }

    }

    public class ORTSWeatherChange
    {
        public float ORTSOvercast = -1;
        public int ORTSOvercastTransitionTimeS = -1;
        public float ORTSFog = -1;
        public int ORTSFogTransitionTimeS = -1;
        public float ORTSPrecipitationIntensity = -1;
        public int ORTSPrecipitationIntensityTransitionTimeS = -1;
        public float ORTSPrecipitationLiquidity = -1;
        public int ORTSPrecipitationLiquidityTransitionTimeS = -1;

        public ORTSWeatherChange(STFReader stf)
        {
            stf.MustMatch("(");
            stf.ParseBlock(new STFReader.TokenProcessor[] {
                new STFReader.TokenProcessor("ortsovercast", ()=>
                {
                    stf.MustMatch("(");                    
                    ORTSOvercast = stf.ReadFloat(0, -1);
                    ORTSOvercastTransitionTimeS = stf.ReadInt(-1);
                    stf.MustMatch(")");                
                }),
                new STFReader.TokenProcessor("ortsfog", ()=>
                {
                    stf.MustMatch("(");
                    ORTSFog = stf.ReadFloat(0, -1);
                    ORTSFogTransitionTimeS = stf.ReadInt(-1);
                    stf.MustMatch(")");
                }),
                new STFReader.TokenProcessor("ortsprecipitationintensity", ()=>
                {
                    stf.MustMatch("(");
                    ORTSPrecipitationIntensity = stf.ReadFloat(0, -1);
                    ORTSPrecipitationIntensityTransitionTimeS = stf.ReadInt(-1);
                    stf.MustMatch(")");
                }),
                               new STFReader.TokenProcessor("ortsprecipitationliquidity", ()=>
                {
                    stf.MustMatch("(");
                    ORTSPrecipitationLiquidity = stf.ReadFloat(0, -1);
                    ORTSPrecipitationLiquidityTransitionTimeS = stf.ReadInt(-1);
                    stf.MustMatch(")");
                })
            });
        }
    }

    public class ActivitySound
    {
        public string ORTSActSoundFile;
        public ORTSActSoundFileTypes ORTSActSoundFileType;
        public int TileX;
        public int TileZ;
        public float X;
        public float Y;
        public float Z;
        public ActivitySound(STFReader stf, string fileName)
        {
            stf.MustMatch("(");
            stf.ParseBlock(new STFReader.TokenProcessor[] {
                new STFReader.TokenProcessor("ortsactsoundfile", ()=>
                {
                    stf.MustMatch("(");
                    var tempString = stf.ReadString();
                    ORTSActSoundFile =Path.Combine(Path.Combine(Path.GetDirectoryName(Path.GetDirectoryName(fileName)), "SOUND"), tempString);
                    try
                    {
                    ORTSActSoundFileType = (ORTSActSoundFileTypes)Enum.Parse(typeof(ORTSActSoundFileTypes), stf.ReadString());
                    }
                    catch(ArgumentException)
                    {
                        stf.StepBackOneItem();
                        STFException.TraceInformation(stf, "Skipped unknown activity sound file type " + stf.ReadString());
                        ORTSActSoundFileType = ORTSActSoundFileTypes.None;
                    }
                    stf.MustMatch(")");
                }),
            new STFReader.TokenProcessor("ortssoundlocation", ()=>{
                    stf.MustMatch("(");
                    TileX = stf.ReadInt(null);
                    TileZ = stf.ReadInt(null);
                    X = stf.ReadFloat(STFReader.UNITS.None, null);
                    Y = stf.ReadFloat(STFReader.UNITS.None, null);
                    Z = stf.ReadFloat(STFReader.UNITS.None, null);
                    stf.MustMatch(")");
                }),
            });
        }
    }


    /// <summary>
    /// Parses ActivityObject objects and saves them in ActivityObjectList.
    /// </summary>
    public class ActivityObjects {
        public List<ActivityObject> ActivityObjectList = new List<ActivityObject>();

        //public new ActivityObject this[int i]
        //{
        //    get { return (ActivityObject)base[i]; }
        //    set { base[i] = value; }
        //}

        public ActivityObjects(STFReader stf) {
            stf.MustMatch("(");
            stf.ParseBlock(new STFReader.TokenProcessor[] {
                new STFReader.TokenProcessor("activityobject", ()=>{ ActivityObjectList.Add(new ActivityObject(stf)); }),
            });
        }
    }

    public class ActivityObject {
        public Train_Config Train_Config;
        public int Direction;
        public int ID;
        public int TileX;
        public int TileZ;
        public float X;
        public float Z;

        public ActivityObject(STFReader stf) {
            stf.MustMatch("(");
            stf.ParseBlock(new STFReader.TokenProcessor[] {
                new STFReader.TokenProcessor("objecttype", ()=>{ stf.MustMatch("("); stf.MustMatch("WagonsList"); stf.MustMatch(")"); }),
                new STFReader.TokenProcessor("train_config", ()=>{ Train_Config = new Train_Config(stf); }),
                new STFReader.TokenProcessor("direction", ()=>{ Direction = stf.ReadIntBlock(null); }),
                new STFReader.TokenProcessor("id", ()=>{ ID = stf.ReadIntBlock(null); }),
                new STFReader.TokenProcessor("tile", ()=>{
                    stf.MustMatch("(");
                    TileX = stf.ReadInt(null);
                    TileZ = stf.ReadInt(null);
                    X = stf.ReadFloat(STFReader.UNITS.None, null);
                    Z = stf.ReadFloat(STFReader.UNITS.None, null);
                    stf.MustMatch(")");
                }),
            });
        }
    }

    public class Train_Config {
        public TrainCfg TrainCfg;

        public Train_Config(STFReader stf) {
            stf.MustMatch("(");
            stf.ParseBlock(new STFReader.TokenProcessor[] {
                new STFReader.TokenProcessor("traincfg", ()=>{ TrainCfg = new TrainCfg(stf); }),
            });
        }
    }


    public class MaxVelocity {
        public float A;
        public float B = 0.001f;

        public MaxVelocity(STFReader stf) {
            stf.MustMatch("(");
            A = stf.ReadFloat(STFReader.UNITS.Speed, null);
            B = stf.ReadFloat(STFReader.UNITS.Speed, null);
            stf.MustMatch(")");
        }
    }

    public class TrainCfg {
        public string Name = "Loose consist.";
        int Serial = 1;
        public MaxVelocity MaxVelocity;
        int NextWagonUID;
        public float Durability = 1.0f;   // Value assumed if attribute not found.

        public List<Wagon> WagonList = new List<Wagon>();

        public TrainCfg(STFReader stf) {
            stf.MustMatch("(");
            Name = stf.ReadString();
            stf.ParseBlock(new STFReader.TokenProcessor[] {
                new STFReader.TokenProcessor("name", ()=>{ Name = stf.ReadStringBlock(null); }),
                new STFReader.TokenProcessor("serial", ()=>{ Serial = stf.ReadIntBlock(null); }),
                new STFReader.TokenProcessor("maxvelocity", ()=>{ MaxVelocity = new MaxVelocity(stf); }),
                new STFReader.TokenProcessor("nextwagonuid", ()=>{ NextWagonUID = stf.ReadIntBlock(null); }),
                new STFReader.TokenProcessor("durability", ()=>{ Durability = stf.ReadFloatBlock(STFReader.UNITS.None, null); }),
                new STFReader.TokenProcessor("wagon", ()=>{ WagonList.Add(new Wagon(stf)); }),
                new STFReader.TokenProcessor("engine", ()=>{ WagonList.Add(new Wagon(stf)); }),
            });
        }
    }

    public class Wagon {
        public string Folder;
        public string Name;
        public int UiD;
        public bool IsEngine;
        public bool Flip;

        public Wagon(STFReader stf) {
            stf.MustMatch("(");
            stf.ParseBlock(new STFReader.TokenProcessor[] {
                new STFReader.TokenProcessor("uid", ()=>{ UiD = stf.ReadIntBlock(null); }),
                new STFReader.TokenProcessor("flip", ()=>{ stf.MustMatch("("); stf.MustMatch(")"); Flip = true; }),
                new STFReader.TokenProcessor("enginedata", ()=>{ stf.MustMatch("("); Name = stf.ReadString(); Folder = stf.ReadString(); stf.MustMatch(")"); IsEngine = true; }),
                new STFReader.TokenProcessor("wagondata", ()=>{ stf.MustMatch("("); Name = stf.ReadString(); Folder = stf.ReadString(); stf.MustMatch(")"); }),
            });
        }

        public string GetName(uint uId, List<Wagon> wagonList) {
            foreach (var item in wagonList) {
                var wagon = item as Wagon;
                if (wagon.UiD == uId) {
                    return wagon.Name;
                }
            }
            return "<unknown name>";
        }
    }

    public class PlatformNumPassengersWaiting {  // For use, see file EUROPE1\ACTIVITIES\aftstorm.act
        public List<PlatformData> PlatformDataList = new List<PlatformData>();

        public PlatformNumPassengersWaiting(STFReader stf) {
            stf.MustMatch("(");
            stf.ParseBlock(new STFReader.TokenProcessor[] {
                new STFReader.TokenProcessor("platformdata", ()=>{ PlatformDataList.Add(new PlatformData(stf)); }),
            });
        }
    }

    public class PlatformData { // e.g. "PlatformData ( 41 20 )" 
        public int Id;
        public int PassengerCount;

        public PlatformData(int id, int passengerCount) {
            Id = id;
            PassengerCount = passengerCount;
        }

        public PlatformData(STFReader stf) {
            stf.MustMatch("(");
            Id = stf.ReadInt(null);
            PassengerCount = stf.ReadInt(null);
            stf.MustMatch(")");
        }
    }

    public class ActivityFailedSignals { // e.g. ActivityFailedSignals ( ActivityFailedSignal ( 50 ) )
        public List<int> FailedSignalList = new List<int>();
        public ActivityFailedSignals(STFReader stf) {
            stf.MustMatch("(");
            stf.ParseBlock(new STFReader.TokenProcessor[] {
                new STFReader.TokenProcessor("activityfailedsignal", ()=>{ FailedSignalList.Add(stf.ReadIntBlock(null)); }),
            });
        }
    }

    public class ActivityRestrictedSpeedZones {  // For use, see file EUROPE1\ACTIVITIES\aftstorm.act
        public List<ActivityRestrictedSpeedZone> ActivityRestrictedSpeedZoneList = new List<ActivityRestrictedSpeedZone>();

        public ActivityRestrictedSpeedZones(STFReader stf) {
            stf.MustMatch("(");
            stf.ParseBlock(new STFReader.TokenProcessor[] {
                new STFReader.TokenProcessor("activityrestrictedspeedzone", ()=>{ ActivityRestrictedSpeedZoneList.Add(new ActivityRestrictedSpeedZone(stf)); }),
            });
        }
    }

    public class ActivityRestrictedSpeedZone {
        public Position StartPosition;
        public Position EndPosition;

        public ActivityRestrictedSpeedZone(STFReader stf) {
            stf.MustMatch("(");
            stf.ParseBlock(new STFReader.TokenProcessor[] {
                new STFReader.TokenProcessor("startposition", ()=>{ StartPosition = new Position(stf); }),
                new STFReader.TokenProcessor("endposition", ()=>{ EndPosition = new Position(stf); }),
            });
        }
    }

    public class Position {
        public int TileX;
        public int TileZ;
        public float X;
        public float Z;
        public float Y;

        public Position(int tileX, int tileZ, int x, int z) {
            TileX = tileX;
            TileZ = tileZ;
            X = x;
            Z = z;
        }

        public Position(STFReader stf) {
            stf.MustMatch("(");
            TileX = stf.ReadInt(null);
            TileZ = stf.ReadInt(null);
            X = stf.ReadFloat(STFReader.UNITS.None, null);
            Z = stf.ReadFloat(STFReader.UNITS.None, null);
            stf.MustMatch(")");
        }
    }
}<|MERGE_RESOLUTION|>--- conflicted
+++ resolved
@@ -507,11 +507,7 @@
         public int ORTSOptionsFastFullScreenAltTab = -1;
 
         // Simulation TAB
-<<<<<<< HEAD
         public int ORTSOptionsForcedRedAtStationStops = -1;
-=======
-        public int ORTSOptionsNoForcedRedAtStationStops = -1;
->>>>>>> f903197a
         public int ORTSOptionsAutopilot = -1;
         public int ORTSOptionsExtendedAITrainShunting = -1;
         public int ORTSOptionsUseAdvancedAdhesion = -1;
@@ -521,10 +517,7 @@
         public int ORTSOptionsTunnelResistanceDependent = -1;
         public int ORTSOptionsWindResistanceDependent = -1;
         public int ORTSOptionsHotStart = -1;
-<<<<<<< HEAD
-=======
         public int ORTSOptionsSimpleControlPhysics = -1;
->>>>>>> f903197a
 
         // Experimental TAB
         public int ORTSOptionsUseLocationPassingPaths = -1;
@@ -536,12 +529,9 @@
         public int ORTSOptionsSuperElevationLevel = -1;
         public int ORTSOptionsSuperElevationMinimumLength = -1;
         public int ORTSOptionsSuperElevationGauge = -1;
-<<<<<<< HEAD
-=======
 
         // Data Logger TAB
         public int ORTSOptionsVerboseConfigurationMessages = -1;
->>>>>>> f903197a
 
         public Tr_Activity_File(STFReader stf) {
             stf.MustMatch("(");
@@ -586,11 +576,7 @@
                 new STFReader.TokenProcessor("ortsfastfullscreenalttab", ()=>{ ORTSOptionsFastFullScreenAltTab = stf.ReadIntBlock(ORTSOptionsFastFullScreenAltTab); IsActivityOverride = true; }),
 
                 // Simulation TAB
-<<<<<<< HEAD
                 new STFReader.TokenProcessor("ortsforcedredatstationstops", ()=>{ ORTSOptionsForcedRedAtStationStops = stf.ReadIntBlock(ORTSOptionsForcedRedAtStationStops); IsActivityOverride = true; }),
-=======
-                new STFReader.TokenProcessor("ortsforcedredatstationstops", ()=>{ ORTSOptionsNoForcedRedAtStationStops = stf.ReadIntBlock(ORTSOptionsNoForcedRedAtStationStops); IsActivityOverride = true; }),
->>>>>>> f903197a
                 new STFReader.TokenProcessor("ortsautopilot", ()=>{ ORTSOptionsAutopilot = stf.ReadIntBlock(ORTSOptionsAutopilot); IsActivityOverride = true; }),
                 new STFReader.TokenProcessor("ortsextendedaitrainshunting", ()=>{ ORTSOptionsExtendedAITrainShunting = stf.ReadIntBlock(ORTSOptionsExtendedAITrainShunting); IsActivityOverride = true; }),
 
@@ -601,22 +587,16 @@
                 new STFReader.TokenProcessor("ortstunnelresistancedependent", ()=>{ ORTSOptionsTunnelResistanceDependent = stf.ReadIntBlock(ORTSOptionsTunnelResistanceDependent); IsActivityOverride = true; }),
                 new STFReader.TokenProcessor("ortswindresistancedependent", ()=>{ ORTSOptionsWindResistanceDependent = stf.ReadIntBlock(ORTSOptionsWindResistanceDependent); IsActivityOverride = true; }),
                 new STFReader.TokenProcessor("ortshotstart", ()=>{ ORTSOptionsHotStart = stf.ReadIntBlock(ORTSOptionsHotStart); IsActivityOverride = true; }),
-<<<<<<< HEAD
-=======
                 new STFReader.TokenProcessor("ortssimplecontrolphysics", ()=>{ ORTSOptionsSimpleControlPhysics = stf.ReadIntBlock(ORTSOptionsSimpleControlPhysics); IsActivityOverride = true; }),
 
                 // Data Logger TAB
                 new STFReader.TokenProcessor("ortsverboseconfigurationmessages", ()=>{ ORTSOptionsVerboseConfigurationMessages = stf.ReadIntBlock(ORTSOptionsVerboseConfigurationMessages); IsActivityOverride = true; }),
->>>>>>> f903197a
 
                 // Experimental TAB
                 new STFReader.TokenProcessor("ortslocationlinkedpassingpaths", ()=>{ ORTSOptionsUseLocationPassingPaths = stf.ReadIntBlock(ORTSOptionsUseLocationPassingPaths); IsActivityOverride = true; }),
                 new STFReader.TokenProcessor("ortsadhesionfactorcorrection", ()=>{ ORTSOptionsAdhesionFactor = stf.ReadIntBlock(ORTSOptionsAdhesionFactor); IsActivityOverride = true; }),
                 new STFReader.TokenProcessor("ortsadhesionfactorchange", ()=>{ ORTSOptionsAdhesionFactorChange = stf.ReadIntBlock(ORTSOptionsAdhesionFactorChange); IsActivityOverride = true; }),
-<<<<<<< HEAD
-
-=======
->>>>>>> f903197a
+
                 new STFReader.TokenProcessor("ortsadhesionproportionaltoweather", ()=>{ ORTSOptionsAdhesionProportionalToWeather = stf.ReadIntBlock(ORTSOptionsAdhesionProportionalToWeather); IsActivityOverride = true; }),
                 new STFReader.TokenProcessor("ortsactivityrandomization", ()=>{ ORTSOptionsActivityRandomization = stf.ReadIntBlock(ORTSOptionsActivityRandomization); IsActivityOverride = true; }),
                 new STFReader.TokenProcessor("ortsactivityweatherrandomization", ()=>{ ORTSOptionsActivityWeatherRandomization = stf.ReadIntBlock(ORTSOptionsActivityWeatherRandomization); IsActivityOverride = true; }),
@@ -624,12 +604,9 @@
                 new STFReader.TokenProcessor("ortssuperelevationminimumlength", ()=>{ ORTSOptionsSuperElevationMinimumLength = stf.ReadIntBlock(ORTSOptionsSuperElevationMinimumLength); IsActivityOverride = true; }),
                 new STFReader.TokenProcessor("ortssuperelevationgauge", ()=>{ ORTSOptionsSuperElevationGauge = stf.ReadIntBlock(ORTSOptionsSuperElevationGauge); IsActivityOverride = true; }),
 
-<<<<<<< HEAD
-
-
-
-=======
->>>>>>> f903197a
+
+
+
                 new STFReader.TokenProcessor("events",()=>
                 {
                     if ( Events == null) Events = new Events(stf);
@@ -639,20 +616,12 @@
             });
         }
 
-<<<<<<< HEAD
         // Override User settings with activity creator settings if present in INCLUDE file
-=======
-        /// <summary>
-        /// This section will set activity override parameters if set by activity content creator, and present in INC file
-        /// and print the settings adjusted in the ENG file.
-        /// </summary>
->>>>>>> f903197a
         public void OverrideUserSettings(ORTS.Settings.UserSettings setting)
         {
             if (IsActivityOverride)
             {
                 Trace.Write("\n------------------------------------------------------------------------------------------------");
-<<<<<<< HEAD
                 Trace.Write("\nThe following Option settings have been temporarily set by this activity (no permanent changes have been made to your settings):");
 
                 // General TAB 
@@ -668,11 +637,6 @@
                     Trace.Write("\nRetainers on all cars            =   True");
                 }
 
-=======
-                Trace.Write("\nThe following Option settings have been temporarily set by this activity only (no permanent changes have been made to your option settings):");
-
-                // General TAB 
->>>>>>> f903197a
                 if (ORTSOptionsGraduatedBrakeRelease == 1)
                 {
                     setting.GraduatedRelease = true;
@@ -683,11 +647,7 @@
                     setting.GraduatedRelease = false;
                     Trace.Write("\nGraduated Brake Release          =   False");
                 }
-<<<<<<< HEAD
                                
-=======
-
->>>>>>> f903197a
                 if (ORTSOptionsViewDispatcherWindow == 1)
                 {
                     setting.ViewDispatcher = true;
@@ -699,20 +659,6 @@
                     Trace.Write("\nView Dispatch Window             =   False");
                 }
 
-<<<<<<< HEAD
-=======
-                if (ORTSOptionsRetainersOnAllCars == 1)
-                {
-                    setting.RetainersOnAllCars = true;
-                    Trace.Write("\nRetainers on all cars            =   True");
-                }
-                else if (ORTSOptionsRetainersOnAllCars == 0)
-                {
-                    setting.RetainersOnAllCars = false;
-                    Trace.Write("\nRetainers on all cars            =   False");
-                }
-
->>>>>>> f903197a
                 if (ORTSOptionsSoundSpeedControl == 1)
                 {
                     setting.SpeedControl = true;
@@ -721,11 +667,7 @@
                 else if (ORTSOptionsSoundSpeedControl == 0)
                 {
                     setting.SpeedControl = false;
-<<<<<<< HEAD
                     Trace.Write("\nSound speed control              =   True");
-=======
-                    Trace.Write("\nSound speed control              =   False");
->>>>>>> f903197a
                 }
 
                 // Video TAB
@@ -740,10 +682,7 @@
                     Trace.Write("\nFast Full Screen Alt TAB         =   False");
                 }
 
-<<<<<<< HEAD
-
-=======
->>>>>>> f903197a
+
                 // Simulation TAB
                 if (ORTSOptionsAutopilot == 1)
                 {
@@ -756,7 +695,6 @@
                     Trace.Write("\nAutopilot                        =   False");
                 }
 
-<<<<<<< HEAD
                 if (ORTSOptionsForcedRedAtStationStops == 1)
                 {
                     setting.NoForcedRedAtStationStops = false; // Note this parameter is reversed in its logic to others.
@@ -772,31 +710,11 @@
                 if (ORTSOptionsExtendedAITrainShunting == 1)
                 {
                     setting.ExtendedAIShunting = true;
-=======
-                if (ORTSOptionsNoForcedRedAtStationStops == 1)
-                {
-                    setting.NoForcedRedAtStationStops = false; // Note this parameter is reversed in its logic to others.
-                    Trace.Write("\nForced Red at Station Stops      =   False");
-                }
-                else if (ORTSOptionsNoForcedRedAtStationStops == 0)
-                {
-                    setting.NoForcedRedAtStationStops = true; // Note this parameter is reversed in its logic to others.
-                    Trace.Write("\nForced Red at Station Stops      =   True");
-                }
-
-                if (ORTSOptionsExtendedAITrainShunting == 1)
-                {
-                    setting.Autopilot = true;
->>>>>>> f903197a
                     Trace.Write("\nExtended AI Train Shunting       =   True");
                 }
                 else if (ORTSOptionsExtendedAITrainShunting == 0)
                 {
-<<<<<<< HEAD
                     setting.ExtendedAIShunting = false;
-=======
-                    setting.Autopilot = false;
->>>>>>> f903197a
                     Trace.Write("\nExtended AI Train Shunting       =   False");
                 }
 
@@ -877,8 +795,6 @@
                     Trace.Write("\nHot Start                        =   False");
                 }
 
-<<<<<<< HEAD
-=======
                 if (ORTSOptionsSimpleControlPhysics == 1)
                 {
                     //    setting.SimpleControlPhysics = true;
@@ -906,7 +822,6 @@
                 }
 
 
->>>>>>> f903197a
                 // Experimental TAB
                 if (ORTSOptionsUseLocationPassingPaths == 1)
                 {
@@ -922,11 +837,7 @@
                 if (ORTSOptionsAdhesionFactor > 0)
                 {
                     setting.AdhesionFactor = ORTSOptionsAdhesionFactor;
-<<<<<<< HEAD
                     setting.AdhesionFactor = (int) MathHelper.Clamp(setting.AdhesionFactor, 10, 200);
-=======
-                    setting.AdhesionFactor =  (int) MathHelper.Clamp(setting.AdhesionFactor, 10, 200);
->>>>>>> f903197a
                     Trace.Write("\nAdhesion Factor Correction       =   " + setting.AdhesionFactor.ToString());
                 }
 
@@ -942,11 +853,7 @@
                     setting.AdhesionProportionalToWeather = true;
                     Trace.Write("\nAdhesion Proportional to Weather =   True");
                 }
-<<<<<<< HEAD
                 else if (ORTSOptionsAdhesionProportionalToWeather ==0)
-=======
-                else if (ORTSOptionsAdhesionProportionalToWeather == 0)
->>>>>>> f903197a
                 {
                     setting.AdhesionProportionalToWeather = true;
                     Trace.Write("\nAdhesion Proportional to Weather =   False");
@@ -956,11 +863,7 @@
                 {
                     setting.ActRandomizationLevel = ORTSOptionsActivityRandomization;
                     setting.ActRandomizationLevel = (int) MathHelper.Clamp(setting.ActRandomizationLevel, 0, 3);
-<<<<<<< HEAD
                     Trace.Write("\nActivity Randomization           =   " + setting.ActRandomizationLevel.ToString() );
-=======
-                    Trace.Write("\nActivity Randomization           =   " + setting.ActRandomizationLevel.ToString());
->>>>>>> f903197a
                 }
 
                 if (ORTSOptionsActivityWeatherRandomization > 0)
@@ -973,22 +876,14 @@
                 if (ORTSOptionsSuperElevationLevel > 0)
                 {
                     setting.UseSuperElevation = ORTSOptionsSuperElevationLevel;
-<<<<<<< HEAD
                     setting.UseSuperElevation = (int) MathHelper.Clamp(setting.UseSuperElevation, 0, 10);
-=======
-                    setting.UseSuperElevation = (int)MathHelper.Clamp(setting.UseSuperElevation, 0, 10);
->>>>>>> f903197a
                     Trace.Write("\nSuper elevation - level          =   " + setting.UseSuperElevation.ToString());
                 }
 
                 if (ORTSOptionsSuperElevationMinimumLength > 0)
                 {
                     setting.SuperElevationMinLen = ORTSOptionsSuperElevationMinimumLength;
-<<<<<<< HEAD
                     setting.SuperElevationMinLen = (int) MathHelper.Clamp(setting.SuperElevationMinLen, 50, 1000000);
-=======
-                    setting.SuperElevationMinLen = (int)MathHelper.Clamp(setting.SuperElevationMinLen, 50, 1000000);
->>>>>>> f903197a
                     Trace.Write("\nSuper elevation - minimum length =   " + setting.SuperElevationMinLen.ToString());
                 }
 
@@ -999,22 +894,11 @@
                     Trace.Write("\nSuper elevation - gauge          =   " + setting.SuperElevationGauge.ToString());
                 }
 
-<<<<<<< HEAD
 
                 Trace.Write("\n------------------------------------------------------------------------------------------------");
 
             }
         }
-=======
-                Trace.Write("\n------------------------------------------------------------------------------------------------");
-                Trace.Write("\n");
-            }
-        }
-
-
-
-
->>>>>>> f903197a
     }
 
     public class Player_Service_Definition {
