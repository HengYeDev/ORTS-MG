<<<<<<< HEAD
﻿// COPYRIGHT 2013, 2014, 2015 by the Open Rails project.
// 
// This file is part of Open Rails.
// 
// Open Rails is free software: you can redistribute it and/or modify
// it under the terms of the GNU General Public License as published by
// the Free Software Foundation, either version 3 of the License, or
// (at your option) any later version.
// 
// Open Rails is distributed in the hope that it will be useful,
// but WITHOUT ANY WARRANTY; without even the implied warranty of
// MERCHANTABILITY or FITNESS FOR A PARTICULAR PURPOSE.  See the
// GNU General Public License for more details.
// 
// You should have received a copy of the GNU General Public License
// along with Open Rails.  If not, see <http://www.gnu.org/licenses/>.
#if DEBUG
// prints details of the file as read from input
// #define DEBUG_PRINT_IN

// prints details of the file as processed
// #define DEBUG_PRINT_OUT
#endif

using System;
using System.Collections;
using System.Collections.Generic;
using System.Diagnostics;
using System.IO;
using System.Linq;
using System.Text;
using Orts.Formats.Msts.Signalling;

namespace Orts.Formats.Msts
{
    public class SignalScripts
    {
        #region SCRExternalFunctions
        public enum SCRExternalFunctions
        {
            NONE,
            BLOCK_STATE,
            ROUTE_SET,
            NEXT_SIG_LR,
            NEXT_SIG_MR,
            THIS_SIG_LR,
            THIS_SIG_MR,
            OPP_SIG_LR,
            OPP_SIG_MR,
            NEXT_NSIG_LR,
            DIST_MULTI_SIG_MR,
            NEXT_SIG_ID,
            NEXT_NSIG_ID,
            OPP_SIG_ID,
            ID_SIG_ENABLED,
            ID_SIG_LR,
            SIG_FEATURE,
            DEF_DRAW_STATE,
            ALLOW_CLEAR_TO_PARTIAL_ROUTE,
            APPROACH_CONTROL_POSITION,
            APPROACH_CONTROL_POSITION_FORCED,
            APPROACH_CONTROL_SPEED,
            APPROACH_CONTROL_LOCK_CLAIM,
            APPROACH_CONTROL_NEXT_STOP,
            ACTIVATE_TIMING_TRIGGER,
            CHECK_TIMING_TRIGGER,
            TRAINHASCALLON,
            TRAINHASCALLON_RESTRICTED,
            TRAIN_REQUIRES_NEXT_SIGNAL,
            FIND_REQ_NORMAL_SIGNAL,
            ROUTE_CLEARED_TO_SIGNAL,
            ROUTE_CLEARED_TO_SIGNAL_CALLON,
            HASHEAD,
            INCREASE_SIGNALNUMCLEARAHEAD,
            DECREASE_SIGNALNUMCLEARAHEAD,
            SET_SIGNALNUMCLEARAHEAD,
            RESET_SIGNALNUMCLEARAHEAD,
            STORE_LVAR,
            THIS_SIG_LVAR,
            NEXT_SIG_LVAR,
            ID_SIG_LVAR,
            THIS_SIG_NOUPDATE,
            THIS_SIG_HASNORMALSUBTYPE,
            NEXT_SIG_HASNORMALSUBTYPE,
            ID_SIG_HASNORMALSUBTYPE,
            DEBUG_HEADER,
            DEBUG_OUT,
            RETURN,
        }
        #endregion

        #region SCRExternalFloats
        public enum SCRExternalFloats
        {
            STATE,
            DRAW_STATE,
            ENABLED,                         // read only
            BLOCK_STATE,                     // read only
            APPROACH_CONTROL_REQ_POSITION,   // read only
            APPROACH_CONTROL_REQ_SPEED,      // read only
        }
        #endregion

        #region SCRTermCondition
        public enum SCRTermCondition
        {
            GT,
            GE,
            LT,
            LE,
            EQ,
            NE,
            NONE,
        }
        #endregion

        #region SCRAndOr
        public enum SCRAndOr
        {
            AND,
            OR,
            NONE,
        }
        #endregion

        #region SCRNegate
        public enum SCRNegate
        {
            NEGATE,
        }
        #endregion

        #region SCRTermOperator
        public enum SCRTermOperator
        {
            NONE,        // used for first term
            MINUS,       // needs to come first to avoid it being interpreted as range separator
            MULTIPLY,
            PLUS,
            DIVIDE,
            MODULO,
        }
        #endregion

        #region SCRTermType
        public enum SCRTermType
        {
            ExternalFloat,
            LocalFloat,
            Sigasp,
            Sigfn,
            ORNormalSubtype,
            Sigfeat,
            Block,
            Constant,
            Invalid,
        }
        #endregion

        private static readonly IDictionary<string, SCRTermCondition> TranslateConditions = new Dictionary<string, SCRTermCondition>
            {
                { ">", SCRTermCondition.GT },
                { ">#", SCRTermCondition.GT },
                { ">=", SCRTermCondition.GE },
                { ">=#", SCRTermCondition.GE },
                { "<", SCRTermCondition.LT },
                { "<#", SCRTermCondition.LT },
                { "<=", SCRTermCondition.LE },
                { "<=#", SCRTermCondition.LE },
                { "==", SCRTermCondition.EQ },
                { "==#", SCRTermCondition.EQ },
                { "!=", SCRTermCondition.NE },
                { "!=#", SCRTermCondition.NE },
            };

        private static readonly IDictionary<string, SCRTermOperator> TranslateOperator = new Dictionary<string, SCRTermOperator>
            {
                { "?", SCRTermOperator.NONE },
                { "-", SCRTermOperator.MINUS },  // needs to come first to avoid it being interpreted as range separator
                { "*", SCRTermOperator.MULTIPLY },
                { "+", SCRTermOperator.PLUS },
                { "/", SCRTermOperator.DIVIDE },
                { "%", SCRTermOperator.MODULO }
            };

        private static readonly IDictionary<string, SCRAndOr> TranslateAndOr = new Dictionary<string, SCRAndOr>
            {
                { "&&", SCRAndOr.AND },
                { "||", SCRAndOr.OR },
                { "AND", SCRAndOr.AND },
                { "OR", SCRAndOr.OR },
                { "??", SCRAndOr.NONE }
            };

#if DEBUG_PRINT_IN
        public static string din_fileLoc = @"C:\temp\";     /* file path for debug files */
#endif

#if DEBUG_PRINT_OUT
        public static string dout_fileLoc = @"C:\temp\";    /* file path for debug files */
#endif

        public IDictionary<SignalType, SCRScripts> Scripts { get; private set; }

        //================================================================================================//
        //
        // Constructor
        //
        //================================================================================================//
        public SignalScripts(string routePath, IList<string> scriptFiles, IDictionary<string, SignalType> signalTypes, IList<string> orSignalTypes, IList<string> orNormalSubtypes)
        {
            Scripts = new Dictionary<SignalType, SCRScripts>();

#if DEBUG_PRINT_PROCESS
            TDB_debug_ref = new int[5] { 7305, 7307, 7308, 7309, 7310 };   /* signal tdb ref.no selected for print-out */
#endif
#if DEBUG_PRINT_IN
            File.Delete(din_fileLoc + @"sigscr.txt");
#endif        
#if DEBUG_PRINT_OUT            
            File.Delete(dout_fileLoc + @"scriptproc.txt");
#endif
#if DEBUG_PRINT_ENABLED
            File.Delete(dpe_fileLoc + @"printproc.txt");
#endif
#if DEBUG_PRINT_PROCESS
            File.Delete(dpr_fileLoc + @"printproc.txt");
#endif
            // Process all files listed in SIGCFG
            foreach (string fileName in scriptFiles)
            {
                string fullName = Path.Combine(routePath, fileName);
                try
                {
                    using (StreamReader stream = new StreamReader(fullName, true))
                    {
#if DEBUG_PRINT_IN
                        File.AppendAllText(din_fileLoc + @"sigscr.txt", "Reading file : " + fullName + "\n\n");
#endif
                        Parser parser = new Parser(stream);
                        foreach (Script script in parser)
                        {
                            #region DEBUG
#if DEBUG_PRINT_IN
                            File.AppendAllText(din_fileLoc + @"sigscr.txt", "\n===============================\n");
                            File.AppendAllText(din_fileLoc + @"sigscr.txt", "\nNew Script : " + script.ScriptName + "\n");
#endif
#if DEBUG_PRINT_OUT
                            File.AppendAllText(dout_fileLoc + @"scriptproc.txt", "\n===============================\n");
                            File.AppendAllText(dout_fileLoc + @"scriptproc.txt", "\nNew Script : " + script.ScriptName + "\n");
#endif
                            #endregion
                            AssignScriptToSignalType(new SCRScripts(script, orSignalTypes, orNormalSubtypes),
                                signalTypes, parser.LineNumber, fileName);

                            Trace.Write("s");
                        }
                        #region DEBUG
#if DEBUG_PRINT_OUT
                        // print processed details 
                        foreach (KeyValuePair<SignalType, SCRScripts> item in Scripts)
                        {
                            File.AppendAllText(dout_fileLoc + @"scriptproc.txt", "Script : " + item.Value.ScriptName + "\n\n");
                            File.AppendAllText(dout_fileLoc + @"scriptproc.txt", PrintScript(item.Value.Statements));
                            File.AppendAllText(dout_fileLoc + @"scriptproc.txt", "\n=====================\n");
                        }
#endif
                        #endregion
                    }
                }
                catch (Exception ex)
                {
                    Trace.TraceWarning($"Error reading signal script - {fullName} : {ex.ToString()}");
                }
            }
        }// Constructor

        //================================================================================================//
        //
        // overall script file routines
        //
        //================================================================================================//
        #region DEBUG_PRINT_OUT
#if DEBUG_PRINT_OUT
        //================================================================================================//
        //
        // print processed script - for DEBUG purposes only
        //
        //================================================================================================//

        private string PrintScript(ArrayList statements)
        {
            bool function = false;
            List<int> Sublevels = new List<int>();
            StringBuilder builder = new StringBuilder();

            foreach (object statement in statements)
            {

                // process statement lines

                if (statement is SCRScripts.SCRStatement scrStatement)
                {
                    builder.Append("Statement : \n");
                    builder.Append(scrStatement.AssignType.ToString() + "[" + scrStatement.AssignParameter.ToString() + "] = ");

                    foreach (SCRScripts.SCRStatTerm scrTerm in scrStatement.StatementTerms)
                    {
                        if (scrTerm.TermLevel > 0)
                        {
                            builder.Append(" <SUB" + scrTerm.TermLevel.ToString() + "> ");
                        }
                        function = false;
                        if (scrTerm.Function != SCRExternalFunctions.NONE)
                        {
                            builder.Append(scrTerm.Function.ToString() + "(");
                            function = true;
                        }

                        if (scrTerm.PartParameter != null)
                        {
                            foreach (SCRScripts.SCRParameterType scrParam in scrTerm.PartParameter)
                            {
                                builder.Append(scrParam.PartType + "[" + scrParam.PartParameter + "] ,");
                            }
                        }

                        if (scrTerm.TermNumber != 0)
                        {
                            builder.Append(" SUBTERM_" + scrTerm.TermNumber.ToString());
                        }

                        if (function)
                        {
                            builder.Append(")");
                        }
                        builder.Append(" -" + scrTerm.TermOperator.ToString() + "- \n");
                    }

                    builder.Append("\n\n");
                }

                // process conditions line

                if (statement is SCRScripts.SCRConditionBlock scrCondBlock)
                {
                    builder.Append("\nCondition : \n");

                    builder.Append(PrintConditionArray(scrCondBlock.Conditions));

                    builder.Append("\nIF Block : \n");
                    builder.Append(PrintScript(scrCondBlock.IfBlock.Statements));

                    if (scrCondBlock.ElseIfBlock != null)
                    {
                        foreach (SCRScripts.SCRBlock tempBlock in scrCondBlock.ElseIfBlock)
                        {
                            builder.Append("\nStatements in ELSEIF : " + tempBlock.Statements.Count + "\n");
                            builder.Append("Elseif Block : \n");
                            builder.Append(PrintScript(tempBlock.Statements));
                        }
                    }
                    if (scrCondBlock.ElseBlock != null)
                    {
                        builder.Append("\nElse Block : \n");
                        builder.Append(PrintScript(scrCondBlock.ElseBlock.Statements));
                    }
                    builder.Append("\nEnd IF Block : \n");
                }
            }
            return builder.ToString();
        }// printscript

        //================================================================================================//
        //
        // print condition info - for DEBUG purposes only
        //
        //================================================================================================//

        private string PrintConditionArray(ArrayList Conditions)
        {
            StringBuilder builder = new StringBuilder();

            foreach (object condition in Conditions)
            {
                if (condition is SCRScripts.SCRConditions)
                {
                    builder.Append(PrintCondition((SCRScripts.SCRConditions)condition));
                }
                else if (condition is SCRAndOr andor)
                {
                    builder.Append(andor.ToString() + "\n");
                }
                else if (condition is SCRNegate)
                {
                    builder.Append("NEGATED : \n");
                }
                else
                {
                    builder.Append(PrintConditionArray((ArrayList)condition));
                }
            }
            return builder.ToString();
        }// printConditionArray

        //================================================================================================//
        //
        // print condition statement - for DEBUG purposes only
        //
        //================================================================================================//

        private string PrintCondition(SCRScripts.SCRConditions condition)
        {
            StringBuilder builder = new StringBuilder();

            bool function = false;
            if (condition.Term1.Negated)
            {
                builder.Append("NOT : ");
            }
            if (condition.Term1.Function != SCRExternalFunctions.NONE)
            {
                builder.Append(condition.Term1.Function.ToString() + "(");
                function = true;
            }

            if (condition.Term1.PartParameter != null)
            {
                foreach (SCRScripts.SCRParameterType scrParam in condition.Term1.PartParameter)
                {
                    builder.Append(scrParam.PartType + "[" + scrParam.PartParameter + "] ,");
                }
            }
            else
            {
                builder.Append(" 0 , ");
            }

            if (function)
            {
                builder.Append(")");
            }

            builder.Append(" -- " + condition.Condition.ToString() + " --\n");

            if (condition.Term2 != null)
            {
                function = false;
                if (condition.Term2.Negated)
                {
                    builder.Append("NOT : ");
                }
                if (condition.Term2.Function != SCRExternalFunctions.NONE)
                {
                    builder.Append(condition.Term2.Function.ToString() + "(");
                    function = true;
                }

                if (condition.Term2.PartParameter != null)
                {
                    foreach (SCRScripts.SCRParameterType scrParam in condition.Term2.PartParameter)
                    {
                        builder.Append(scrParam.PartType + "[" + scrParam.PartParameter + "] ,");
                    }
                }
                else
                {
                    builder.Append(" 0 , ");
                }

                if (function)
                {
                    builder.Append(")");
                }
                builder.Append("\n");
            }
            return builder.ToString();
        }// printcondition
#endif
        #endregion

        /// <summary>
        /// Links the script to the required signal type
        /// </summary>
        private void AssignScriptToSignalType(SCRScripts script, IDictionary<string, SignalType> signalTypes, int currentLine, string fileName)
        {
#pragma warning disable 219     //variable only used for DEBUG output using DEBUG_PRINT_OUT or DEBUG_PRINT_IN
            bool isValid = false;
#pragma warning restore 210
            string scriptName = script.ScriptName;
            // try and find signal type with same name as script
            if (signalTypes.TryGetValue(script.ScriptName.ToLower(), out SignalType signalType))
            {
                if (Scripts.ContainsKey(signalType))
                {
                    Trace.TraceWarning($"Ignored duplicate SignalType script {scriptName} in {fileName} before {currentLine}");
                }
                else
                {
                    #region DEBUG
#if DEBUG_PRINT_IN
                    File.AppendAllText(din_fileLoc + @"sigscr.txt", "Adding script : " + signalType.Name + "\n");
#endif
                    #endregion
                    Scripts.Add(signalType, script);
                    isValid = true;
                }
            }

            // try and find any other signal types which reference this script
            foreach (KeyValuePair<string, SignalType> currentSignal in signalTypes)
            {
                if (scriptName.Equals(currentSignal.Value.Script, StringComparison.InvariantCultureIgnoreCase))
                {
                    if (Scripts.ContainsKey(currentSignal.Value))
                    {
                        Trace.TraceWarning($"Ignored duplicate SignalType script {scriptName} in {fileName} before {currentLine}");
                    }
                    else
                    {
                        #region DEBUG
#if DEBUG_PRINT_IN
                        File.AppendAllText(din_fileLoc + @"sigscr.txt", "Adding script : " + currentSignal.Value.Script + " to " + currentSignal.Value.Name + "\n");
#endif
                        #endregion
                        Scripts.Add(currentSignal.Value, script);
                        isValid = true;
                    }
                }
            }
            #region DEBUG
#if DEBUG_PRINT_OUT
            if (!isValid)
            {
                File.AppendAllText(dout_fileLoc + @"scriptproc.txt", $"\nUnknown signal type : {scriptName}\n\n");
            }
#endif
#if DEBUG_PRINT_IN
            if (!isValid)
            {
                File.AppendAllText(din_fileLoc + @"sigscr.txt", $"\nUnknown signal type : {scriptName}\n\n");
            }
#endif
            #endregion
        }

        public class SCRScripts
        {
            private IDictionary<string, int> localFloats;

            public int TotalLocalFloats { get { return localFloats.Count; } }

            public ArrayList Statements { get; private set; }
            //public List<Statements> { get; private set; }

            public string ScriptName { get; private set; }

            internal SCRScripts(Script script, IList<string> orSignalTypes, IList<string> orNormalSubtypes)
            {
                localFloats = new Dictionary<string, int>();
                Statements = new ArrayList();
                ScriptName = script.ScriptName;
                int statementLine = 0;
                int maxCount = script.Tokens.Count;
                #region DEBUG_PRINT_IN
#if DEBUG_PRINT_IN
                // print inputlines
                File.AppendAllText(din_fileLoc + @"sigscr.txt", script.ToString() + '\n');
                File.AppendAllText(din_fileLoc + @"sigscr.txt", "\n+++++++++++++++++++++++++++++++++++\n\n");

#endif
                #endregion
                while (statementLine < maxCount && (((script.Tokens[statementLine] as Statement)?.Tokens[0].Token == "EXTERN" && (script.Tokens[statementLine] as Statement)?.Tokens[1].Token == "FLOAT") 
                    || (script.Tokens[statementLine] as Statement)?.Tokens[0].Token == "FLOAT"))
                {
                    // Skip external floats (exist automatically)
                    while (statementLine < maxCount && (script.Tokens[statementLine] as Statement)?.Tokens[0].Token == "EXTERN" && (script.Tokens[statementLine++] as Statement)?.Tokens[1].Token == "FLOAT") ;

                    //// Process floats : build list with internal floats
                    while (statementLine < maxCount && ((script.Tokens[statementLine] as Statement)?.Tokens[0].Token == "FLOAT"))
                    {
                        string floatString = (script.Tokens[statementLine] as Statement)?.Tokens[1].Token;
                        if (!localFloats.ContainsKey(floatString))
                        {
                            localFloats.Add(floatString, localFloats.Count);
                        }
                        statementLine++;
                    }
                }
                #region DEBUG_PRINT_OUT
#if DEBUG_PRINT_OUT
                // print details of internal floats

                File.AppendAllText(dout_fileLoc + @"scriptproc.txt", "\n\nFloats : \n");
                foreach (KeyValuePair<string, int> item in localFloats)
                {
                    File.AppendAllText(dout_fileLoc + @"scriptproc.txt", $"Float : {item.Key} = {item.Value}\n");
                }
                File.AppendAllText(dout_fileLoc + @"scriptproc.txt", "Total : " + localFloats.Count.ToString() + "\n\n\n");
#endif
                #endregion
                script.Tokens.RemoveRange(0, statementLine);

                ProcessBlock(script, Statements, localFloats, orSignalTypes, orNormalSubtypes);
            }// constructor

            internal static SCRParameterType ParameterFromToken(ScriptToken token, int lineNumber, IDictionary<string, int> localFloats, IList<string> orSignalTypes, IList<string> orNormalSubtypes)
            {

                int index;

                // try constant
                if (int.TryParse(token.Token, out int constantInt))
                {
                    return new SCRParameterType(SCRTermType.Constant, constantInt);
                }
                // try external float
                else if (Enum.TryParse(token.Token, true, out SCRExternalFloats externalFloat))
                {
                    return new SCRParameterType(SCRTermType.ExternalFloat, (int)externalFloat);
                }
                // try local float
                else if (localFloats.TryGetValue(token.Token, out int localFloat))
                {
                    return new SCRParameterType(SCRTermType.LocalFloat, localFloat);
                }
                string[] definitions = token.Token.Split(new char[] { '_' }, 2);
                if (definitions.Length == 2)
                    switch (definitions[0])
                    {
                        // try blockstate
                        case "BLOCK":
                            if (Enum.TryParse(definitions[1], out MstsBlockState blockstate))
                            {
                                return new SCRParameterType(SCRTermType.Block, (int)blockstate);
                            }
                            else
                            {
                                Trace.TraceWarning($"sigscr-file line {lineNumber.ToString()} : Unknown Blockstate : {definitions[1]} \n");
#if DEBUG_PRINT_IN
                                File.AppendAllText(din_fileLoc + @"sigscr.txt", $"Unknown Blockstate : {token.Token} \n");
#endif
                            }
                            break;
                        // try SIGASP definition
                        case "SIGASP":
                            if (Enum.TryParse(definitions[1], out MstsSignalAspect aspect))
                            {
                                return new SCRParameterType(SCRTermType.Sigasp, (int)aspect);
                            }
                            else
                            {
                                Trace.TraceWarning($"sigscr-file line {lineNumber.ToString()} : Unknown Aspect : {definitions[1]} \n");
#if DEBUG_PRINT_IN
                                File.AppendAllText(din_fileLoc + @"sigscr.txt", $"Unknown Aspect : {token.Token} \n");
#endif
                            }
                            break;
                        // try SIGFN definition
                        case "SIGFN":
                            index = orSignalTypes.IndexOf(definitions[1]);
                            if (index != -1)
                            {
                                return new SCRParameterType(SCRTermType.Sigfn, index);
                            }
                            else
                            {
                                Trace.TraceWarning($"sigscr-file line {lineNumber.ToString()} : Unknown SIGFN Type : {definitions[1]} \n");
#if DEBUG_PRINT_IN
                                File.AppendAllText(din_fileLoc + @"sigscr.txt", $"Unknown Type : {token.Token} \n");
#endif
                            }
                            break;
                        // try ORSubtype definition
                        case "ORSUBTYPE":
                            index = orNormalSubtypes.IndexOf(definitions[1]);
                            if (index != -1)
                            {
                                return new SCRParameterType(SCRTermType.ORNormalSubtype, index);
                            }
                            else
                            {
                                Trace.TraceWarning($"sigscr-file line {lineNumber} : Unknown ORSUBTYPE : {definitions[1]} \n");
#if DEBUG_PRINT_IN
                                File.AppendAllText(din_fileLoc + @"sigscr.txt", $"Unknown Type : {token.Token} \n");
#endif
                            }
                            break;
                        // try SIGFEAT definition
                        case "SIGFEAT":
                            index = SignalShape.SignalSubObj.SignalSubTypes.IndexOf(definitions[1]);
                            if (index != -1)
                            {
                                return new SCRParameterType(SCRTermType.Sigfeat, index);
                            }
                            else
                            {
                                Trace.TraceWarning($"sigscr-file line {lineNumber} : Unknown SubType : {definitions[1]} \n");
#if DEBUG_PRINT_IN
                                File.AppendAllText(din_fileLoc + @"sigscr.txt", $"Unknown SubType : {token.Token} \n");
#endif
                            }
                            break;
                        default:
                            // nothing found - set error
                            Trace.TraceWarning($"sigscr-file line {lineNumber} : Unknown parameter in statement : {token.Token}");
#if DEBUG_PRINT_IN
                            File.AppendAllText(din_fileLoc + @"sigscr.txt", $"Unknown parameter : {token.Token} \n");
#endif
                            break;
                    }
                return new SCRParameterType(SCRTermType.Constant, 0);
            }//process_TermPart

            //================================================================================================//
            //
            // process IF condition line - split into logic parts
            //
            //================================================================================================//
            internal static ArrayList ParseConditions(Enclosure condition, IDictionary<string, int> localFloats, IList<string> orSignalTypes, IList<string> orNormalSubtypes)
            {
                ArrayList result = new ArrayList();
                SCRAndOr logicalOperator = SCRAndOr.NONE;
                while (condition.Tokens.Count > 0)
                {
                    if ((condition.Tokens[0] as OperatorToken)?.OperatorType == OperatorType.Logical)
                    {
                        if (TranslateAndOr.TryGetValue(condition.Tokens[0].Token, out logicalOperator))
                        {
                            result.Add(logicalOperator);
                        }
                        else
                        {
                            Trace.TraceWarning($"sigscr-file line {condition.LineNumber} : Invalid logical operator in : {condition.Token[0]}");
                        }
                        condition.Tokens.RemoveAt(0);
                    }
                    else if ((condition.Tokens[0] as OperatorToken)?.OperatorType == OperatorType.Negator && (condition.Tokens[1] is Enclosure || condition.Tokens[1] is ScriptToken))
                    {
                        result.Add(SCRNegate.NEGATE);
                        condition.Tokens.RemoveAt(0);
                    }
                    //Conditions are dedicated blocks, but always separated by logical operators
                    else if (condition.Tokens[0] is Enclosure) //process sub block
                    {
                        result.Add(ParseConditions((condition.Tokens[0] as Enclosure), localFloats, orSignalTypes, orNormalSubtypes));
                        //recurse in the block
                        condition.Tokens.RemoveAt(0);
                    }
                    else //single term
                    {
                        result.Add(new SCRConditions(condition, localFloats, orSignalTypes, orNormalSubtypes));
                    }
                }
                // TODO: This may be removed, only for debug output compatibility
                if (logicalOperator != SCRAndOr.NONE)
                    result.Add(logicalOperator);
                return result;
            }

            //================================================================================================//
            //
            // sub classes
            //
            //================================================================================================//
            //
            // class SCRStatement
            //
            //================================================================================================//

            public class SCRStatement
            {
                public List<SCRStatTerm> StatementTerms { get; private set; } = new List<SCRStatTerm>();

                public SCRTermType AssignType { get; private set; }

                public int AssignParameter { get; private set; }

                private int termNumber;

                internal SCRStatement(BlockBase statementBlock, IDictionary<string, int> localFloats, IList<string> orSignalTypes, IList<string> orNormalSubtypes)
                {
                    AssignType = SCRTermType.Invalid;

                    //TODO: may want to process other Assignment Operations as well (+=, -= etc)
                    Statement statement = statementBlock as Statement;
                    //there are some scripts misusing equality operators (==, ==#) for assignment (=, #=), so we are warning them and trying to correct adhoc
                    if (statement?.Tokens.Count > 1 && (statement?.Tokens[1] as OperatorToken)?.OperatorType == OperatorType.Equality && statement?.Tokens[1].Token[0] == '=')
                    {
#if DEBUG
                        Trace.TraceWarning($"Invalid equality operation {statement?.Tokens[1].Token} in line {statementBlock.LineNumber} - processing as {new OperatorToken(statement?.Tokens[1].Token.Substring(1).Replace("==", "=").Replace("=#", "#="), statement.LineNumber)} assignment operation.");
                        statement.Tokens[1] = new OperatorToken(statement?.Tokens[1].Token.Substring(1).Replace("==", "=").Replace("=#", "#="), statement.LineNumber);
#else
                        Trace.TraceWarning($"Invalid equality operation {statement?.Tokens[1].Token} in line {statementBlock.LineNumber}");
#endif
                    }
                    if (statement?.Tokens.Count > 1 && (statement?.Tokens[1] as OperatorToken)?.OperatorType == OperatorType.Assignment)
                    {
                        if (Enum.TryParse(statement.Tokens[0].Token, out SCRExternalFloats result))
                        {
                            AssignParameter = (int)result;
                            AssignType = SCRTermType.ExternalFloat;
                        }
                        else if (localFloats.TryGetValue(statement.Tokens[0].Token, out int value))
                        {
                            AssignParameter = value;
                            AssignType = SCRTermType.LocalFloat;
                        }
                        else
                        {
                            Trace.TraceWarning($"Invalid target for assignment operation in line {statementBlock.LineNumber} - could not find {statement.Tokens[0].Token} as local or external float");
                        }
                        // Assignment term
                        statement.Tokens.RemoveRange(0, 2);
                    }
                    ProcessScriptStatement(statementBlock, 0, localFloats, orSignalTypes, orNormalSubtypes);
                }

                private void ProcessScriptStatement(BlockBase statementBlock, int level, IDictionary<string, int> localFloats, IList<string> orSignalTypes, IList<string> orNormalSubtypes)
                {
                    string operatorString = string.Empty;
                    bool negated = false;

                    while (statementBlock.Tokens.Count > 0)
                    {
                        negated = false;
                        if ((statementBlock.Tokens[0] as OperatorToken)?.OperatorType == OperatorType.Operation)
                        {
                            operatorString = statementBlock.Tokens[0].Token;
                            statementBlock.Tokens.RemoveAt(0);
                            if (statementBlock.Tokens.Count == 0)
                            {
                                Trace.TraceWarning($"sigscr-file line {statementBlock.LineNumber} : Invalid statement syntax : {statementBlock.ToString()}");
                                StatementTerms.Clear();
                                return;
                            }
                        }
                        else
                            operatorString = string.Empty;

                        if (statementBlock.Tokens[0] is Enclosure)
                        {
                            termNumber++;
                            //recurse through inner statemement
                            SCRStatTerm term = new SCRStatTerm(termNumber, level, operatorString);
                            StatementTerms.Add(term);

                            ProcessScriptStatement(statementBlock.Tokens[0] as Enclosure, level + 1, localFloats, orSignalTypes, orNormalSubtypes);
                        }
                        else
                        {
                            if ((statementBlock.Tokens[0] as OperatorToken)?.OperatorType == OperatorType.Negator)
                            {
                                statementBlock.Tokens.RemoveAt(0);
                                negated = true;
                            }
                            if (statementBlock.Tokens.Count > 1 && Enum.TryParse(statementBlock.Tokens[0].Token, out SCRExternalFunctions externalFunctionsResult) && statementBlock.Tokens[1] is Enclosure)   //check if it is a Sub Function ()
                            {
                                StatementTerms.Add(
                                    new SCRStatTerm(externalFunctionsResult, statementBlock.Tokens[1] as Enclosure, level, operatorString, negated, localFloats, orSignalTypes, orNormalSubtypes));
                                statementBlock.Tokens.RemoveAt(0);
                            }
                            else
                            {
                                StatementTerms.Add(
                                    new SCRStatTerm(statementBlock.Tokens[0], level, operatorString, statementBlock.LineNumber, negated, localFloats, orSignalTypes, orNormalSubtypes));
                            }

                        }
                        statementBlock.Tokens.RemoveAt(0);
                    }
                }
            }

            //================================================================================================//
            //
            // class SCRStatTerm
            //
            //================================================================================================//

            public class SCRStatTerm
            {
                public SCRExternalFunctions Function { get; private set; }

                public SCRParameterType[] PartParameter { get; private set; }

                public SCRTermOperator TermOperator { get; private set; }

                public bool Negated { get; private set; }

                public int TermNumber { get; private set; }

                public int TermLevel { get; private set; }

                // SubLevel term
                internal SCRStatTerm(int termNumber, int level, string operatorTerm)
                {
                    // sublevel definition
                    this.TermNumber = termNumber;
                    this.TermLevel = level;

                    TermOperator = TranslateOperator.TryGetValue(operatorTerm, out SCRTermOperator termOperator) ? termOperator : SCRTermOperator.NONE;
                } // constructor

                // Function term
                internal SCRStatTerm(SCRExternalFunctions externalFunction, BlockBase block, int subLevel, string operatorTerm, bool negated, IDictionary<string, int> localFloats, IList<string> orSignalTypes, IList<string> orNormalSubtypes)
                {
                    Negated = negated;
                    TermLevel = subLevel;
                    Function = externalFunction;
                    TermOperator = TranslateOperator.TryGetValue(operatorTerm, out SCRTermOperator tempOperator) ? tempOperator : SCRTermOperator.NONE;

                    List<SCRParameterType> result = new List<SCRParameterType>();

                    while (block.Tokens.Count > 0)
                    {
                        if (block.Tokens.Count > 1 && Enum.TryParse(block.Tokens[0].Token, out SCRExternalFunctions externalFunctionsResult) && block.Tokens[1] is Enclosure)   //check if it is a Function ()
                        {
                            // TODO Nested Function Call in Parameter not supported
                            throw new NotImplementedException($"Nested function call in parameter {block.Token} not supported at line {block.LineNumber}");
                            //SCRParameterType parameter = ParameterFromToken(statement.Tokens[0], lineNumber, localFloats, orSignalTypes, orNormalSubtypes);
                            //StatementTerms.Add(
                            //    new SCRStatTerm(externalFunctionsResult, statement.Tokens[1] as ScriptBlockBase, termNumber, operatorString, statement.LineNumber, localFloats, orSignalTypes, orNormalSubtypes));
                            //statement.Tokens.RemoveAt(0);
                        }
                        else
                        {
                            //substitute a trailing + or - operator token to become part of the (numeric) parameter 
                            if (block.Tokens.Count > 1 && ((block.Tokens[0] as OperatorToken)?.Token == "-" || (block.Tokens[0] as OperatorToken)?.Token == "+"))
                            {
                                block.Tokens[1].Token = block.Tokens[0].Token + block.Tokens[1].Token;
                                block.Tokens.RemoveAt(0);
                            }
                            SCRParameterType parameter = ParameterFromToken(block.Tokens[0], block.LineNumber, localFloats, orSignalTypes, orNormalSubtypes);
                            result.Add(parameter);
                        }
                        block.Tokens.RemoveAt(0);
                    }
                    PartParameter = result.Count > 0 ? result.ToArray() : null;
                }

                internal SCRStatTerm(ScriptToken token, int subLevel, string operatorTerm, int lineNumber, bool negated, IDictionary<string, int> localFloats, IList<string> orSignalTypes, IList<string> orNormalSubtypes)
                {
                    TermLevel = subLevel;
                    Negated = negated;

                    if (token.Token == "RETURN")
                    {
                        Function = SCRExternalFunctions.RETURN;
                    }
                    else
                    {
                        Function = SCRExternalFunctions.NONE;
                        PartParameter = new SCRParameterType[1];
                        PartParameter[0] = ParameterFromToken(token, lineNumber, localFloats, orSignalTypes, orNormalSubtypes);
                        TermOperator = TranslateOperator.TryGetValue(operatorTerm, out SCRTermOperator tempOperator) ? tempOperator : SCRTermOperator.NONE;
                    }
                } // constructor
            } // class SCRStatTerm

            //================================================================================================//
            //
            // class SCRParameterType
            //
            //================================================================================================//        
            public class SCRParameterType
            {
                public SCRTermType PartType { get; private set; }

                public int PartParameter { get; private set; }

                public SCRParameterType(SCRTermType type, int value)
                {
                    PartType = type;
                    PartParameter = value;
                }
            }

            //================================================================================================//
            //
            // class SCRConditionBlock
            //
            //================================================================================================//
            public class SCRConditionBlock
            {
                public ArrayList Conditions { get; private set; }

                public SCRBlock IfBlock { get; private set; }

                public List<SCRBlock> ElseIfBlock { get; private set; }

                public SCRBlock ElseBlock { get; private set; }

                internal SCRConditionBlock(ConditionalBlock conditionalBlock, IDictionary<string, int> localFloats, IList<string> orSignalTypes, IList<string> orNormalSubtypes)
                {
                    //IF-Term
                    Conditions = ParseConditions(conditionalBlock.Tokens[0] as Enclosure, localFloats, orSignalTypes, orNormalSubtypes);
                    IfBlock = new SCRBlock(conditionalBlock.Tokens[1] as BlockBase, localFloats, orSignalTypes, orNormalSubtypes);
                    conditionalBlock.Tokens.RemoveRange(0, 2);

                    //ElseIf-Term
                    while ((conditionalBlock.Tokens.FirstOrDefault() as ConditionalBlock)?.IsAlternateCondition ?? false)
                    {
                        if (ElseIfBlock == null)
                            ElseIfBlock = new List<SCRBlock>();
                        ElseIfBlock.Add(new SCRBlock(conditionalBlock.Tokens[0] as ConditionalBlock, localFloats, orSignalTypes, orNormalSubtypes));
                        conditionalBlock.Tokens.RemoveAt(0);
                    }

                    // Else-Block
                    if (conditionalBlock.Tokens.Count > 0 && conditionalBlock.HasAlternate)
                    {
                        ElseBlock = new SCRBlock(conditionalBlock.Tokens[0] as BlockBase, localFloats, orSignalTypes, orNormalSubtypes);
                        conditionalBlock.Tokens.RemoveAt(0);
                    }
                }
            } // class SCRConditionBlock

            //================================================================================================//
            //
            // class SCRConditions
            //
            //================================================================================================//
            public class SCRConditions
            {
                public SCRStatTerm Term1 { get; private set; }

                public SCRStatTerm Term2 { get; private set; }

                public SCRTermCondition Condition { get; private set; }

                internal SCRConditions(Enclosure statement, IDictionary<string, int> localFloats, IList<string> orSignalTypes, IList<string> orNormalSubtypes)
                {
                    bool negated = false;

                    if ((statement.Tokens[0] as OperatorToken)?.OperatorType == OperatorType.Negator)
                    {
                        statement.Tokens.RemoveAt(0);
                        negated = true;
                    }
                    //substitute a trailing + or - operator token to become part of the (numeric) term 
                    if (statement.Tokens.Count > 1 && ((statement.Tokens[0] as OperatorToken)?.Token == "-" || (statement.Tokens[0] as OperatorToken)?.Token == "+"))
                    {
                        statement.Tokens[1].Token = statement.Tokens[0].Token + statement.Tokens[1].Token;
                        statement.Tokens.RemoveAt(0);
                    }
                    if (statement.Tokens.Count > 1 && Enum.TryParse(statement.Tokens[0].Token, out SCRExternalFunctions externalFunctionsResult) && statement.Tokens[1] is Enclosure)   //check if it is a Sub Function ()
                    {
                        Term1 = new SCRStatTerm(externalFunctionsResult, statement.Tokens[1] as Enclosure, 0, string.Empty, negated, localFloats, orSignalTypes, orNormalSubtypes);
                        statement.Tokens.RemoveAt(0);
                    }
                    else
                    {
                        Term1 = new SCRStatTerm(statement.Tokens[0], 0, string.Empty, statement.LineNumber, negated, localFloats, orSignalTypes, orNormalSubtypes);
                    }
                    statement.Tokens.RemoveAt(0);

                    if (statement.Tokens.Count > 0)
                    {
                        if ((statement.Tokens[0] as OperatorToken)?.OperatorType == OperatorType.Logical)
                        {
                            // if this is a unary (boolean)comparison
                            return;
                        }
                        //Comparison Operator
                        else if (TranslateConditions.TryGetValue(statement.Tokens[0].Token, out SCRTermCondition comparison))
                        {
                            Condition = comparison;
                        }
                        else
                        {
                            Trace.TraceWarning($"sigscr-file line {statement.LineNumber} : Invalid comparison operator in : {statement}");
#if DEBUG_PRINT_IN
                            File.AppendAllText(din_fileLoc + @"sigscr.txt", $"Invalid comparison operator in : {statement}\n"); ;
#endif
                        }
                        statement.Tokens.RemoveAt(0);
                        if (statement.Tokens.Count > 0)
                        {
                            //Term 2
                            if ((statement.Tokens[0] as OperatorToken)?.OperatorType == OperatorType.Negator)
                            {
                                statement.Tokens.RemoveAt(0);
                                negated = true;
                            }
                            //substitute a trailing + or - operator token to become part of the (numeric) term 
                            if (statement.Tokens.Count > 1 && ((statement.Tokens[0] as OperatorToken)?.Token == "-" || (statement.Tokens[0] as OperatorToken)?.Token == "+"))
                            {
                                statement.Tokens[1].Token = statement.Tokens[0].Token + statement.Tokens[1].Token;
                                statement.Tokens.RemoveAt(0);
                            }
                            if (statement.Tokens.Count > 1 && Enum.TryParse(statement.Tokens[0].Token, out SCRExternalFunctions externalFunctionsResult2) && statement.Tokens[1] is Enclosure)   //check if it is a Sub Function ()
                            {
                                Term2 = new SCRStatTerm(externalFunctionsResult2, statement.Tokens[1] as Enclosure, 0, string.Empty, negated, localFloats, orSignalTypes, orNormalSubtypes);
                                statement.Tokens.RemoveAt(0);
                            }
                            else
                            {
                                Term2 = new SCRStatTerm(statement.Tokens[0], 0, string.Empty, statement.LineNumber, negated, localFloats, orSignalTypes, orNormalSubtypes);
                            }
                            statement.Tokens.RemoveAt(0);
                        }
                        else
                        {
                            Trace.TraceWarning($"Invalid statement in line {statement.LineNumber}");
                        }
                    }
                }
            } // class SCRConditions

            internal static void ProcessBlock(BlockBase block, ArrayList statements, IDictionary<string, int> localFloats, IList<string> orSignalTypes, IList<string> orNormalSubtypes)
            {
                foreach (BlockBase statementBlock in block.Tokens)
                {
                    switch (statementBlock)
                    {
                        case ConditionalBlock nestedCondition:
                            SCRConditionBlock condition = new SCRConditionBlock(nestedCondition, localFloats, orSignalTypes, orNormalSubtypes);
                            statements.Add(condition);
                            break;
                        case Block nestedBlock:
                            ProcessBlock(nestedBlock, statements, localFloats, orSignalTypes, orNormalSubtypes);
                            break;
                        default:
                            SCRStatement scrStatement = new SCRStatement(statementBlock, localFloats, orSignalTypes, orNormalSubtypes);
                            statements.Add(scrStatement);
                            break;
                    }
                }
            }

            //================================================================================================//
            //
            // class SCRBlock
            //
            //================================================================================================//
            public class SCRBlock
            {
                public ArrayList Statements { get; private set; }

                internal SCRBlock(BlockBase block, IDictionary<string, int> localFloats, IList<string> orSignalTypes, IList<string> orNormalSubtypes)
                {
                    List<ScriptToken> statements;

                    if (block is ConditionalBlock || block is Statement)
                        block = new Block(null, block.LineNumber) { Tokens = { block } };      //if this is a single If-Statement or Statement, encapsulate as block

                    while ((statements = block.Tokens)?.Count == 1 && statements[0] is Block)    //remove nested empty blocks, primarily for legacy compatiblity
                        block = statements[0] as Block;

                    Statements = new ArrayList();

                    ProcessBlock(block, Statements, localFloats, orSignalTypes, orNormalSubtypes);
                }
            } // class SCRBlock
        } // class Scripts
    }
}
=======
﻿// COPYRIGHT 2013, 2014, 2015 by the Open Rails project.
// 
// This file is part of Open Rails.
// 
// Open Rails is free software: you can redistribute it and/or modify
// it under the terms of the GNU General Public License as published by
// the Free Software Foundation, either version 3 of the License, or
// (at your option) any later version.
// 
// Open Rails is distributed in the hope that it will be useful,
// but WITHOUT ANY WARRANTY; without even the implied warranty of
// MERCHANTABILITY or FITNESS FOR A PARTICULAR PURPOSE.  See the
// GNU General Public License for more details.
// 
// You should have received a copy of the GNU General Public License
// along with Open Rails.  If not, see <http://www.gnu.org/licenses/>.

// removes catch and allows program to crash on error statement
// #define DEBUG_ALLOWCRASH

// prints details of the file as read from input
// #define DEBUG_PRINT_IN

// prints details of the file as processed
// #define DEBUG_PRINT_OUT

using System;
using System.Collections;
using System.Collections.Generic;
using System.Diagnostics;
using System.IO;
using System.Text.RegularExpressions;

namespace Orts.Formats.Msts
{
    //================================================================================================//
    //
    // class scrReadinfo
    //
    //================================================================================================//

    public class scrReadInfo
    {
        public string Readline;
        public int Linenumber;
        public string Scriptname;

        //================================================================================================//
        ///
        /// Constructor
        ///

        public scrReadInfo(string thisString, int thisInt, string thisScript)
        {
            Readline = String.Copy(thisString);
            Linenumber = thisInt;
            Scriptname = String.Copy(thisScript);
        }
    }// class scrReadInfo

    public class SignalScripts
    {
        public enum SCRExternalFunctions
        {
            NONE,
            BLOCK_STATE,
            ROUTE_SET,
            NEXT_SIG_LR,
            NEXT_SIG_MR,
            THIS_SIG_LR,
            THIS_SIG_MR,
            OPP_SIG_LR,
            OPP_SIG_MR,
            NEXT_NSIG_LR,
            DIST_MULTI_SIG_MR,
            DIST_MULTI_SIG_MR_OF_LR,
            NEXT_SIG_ID,
            NEXT_NSIG_ID,
            OPP_SIG_ID,
            ID_SIG_ENABLED,
            ID_SIG_LR,
            SIG_FEATURE,
            DEF_DRAW_STATE,
            ALLOW_CLEAR_TO_PARTIAL_ROUTE,
            APPROACH_CONTROL_POSITION,
            APPROACH_CONTROL_POSITION_FORCED,
            APPROACH_CONTROL_SPEED,
            APPROACH_CONTROL_LOCK_CLAIM,
            APPROACH_CONTROL_NEXT_STOP,
            ACTIVATE_TIMING_TRIGGER,
            CHECK_TIMING_TRIGGER,
            TRAINHASCALLON,
            TRAINHASCALLON_RESTRICTED,
            TRAIN_REQUIRES_NEXT_SIGNAL,
            FIND_REQ_NORMAL_SIGNAL,
            ROUTE_CLEARED_TO_SIGNAL,
            ROUTE_CLEARED_TO_SIGNAL_CALLON,
            HASHEAD,
            INCREASE_SIGNALNUMCLEARAHEAD,
            DECREASE_SIGNALNUMCLEARAHEAD,
            SET_SIGNALNUMCLEARAHEAD,
            RESET_SIGNALNUMCLEARAHEAD,
            STORE_LVAR,
            THIS_SIG_LVAR,
            NEXT_SIG_LVAR,
            ID_SIG_LVAR,
            THIS_SIG_NOUPDATE,
            THIS_SIG_HASNORMALSUBTYPE,
            NEXT_SIG_HASNORMALSUBTYPE,
            ID_SIG_HASNORMALSUBTYPE,
            SWITCHSTAND,
            DEBUG_HEADER,
            DEBUG_OUT,
            RETURN,
        }

        public enum SCRExternalFloats
        {
            STATE,
            DRAW_STATE,
            ENABLED,                         // read only
            BLOCK_STATE,                     // read only
            APPROACH_CONTROL_REQ_POSITION,   // read only
            APPROACH_CONTROL_REQ_SPEED,      // read only
        }

        public enum SCRTermCondition
        {
            GT,
            GE,
            LT,
            LE,
            EQ,
            NE,
            NONE,
        }

        public enum SCRAndOr
        {
            AND,
            OR,
            NONE,
        }

        public enum SCRNegate
        {
            NEGATE,
        }

        public enum SCRTermOperator
        {
            NONE,        // used for first term
            MINUS,       // needs to come first to avoid it being interpreted as range separator
            MULTIPLY,
            PLUS,
            DIVIDE,
            MODULO,
        }

        public enum SCRTermType
        {
            ExternalFloat,
            LocalFloat,
            Sigasp,
            Sigfn,
            ORNormalSubtype,
            Sigfeat,
            Block,
            Constant,
            Invalid,
        }

        private static IDictionary<string, SCRTermCondition> TranslateConditions;
        private static IDictionary<string, SCRTermOperator> TranslateOperator;
        private static IDictionary<string, SCRAndOr> TranslateAndOr;

#if DEBUG_PRINT_IN
        public static string din_fileLoc = @"C:\temp\";     /* file path for debug files */
#endif

#if DEBUG_PRINT_OUT
        public static string dout_fileLoc = @"C:\temp\";    /* file path for debug files */
#endif

        public IDictionary<SignalType, SCRScripts> Scripts;
        private static string keepLine = String.Empty;

        //================================================================================================//
        //
        // Constructor
        //
        //================================================================================================//

        public SignalScripts(string RoutePath, IList<string> ScriptFiles, IDictionary<string, Orts.Formats.Msts.SignalType> SignalTypes, IList<string> ORSignalTypes, IList<string> ORNormalSubtypes)
        {

            // Create required translators

            Scripts = new Dictionary<SignalType, SCRScripts>();
            TranslateConditions = new Dictionary<string, SCRTermCondition>();
            TranslateConditions.Add(">", SCRTermCondition.GT);
            TranslateConditions.Add(">=", SCRTermCondition.GE);
            TranslateConditions.Add("<", SCRTermCondition.LT);
            TranslateConditions.Add("<=", SCRTermCondition.LE);
            TranslateConditions.Add("==", SCRTermCondition.EQ);
            TranslateConditions.Add("!=", SCRTermCondition.NE);
            TranslateConditions.Add("::", SCRTermCondition.NE);  // dummy (for no separator)

            TranslateAndOr = new Dictionary<string, SCRAndOr>();
            TranslateAndOr.Add("&&", SCRAndOr.AND);
            TranslateAndOr.Add("||", SCRAndOr.OR);
            TranslateAndOr.Add("AND", SCRAndOr.AND);
            TranslateAndOr.Add("OR", SCRAndOr.OR);
            TranslateAndOr.Add("??", SCRAndOr.NONE);

            TranslateOperator = new Dictionary<string, SCRTermOperator>();
            TranslateOperator.Add("?", SCRTermOperator.NONE);
            TranslateOperator.Add("-", SCRTermOperator.MINUS);  // needs to come first to avoid it being interpreted as range separator
            TranslateOperator.Add("*", SCRTermOperator.MULTIPLY);
            TranslateOperator.Add("+", SCRTermOperator.PLUS);
            TranslateOperator.Add("/", SCRTermOperator.DIVIDE);
            TranslateOperator.Add("%", SCRTermOperator.MODULO);


#if DEBUG_PRINT_PROCESS
            TDB_debug_ref = new int[5] { 7305, 7307, 7308, 7309, 7310 };   /* signal tdb ref.no selected for print-out */
#endif

#if DEBUG_PRINT_IN
            File.Delete(din_fileLoc + @"sigscr.txt");
#endif

#if DEBUG_PRINT_OUT
            File.Delete(dout_fileLoc + @"scriptproc.txt");
#endif

#if DEBUG_PRINT_ENABLED
            File.Delete(dpe_fileLoc + @"printproc.txt");
#endif
#if DEBUG_PRINT_PROCESS
            File.Delete(dpr_fileLoc + @"printproc.txt");
#endif

            // Process all files listed in SIGCFG

            foreach (string FileName in ScriptFiles)
            {
                string fullName = String.Concat(RoutePath, @"\", FileName);
                int readLineNumber = 0;

#if !DEBUG_ALLOWCRASH
                try
                {
                    using (StreamReader scrStream = new StreamReader(fullName, true))
                    {
#if DEBUG_PRINT_IN
                        File.AppendAllText(din_fileLoc + @"sigscr.txt", "Reading file : " + fullName + "\n\n");
#endif
                        sigscrRead(fullName, scrStream, SignalTypes, ref readLineNumber, ORSignalTypes, ORNormalSubtypes);
                    }
                }
                catch (Exception ex)
                {
                    Trace.TraceWarning("Error while reading signal script - {0} at line {1} : {2}", fullName, readLineNumber, ex.ToString());
                }
#else
                // for test purposes : without exception catch
                StreamReader scrStream = new StreamReader(fullName, true);
                sigscrRead(fullName, scrStream, SignalTypes, ref readLineNumber, ORSignalTypes, ORNormalSubtypes);
                scrStream.Close();
#endif
            }
        }// Constructor

        //================================================================================================//
        //
        // overall script file routines
        //
        //================================================================================================//
        //
        //  Read script from file
        //
        //================================================================================================//

        public void sigscrRead(string scrFileName, StreamReader scrStream, IDictionary<string, SignalType> SignalTypes, ref int readLineNumber, IList<string> ORSignalTypes, IList<string> ORNormalSubtypes)
        {
            scrReadInfo readInfo;
            string readLine;
            bool ScriptFound = false;
            string scriptname = String.Empty;
            int scriptline = -1;
            int readnumber = 0;
            List<scrReadInfo> ScriptLines = new List<scrReadInfo>();

            readInfo = scrReadLine(scrStream, readnumber);
            readLine = readInfo == null ? null : readInfo.Readline;
            readnumber = readInfo == null ? readnumber : readInfo.Linenumber;
            readLineNumber = readnumber;

            // search for first SCRIPT - skip lines until first script found

            while (readLine != null && !ScriptFound)
            {
                if (readLine.StartsWith("SCRIPT "))
                {
                    ScriptFound = true;
                    scriptname = readLine.Substring(7);
                    scriptline = readInfo.Linenumber;
                }
                else
                {
                    readInfo = scrReadLine(scrStream, readnumber);
                    readLine = readInfo == null ? null : readInfo.Readline;
                    readnumber = readInfo == null ? readnumber : readInfo.Linenumber;
                    readLineNumber = readnumber;
                }
            }

            // process SCRIPT

            while (readLine != null)
            {
                readInfo = scrReadLine(scrStream, readnumber);
                readLine = readInfo == null ? null : readInfo.Readline;
                readnumber = readInfo == null ? readnumber : readInfo.Linenumber;
                readLineNumber = readnumber;

                if (readLine != null)
                {

                    // new SCRIPT line - process stored lines

                    if (readLine.StartsWith("SCRIPT "))
                    {
#if DEBUG_PRINT_IN
                        File.AppendAllText(din_fileLoc + @"sigscr.txt", "\n===============================\n");
                        File.AppendAllText(din_fileLoc + @"sigscr.txt", "\nNew Script : " + scriptname + "\n");
#endif
#if DEBUG_PRINT_OUT
                        File.AppendAllText(dout_fileLoc + @"scriptproc.txt", "\n===============================\n");
                        File.AppendAllText(dout_fileLoc + @"scriptproc.txt", "\nNew Script : " + scriptname + "\n");
#endif
                        SCRScripts newScript = new SCRScripts(ScriptLines, scriptname, ORSignalTypes, ORNormalSubtypes);
                        bool validScript = AllocateScriptToSignalType(newScript, SignalTypes, scriptname, readnumber, scrFileName, ref Scripts);

#if DEBUG_PRINT_OUT
                        if (!validScript)
                        {
                            File.AppendAllText(dout_fileLoc + @"scriptproc.txt",
                                            "\nUnknown signal type : " + scriptname + "\n\n");
                        }
#endif
#if DEBUG_PRINT_IN
                        if (!validScript)
                        {
                            File.AppendAllText(din_fileLoc + @"sigscr.txt", "\nUnknown signal type : " + scriptname + "\n\n");
                        }
#endif

                        scriptname = readLine.Substring(7);
                        scriptline = readInfo.Linenumber;
                    }

                    // new REM SCRIPT line - process stored lines, skip until new SCRIPT found

                    else if (readLine.StartsWith("REM SCRIPT "))
                    {
                        SCRScripts newScript = new SCRScripts(ScriptLines, scriptname, ORSignalTypes, ORNormalSubtypes);
                        bool validScript = AllocateScriptToSignalType(newScript, SignalTypes, scriptname, readnumber, scrFileName, ref Scripts);

                        while (!readLine.StartsWith("SCRIPT ") && readLine != null)
                        {
                            readInfo = scrReadLine(scrStream, readnumber);
                            readLine = readInfo == null ? null : readInfo.Readline;
                            readnumber = readInfo == null ? readnumber : readInfo.Linenumber;
                            readLineNumber = readnumber;
                        }
                        scriptname = readLine.Substring(7);
                        scriptline = readInfo.Linenumber;
                    }

                    // store line

                    else
                    {
                        readInfo.Scriptname = String.Copy(scriptname);
                        ScriptLines.Add(readInfo);

                        if (readInfo.Linenumber % 1000 == 1)
                        {
                            Trace.Write("s");
                        }
                    }
                }
            }

            // process last SCRIPT if any

            if (ScriptLines.Count > 0)
            {
#if DEBUG_PRINT_IN
                File.AppendAllText(din_fileLoc + @"sigscr.txt", "\n===============================\n");
                File.AppendAllText(din_fileLoc + @"sigscr.txt", "\nNew Script : " + scriptname + "\n");
#endif
                SCRScripts newScript = new SCRScripts(ScriptLines, scriptname, ORSignalTypes, ORNormalSubtypes);
                bool validScript = AllocateScriptToSignalType(newScript, SignalTypes, scriptname, readnumber, scrFileName, ref Scripts);
            }

#if DEBUG_PRINT_OUT

            // print processed details

            foreach (KeyValuePair<SignalType, SCRScripts> thispair in Scripts)
            {

                SCRScripts thisscript = thispair.Value;

                File.AppendAllText(dout_fileLoc + @"scriptproc.txt", "Script : " + thisscript.scriptname + "\n\n");
                printscript(thisscript.Statements);
                File.AppendAllText(dout_fileLoc + @"scriptproc.txt", "\n=====================\n");
            }
#endif

        }// SigscrRead


#if DEBUG_PRINT_OUT
        //================================================================================================//
        //
        // print processed script - for DEBUG purposes only
        //
        //================================================================================================//

        public void printscript(ArrayList Statements)
        {
            bool function = false;
            List<int> Sublevels = new List<int>();

            foreach (object scriptstat in Statements)
            {

                // process statement lines

                if (scriptstat is SCRScripts.SCRStatement)
                {
                    SCRScripts.SCRStatement ThisStat = (SCRScripts.SCRStatement)scriptstat;
                    File.AppendAllText(dout_fileLoc + @"scriptproc.txt", "Statement : \n");
                    File.AppendAllText(dout_fileLoc + @"scriptproc.txt",
                                    ThisStat.AssignType.ToString() + "[" + ThisStat.AssignParameter.ToString() + "] = ");

                    foreach (SCRScripts.SCRStatTerm ThisTerm in ThisStat.StatementTerms)
                    {
                        if (ThisTerm.issublevel > 0)
                        {
                            File.AppendAllText(dout_fileLoc + @"scriptproc.txt",
                                            " <SUB" + ThisTerm.issublevel.ToString() + "> ");
                        }
                        function = false;
                        if (ThisTerm.Function != SCRExternalFunctions.NONE)
                        {
                            File.AppendAllText(dout_fileLoc + @"scriptproc.txt",
                                    ThisTerm.Function.ToString() + "(");
                            function = true;
                        }

                        if (ThisTerm.PartParameter != null)
                        {
                            foreach (SCRScripts.SCRParameterType ThisParam in ThisTerm.PartParameter)
                            {
                                File.AppendAllText(dout_fileLoc + @"scriptproc.txt",
                                        ThisParam.PartType + "[" + ThisParam.PartParameter + "] ,");
                            }
                        }

                        if (ThisTerm.sublevel != 0)
                        {
                            File.AppendAllText(dout_fileLoc + @"scriptproc.txt", " SUBTERM_" + ThisTerm.sublevel.ToString());
                        }

                        if (function)
                        {
                            File.AppendAllText(dout_fileLoc + @"scriptproc.txt", ")");
                        }
                        File.AppendAllText(dout_fileLoc + @"scriptproc.txt", " -" + ThisTerm.TermOperator.ToString() + "- \n");
                    }

                    File.AppendAllText(dout_fileLoc + @"scriptproc.txt", "\n\n");
                }

                // process conditions line

                if (scriptstat is SCRScripts.SCRConditionBlock)
                {
                    SCRScripts.SCRConditionBlock CondBlock = (SCRScripts.SCRConditionBlock)scriptstat;
                    File.AppendAllText(dout_fileLoc + @"scriptproc.txt", "\nCondition : \n");

                    printConditionArray(CondBlock.Conditions);

                    File.AppendAllText(dout_fileLoc + @"scriptproc.txt", "\nIF Block : \n");
                    printscript(CondBlock.IfBlock.Statements);

                    if (CondBlock.ElseIfBlock != null)
                    {
                        foreach (SCRScripts.SCRBlock TempBlock in CondBlock.ElseIfBlock)
                        {
                            File.AppendAllText(dout_fileLoc + @"scriptproc.txt", "\nStatements in ELSEIF : " +
                                    TempBlock.Statements.Count + "\n");
                            File.AppendAllText(dout_fileLoc + @"scriptproc.txt", "Elseif Block : \n");
                            printscript(TempBlock.Statements);
                        }
                    }

                    if (CondBlock.ElseBlock != null)
                    {
                        File.AppendAllText(dout_fileLoc + @"scriptproc.txt", "\nElse Block : \n");
                        printscript(CondBlock.ElseBlock.Statements);
                    }

                    File.AppendAllText(dout_fileLoc + @"scriptproc.txt", "\nEnd IF Block : \n");

                }
            }
        }// printscript

        //================================================================================================//
        //
        // print condition info - for DEBUG purposes only
        //
        //================================================================================================//

        public void printConditionArray(ArrayList Conditions)
        {
            foreach (object ThisCond in Conditions)
            {
                if (ThisCond is SCRScripts.SCRConditions)
                {
                    printcondition((SCRScripts.SCRConditions)ThisCond);
                }
                else if (ThisCond is SCRAndOr)
                {
                    SCRAndOr condstring = (SCRAndOr)ThisCond;
                    File.AppendAllText(dout_fileLoc + @"scriptproc.txt", condstring.ToString() + "\n");
                }
                else if (ThisCond is SCRNegate)
                {
                    File.AppendAllText(dout_fileLoc + @"scriptproc.txt", "NEGATED : \n");
                }
                else
                {
                    printConditionArray((ArrayList)ThisCond);
                }
            }
        }// printConditionArray

        //================================================================================================//
        //
        // print condition statement - for DEBUG purposes only
        //
        //================================================================================================//

        public void printcondition(SCRScripts.SCRConditions ThisCond)
        {

            bool function = false;
            if (ThisCond.negate1)
            {
                File.AppendAllText(dout_fileLoc + @"scriptproc.txt", "NOT : ");
            }
            if (ThisCond.Term1.Function != SCRExternalFunctions.NONE)
            {
                File.AppendAllText(dout_fileLoc + @"scriptproc.txt", ThisCond.Term1.Function.ToString() + "(");
                function = true;
            }

            if (ThisCond.Term1.PartParameter != null)
            {
                foreach (SCRScripts.SCRParameterType ThisParam in ThisCond.Term1.PartParameter)
                {
                    File.AppendAllText(dout_fileLoc + @"scriptproc.txt", ThisParam.PartType + "[" + ThisParam.PartParameter + "] ,");
                }
            }
            else
            {
                File.AppendAllText(dout_fileLoc + @"scriptproc.txt", " 0 , ");
            }

            if (function)
            {
                File.AppendAllText(dout_fileLoc + @"scriptproc.txt", ")");
            }

            File.AppendAllText(dout_fileLoc + @"scriptproc.txt", " -- " + ThisCond.Condition.ToString() + " --\n");

            if (ThisCond.Term2 != null)
            {
                function = false;
                if (ThisCond.negate2)
                {
                    File.AppendAllText(dout_fileLoc + @"scriptproc.txt", "NOT : ");
                }
                if (ThisCond.Term2.Function != SCRExternalFunctions.NONE)
                {
                    File.AppendAllText(dout_fileLoc + @"scriptproc.txt", ThisCond.Term2.Function.ToString() + "(");
                    function = true;
                }

                if (ThisCond.Term2.PartParameter != null)
                {
                    foreach (SCRScripts.SCRParameterType ThisParam in ThisCond.Term2.PartParameter)
                    {
                        File.AppendAllText(dout_fileLoc + @"scriptproc.txt",
                                        ThisParam.PartType + "[" + ThisParam.PartParameter + "] ,");
                    }
                }
                else
                {
                    File.AppendAllText(dout_fileLoc + @"scriptproc.txt", " 0 , ");
                }

                if (function)
                {
                    File.AppendAllText(dout_fileLoc + @"scriptproc.txt", ")");
                }
                File.AppendAllText(dout_fileLoc + @"scriptproc.txt", "\n");
            }
        }// printcondition
#endif

        //================================================================================================//
        //
        // allocate script to required signal type
        //
        //================================================================================================//

        public bool AllocateScriptToSignalType(SCRScripts newScript, IDictionary<string, SignalType> SignalTypes, string scriptname, int readnumber, string scrFileName,
            ref IDictionary<SignalType, SCRScripts> Scripts)
        {
            bool validType = false;
            SignalType thisType;

            // try and find signal type with same name as script
            if (SignalTypes.TryGetValue(scriptname.ToLower().Trim(), out thisType))
            {
                if (Scripts.ContainsKey(thisType))
                {
                    Trace.TraceWarning("Ignored duplicate SignalType script {2} in {0}:line {1}", scrFileName, readnumber, scriptname);
                }
                else
                {
#if DEBUG_PRINT_IN
                    File.AppendAllText(din_fileLoc + @"sigscr.txt", "Adding script : " + thisType.Name + "\n");
#endif
                    Scripts.Add(thisType, newScript);
                    validType = true;
                }
            }

            // try and find any other signal types which reference this script
            foreach (KeyValuePair<string, SignalType> SelectedSignal in SignalTypes)
            {
                SignalType SelectedSignalType = SelectedSignal.Value;
                if (!String.IsNullOrEmpty(SelectedSignalType.Script))
                {
                    if (String.Equals(scriptname, SelectedSignalType.Script, StringComparison.InvariantCultureIgnoreCase))
                    {
                        if (Scripts.ContainsKey(SelectedSignalType))
                        {
                            Trace.TraceWarning("Ignored duplicate SignalType script {2} in {0}:line {1}", scrFileName, readnumber, scriptname);
                        }
                        else
                        {
#if DEBUG_PRINT_IN
                            File.AppendAllText(din_fileLoc + @"sigscr.txt", "Adding script : " + SelectedSignalType.Script + " to " + SelectedSignalType.Name + "\n");
#endif
                            Scripts.Add(SelectedSignalType, newScript);
                            validType = true;
                        }
                    }
                }
            }
            return (validType);
        }

        //================================================================================================//
        //
        // read single line from file
        // skip comment and empty lines
        //
        //================================================================================================//

        public static scrReadInfo scrReadLine(StreamReader scrStream, int lastline)
        {
            string readLine;
            string procLine = String.Empty;
            bool validLine = false;
            bool compart = false;
            int linenumber = lastline;

            // check if anything still in store

            if (String.IsNullOrEmpty(keepLine))
            {
                readLine = scrStream.ReadLine();
                linenumber++;
#if DEBUG_PRINT_IN
                File.AppendAllText(din_fileLoc + @"sigfile.txt", "From file : (" + linenumber.ToString() + ") : " + readLine + "\n");
#endif

            }
            else
            {
                readLine = String.Copy(keepLine);
                keepLine = String.Empty;
#if DEBUG_PRINT_IN
                File.AppendAllText(din_fileLoc + @"sigfile.txt", "From store : " + readLine + "\n");
#endif
            }

            // loop until valid line found

            while (readLine != null && !validLine)
            {

                // remove comment

                if (compart)
                {
                    procLine = String.Concat(@"/*", readLine.ToUpper());  // force as comment
                }
                else
                {
                    procLine = readLine.ToUpper();
                }

                procLine = procLine.Replace("\t", " ");
                procLine = procLine.Trim();

                int comsep = procLine.IndexOf(@"//");
                int addsep = procLine.IndexOf(@"/*");
                int endsep = procLine.IndexOf(@"*/");

                if (comsep == 0)
                {
                    procLine = String.Empty;
                }
                else if (comsep > 0)
                {
                    procLine = procLine.Substring(0, comsep).Trim();
                }

                if (addsep == 0)
                {
                    compart = (endsep <= 0); // No end comment
                    procLine = String.Empty;
                }

                // check if empty, else read next line

                if (procLine.Length > 0)
                {
                    validLine = true;
                }
                else
                {
                    readLine = scrStream.ReadLine();
                    linenumber++;
#if DEBUG_PRINT_IN
                    File.AppendAllText(din_fileLoc + @"sigfile.txt",
                                    "Invalid line, next from file :(" + linenumber.ToString() + ") : " + readLine + "\n");
#endif
                }
            }

            // if ';' in string, split there and keep rest

            char[] sepCheck = ";{}".ToCharArray();
            int seppos = procLine.IndexOfAny(sepCheck);
#if DEBUG_PRINT_IN
            File.AppendAllText(din_fileLoc + @"sigfile.txt", "Extracted : " + procLine + "\n");
#endif
            if (seppos >= 0)
            {
                if (String.Compare(procLine.Substring(seppos, 1), ";") == 0)
                {
                    keepLine = procLine.Substring(seppos + 1);
                    procLine = procLine.Substring(0, seppos + 1);
                }
                else if (seppos == 0)
                {
                    keepLine = procLine.Substring(seppos + 1);
                    procLine = procLine.Substring(0, 1);
                }
                else
                {
                    keepLine = procLine.Substring(seppos);
                    procLine = procLine.Substring(0, seppos);
                }
#if DEBUG_PRINT_IN
                File.AppendAllText(din_fileLoc + @"sigfile.txt", "To store : " + keepLine + "\n");
#endif
            }

            // if "IF(" in string, replace with "IF ("

            int ifbrack = procLine.IndexOf("IF(");
            if (ifbrack >= 0)
            {
                procLine = procLine.Substring(0, ifbrack) + "IF (" + procLine.Substring(ifbrack + 3);
            }

            // return line or null

            if (readLine == null)
            {
                return null;
            }
            else
            {
#if DEBUG_PRINT_IN
                File.AppendAllText(din_fileLoc + @"sigfile.txt", "To process : " + procLine + "\n");
#endif
                scrReadInfo procInfo = new scrReadInfo(procLine, linenumber, String.Empty);
                return procInfo;
            }
        }// scrReadLine

        //================================================================================================//
        //
        // script parsing class - handles a single script from the script file
        //
        //================================================================================================//
        //
        // class SCRScripts
        //
        //================================================================================================//

        public class SCRScripts
        {

            private IDictionary<string, uint> LocalFloats;
            public uint totalLocalFloats;
            public ArrayList Statements;
            public string scriptname;

            //================================================================================================//
            //
            // Constructor
            // Input is list with all lines for one signal script
            //

            public SCRScripts(List<scrReadInfo> ScriptLines, string scriptnameIn, IList<string> ORSignalTypes, IList<string> ORNormalSubtypes)
            {
                LocalFloats = new Dictionary<string, uint>();
                totalLocalFloats = 0;
                Statements = new ArrayList();

                int lcount = 0;
                int maxcount = ScriptLines.Count;

                scriptname = scriptnameIn;

#if DEBUG_PRINT_IN
                // print inputlines

                foreach (scrReadInfo InfoLine in ScriptLines)
                {
                    File.AppendAllText(din_fileLoc + @"sigscr.txt", InfoLine.Readline + "\n");
                }
                File.AppendAllText(din_fileLoc + @"sigscr.txt", "\n+++++++++++++++++++++++++++++++++++\n\n");

#endif

                // Skip external floats (exist automatically)

                bool exfloat = ScriptLines[lcount].Readline.StartsWith("EXTERN FLOAT ");
                while (exfloat && lcount < maxcount)
                {
                    lcount++;
                    exfloat = ScriptLines[lcount].Readline.StartsWith("EXTERN FLOAT ");
                }

                // Process floats : build list with internal floats

                bool infloat = ScriptLines[lcount].Readline.StartsWith("FLOAT ");
                while (infloat && lcount < maxcount)
                {
                    string floatstring = ScriptLines[lcount].Readline.Substring(6);
                    floatstring = floatstring.Trim();
                    int endstring = floatstring.IndexOf(";");
                    floatstring = floatstring.Substring(0, endstring);
                    floatstring = floatstring.Trim();

                    if (!LocalFloats.ContainsKey(floatstring))
                    {
                        LocalFloats.Add(floatstring, totalLocalFloats);
                        totalLocalFloats++;
                    }

                    lcount++;
                    infloat = ScriptLines[lcount].Readline.StartsWith("FLOAT ");
                }

#if DEBUG_PRINT_OUT
                // print details of internal floats

                File.AppendAllText(dout_fileLoc + @"scriptproc.txt", "\n\nFloats : \n");
                foreach (KeyValuePair<string, uint> deffloat in LocalFloats)
                {
                    string defstring = deffloat.Key;
                    uint defindex = deffloat.Value;

                    File.AppendAllText(dout_fileLoc + @"scriptproc.txt", "Float : " + defstring + " = " + defindex.ToString() + "\n");
                }
                File.AppendAllText(dout_fileLoc + @"scriptproc.txt", "Total : " + totalLocalFloats.ToString() + "\n\n\n");
#endif

                // Check rest of file - statements

                Statements = processScriptLines(ScriptLines, lcount, LocalFloats, ORSignalTypes, ORNormalSubtypes);
                ScriptLines.Clear();

            }// constructor


            //================================================================================================//
            //
            // parsing routines
            //
            //================================================================================================//
            //
            // process all process lines
            // this function is also called recursively to process separate lower level IF and ELSE blocks
            //
            //================================================================================================//

            public static ArrayList processScriptLines(List<scrReadInfo> PSLScriptLines, int index, IDictionary<string, uint> LocalFloats, IList<string> ORSignalTypes, IList<string> ORNormalSubtypes)
            {

                int lcount = index;
                int nextcount;
                List<int> ifblockcount;
                ArrayList localStatements = new ArrayList();

                // loop through all lines

                while (lcount < PSLScriptLines.Count)
                {

                    // clear enclosing { and } if still in string

                    int sepparent = PSLScriptLines[lcount].Readline.IndexOf("{");
                    while (sepparent >= 0)
                    {
                        PSLScriptLines[lcount].Readline = PSLScriptLines[lcount].Readline.Replace("{", String.Empty).Trim();
                        sepparent = PSLScriptLines[lcount].Readline.IndexOf("{");
                    }

                    sepparent = PSLScriptLines[lcount].Readline.IndexOf("}");
                    while (sepparent >= 0)
                    {
                        PSLScriptLines[lcount].Readline = PSLScriptLines[lcount].Readline.Replace("}", String.Empty).Trim();
                        sepparent = PSLScriptLines[lcount].Readline.IndexOf("}");
                    }

                    // process IF statement
                    // all lines in IF (-ELSEIF) (-ELSE)  block will be handled by this function call

                    if (PSLScriptLines[lcount].Readline.StartsWith("IF "))
                    {
                        ifblockcount = findEndIfBlock(PSLScriptLines, lcount);
                        SCRConditionBlock thisCondition = new SCRConditionBlock(PSLScriptLines, lcount, ifblockcount, LocalFloats, ORSignalTypes, ORNormalSubtypes);
                        nextcount = ifblockcount[ifblockcount.Count - 1];
                        localStatements.Add(thisCondition);
                    }

                    // process statement

                    else if (PSLScriptLines[lcount] != null && !String.IsNullOrEmpty(PSLScriptLines[lcount].Readline))
                    {
                        nextcount = FindEndStatement(PSLScriptLines, lcount);
                        SCRStatement thisStatement = new SCRStatement(PSLScriptLines[lcount], LocalFloats, ORSignalTypes, ORNormalSubtypes);
                        if (thisStatement.valid) localStatements.Add(thisStatement);
                    }

                    // empty line (may be result of removing { and })

                    else
                    {
                        nextcount = lcount + 1;
                    }

                    lcount = nextcount;
                }

                return localStatements;
            } // processScriptlines

            //================================================================================================//
            //
            // Find end of IF condition statement
            // returns index to next line
            //
            //================================================================================================//

            public static int FindEndStatement(List<scrReadInfo> FESScriptLines, int index)
            {
                string presentstring, addline;
                int endpos;
                int actindex;

                //================================================================================================//

                scrReadInfo presentInfo = FESScriptLines[index];
                presentstring = presentInfo.Readline.Trim();
                FESScriptLines.RemoveAt(index);
                endpos = presentstring.IndexOf(";");
                actindex = index;

                // empty string - exit and set index

                if (presentstring.Length < 1)
                {
                    return actindex;
                }

                // search for ; - keep reading until found

                while (endpos <= 0 && actindex < FESScriptLines.Count)
                {
                    addline = FESScriptLines[actindex].Readline;
                    FESScriptLines.RemoveAt(actindex);
                    presentstring = String.Concat(presentstring, addline);
                    endpos = presentstring.IndexOf(";");
                }

                // Illegal statement - no ;

                if (endpos <= 0)
                {
                    Trace.TraceWarning("sigscr-file line {1} : Missing ; in statement starting with {0}", presentstring, presentInfo.Linenumber.ToString());
#if DEBUG_PRINT_IN
                    File.AppendAllText(din_fileLoc + @"sigscr.txt", "Missing ; in statement starting with " + presentstring + " (" +
                                    presentInfo.Linenumber.ToString() + ")\n");
#endif

                }

                // split string at ; if anything follows after

                if (presentstring.Length > (endpos + 1) && endpos > 0)
                {
                    scrReadInfo splitInfo = new scrReadInfo(presentstring.Substring(endpos + 1).Trim(), presentInfo.Linenumber, presentInfo.Scriptname);
                    FESScriptLines.Insert(index, splitInfo);
                    presentstring = presentstring.Substring(0, endpos + 1).Trim();
                }

                scrReadInfo newInfo = new scrReadInfo(presentstring.Trim(), presentInfo.Linenumber, presentInfo.Scriptname);
                FESScriptLines.Insert(index, newInfo);
                actindex = index + 1;
                return actindex;
            }// FindEndStatement

            //================================================================================================//
            //
            // find end of full IF blocks
            // returns indices to lines following IF part, all (if any) ELSEIF part and (if available) last ELSE part
            // final index is next line after full IF - ELSEIF - ELSE sequence
            // any nested IF blocks are included but not indexed
            //
            // this function is call recursively for nester IF blocks
            //
            //================================================================================================//

            public static List<int> findEndIfBlock(List<scrReadInfo> FEIScriptLines, int index)
            {

                List<int> nextcount = new List<int>();
                scrReadInfo nextinfo;
                scrReadInfo tempinfo;
                string nextline;
                int tempnumber;
                int endIfcount, endElsecount;

                int linecount = FindEndCondition(FEIScriptLines, index);

                nextinfo = FEIScriptLines[linecount];
                nextline = nextinfo.Readline;

                // full block : search for matching parenthesis in next lines
                // set end after related closing }

                endIfcount = linecount;

                if (nextline.Length > 0 && String.Compare(nextline.Substring(0, 1), "{") == 0)
                {
                    endIfcount = findEndBlock(FEIScriptLines, linecount);
                }

                // next statement is another if : insert { and } to ease processing

                else if (String.Compare(nextline.Substring(0, Math.Min(3, nextline.Length)), "IF ") == 0)
                {
                    List<int> fullcount = findEndIfBlock(FEIScriptLines, linecount);
                    int lastline = fullcount[fullcount.Count - 1];
                    string templine = FEIScriptLines[linecount].Readline;
                    FEIScriptLines.RemoveAt(linecount);
                    templine = String.Concat("{ ", templine);
                    tempinfo = new scrReadInfo(templine, nextinfo.Linenumber, nextinfo.Scriptname);
                    FEIScriptLines.Insert(linecount, tempinfo);
                    templine = FEIScriptLines[lastline - 1].Readline;
                    tempnumber = FEIScriptLines[lastline - 1].Linenumber;
                    FEIScriptLines.RemoveAt(lastline - 1);
                    templine = String.Concat(templine, " }");
                    tempinfo = new scrReadInfo(templine, tempnumber, nextinfo.Scriptname);
                    FEIScriptLines.Insert(lastline - 1, tempinfo);
                    endIfcount = lastline;
                }

                // single statement - set end after statement

                else
                {
                    endIfcount = FindEndStatement(FEIScriptLines, linecount);
                }
                nextcount.Add(endIfcount);

                endElsecount = endIfcount;

                // check if next line starts with ELSE or any form of ELSEIF

                nextline = endElsecount < FEIScriptLines.Count ? FEIScriptLines[endElsecount].Readline.Trim() : String.Empty;
                bool endelse = false;

                while (!endelse && endElsecount < FEIScriptLines.Count)
                {
                    bool elsepart = false;

                    // line contains ELSE only

                    if (nextline.Length <= 4)
                    {
                        if (String.Compare(nextline, "ELSE") == 0)
                        {
                            elsepart = true;
                            nextinfo = FEIScriptLines[endElsecount + 1];
                            nextline = nextinfo.Readline;

                            // check if next line start with IF - then this is an ELSEIF

                            if (nextline.StartsWith("IF "))
                            {
                                nextline = String.Concat("ELSEIF ", nextline.Substring(3).Trim());
                                FEIScriptLines.RemoveAt(endElsecount + 1);
                                FEIScriptLines.RemoveAt(endElsecount);
                                tempinfo = new scrReadInfo(nextline, nextinfo.Linenumber, nextinfo.Scriptname);
                                FEIScriptLines.Insert(endElsecount, tempinfo);
                                endElsecount = FindEndCondition(FEIScriptLines, endElsecount);
                                nextinfo = FEIScriptLines[endElsecount];
                                nextline = nextinfo.Readline;
                            }
                            else
                            {
                                endelse = true;
                                endElsecount++;
                            }

                        }
                    }

                    // line starts with ELSE - check if followed by IF
                    // if ELSEIF, store with rest of line
                    // if ELSE, store on separate new line

                    else if (String.Compare(nextline.Substring(0, Math.Min(5, nextline.Length)), "ELSE ") == 0)
                    {
                        elsepart = true;
                        nextline = nextline.Substring(5).Trim();
                        if (nextline.StartsWith("IF "))
                        {
                            nextline = String.Concat("ELSEIF ", nextline.Substring(3).Trim());
                            FEIScriptLines.RemoveAt(endElsecount);
                            tempinfo = new scrReadInfo(nextline, nextinfo.Linenumber, nextinfo.Scriptname);
                            FEIScriptLines.Insert(endElsecount, tempinfo);
                            endElsecount = FindEndCondition(FEIScriptLines, endElsecount);
                            nextinfo = FEIScriptLines[endElsecount];
                            nextline = nextinfo.Readline;
                        }
                        else
                        {
                            endelse = true;

                            FEIScriptLines.RemoveAt(endElsecount);
                            tempinfo = new scrReadInfo(nextline.Trim(), nextinfo.Linenumber, nextinfo.Scriptname);
                            FEIScriptLines.Insert(endElsecount, tempinfo);
                            tempinfo = new scrReadInfo("ELSE", nextinfo.Linenumber, nextinfo.Scriptname);
                            FEIScriptLines.Insert(endElsecount, tempinfo);
                            endElsecount++;
                        }
                    }

                    // line starts with ELSEIF 

                    else if (String.Compare(nextline.Substring(0, Math.Min(7, nextline.Length)), "ELSEIF ") == 0)
                    {
                        elsepart = true;
                        endElsecount = FindEndCondition(FEIScriptLines, endElsecount);
                        nextinfo = FEIScriptLines[endElsecount];
                        nextline = nextinfo.Readline;
                    }

                    // line starts with ELSE{
                    // store ELSE on separate new line

                    else if (String.Compare(nextline.Substring(0, Math.Min(5, nextline.Length)), "ELSE{") == 0)
                    {
                        elsepart = true;
                        endelse = true;
                        nextline = nextline.Substring(5).Trim();
                        FEIScriptLines.RemoveAt(endElsecount);
                        tempinfo = new scrReadInfo(nextline, nextinfo.Linenumber, nextinfo.Scriptname);
                        FEIScriptLines.Insert(endElsecount, tempinfo);
                        nextline = "{";
                        tempinfo = new scrReadInfo("{", nextinfo.Linenumber, nextinfo.Scriptname);
                        FEIScriptLines.Insert(endElsecount, tempinfo);
                        tempinfo = new scrReadInfo("ELSE", nextinfo.Linenumber, nextinfo.Scriptname);
                        FEIScriptLines.Insert(endElsecount, tempinfo);
                    }

                    // if an ELSE or ELSEIF part is found - find end 

                    if (elsepart)
                    {
                        if (String.Compare(nextline.Substring(0, 1), "{") == 0)
                        {
                            endElsecount = findEndBlock(FEIScriptLines, endElsecount);
                        }
                        else if (String.Compare(nextline.Substring(0, Math.Min(3, nextline.Length)), "IF ") == 0)
                        {
                            List<int> fullcount = findEndIfBlock(FEIScriptLines, endElsecount);
                            int lastline = fullcount[fullcount.Count - 1];
                            string templine = FEIScriptLines[endElsecount].Readline;
                            FEIScriptLines.RemoveAt(endElsecount);
                            templine = String.Concat("{ ", templine);
                            tempinfo = new scrReadInfo(templine, nextinfo.Linenumber, nextinfo.Scriptname);
                            FEIScriptLines.Insert(endElsecount, tempinfo);
                            templine = FEIScriptLines[lastline - 1].Readline;
                            tempnumber = FEIScriptLines[lastline - 1].Linenumber;
                            FEIScriptLines.RemoveAt(lastline - 1);
                            templine = String.Concat(templine, " }");
                            tempinfo = new scrReadInfo(templine, tempnumber, nextinfo.Scriptname);
                            FEIScriptLines.Insert(lastline - 1, tempinfo);
                            endElsecount = lastline;
                        }
                        else
                        {
                            endElsecount = FindEndStatement(FEIScriptLines, endElsecount);
                        }
                        nextline = endElsecount < FEIScriptLines.Count ? FEIScriptLines[endElsecount].Readline.Trim() : String.Empty;
                        nextcount.Add(endElsecount);
                    }
                    else
                    {
                        endelse = true;
                    }
                }

                return nextcount;
            }// findEndIfBlock

            //================================================================================================//
            //
            // find end of IF block enclosed by { and }
            //
            //================================================================================================//

            public static int findEndBlock(List<scrReadInfo> FEBScriptLines, int index)
            {

                scrReadInfo firstinfo, thisinfo, tempinfo;

                // Use regular expression to find all occurences of { and }
                // Keep searching through next lines until match is found

                int openparent = 0;
                int closeparent = 0;

                int openindex = 0;
                int closeindex = 0;

                Regex openparstr = new Regex("{");
                Regex closeparstr = new Regex("}");

                firstinfo = FEBScriptLines[index];
                string presentline = firstinfo.Readline;

                bool blockEnd = false;
                int splitpoint = -1;
                int checkcount = index;

                // get positions in present line

                MatchCollection opencount = openparstr.Matches(presentline);
                MatchCollection closecount = closeparstr.Matches(presentline);

                // convert to ARRAY

                int totalopen = opencount.Count;
                int totalclose = closecount.Count;

                Match[] closearray = new Match[totalclose];
                closecount.CopyTo(closearray, 0);
                Match[] openarray = new Match[totalopen];
                opencount.CopyTo(openarray, 0);

                // search until match found
                while (!blockEnd)
                {

                    // get next position (continue from previous index)

                    int openpos = openindex < openarray.Length ? openarray[openindex].Index : presentline.Length;
                    int closepos = closeindex < closearray.Length ? closearray[closeindex].Index : presentline.Length;

                    // next is open {

                    if (openpos < closepos)
                    {
                        openparent++;
                        openindex++;
                        openpos = openindex < openarray.Length ? openarray[openindex].Index : presentline.Length;
                    }

                    // next is close }

                    else if (closepos < openpos)
                    {
                        closeparent++;

                        // check for match - if found, end of block is found

                        if (closeparent == openparent)
                        {
                            blockEnd = true;
                            splitpoint = closepos;
                        }
                        else
                        {
                            closeindex++;
                            closepos = closeindex < closearray.Length ? closearray[closeindex].Index : presentline.Length;
                        }
                    }

                    // openpos and closepos equal - both have reached end of line - get next line

                    else
                    {
                        checkcount++;
                        if (checkcount >= FEBScriptLines.Count)
                        {
                            Trace.TraceWarning("sigscr-file line {0} : unbalanced curly brackets : ", index.ToString());
#if DEBUG_PRINT_IN
                            File.AppendAllText(din_fileLoc + @"sigscr.txt",
                                            "unbalanced curly brackets at " + index.ToString() + "\n");
#endif
                            return (FEBScriptLines.Count - 1);
                        }

                        thisinfo = FEBScriptLines[checkcount];
                        presentline = thisinfo.Readline;

                        // get positions

                        opencount = openparstr.Matches(presentline);
                        closecount = closeparstr.Matches(presentline);

                        totalopen = opencount.Count;
                        totalclose = closecount.Count;

                        // convert to array

                        closearray = new Match[totalclose];
                        closecount.CopyTo(closearray, 0);
                        openarray = new Match[totalopen];
                        opencount.CopyTo(openarray, 0);

                        openindex = 0;
                        closeindex = 0;

                        // get next positions

                        openpos = openindex < openarray.Length ? openarray[openindex].Index : presentline.Length;
                        closepos = closeindex < closearray.Length ? closearray[closeindex].Index : presentline.Length;
                    }
                }

                // end found - check if anything follows final }

                int nextcount = checkcount + 1;
                thisinfo = FEBScriptLines[checkcount];
                presentline = thisinfo.Readline.Trim();

                if (splitpoint >= 0 && splitpoint < presentline.Length - 1)
                {
                    thisinfo = FEBScriptLines[checkcount];
                    presentline = thisinfo.Readline;
                    FEBScriptLines.RemoveAt(checkcount);

                    tempinfo = new scrReadInfo(presentline.Substring(splitpoint + 1).Trim(), firstinfo.Linenumber, firstinfo.Scriptname);
                    FEBScriptLines.Insert(checkcount, tempinfo);
                    tempinfo = new scrReadInfo(presentline.Substring(0, splitpoint + 1).Trim(), firstinfo.Linenumber, firstinfo.Scriptname);
                    FEBScriptLines.Insert(checkcount, tempinfo);
                }

                return nextcount;
            }//findEndBlock

            //================================================================================================//
            //
            // find end of IF condition statement
            //
            //================================================================================================//

            public static int FindEndCondition(List<scrReadInfo> FECScriptLines, int index)
            {
                string presentstring, addline;
                int totalopen, totalclose;
                int actindex;

                scrReadInfo thisinfo, addinfo, tempinfo;

                //================================================================================================//

                actindex = index;

                thisinfo = FECScriptLines[index];
                presentstring = thisinfo.Readline;
                FECScriptLines.RemoveAt(index);

                // use regular expression to search for open and close bracket

                Regex openbrack = new Regex(@"\(");
                Regex closebrack = new Regex(@"\)");

                // search for open bracket

                MatchCollection opencount = openbrack.Matches(presentstring);
                totalopen = opencount.Count;

                // add lines until open bracket found

                while (totalopen <= 0 && actindex < FECScriptLines.Count)
                {
                    addinfo = FECScriptLines[actindex];
                    addline = addinfo.Readline;
                    FECScriptLines.RemoveAt(actindex);
                    presentstring = String.Concat(presentstring, addline);
                    opencount = openbrack.Matches(presentstring);
                    totalopen = opencount.Count;
                }

                if (totalopen <= 0)
                {
                    Trace.TraceWarning("sigscr-file line {1} : If statement without ( ; starting with {0}", presentstring, thisinfo.Linenumber.ToString());
#if DEBUG_PRINT_IN
                    File.AppendAllText(din_fileLoc + @"sigscr.txt",
                                    "If statement without ( ; starting with {0}" + presentstring + " (" + thisinfo.Linenumber.ToString() + ")\n");
#endif
                }

                // in total string, search for close brackets

                MatchCollection closecount = closebrack.Matches(presentstring);
                totalclose = closecount.Count;

                // keep adding lines until open and close brackets match

                while (totalclose < totalopen && actindex < FECScriptLines.Count)
                {
                    addinfo = FECScriptLines[actindex];
                    addline = addinfo.Readline;
                    FECScriptLines.RemoveAt(actindex);
                    presentstring = String.Concat(presentstring, addline);

                    opencount = openbrack.Matches(presentstring);
                    totalopen = opencount.Count;
                    closecount = closebrack.Matches(presentstring);
                    totalclose = closecount.Count;
                }

                actindex = index;

                if (totalclose < totalopen)
                {

                    // locate first "{" - assume this to be the end of the IF statement

                    int possibleEnd = presentstring.IndexOf("{");

                    Trace.TraceWarning("sigscr-file line {1} : Missing ) in IF statement ; starting with {0}",
                    presentstring, thisinfo.Linenumber.ToString());

                    string reportString = String.Copy(presentstring);
                    if (possibleEnd > 0)
                    {
                        reportString = presentstring.Substring(0, possibleEnd);

                        Trace.TraceWarning("IF statement set to : {0}", reportString + ")");

                        tempinfo = new scrReadInfo(presentstring.Substring(possibleEnd).Trim(),
                            thisinfo.Linenumber, thisinfo.Scriptname);
                        FECScriptLines.Insert(index, tempinfo);
                        presentstring = String.Concat(presentstring.Substring(0, possibleEnd), ")");
                        actindex = index + 1;
                    }

#if DEBUG_PRINT_IN
                    File.AppendAllText(din_fileLoc + @"sigscr.txt", "If statement without ) ; starting with " + reportString +
                                   " (" + thisinfo.Linenumber.ToString() + ")\n");
#endif
                }
                else
                {

                    // get position of final close bracket - end of condition statement

                    Match[] closearray = new Match[totalclose];
                    closecount.CopyTo(closearray, 0);
                    Match[] openarray = new Match[totalopen];
                    opencount.CopyTo(openarray, 0);

                    // match open and close brackets - when matched, that is end of condition

                    int actbracks = 1;

                    int actopen = 1;
                    int openpos = actopen < openarray.Length ? openarray[actopen].Index : presentstring.Length + 1;

                    int actclose = 0;
                    int closepos = closearray[actclose].Index;

                    while (actbracks > 0)
                    {
                        if (openpos < closepos)
                        {
                            actbracks++;
                            actopen++;
                            openpos = actopen < openarray.Length ? openarray[actopen].Index : presentstring.Length + 1;
                        }
                        else
                        {
                            actbracks--;
                            if (actbracks > 0)
                            {
                                actclose++;
                                closepos = actclose < closearray.Length ? closearray[actclose].Index : presentstring.Length + 1;
                            }
                        }
                    }

                    // split on end of condition

                    if (closepos < (presentstring.Length - 1))
                    {
                        tempinfo = new scrReadInfo(presentstring.Substring(closepos + 1).Trim(), thisinfo.Linenumber, thisinfo.Scriptname);
                        FECScriptLines.Insert(index, tempinfo);
                        presentstring = presentstring.Substring(0, closepos + 1);
                    }
                    actindex = index + 1;
                }

                tempinfo = new scrReadInfo(presentstring.Trim(), thisinfo.Linenumber, thisinfo.Scriptname);
                FECScriptLines.Insert(index, tempinfo);
                return actindex;
            }//findEndCondition

            //================================================================================================//
            //
            // process function call (in statement or in IF condition)
            //
            //================================================================================================//

            static public ArrayList process_FunctionCall(string FunctionStatement, IDictionary<string, uint> LocalFloats, IList<string> ORSignalTypes, IList<string> ORNormalSubtypes, int linenumber)
            {
                ArrayList FunctionParts = new ArrayList();
                bool valid_func = true;

                // split in function and parameter parts

                string[] StatementParts = FunctionStatement.Split('(');
                if (StatementParts.Length > 2)
                {
                    valid_func = false;
                    Trace.TraceWarning("sigscr-file line {1} : Unexpected number of ( in function call : {0}", FunctionStatement, linenumber.ToString());
#if DEBUG_PRINT_IN
                    File.AppendAllText(din_fileLoc + @"sigscr.txt", "Unexpected number of ( in function call : " + FunctionStatement + "\n");
#endif
                }

                // process function part

                try
                {
                    SCRExternalFunctions exFunction =
                            (SCRExternalFunctions)Enum.Parse(typeof(SCRExternalFunctions), StatementParts[0], true);
                    FunctionParts.Add(exFunction);

                }
                catch (Exception ex)
                {
                    valid_func = false;
                    Trace.TraceWarning("sigscr-file line {1} : Unknown function call : {0}\nDetails : {2}",
                        FunctionStatement, linenumber.ToString(), ex.ToString());
#if DEBUG_PRINT_IN
                    File.AppendAllText(din_fileLoc + @"sigscr.txt", "Unknown function call : " + FunctionStatement + "\n");
#endif
                }

                // remove closing bracket

                string ParameterPart = StatementParts[1].Replace(")", String.Empty).Trim();

                // process first parameters in case of multiple parameters

                int sepindex = ParameterPart.IndexOf(",");
                while (sepindex > 0 && valid_func)
                {
                    string parmPart = ParameterPart.Substring(0, sepindex).Trim();
                    SCRParameterType TempParm = process_TermPart(parmPart, LocalFloats, ORSignalTypes, ORNormalSubtypes, linenumber);
                    FunctionParts.Add(TempParm);

                    ParameterPart = ParameterPart.Substring(sepindex + 1).Trim();
                    sepindex = ParameterPart.IndexOf(",");
                }

                // process last or only parameter if set

                if (!String.IsNullOrEmpty(ParameterPart) && valid_func)
                {
                    SCRParameterType TempParm = process_TermPart(ParameterPart, LocalFloats, ORSignalTypes, ORNormalSubtypes, linenumber);
                    FunctionParts.Add(TempParm);
                }

                // return null in case of error

                if (!valid_func)
                {
                    FunctionParts = null;
                }

                return FunctionParts;
            }//process_FunctionCall

            //================================================================================================//
            //
            // process term part of statement (right-hand side)
            //
            //================================================================================================//

            static public SCRParameterType process_TermPart(string TermString, IDictionary<string, uint> LocalFloats, IList<string> ORSignalTypes, IList<string> ORNormalSubtypes, int linenumber)
            {

                bool termset = false;
                SCRParameterType TermParts = new SCRParameterType(SCRTermType.Constant, 0);

                // check for use of #
                if (String.Compare(TermString.Substring(0, 1), "#") == 0)
                {
                    TermString = TermString.Substring(1).Trim();
                }


                // try constant

                try
                {
                    int tmpint = int.Parse(TermString);
                    TermParts = new SCRParameterType(SCRTermType.Constant, tmpint);
                    termset = true;
                }
                catch (Exception Ex)
                {
                    if (TermString.Length < 1)
                        Trace.Write(Ex.ToString());   // dummy statement to avoid compiler warning
                }

                // try external float

                if (!termset)
                {
                    try
                    {
                        SCRExternalFloats exFloat =
                                (SCRExternalFloats)Enum.Parse(typeof(SCRExternalFloats), TermString, true);
                        TermParts = new SCRParameterType(SCRTermType.ExternalFloat, (int)exFloat);
                        termset = true;
                    }
                    catch (Exception Ex)
                    {
                        if (TermString.Length < 1)
                            Trace.Write(Ex.ToString());   // dummy statement to avoid compiler warning
                    }
                }

                // try local float

                if (!termset)
                {
                    foreach (KeyValuePair<string, uint> intFloat in LocalFloats)
                    {
                        string intFloatName = intFloat.Key;
                        uint intFloatDef = intFloat.Value;

                        if (String.Compare(TermString, intFloatName) == 0)
                        {
                            TermParts = new SCRParameterType(SCRTermType.LocalFloat, (int)intFloatDef);
                            termset = true;
                        }
                    }
                }

                // try blockstate

                if (!termset)
                {
                    if (TermString.StartsWith("BLOCK_"))
                    {
                        string partString = TermString.Substring(6);
                        try
                        {
                            MstsBlockState Blockstate =
                                    (MstsBlockState)Enum.Parse(typeof(MstsBlockState), partString, true);
                            TermParts = new SCRParameterType(SCRTermType.Block, (int)Blockstate);
                        }
                        catch (Exception Ex)
                        {
                            Trace.TraceWarning("sigscr-file line {1} : Unknown Blockstate : {0}\nDetails {2}: ",
                                partString, linenumber.ToString(), Ex.ToString());
#if DEBUG_PRINT_IN
                            File.AppendAllText(din_fileLoc + @"sigscr.txt", "Unknown Blockstate : " + partString + "\n");
#endif
                        }
                        termset = true;
                    }
                }


                // try SIGASP definition

                if (!termset)
                {
                    if (TermString.StartsWith("SIGASP_"))
                    {
                        string partString = TermString.Substring(7);
                        try
                        {
                            MstsSignalAspect Aspect =
                                    (MstsSignalAspect)Enum.Parse(typeof(MstsSignalAspect), partString, true);
                            TermParts = new SCRParameterType(SCRTermType.Sigasp, (int)Aspect);
                        }
                        catch (Exception Ex)
                        {
                            Trace.TraceWarning("sigscr-file line {1} : Unknown Aspect : {0}\nDetails : {2}",
                                partString, linenumber.ToString(), Ex.ToString());
#if DEBUG_PRINT_IN
                            File.AppendAllText(din_fileLoc + @"sigscr.txt", "Unknown Aspect : " + partString + "\n");
#endif
                        }
                        termset = true;
                    }
                }

                // try SIGFN definition

                if (!termset)
                {
                    if (TermString.StartsWith("SIGFN_"))
                    {
                        string partString = TermString.Substring(6);

                        if (ORSignalTypes.Contains(partString.ToUpper()))
                        {
                            TermParts = new SCRParameterType(SCRTermType.Sigfn, ORSignalTypes.IndexOf(partString.ToUpper()));
                        }
                        else
                        {
                            Trace.TraceWarning("sigscr-file line {1} : Unknown SIGFN Type : {0} \n",
                                partString, linenumber.ToString());
#if DEBUG_PRINT_IN
                            File.AppendAllText(din_fileLoc + @"sigscr.txt", "Unknown Type : " + partString + "\n");
#endif
                        }
                        termset = true;
                    }
                }

                // try ORSubtype definition

                if (!termset)
                {
                    if (TermString.StartsWith("ORSUBTYPE_"))
                    {
                        string partString = TermString.Substring(10);

                        if (ORNormalSubtypes.Contains(partString.ToUpper()))
                        {
                            TermParts = new SCRParameterType(SCRTermType.ORNormalSubtype, ORNormalSubtypes.IndexOf(partString.ToUpper()));
                        }
                        else
                        {
                            Trace.TraceWarning("sigscr-file line {1} : Unknown ORSUBTYPE : {0} \n",
                                partString, linenumber.ToString());
#if DEBUG_PRINT_IN
                            File.AppendAllText(din_fileLoc + @"sigscr.txt", "Unknown Type : " + partString + "\n");
#endif
                        }
                        termset = true;
                    }
                }

                // try SIGFEAT definition

                if (!termset)
                {
                    if (TermString.StartsWith("SIGFEAT_"))
                    {
                        string partString = TermString.Substring(8);
                        try
                        {
                            int sfIndex = Orts.Formats.Msts.SignalShape.SignalSubObj.SignalSubTypes.IndexOf(partString);
                            TermParts = new SCRParameterType(SCRTermType.Sigfeat, sfIndex);
                        }
                        catch (Exception Ex)
                        {
                            Trace.TraceWarning("sigscr-file line {1} : Unknown SubType : {0}\nDetails {2}",
                                partString, linenumber.ToString(), Ex.ToString());
#if DEBUG_PRINT_IN
                            File.AppendAllText(din_fileLoc + @"sigscr.txt", "Unknown SubType : " + partString + "\n");
#endif
                        }
                        termset = true;
                    }
                }

                // nothing found - set error

                if (!termset)
                {
                    Trace.TraceWarning("sigscr-file line {1} : Unknown parameter in statement : {0}", TermString, linenumber.ToString());
#if DEBUG_PRINT_IN
                    File.AppendAllText(din_fileLoc + @"sigscr.txt", "Unknown parameter : " + TermString + "\n");
#endif
                }

                return TermParts;
            }//process_TermPart

            //================================================================================================//
            //
            // process IF condition line - split into logic parts
            //
            //================================================================================================//

            public static ArrayList getIfConditions(scrReadInfo GICInfo, IDictionary<string, uint> LocalFloats, IList<string> ORSignalTypes, IList<string> ORNormalSubtypes)
            {
                SCRConditions ThisCondition;
                ArrayList SCRConditionList = new ArrayList();

                SCRAndOr condAndOr;
                List<string> sublist = new List<string>();

                string GICString = GICInfo.Readline;

                // extract condition between first ( and last )

                int startpos = GICString.IndexOf("(");
                int endpos = GICString.LastIndexOf(")");
                string presentline = GICString.Substring(startpos + 1, endpos - startpos - 1).Trim();

                // search for substrings
                // search for matching brackets

                Regex openparstr = new Regex("[(]");
                Regex closeparstr = new Regex("[)]");

                // get all brackets in string

                MatchCollection opencount = openparstr.Matches(presentline);
                MatchCollection closecount = closeparstr.Matches(presentline);

                int totalopen = opencount.Count;
                int totalclose = closecount.Count;

                if (totalopen > 0)
                {

                    // convert matches to array

                    Match[] closearray = new Match[totalclose];
                    closecount.CopyTo(closearray, 0);
                    Match[] openarray = new Match[totalopen];
                    opencount.CopyTo(openarray, 0);

                    // get positions, find ) which matches first (

                    bool blockEnd = false;
                    int bracklevel = 0;

                    int openindex = 0;
                    int closeindex = 0;

                    int openpos = openindex < openarray.Length ? openarray[openindex].Index : presentline.Length;
                    int closepos = closeindex < closearray.Length ? closearray[closeindex].Index : presentline.Length;

                    int firstopen = 0;

                    while (!blockEnd)
                    {
                        if (bracklevel == 0)
                        {
                            firstopen = openpos;
                        }

                        if (openpos < closepos)
                        {
                            bracklevel++;
                            openindex++;
                            openpos = openindex < openarray.Length ? openarray[openindex].Index : presentline.Length;
                        }
                        else
                        {
                            bracklevel--;

                            // match found, check if any | or & in between
                            // if so, condition is enclosed and must be processed separately
                            // store string in special array
                            // replace string with substitute pointer reference stored string position

                            if (bracklevel == 0)
                            {
                                string substring = presentline.Substring(firstopen, closepos - firstopen + 1);
                                if (CheckCondition(substring) > 0)
                                {
                                    sublist.Add(substring);
                                    string replacestring = "[" + sublist.Count.ToString() + "]";
                                    replacestring = replacestring.PadRight(substring.Length, '*');

                                    presentline = presentline.Remove(firstopen, closepos - firstopen + 1);
                                    presentline = presentline.Insert(firstopen, replacestring);
                                }
                            }

                            closeindex++;
                            if (closeindex < closearray.Length)
                            {
                                closepos = closearray[closeindex].Index;
                            }
                            else
                            {
                                blockEnd = true;
                            }

                        }
                    }
                }

                // process main string
                // check for separators (OR or AND)

                string reststring = presentline;
                string condstring = String.Empty;
                string procstring = String.Empty;
                string tempstring = String.Empty;

                int seppos = CheckCondition(reststring);

                // process each part

                while (seppos > 0)
                {
                    procstring = reststring.Substring(0, seppos).Trim();
                    condstring = reststring.Substring(seppos, 2);
                    tempstring = reststring.Substring(seppos + 2);

                    bool validCondition = false;
                    while (!validCondition && tempstring.Length > 0 && tempstring[0] != ' ')
                    {
                        if (TranslateAndOr.ContainsKey(condstring))
                        {
                            validCondition = true;
                        }
                        else
                        {
                            condstring = String.Concat(condstring, tempstring.Substring(0, 1));
                            tempstring = tempstring.Substring(1);
                        }
                    }

                    reststring = tempstring.Trim();

                    // process separate !

                    if (procstring.Length > 0 && String.Compare(procstring.Substring(0, 1), "!") == 0)
                    {
                        SCRNegate negated = SCRNegate.NEGATE;
                        SCRConditionList.Add(negated);
                        procstring = procstring.Substring(1).Trim();
                    }

                    // process separate NOT

                    if (procstring.Length > 4 && String.Compare(procstring.Substring(0, 4), "NOT ") == 0)
                    {
                        SCRNegate negated = SCRNegate.NEGATE;
                        SCRConditionList.Add(negated);
                        procstring = procstring.Substring(4).Trim();
                    }

                    // previous separated substring - process as new full IF condition

                    if (procstring.StartsWith("["))
                    {
                        int entnum = procstring.IndexOf("]");
                        int subindex = Convert.ToInt32(procstring.Substring(1, entnum - 1));
                        scrReadInfo subinfo = new scrReadInfo(sublist[subindex - 1], GICInfo.Linenumber, GICInfo.Scriptname);
                        ArrayList SubCondition = getIfConditions(subinfo, LocalFloats, ORSignalTypes, ORNormalSubtypes);
                        SCRConditionList.Add(SubCondition);
                    }

                    // single condition

                    else
                    {
                        // remove any superflouos brackets ()
                        while (procstring.StartsWith("(") && procstring.EndsWith(")"))
                        {
                            procstring = procstring.Substring(1, procstring.Length - 2);
                        }

                        ThisCondition = new SCRConditions(procstring, LocalFloats, ORSignalTypes, ORNormalSubtypes, GICInfo.Linenumber);
                        SCRConditionList.Add(ThisCondition);
                    }

                    // translate logical operator

                    if (TranslateAndOr.TryGetValue(condstring, out condAndOr))
                    {
                        SCRConditionList.Add(condAndOr);
                    }
                    else
                    {
                        Trace.TraceWarning("sigscr-file line {1} : Invalid condition operator in : {0}", GICString, GICInfo.Linenumber.ToString());
                    }

                    seppos = CheckCondition(reststring);
                }

                // process last part or full part if no separators

                procstring = reststring;

                // process separate !

                if (procstring.Length > 0 && String.Compare(procstring.Substring(0, 1), "!") == 0)
                {
                    SCRNegate negated = SCRNegate.NEGATE;
                    SCRConditionList.Add(negated);
                    procstring = procstring.Substring(1).Trim();
                }

                if (procstring.Length > 4 && String.Compare(procstring.Substring(0, 4), "NOT ") == 0)
                {
                    SCRNegate negated = SCRNegate.NEGATE;
                    SCRConditionList.Add(negated);
                    procstring = procstring.Substring(4).Trim();
                }

                // previous separated substring - process as new full IF condition

                if (procstring.StartsWith("["))
                {
                    int entnum = procstring.IndexOf("]");
                    int subindex = Convert.ToInt32(procstring.Substring(1, entnum - 1));
                    scrReadInfo subinfo = new scrReadInfo(sublist[subindex - 1], GICInfo.Linenumber, GICInfo.Scriptname);
                    ArrayList SubCondition = getIfConditions(subinfo, LocalFloats, ORSignalTypes, ORNormalSubtypes);
                    SCRConditionList.Add(SubCondition);
                }

                // single condition

                else
                {

                    // remove any enclosing ()

                    if (procstring.StartsWith("("))
                    {
                        procstring = procstring.Substring(1, procstring.Length - 2).Trim();
                    }
                    ThisCondition = new SCRConditions(procstring, LocalFloats, ORSignalTypes, ORNormalSubtypes, GICInfo.Linenumber);
                    SCRConditionList.Add(ThisCondition);
                }

                // process logical operator if set

                if (!String.IsNullOrEmpty(condstring))
                {
                    if (TranslateAndOr.TryGetValue(condstring, out condAndOr))
                    {
                        SCRConditionList.Add(condAndOr);
                    }
                    else
                    {
                        Trace.TraceWarning("sigscr-file line {1} : Invalid condition operator in : {0}", GICString, GICInfo.Linenumber.ToString());
                    }
                }

                return SCRConditionList;
            }//getIfConditions

            //================================================================================================//
            //
            // check for condition in statement
            //
            //================================================================================================//

            public static int CheckCondition(String teststring)
            {
                char[] AndOrCheck = "|&".ToCharArray();
                int returnvalue = 0;

                returnvalue = teststring.IndexOfAny(AndOrCheck);
                if (returnvalue > 0)
                    return returnvalue;

                returnvalue = teststring.IndexOf(" AND ");
                if (returnvalue > 0)
                    return returnvalue + 1;

                returnvalue = teststring.IndexOf(" OR ");
                if (returnvalue > 0)
                    return returnvalue + 1;

                return returnvalue;
            }// CheckCondition

            //================================================================================================//
            //
            // sub classes
            //
            //================================================================================================//
            //
            // class SCRStatement
            //
            //================================================================================================//

            public class SCRStatement
            {
                public bool valid;
                public SCRTermType AssignType;
                public int AssignParameter;
                public List<SCRStatTerm> StatementTerms;

                public string[] StatementParts;
                public scrReadInfo StatementInfo;

                //================================================================================================//
                //
                //  Constructor
                //

                public SCRStatement(scrReadInfo Statement, IDictionary<string, uint> LocalFloats, IList<string> ORSignalTypes, IList<string> ORNormalSubtypes)
                {

                    valid = true;
                    StatementInfo = new scrReadInfo(Statement.Readline, Statement.Linenumber, Statement.Scriptname);
                    string StatementLine = Statement.Readline;

                    // check for improper use of =# or ==#

                    int eqindex = StatementLine.IndexOf("=");
                    if (String.Compare(StatementLine.Substring(eqindex + 1, 2), "=#") == 0)
                    {
                        StatementLine = String.Concat(StatementLine.Substring(0, eqindex + 1),
                                        StatementLine.Substring(eqindex + 3));
                    }
                    else if (String.Compare(StatementLine.Substring(eqindex + 1, 1), "#") == 0)
                    {
                        StatementLine = String.Concat(StatementLine.Substring(0, eqindex + 1),
                                        StatementLine.Substring(eqindex + 2));
                    }
                    else if (String.Compare(StatementLine.Substring(eqindex + 1, 1), "=") == 0)
                    {
                        StatementLine = String.Concat(StatementLine.Substring(0, eqindex + 1),
                                        StatementLine.Substring(eqindex + 2));
                    }

                    //split on =, should be only 2 parts

                    StatementTerms = new List<SCRStatTerm>();
                    String TermPart;

                    StatementLine = StatementLine.Replace(";", String.Empty);

                    char[] splitChar = { '=' };
                    StatementParts = StatementLine.Split(splitChar, StringSplitOptions.RemoveEmptyEntries);
                    if (StatementParts.Length > 2)
                    {
                        valid = false;
                        Trace.TraceWarning("sigscr-file line {1} : Unexpected number of = in string : {0}", StatementLine, StatementInfo.Linenumber.ToString());
#if DEBUG_PRINT_IN
                        File.AppendAllText(din_fileLoc + @"sigscr.txt",
                                        "Unexpected number of = in string " + StatementLine + " (" + StatementInfo.Linenumber.ToString() + ")\n");
#endif
                    }

                    // Assignment part - search external and local floats
                    // if only 1 part, it is a single function call without assignment

                    AssignType = SCRTermType.Invalid;

                    if (StatementParts.Length == 2)
                    {
                        string assignPart = StatementParts[0].Trim();
                        try
                        {

                            SCRExternalFloats exFloat =
                                    (SCRExternalFloats)Enum.Parse(typeof(SCRExternalFloats), assignPart, true);
                            AssignParameter = (int)exFloat;
                            AssignType = SCRTermType.ExternalFloat;
                        }
                        catch (Exception Ex)
                        {
                            if (StatementLine.Length < 1)
                                Trace.Write(Ex.ToString());   // dummy statement to avoid compiler warning
                        }

                        foreach (KeyValuePair<string, uint> intFloat in LocalFloats)
                        {
                            string intKey = intFloat.Key;
                            if (String.Compare(intKey, assignPart) == 0)
                            {
                                AssignType = SCRTermType.LocalFloat;
                                AssignParameter = (int)intFloat.Value;
                            }
                        }

                        // Term part
                        // get positions of allowed operators

                        TermPart = StatementParts[1].Trim();

                    }
                    else
                    {


                        // Term part
                        // get positions of allowed operators

                        TermPart = StatementParts[0].Trim();
                    }

                    // process term string

                    int sublevel = 0;
                    SCRProcess_TermPartLine(TermPart, ref sublevel, 0, LocalFloats, ORSignalTypes, ORNormalSubtypes, StatementInfo.Linenumber);

                    if (StatementTerms.Count <= 0) valid = false;
                }

                //================================================================================================//
                //
                //  Process Term part line
                //  May be called recursive to process substrings
                //

                public void SCRProcess_TermPartLine(string TermLinePart, ref int sublevel, int issublevel,
                            IDictionary<string, uint> LocalFloats, IList<string> ORSignalTypes, IList<string> ORNormalSubtypes, int linenumber)
                {

                    string keepString = String.Copy(TermLinePart);
                    string procString;
                    string operString;
                    bool syntaxerror = false;

                    string AllowedOperators = "[";

                    foreach (KeyValuePair<string, SCRTermOperator> PosOperator in TranslateOperator)
                    {
                        string ActOperator = PosOperator.Key;
                        if (String.Compare(ActOperator, "?") != 0)
                        {
                            AllowedOperators = String.Concat(AllowedOperators, ActOperator);
                        }
                    }

                    AllowedOperators = String.Concat(AllowedOperators, "]");
                    Regex operators = new Regex(AllowedOperators);
                    MatchCollection opertotal = operators.Matches(keepString);

                    int totalOper = opertotal.Count;
                    Match[] operPos = new Match[totalOper];
                    opertotal.CopyTo(operPos, 0);

                    // get position of closing and opening brackets

                    Regex openbrack = new Regex("[(]");
                    MatchCollection openbrackmatch = openbrack.Matches(keepString);
                    int totalOpenbrack = openbrackmatch.Count;
                    Match[] openbrackpos;

                    Regex closebrack = new Regex("[)]");
                    MatchCollection closebrackmatch = closebrack.Matches(keepString);
                    int totalClosebrack = closebrackmatch.Count;
                    Match[] closebrackpos;

                    if (totalClosebrack != totalOpenbrack)
                    {
                        Trace.TraceWarning("sigscr-file line {1} : Unmatching brackets in : {0}", keepString, StatementInfo.Linenumber.ToString());
                        keepString = String.Empty;
#if DEBUG_PRINT_IN
                        File.AppendAllText(din_fileLoc + @"sigscr.txt",
                                        "Unmatching brackets in : " + keepString + " (" + StatementInfo.Linenumber.ToString() + "\n");
#endif
                    }


                    // process each part - part is either separated by operator or enclosed within brackets

                    int nextoper = 0;
                    int nextopenbrack = 0;
                    int nextoperpos;
                    int nextbrackpos;

                    while (!String.IsNullOrEmpty(keepString) && !syntaxerror)
                    {

                        // if first chars is operator, copy it to operator string
                        // redetermine position of next operator

                        opertotal = operators.Matches(keepString);
                        totalOper = opertotal.Count;
                        operPos = new Match[totalOper];
                        opertotal.CopyTo(operPos, 0);
                        nextoper = 0;
                        nextoperpos = nextoper < operPos.Length ? operPos[nextoper].Index : keepString.Length + 1;

                        if (nextoperpos == 0)
                        {
                            operString = keepString.Substring(0, 1);
                            keepString = keepString.Substring(1).Trim();

                            opertotal = operators.Matches(keepString);
                            totalOper = opertotal.Count;
                            operPos = new Match[totalOper];
                            opertotal.CopyTo(operPos, 0);
                            nextoper = 0;
                            nextoperpos = nextoper < operPos.Length ? operPos[nextoper].Index : keepString.Length + 1;
                        }
                        else
                        {
                            operString = String.Empty;
                        }

                        // redetermine positions of operators and brackets

                        openbrackmatch = openbrack.Matches(keepString);
                        totalOpenbrack = openbrackmatch.Count;
                        openbrackpos = new Match[totalOpenbrack];
                        openbrackmatch.CopyTo(openbrackpos, 0);
                        nextopenbrack = 0;
                        nextbrackpos = nextopenbrack < openbrackpos.Length ?
                                openbrackpos[nextopenbrack].Index : keepString.Length + 1;

                        closebrackmatch = closebrack.Matches(keepString);
                        totalClosebrack = closebrackmatch.Count;
                        closebrackpos = new Match[totalClosebrack];
                        closebrackmatch.CopyTo(closebrackpos, 0);

                        // first is bracket, but not at start so is part of function call - ignore
                        // first is operator
                        // operator and bracket are equal - so neither are found
                        // normal term, so process

                        if ((nextbrackpos < nextoperpos && nextbrackpos > 0) || nextbrackpos >= nextoperpos)
                        {
                            if (nextoperpos < keepString.Length)
                            {
                                procString = keepString.Substring(0, nextoperpos).Trim();
                                keepString = keepString.Substring(nextoperpos).Trim();
                            }
                            else
                            {
                                procString = String.Copy(keepString);
                                keepString = String.Empty;
                            }

                            if (procString.IndexOf(")") > 0)
                            {
                                procString = procString.Replace(")", String.Empty).Trim();
                            }

                            if (String.IsNullOrEmpty(procString))
                            {
                                Trace.TraceWarning("sigscr-file line {1} : Invalid statement syntax : {0}", TermLinePart, linenumber.ToString());
                                syntaxerror = true;
                                StatementTerms.Clear();
                            }
                            else
                            {
                                SCRStatTerm thisTerm =
                                        new SCRStatTerm(procString, operString, sublevel, issublevel, LocalFloats, ORSignalTypes, ORNormalSubtypes, StatementInfo.Linenumber);
                                StatementTerms.Add(thisTerm);
                            }
                        }

                        // enclosed term - process as substring

                        else
                        {

                            // find matching end bracket

                            nextopenbrack++;
                            int brackcount = 1;
                            int nextclosebrack = 0;

                            int nextclosepos = closebrackpos[nextclosebrack].Index;
                            while (nextclosepos < nextbrackpos)
                            {
                                nextclosebrack++;
                                nextclosepos = closebrackpos[nextclosebrack].Index;
                            }
                            int lastclosepos = nextclosepos;

                            nextbrackpos =
                                  nextopenbrack < openbrackpos.Length ?
                                  openbrackpos[nextopenbrack].Index : keepString.Length + 1;

                            while (brackcount > 0)
                            {
                                if (nextbrackpos < nextclosepos)
                                {
                                    brackcount++;
                                    nextopenbrack++;
                                    nextbrackpos =
                                        nextopenbrack < openbrackpos.Length ?
                                        openbrackpos[nextopenbrack].Index : keepString.Length + 1;
                                }
                                else
                                {
                                    lastclosepos = nextclosepos;
                                    brackcount--;
                                    nextclosebrack++;
                                    nextclosepos =
                                        nextclosebrack < closebrackpos.Length ?
                                        closebrackpos[nextclosebrack].Index : keepString.Length + 1;
                                }
                            }

                            procString = keepString.Substring(1, lastclosepos - 1).Trim();
                            keepString = keepString.Substring(lastclosepos + 1).Trim();

                            // increase sublevel, set sublevel entry in statements

                            sublevel++;
                            SCRStatTerm thisTerm =
                                    new SCRStatTerm("*S*", operString, sublevel, issublevel, LocalFloats, ORSignalTypes, ORNormalSubtypes, StatementInfo.Linenumber);
                            StatementTerms.Add(thisTerm);

                            // process string as sublevel

                            int nextsublevel = sublevel;
                            SCRProcess_TermPartLine(procString, ref sublevel, nextsublevel, LocalFloats, ORSignalTypes, ORNormalSubtypes, linenumber);
                        }
                    }
                }//SCRProcess_TermPartLine

                //================================================================================================//

            }// class SCRStatement


            //================================================================================================//
            //
            // class SCRStatTerm
            //
            //================================================================================================//

            public class SCRStatTerm
            {
                public SCRExternalFunctions Function;
                public SCRParameterType[] PartParameter;
                public SCRTermOperator TermOperator;
                public bool negate;
                public int sublevel;
                public int issublevel;
                public int linenumber;

                //================================================================================================//
                //
                // Constructor
                //

                public SCRStatTerm(string StatementString, string StatementOperator, int sublevelIn, int issublevelIn,
                            IDictionary<string, uint> LocalFloats, IList<string> ORSignalTypes, IList<string> ORNormalSubtypes, int thisLine)
                {

                    linenumber = thisLine;

                    // check if statement starts with ! - if so , set negate

                    if (String.Compare(StatementString.Substring(0, 1), "!") == 0)
                    {
                        negate = true;
                        StatementString = StatementString.Substring(1).Trim();
                    }
                    else if (StatementString.Length >= 5 && String.Compare(StatementString.Substring(0, 4), "NOT ") == 0)
                    {
                        negate = true;
                        StatementString = StatementString.Substring(4).Trim();
                    }
                    else
                    {
                        negate = false;
                    }

                    sublevel = 0;

                    List<SCRParameterType> TempParameter = new List<SCRParameterType>();

                    // empty string - no parameter (can occur incase of allocation to negative number)

                    if (String.IsNullOrEmpty(StatementString))
                    {
                        TempParameter.Add(null);
                    }

                    // sublevel definition

                    else if (String.Compare(StatementString, "*S*") == 0)
                    {
                        sublevel = sublevelIn;
                    }

                    // if contains no brackets it is a fixed parameter

                    else if (StatementString.IndexOf("(") < 0)
                    {
                        if (String.Compare(StatementString, "RETURN") == 0)
                        {
                            Function = SCRExternalFunctions.RETURN;
                        }
                        else
                        {
                            Function = SCRExternalFunctions.NONE;

                            PartParameter = new SCRParameterType[1];
                            PartParameter[0] = process_TermPart(StatementString.Trim(), LocalFloats, ORSignalTypes, ORNormalSubtypes, linenumber);

                            TranslateOperator.TryGetValue(StatementOperator, out TermOperator);
                        }
                    }


                    // function

                    else
                    {
                        ArrayList FunctionParts = process_FunctionCall(StatementString, LocalFloats, ORSignalTypes, ORNormalSubtypes, linenumber);

                        if (FunctionParts == null)
                        {
                            Function = SCRExternalFunctions.NONE;
                        }
                        else
                        {
                            Function = (SCRExternalFunctions)FunctionParts[0];

                            if (FunctionParts.Count > 1)
                            {
                                PartParameter = new SCRParameterType[FunctionParts.Count - 1];
                                for (int iparm = 1; iparm < FunctionParts.Count; iparm++)
                                {
                                    PartParameter[iparm - 1] = (SCRParameterType)FunctionParts[iparm];
                                }
                            }
                            else
                            {
                                PartParameter = null;
                            }
                        }
                    }

                    // process operator

                    if (!TranslateOperator.TryGetValue(StatementOperator, out TermOperator))
                    {
                        TermOperator = SCRTermOperator.NONE;
                    }

                    // issublevel

                    issublevel = issublevelIn;

                } // constructor
            } // class SCRStatTerm

            //================================================================================================//
            //
            // class SCRParameterType
            //
            //================================================================================================//

            public class SCRParameterType
            {
                public SCRTermType PartType;
                public int PartParameter;

                //================================================================================================//
                //
                // Constructor
                //

                public SCRParameterType(SCRTermType TypeIn, int IntIn)
                {
                    PartType = TypeIn;
                    PartParameter = IntIn;
                } // constructor
            } // class SCRParameterType

            //================================================================================================//
            //
            // class SCRConditionBlock
            //
            //================================================================================================//

            public class SCRConditionBlock
            {
                public ArrayList Conditions;
                public SCRBlock IfBlock;
                public List<SCRBlock> ElseIfBlock;
                public SCRBlock ElseBlock;

                //================================================================================================//
                //
                // Constructor
                // Input is the array of indices pointing to the lines following the IF - ELSEIF - IF blocks
                //

                public SCRConditionBlock(List<scrReadInfo> CBLScriptLines, int index, List<int> endindex, IDictionary<string, uint> LocalFloats, IList<string> ORSignalTypes, IList<string> ORNormalSubtypes)
                {

                    scrReadInfo thisinfo, tempinfo;

                    // process conditions

                    Conditions = getIfConditions(CBLScriptLines[index], LocalFloats, ORSignalTypes, ORNormalSubtypes);

                    // process IF block

                    int iflines = endindex[0] - index - 1;
                    List<scrReadInfo> IfSubBlock = new List<scrReadInfo>();

                    for (int iline = 0; iline < iflines; iline++)
                    {
                        IfSubBlock.Add(CBLScriptLines[iline + index + 1]);
                    }

                    IfBlock = new SCRBlock(IfSubBlock, LocalFloats, ORSignalTypes, ORNormalSubtypes);
                    ElseIfBlock = null;
                    ElseBlock = null;

                    // process all ELSE blocks if available

                    int blockindex = 0;
                    int elseindex = endindex[blockindex];
                    blockindex++;

                    while (blockindex < endindex.Count)
                    {
                        int elselines = endindex[blockindex] - elseindex;

                        List<scrReadInfo> ElseSubBlock = new List<scrReadInfo>();

                        // process ELSEIF block
                        // delete ELSE to process as IF block

                        if (CBLScriptLines[elseindex].Readline.StartsWith("ELSEIF"))
                        {
                            thisinfo = CBLScriptLines[elseindex];
                            tempinfo = new scrReadInfo(thisinfo.Readline.Substring(4), thisinfo.Linenumber, thisinfo.Scriptname); // set start of line to IF
                            ElseSubBlock.Add(tempinfo);

                            for (int iline = 1; iline < elselines; iline++)
                            {
                                ElseSubBlock.Add(CBLScriptLines[iline + elseindex]);
                            }
                            SCRBlock TempBlock = new SCRBlock(ElseSubBlock, LocalFloats, ORSignalTypes, ORNormalSubtypes);
                            if (ElseIfBlock == null)
                            {
                                ElseIfBlock = new List<SCRBlock>();
                            }
                            ElseIfBlock.Add(TempBlock);
                            elseindex = endindex[blockindex];
                            blockindex++;
                        }

                        // process ELSE block

                        else
                        {
                            for (int iline = 1; iline < elselines; iline++)
                            {
                                ElseSubBlock.Add(CBLScriptLines[iline + elseindex]);
                            }
                            ElseBlock = new SCRBlock(ElseSubBlock, LocalFloats, ORSignalTypes, ORNormalSubtypes);
                            blockindex++;
                        }

                        ElseSubBlock.Clear();

                    }
                } // constructor
            } // class SCRConditionBlock

            //================================================================================================//
            //
            // class SCRConditions
            //
            //================================================================================================//

            public class SCRConditions
            {
                public SCRStatTerm Term1;
                public bool negate1;
                public SCRStatTerm Term2;
                public bool negate2;
                public SCRTermCondition Condition;
                int linenumber;

                //================================================================================================//
                //
                //  Constructor
                //

                public SCRConditions(string TermString, IDictionary<string, uint> LocalFloats, IList<string> ORSignalTypes, IList<string> ORNormalSubtypes, int thisLine)
                {

                    string firststring, secondstring;
                    string separator;
                    string TempString = TermString;

                    linenumber = thisLine;

                    // check on !, if not followed by = then it is a NOT, replace by ^ to ease processing

                    Regex NotSeps = new Regex("!");

                    MatchCollection NotSepCount = NotSeps.Matches(TempString);
                    int totalNot = NotSepCount.Count;
                    Match[] NotSeparray = new Match[totalNot];
                    NotSepCount.CopyTo(NotSeparray, 0);

                    for (int inot = 0; inot < totalNot; inot++)
                    {
                        int notpos = NotSeparray[inot].Index;
                        if (String.Compare(TempString.Substring(notpos, 2), "!=") != 0)
                        {
                            TempString = String.Concat(TempString.Substring(0, notpos), "^", TempString.Substring(notpos + 1));
                        }
                    }

                    // search for separators

                    Regex CondSeps = new Regex("[<>!=]");

                    MatchCollection CondSepCount = CondSeps.Matches(TempString);
                    int totalSeps = CondSepCount.Count;
                    Match[] CondSeparray = new Match[totalSeps];
                    CondSepCount.CopyTo(CondSeparray, 0);

                    // split on separator

                    if (totalSeps == 0)
                    {
                        firststring = TempString.Trim();
                        secondstring = String.Empty;
                        separator = String.Empty;
                    }
                    else
                    {
                        firststring = TempString.Substring(0, CondSeparray[0].Index).Trim();
                        secondstring = TempString.Substring(CondSeparray[0].Index + 1).Trim();
                        separator = TempString.Substring(CondSeparray[0].Index, 1);
                    }

                    // first string
                    // check for ^ (as replacement for !) as starting character

                    negate1 = false;
                    if (firststring.StartsWith("^"))
                    {
                        negate1 = true;
                        firststring = firststring.Substring(1).Trim();
                    }

                    Term1 = new SCRStatTerm(firststring, String.Empty, 0, 0, LocalFloats, ORSignalTypes, ORNormalSubtypes, linenumber);

                    // second string (if it exists)
                    // check of first char, if =, add this to separator
                    // check on next char, if #, remove
                    // check for ^ (as replacement for !) as next character

                    negate2 = false;
                    if (String.IsNullOrEmpty(secondstring))
                    {
                        Term2 = null;
                    }
                    else
                    {
                        if (secondstring.StartsWith("="))
                        {
                            separator = String.Concat(separator, "=");
                            secondstring = secondstring.Substring(1).Trim();
                        }

                        if (secondstring.StartsWith("#"))
                        {
                            secondstring = secondstring.Substring(1).Trim();
                        }

                        if (secondstring.StartsWith("^"))
                        {
                            negate2 = true;
                            secondstring = secondstring.Substring(1).Trim();
                        }

                        Term2 = new SCRStatTerm(secondstring, String.Empty, 0, 0, LocalFloats, ORSignalTypes, ORNormalSubtypes, linenumber);
                    }

                    if (!String.IsNullOrEmpty(separator))
                    {
                        SCRTermCondition setcond;
                        if (TranslateConditions.TryGetValue(separator, out setcond))
                        {
                            Condition = setcond;
                        }
                        else
                        {
                            Trace.TraceWarning("sigscr-file line {1} : Invalid condition operator in : {0}", TermString, linenumber.ToString());
#if DEBUG_PRINT_IN
                            File.AppendAllText(din_fileLoc + @"sigscr.txt",
                                            "Invalid condition operator in : " + TermString + "\n"); ;
#endif
                        }
                    }
                } // constructor
            } // class SCRConditions

            //================================================================================================//
            //
            // class SCRBlock
            //
            //================================================================================================//

            public class SCRBlock
            {
                public ArrayList Statements;

                //================================================================================================//
                //
                //  Constructor
                //

                public SCRBlock(List<scrReadInfo> BlockStrings, IDictionary<string, uint> LocalFloats, IList<string> ORSignalTypes, IList<string> ORNormalSubtypes)
                {
                    Statements = new ArrayList();
                    Statements = processScriptLines(BlockStrings, 0, LocalFloats, ORSignalTypes, ORNormalSubtypes);
                } // constructor
            } // class SCRBlock
        } // class Scripts
    }
}
>>>>>>> cd010740
<|MERGE_RESOLUTION|>--- conflicted
+++ resolved
@@ -1,4046 +1,1160 @@
-<<<<<<< HEAD
-﻿// COPYRIGHT 2013, 2014, 2015 by the Open Rails project.
-// 
-// This file is part of Open Rails.
-// 
-// Open Rails is free software: you can redistribute it and/or modify
-// it under the terms of the GNU General Public License as published by
-// the Free Software Foundation, either version 3 of the License, or
-// (at your option) any later version.
-// 
-// Open Rails is distributed in the hope that it will be useful,
-// but WITHOUT ANY WARRANTY; without even the implied warranty of
-// MERCHANTABILITY or FITNESS FOR A PARTICULAR PURPOSE.  See the
-// GNU General Public License for more details.
-// 
-// You should have received a copy of the GNU General Public License
-// along with Open Rails.  If not, see <http://www.gnu.org/licenses/>.
-#if DEBUG
-// prints details of the file as read from input
-// #define DEBUG_PRINT_IN
-
-// prints details of the file as processed
-// #define DEBUG_PRINT_OUT
-#endif
-
-using System;
-using System.Collections;
-using System.Collections.Generic;
-using System.Diagnostics;
-using System.IO;
-using System.Linq;
-using System.Text;
-using Orts.Formats.Msts.Signalling;
-
-namespace Orts.Formats.Msts
-{
-    public class SignalScripts
-    {
-        #region SCRExternalFunctions
-        public enum SCRExternalFunctions
-        {
-            NONE,
-            BLOCK_STATE,
-            ROUTE_SET,
-            NEXT_SIG_LR,
-            NEXT_SIG_MR,
-            THIS_SIG_LR,
-            THIS_SIG_MR,
-            OPP_SIG_LR,
-            OPP_SIG_MR,
-            NEXT_NSIG_LR,
-            DIST_MULTI_SIG_MR,
-            NEXT_SIG_ID,
-            NEXT_NSIG_ID,
-            OPP_SIG_ID,
-            ID_SIG_ENABLED,
-            ID_SIG_LR,
-            SIG_FEATURE,
-            DEF_DRAW_STATE,
-            ALLOW_CLEAR_TO_PARTIAL_ROUTE,
-            APPROACH_CONTROL_POSITION,
-            APPROACH_CONTROL_POSITION_FORCED,
-            APPROACH_CONTROL_SPEED,
-            APPROACH_CONTROL_LOCK_CLAIM,
-            APPROACH_CONTROL_NEXT_STOP,
-            ACTIVATE_TIMING_TRIGGER,
-            CHECK_TIMING_TRIGGER,
-            TRAINHASCALLON,
-            TRAINHASCALLON_RESTRICTED,
-            TRAIN_REQUIRES_NEXT_SIGNAL,
-            FIND_REQ_NORMAL_SIGNAL,
-            ROUTE_CLEARED_TO_SIGNAL,
-            ROUTE_CLEARED_TO_SIGNAL_CALLON,
-            HASHEAD,
-            INCREASE_SIGNALNUMCLEARAHEAD,
-            DECREASE_SIGNALNUMCLEARAHEAD,
-            SET_SIGNALNUMCLEARAHEAD,
-            RESET_SIGNALNUMCLEARAHEAD,
-            STORE_LVAR,
-            THIS_SIG_LVAR,
-            NEXT_SIG_LVAR,
-            ID_SIG_LVAR,
-            THIS_SIG_NOUPDATE,
-            THIS_SIG_HASNORMALSUBTYPE,
-            NEXT_SIG_HASNORMALSUBTYPE,
-            ID_SIG_HASNORMALSUBTYPE,
-            DEBUG_HEADER,
-            DEBUG_OUT,
-            RETURN,
-        }
-        #endregion
-
-        #region SCRExternalFloats
-        public enum SCRExternalFloats
-        {
-            STATE,
-            DRAW_STATE,
-            ENABLED,                         // read only
-            BLOCK_STATE,                     // read only
-            APPROACH_CONTROL_REQ_POSITION,   // read only
-            APPROACH_CONTROL_REQ_SPEED,      // read only
-        }
-        #endregion
-
-        #region SCRTermCondition
-        public enum SCRTermCondition
-        {
-            GT,
-            GE,
-            LT,
-            LE,
-            EQ,
-            NE,
-            NONE,
-        }
-        #endregion
-
-        #region SCRAndOr
-        public enum SCRAndOr
-        {
-            AND,
-            OR,
-            NONE,
-        }
-        #endregion
-
-        #region SCRNegate
-        public enum SCRNegate
-        {
-            NEGATE,
-        }
-        #endregion
-
-        #region SCRTermOperator
-        public enum SCRTermOperator
-        {
-            NONE,        // used for first term
-            MINUS,       // needs to come first to avoid it being interpreted as range separator
-            MULTIPLY,
-            PLUS,
-            DIVIDE,
-            MODULO,
-        }
-        #endregion
-
-        #region SCRTermType
-        public enum SCRTermType
-        {
-            ExternalFloat,
-            LocalFloat,
-            Sigasp,
-            Sigfn,
-            ORNormalSubtype,
-            Sigfeat,
-            Block,
-            Constant,
-            Invalid,
-        }
-        #endregion
-
-        private static readonly IDictionary<string, SCRTermCondition> TranslateConditions = new Dictionary<string, SCRTermCondition>
-            {
-                { ">", SCRTermCondition.GT },
-                { ">#", SCRTermCondition.GT },
-                { ">=", SCRTermCondition.GE },
-                { ">=#", SCRTermCondition.GE },
-                { "<", SCRTermCondition.LT },
-                { "<#", SCRTermCondition.LT },
-                { "<=", SCRTermCondition.LE },
-                { "<=#", SCRTermCondition.LE },
-                { "==", SCRTermCondition.EQ },
-                { "==#", SCRTermCondition.EQ },
-                { "!=", SCRTermCondition.NE },
-                { "!=#", SCRTermCondition.NE },
-            };
-
-        private static readonly IDictionary<string, SCRTermOperator> TranslateOperator = new Dictionary<string, SCRTermOperator>
-            {
-                { "?", SCRTermOperator.NONE },
-                { "-", SCRTermOperator.MINUS },  // needs to come first to avoid it being interpreted as range separator
-                { "*", SCRTermOperator.MULTIPLY },
-                { "+", SCRTermOperator.PLUS },
-                { "/", SCRTermOperator.DIVIDE },
-                { "%", SCRTermOperator.MODULO }
-            };
-
-        private static readonly IDictionary<string, SCRAndOr> TranslateAndOr = new Dictionary<string, SCRAndOr>
-            {
-                { "&&", SCRAndOr.AND },
-                { "||", SCRAndOr.OR },
-                { "AND", SCRAndOr.AND },
-                { "OR", SCRAndOr.OR },
-                { "??", SCRAndOr.NONE }
-            };
-
-#if DEBUG_PRINT_IN
-        public static string din_fileLoc = @"C:\temp\";     /* file path for debug files */
-#endif
-
-#if DEBUG_PRINT_OUT
-        public static string dout_fileLoc = @"C:\temp\";    /* file path for debug files */
-#endif
-
-        public IDictionary<SignalType, SCRScripts> Scripts { get; private set; }
-
-        //================================================================================================//
-        //
-        // Constructor
-        //
-        //================================================================================================//
-        public SignalScripts(string routePath, IList<string> scriptFiles, IDictionary<string, SignalType> signalTypes, IList<string> orSignalTypes, IList<string> orNormalSubtypes)
-        {
-            Scripts = new Dictionary<SignalType, SCRScripts>();
-
-#if DEBUG_PRINT_PROCESS
-            TDB_debug_ref = new int[5] { 7305, 7307, 7308, 7309, 7310 };   /* signal tdb ref.no selected for print-out */
-#endif
-#if DEBUG_PRINT_IN
-            File.Delete(din_fileLoc + @"sigscr.txt");
-#endif        
-#if DEBUG_PRINT_OUT            
-            File.Delete(dout_fileLoc + @"scriptproc.txt");
-#endif
-#if DEBUG_PRINT_ENABLED
-            File.Delete(dpe_fileLoc + @"printproc.txt");
-#endif
-#if DEBUG_PRINT_PROCESS
-            File.Delete(dpr_fileLoc + @"printproc.txt");
-#endif
-            // Process all files listed in SIGCFG
-            foreach (string fileName in scriptFiles)
-            {
-                string fullName = Path.Combine(routePath, fileName);
-                try
-                {
-                    using (StreamReader stream = new StreamReader(fullName, true))
-                    {
-#if DEBUG_PRINT_IN
-                        File.AppendAllText(din_fileLoc + @"sigscr.txt", "Reading file : " + fullName + "\n\n");
-#endif
-                        Parser parser = new Parser(stream);
-                        foreach (Script script in parser)
-                        {
-                            #region DEBUG
-#if DEBUG_PRINT_IN
-                            File.AppendAllText(din_fileLoc + @"sigscr.txt", "\n===============================\n");
-                            File.AppendAllText(din_fileLoc + @"sigscr.txt", "\nNew Script : " + script.ScriptName + "\n");
-#endif
-#if DEBUG_PRINT_OUT
-                            File.AppendAllText(dout_fileLoc + @"scriptproc.txt", "\n===============================\n");
-                            File.AppendAllText(dout_fileLoc + @"scriptproc.txt", "\nNew Script : " + script.ScriptName + "\n");
-#endif
-                            #endregion
-                            AssignScriptToSignalType(new SCRScripts(script, orSignalTypes, orNormalSubtypes),
-                                signalTypes, parser.LineNumber, fileName);
-
-                            Trace.Write("s");
-                        }
-                        #region DEBUG
-#if DEBUG_PRINT_OUT
-                        // print processed details 
-                        foreach (KeyValuePair<SignalType, SCRScripts> item in Scripts)
-                        {
-                            File.AppendAllText(dout_fileLoc + @"scriptproc.txt", "Script : " + item.Value.ScriptName + "\n\n");
-                            File.AppendAllText(dout_fileLoc + @"scriptproc.txt", PrintScript(item.Value.Statements));
-                            File.AppendAllText(dout_fileLoc + @"scriptproc.txt", "\n=====================\n");
-                        }
-#endif
-                        #endregion
-                    }
-                }
-                catch (Exception ex)
-                {
-                    Trace.TraceWarning($"Error reading signal script - {fullName} : {ex.ToString()}");
-                }
-            }
-        }// Constructor
-
-        //================================================================================================//
-        //
-        // overall script file routines
-        //
-        //================================================================================================//
-        #region DEBUG_PRINT_OUT
-#if DEBUG_PRINT_OUT
-        //================================================================================================//
-        //
-        // print processed script - for DEBUG purposes only
-        //
-        //================================================================================================//
-
-        private string PrintScript(ArrayList statements)
-        {
-            bool function = false;
-            List<int> Sublevels = new List<int>();
-            StringBuilder builder = new StringBuilder();
-
-            foreach (object statement in statements)
-            {
-
-                // process statement lines
-
-                if (statement is SCRScripts.SCRStatement scrStatement)
-                {
-                    builder.Append("Statement : \n");
-                    builder.Append(scrStatement.AssignType.ToString() + "[" + scrStatement.AssignParameter.ToString() + "] = ");
-
-                    foreach (SCRScripts.SCRStatTerm scrTerm in scrStatement.StatementTerms)
-                    {
-                        if (scrTerm.TermLevel > 0)
-                        {
-                            builder.Append(" <SUB" + scrTerm.TermLevel.ToString() + "> ");
-                        }
-                        function = false;
-                        if (scrTerm.Function != SCRExternalFunctions.NONE)
-                        {
-                            builder.Append(scrTerm.Function.ToString() + "(");
-                            function = true;
-                        }
-
-                        if (scrTerm.PartParameter != null)
-                        {
-                            foreach (SCRScripts.SCRParameterType scrParam in scrTerm.PartParameter)
-                            {
-                                builder.Append(scrParam.PartType + "[" + scrParam.PartParameter + "] ,");
-                            }
-                        }
-
-                        if (scrTerm.TermNumber != 0)
-                        {
-                            builder.Append(" SUBTERM_" + scrTerm.TermNumber.ToString());
-                        }
-
-                        if (function)
-                        {
-                            builder.Append(")");
-                        }
-                        builder.Append(" -" + scrTerm.TermOperator.ToString() + "- \n");
-                    }
-
-                    builder.Append("\n\n");
-                }
-
-                // process conditions line
-
-                if (statement is SCRScripts.SCRConditionBlock scrCondBlock)
-                {
-                    builder.Append("\nCondition : \n");
-
-                    builder.Append(PrintConditionArray(scrCondBlock.Conditions));
-
-                    builder.Append("\nIF Block : \n");
-                    builder.Append(PrintScript(scrCondBlock.IfBlock.Statements));
-
-                    if (scrCondBlock.ElseIfBlock != null)
-                    {
-                        foreach (SCRScripts.SCRBlock tempBlock in scrCondBlock.ElseIfBlock)
-                        {
-                            builder.Append("\nStatements in ELSEIF : " + tempBlock.Statements.Count + "\n");
-                            builder.Append("Elseif Block : \n");
-                            builder.Append(PrintScript(tempBlock.Statements));
-                        }
-                    }
-                    if (scrCondBlock.ElseBlock != null)
-                    {
-                        builder.Append("\nElse Block : \n");
-                        builder.Append(PrintScript(scrCondBlock.ElseBlock.Statements));
-                    }
-                    builder.Append("\nEnd IF Block : \n");
-                }
-            }
-            return builder.ToString();
-        }// printscript
-
-        //================================================================================================//
-        //
-        // print condition info - for DEBUG purposes only
-        //
-        //================================================================================================//
-
-        private string PrintConditionArray(ArrayList Conditions)
-        {
-            StringBuilder builder = new StringBuilder();
-
-            foreach (object condition in Conditions)
-            {
-                if (condition is SCRScripts.SCRConditions)
-                {
-                    builder.Append(PrintCondition((SCRScripts.SCRConditions)condition));
-                }
-                else if (condition is SCRAndOr andor)
-                {
-                    builder.Append(andor.ToString() + "\n");
-                }
-                else if (condition is SCRNegate)
-                {
-                    builder.Append("NEGATED : \n");
-                }
-                else
-                {
-                    builder.Append(PrintConditionArray((ArrayList)condition));
-                }
-            }
-            return builder.ToString();
-        }// printConditionArray
-
-        //================================================================================================//
-        //
-        // print condition statement - for DEBUG purposes only
-        //
-        //================================================================================================//
-
-        private string PrintCondition(SCRScripts.SCRConditions condition)
-        {
-            StringBuilder builder = new StringBuilder();
-
-            bool function = false;
-            if (condition.Term1.Negated)
-            {
-                builder.Append("NOT : ");
-            }
-            if (condition.Term1.Function != SCRExternalFunctions.NONE)
-            {
-                builder.Append(condition.Term1.Function.ToString() + "(");
-                function = true;
-            }
-
-            if (condition.Term1.PartParameter != null)
-            {
-                foreach (SCRScripts.SCRParameterType scrParam in condition.Term1.PartParameter)
-                {
-                    builder.Append(scrParam.PartType + "[" + scrParam.PartParameter + "] ,");
-                }
-            }
-            else
-            {
-                builder.Append(" 0 , ");
-            }
-
-            if (function)
-            {
-                builder.Append(")");
-            }
-
-            builder.Append(" -- " + condition.Condition.ToString() + " --\n");
-
-            if (condition.Term2 != null)
-            {
-                function = false;
-                if (condition.Term2.Negated)
-                {
-                    builder.Append("NOT : ");
-                }
-                if (condition.Term2.Function != SCRExternalFunctions.NONE)
-                {
-                    builder.Append(condition.Term2.Function.ToString() + "(");
-                    function = true;
-                }
-
-                if (condition.Term2.PartParameter != null)
-                {
-                    foreach (SCRScripts.SCRParameterType scrParam in condition.Term2.PartParameter)
-                    {
-                        builder.Append(scrParam.PartType + "[" + scrParam.PartParameter + "] ,");
-                    }
-                }
-                else
-                {
-                    builder.Append(" 0 , ");
-                }
-
-                if (function)
-                {
-                    builder.Append(")");
-                }
-                builder.Append("\n");
-            }
-            return builder.ToString();
-        }// printcondition
-#endif
-        #endregion
-
-        /// <summary>
-        /// Links the script to the required signal type
-        /// </summary>
-        private void AssignScriptToSignalType(SCRScripts script, IDictionary<string, SignalType> signalTypes, int currentLine, string fileName)
-        {
-#pragma warning disable 219     //variable only used for DEBUG output using DEBUG_PRINT_OUT or DEBUG_PRINT_IN
-            bool isValid = false;
-#pragma warning restore 210
-            string scriptName = script.ScriptName;
-            // try and find signal type with same name as script
-            if (signalTypes.TryGetValue(script.ScriptName.ToLower(), out SignalType signalType))
-            {
-                if (Scripts.ContainsKey(signalType))
-                {
-                    Trace.TraceWarning($"Ignored duplicate SignalType script {scriptName} in {fileName} before {currentLine}");
-                }
-                else
-                {
-                    #region DEBUG
-#if DEBUG_PRINT_IN
-                    File.AppendAllText(din_fileLoc + @"sigscr.txt", "Adding script : " + signalType.Name + "\n");
-#endif
-                    #endregion
-                    Scripts.Add(signalType, script);
-                    isValid = true;
-                }
-            }
-
-            // try and find any other signal types which reference this script
-            foreach (KeyValuePair<string, SignalType> currentSignal in signalTypes)
-            {
-                if (scriptName.Equals(currentSignal.Value.Script, StringComparison.InvariantCultureIgnoreCase))
-                {
-                    if (Scripts.ContainsKey(currentSignal.Value))
-                    {
-                        Trace.TraceWarning($"Ignored duplicate SignalType script {scriptName} in {fileName} before {currentLine}");
-                    }
-                    else
-                    {
-                        #region DEBUG
-#if DEBUG_PRINT_IN
-                        File.AppendAllText(din_fileLoc + @"sigscr.txt", "Adding script : " + currentSignal.Value.Script + " to " + currentSignal.Value.Name + "\n");
-#endif
-                        #endregion
-                        Scripts.Add(currentSignal.Value, script);
-                        isValid = true;
-                    }
-                }
-            }
-            #region DEBUG
-#if DEBUG_PRINT_OUT
-            if (!isValid)
-            {
-                File.AppendAllText(dout_fileLoc + @"scriptproc.txt", $"\nUnknown signal type : {scriptName}\n\n");
-            }
-#endif
-#if DEBUG_PRINT_IN
-            if (!isValid)
-            {
-                File.AppendAllText(din_fileLoc + @"sigscr.txt", $"\nUnknown signal type : {scriptName}\n\n");
-            }
-#endif
-            #endregion
-        }
-
-        public class SCRScripts
-        {
-            private IDictionary<string, int> localFloats;
-
-            public int TotalLocalFloats { get { return localFloats.Count; } }
-
-            public ArrayList Statements { get; private set; }
-            //public List<Statements> { get; private set; }
-
-            public string ScriptName { get; private set; }
-
-            internal SCRScripts(Script script, IList<string> orSignalTypes, IList<string> orNormalSubtypes)
-            {
-                localFloats = new Dictionary<string, int>();
-                Statements = new ArrayList();
-                ScriptName = script.ScriptName;
-                int statementLine = 0;
-                int maxCount = script.Tokens.Count;
-                #region DEBUG_PRINT_IN
-#if DEBUG_PRINT_IN
-                // print inputlines
-                File.AppendAllText(din_fileLoc + @"sigscr.txt", script.ToString() + '\n');
-                File.AppendAllText(din_fileLoc + @"sigscr.txt", "\n+++++++++++++++++++++++++++++++++++\n\n");
-
-#endif
-                #endregion
-                while (statementLine < maxCount && (((script.Tokens[statementLine] as Statement)?.Tokens[0].Token == "EXTERN" && (script.Tokens[statementLine] as Statement)?.Tokens[1].Token == "FLOAT") 
-                    || (script.Tokens[statementLine] as Statement)?.Tokens[0].Token == "FLOAT"))
-                {
-                    // Skip external floats (exist automatically)
-                    while (statementLine < maxCount && (script.Tokens[statementLine] as Statement)?.Tokens[0].Token == "EXTERN" && (script.Tokens[statementLine++] as Statement)?.Tokens[1].Token == "FLOAT") ;
-
-                    //// Process floats : build list with internal floats
-                    while (statementLine < maxCount && ((script.Tokens[statementLine] as Statement)?.Tokens[0].Token == "FLOAT"))
-                    {
-                        string floatString = (script.Tokens[statementLine] as Statement)?.Tokens[1].Token;
-                        if (!localFloats.ContainsKey(floatString))
-                        {
-                            localFloats.Add(floatString, localFloats.Count);
-                        }
-                        statementLine++;
-                    }
-                }
-                #region DEBUG_PRINT_OUT
-#if DEBUG_PRINT_OUT
-                // print details of internal floats
-
-                File.AppendAllText(dout_fileLoc + @"scriptproc.txt", "\n\nFloats : \n");
-                foreach (KeyValuePair<string, int> item in localFloats)
-                {
-                    File.AppendAllText(dout_fileLoc + @"scriptproc.txt", $"Float : {item.Key} = {item.Value}\n");
-                }
-                File.AppendAllText(dout_fileLoc + @"scriptproc.txt", "Total : " + localFloats.Count.ToString() + "\n\n\n");
-#endif
-                #endregion
-                script.Tokens.RemoveRange(0, statementLine);
-
-                ProcessBlock(script, Statements, localFloats, orSignalTypes, orNormalSubtypes);
-            }// constructor
-
-            internal static SCRParameterType ParameterFromToken(ScriptToken token, int lineNumber, IDictionary<string, int> localFloats, IList<string> orSignalTypes, IList<string> orNormalSubtypes)
-            {
-
-                int index;
-
-                // try constant
-                if (int.TryParse(token.Token, out int constantInt))
-                {
-                    return new SCRParameterType(SCRTermType.Constant, constantInt);
-                }
-                // try external float
-                else if (Enum.TryParse(token.Token, true, out SCRExternalFloats externalFloat))
-                {
-                    return new SCRParameterType(SCRTermType.ExternalFloat, (int)externalFloat);
-                }
-                // try local float
-                else if (localFloats.TryGetValue(token.Token, out int localFloat))
-                {
-                    return new SCRParameterType(SCRTermType.LocalFloat, localFloat);
-                }
-                string[] definitions = token.Token.Split(new char[] { '_' }, 2);
-                if (definitions.Length == 2)
-                    switch (definitions[0])
-                    {
-                        // try blockstate
-                        case "BLOCK":
-                            if (Enum.TryParse(definitions[1], out MstsBlockState blockstate))
-                            {
-                                return new SCRParameterType(SCRTermType.Block, (int)blockstate);
-                            }
-                            else
-                            {
-                                Trace.TraceWarning($"sigscr-file line {lineNumber.ToString()} : Unknown Blockstate : {definitions[1]} \n");
-#if DEBUG_PRINT_IN
-                                File.AppendAllText(din_fileLoc + @"sigscr.txt", $"Unknown Blockstate : {token.Token} \n");
-#endif
-                            }
-                            break;
-                        // try SIGASP definition
-                        case "SIGASP":
-                            if (Enum.TryParse(definitions[1], out MstsSignalAspect aspect))
-                            {
-                                return new SCRParameterType(SCRTermType.Sigasp, (int)aspect);
-                            }
-                            else
-                            {
-                                Trace.TraceWarning($"sigscr-file line {lineNumber.ToString()} : Unknown Aspect : {definitions[1]} \n");
-#if DEBUG_PRINT_IN
-                                File.AppendAllText(din_fileLoc + @"sigscr.txt", $"Unknown Aspect : {token.Token} \n");
-#endif
-                            }
-                            break;
-                        // try SIGFN definition
-                        case "SIGFN":
-                            index = orSignalTypes.IndexOf(definitions[1]);
-                            if (index != -1)
-                            {
-                                return new SCRParameterType(SCRTermType.Sigfn, index);
-                            }
-                            else
-                            {
-                                Trace.TraceWarning($"sigscr-file line {lineNumber.ToString()} : Unknown SIGFN Type : {definitions[1]} \n");
-#if DEBUG_PRINT_IN
-                                File.AppendAllText(din_fileLoc + @"sigscr.txt", $"Unknown Type : {token.Token} \n");
-#endif
-                            }
-                            break;
-                        // try ORSubtype definition
-                        case "ORSUBTYPE":
-                            index = orNormalSubtypes.IndexOf(definitions[1]);
-                            if (index != -1)
-                            {
-                                return new SCRParameterType(SCRTermType.ORNormalSubtype, index);
-                            }
-                            else
-                            {
-                                Trace.TraceWarning($"sigscr-file line {lineNumber} : Unknown ORSUBTYPE : {definitions[1]} \n");
-#if DEBUG_PRINT_IN
-                                File.AppendAllText(din_fileLoc + @"sigscr.txt", $"Unknown Type : {token.Token} \n");
-#endif
-                            }
-                            break;
-                        // try SIGFEAT definition
-                        case "SIGFEAT":
-                            index = SignalShape.SignalSubObj.SignalSubTypes.IndexOf(definitions[1]);
-                            if (index != -1)
-                            {
-                                return new SCRParameterType(SCRTermType.Sigfeat, index);
-                            }
-                            else
-                            {
-                                Trace.TraceWarning($"sigscr-file line {lineNumber} : Unknown SubType : {definitions[1]} \n");
-#if DEBUG_PRINT_IN
-                                File.AppendAllText(din_fileLoc + @"sigscr.txt", $"Unknown SubType : {token.Token} \n");
-#endif
-                            }
-                            break;
-                        default:
-                            // nothing found - set error
-                            Trace.TraceWarning($"sigscr-file line {lineNumber} : Unknown parameter in statement : {token.Token}");
-#if DEBUG_PRINT_IN
-                            File.AppendAllText(din_fileLoc + @"sigscr.txt", $"Unknown parameter : {token.Token} \n");
-#endif
-                            break;
-                    }
-                return new SCRParameterType(SCRTermType.Constant, 0);
-            }//process_TermPart
-
-            //================================================================================================//
-            //
-            // process IF condition line - split into logic parts
-            //
-            //================================================================================================//
-            internal static ArrayList ParseConditions(Enclosure condition, IDictionary<string, int> localFloats, IList<string> orSignalTypes, IList<string> orNormalSubtypes)
-            {
-                ArrayList result = new ArrayList();
-                SCRAndOr logicalOperator = SCRAndOr.NONE;
-                while (condition.Tokens.Count > 0)
-                {
-                    if ((condition.Tokens[0] as OperatorToken)?.OperatorType == OperatorType.Logical)
-                    {
-                        if (TranslateAndOr.TryGetValue(condition.Tokens[0].Token, out logicalOperator))
-                        {
-                            result.Add(logicalOperator);
-                        }
-                        else
-                        {
-                            Trace.TraceWarning($"sigscr-file line {condition.LineNumber} : Invalid logical operator in : {condition.Token[0]}");
-                        }
-                        condition.Tokens.RemoveAt(0);
-                    }
-                    else if ((condition.Tokens[0] as OperatorToken)?.OperatorType == OperatorType.Negator && (condition.Tokens[1] is Enclosure || condition.Tokens[1] is ScriptToken))
-                    {
-                        result.Add(SCRNegate.NEGATE);
-                        condition.Tokens.RemoveAt(0);
-                    }
-                    //Conditions are dedicated blocks, but always separated by logical operators
-                    else if (condition.Tokens[0] is Enclosure) //process sub block
-                    {
-                        result.Add(ParseConditions((condition.Tokens[0] as Enclosure), localFloats, orSignalTypes, orNormalSubtypes));
-                        //recurse in the block
-                        condition.Tokens.RemoveAt(0);
-                    }
-                    else //single term
-                    {
-                        result.Add(new SCRConditions(condition, localFloats, orSignalTypes, orNormalSubtypes));
-                    }
-                }
-                // TODO: This may be removed, only for debug output compatibility
-                if (logicalOperator != SCRAndOr.NONE)
-                    result.Add(logicalOperator);
-                return result;
-            }
-
-            //================================================================================================//
-            //
-            // sub classes
-            //
-            //================================================================================================//
-            //
-            // class SCRStatement
-            //
-            //================================================================================================//
-
-            public class SCRStatement
-            {
-                public List<SCRStatTerm> StatementTerms { get; private set; } = new List<SCRStatTerm>();
-
-                public SCRTermType AssignType { get; private set; }
-
-                public int AssignParameter { get; private set; }
-
-                private int termNumber;
-
-                internal SCRStatement(BlockBase statementBlock, IDictionary<string, int> localFloats, IList<string> orSignalTypes, IList<string> orNormalSubtypes)
-                {
-                    AssignType = SCRTermType.Invalid;
-
-                    //TODO: may want to process other Assignment Operations as well (+=, -= etc)
-                    Statement statement = statementBlock as Statement;
-                    //there are some scripts misusing equality operators (==, ==#) for assignment (=, #=), so we are warning them and trying to correct adhoc
-                    if (statement?.Tokens.Count > 1 && (statement?.Tokens[1] as OperatorToken)?.OperatorType == OperatorType.Equality && statement?.Tokens[1].Token[0] == '=')
-                    {
-#if DEBUG
-                        Trace.TraceWarning($"Invalid equality operation {statement?.Tokens[1].Token} in line {statementBlock.LineNumber} - processing as {new OperatorToken(statement?.Tokens[1].Token.Substring(1).Replace("==", "=").Replace("=#", "#="), statement.LineNumber)} assignment operation.");
-                        statement.Tokens[1] = new OperatorToken(statement?.Tokens[1].Token.Substring(1).Replace("==", "=").Replace("=#", "#="), statement.LineNumber);
-#else
-                        Trace.TraceWarning($"Invalid equality operation {statement?.Tokens[1].Token} in line {statementBlock.LineNumber}");
-#endif
-                    }
-                    if (statement?.Tokens.Count > 1 && (statement?.Tokens[1] as OperatorToken)?.OperatorType == OperatorType.Assignment)
-                    {
-                        if (Enum.TryParse(statement.Tokens[0].Token, out SCRExternalFloats result))
-                        {
-                            AssignParameter = (int)result;
-                            AssignType = SCRTermType.ExternalFloat;
-                        }
-                        else if (localFloats.TryGetValue(statement.Tokens[0].Token, out int value))
-                        {
-                            AssignParameter = value;
-                            AssignType = SCRTermType.LocalFloat;
-                        }
-                        else
-                        {
-                            Trace.TraceWarning($"Invalid target for assignment operation in line {statementBlock.LineNumber} - could not find {statement.Tokens[0].Token} as local or external float");
-                        }
-                        // Assignment term
-                        statement.Tokens.RemoveRange(0, 2);
-                    }
-                    ProcessScriptStatement(statementBlock, 0, localFloats, orSignalTypes, orNormalSubtypes);
-                }
-
-                private void ProcessScriptStatement(BlockBase statementBlock, int level, IDictionary<string, int> localFloats, IList<string> orSignalTypes, IList<string> orNormalSubtypes)
-                {
-                    string operatorString = string.Empty;
-                    bool negated = false;
-
-                    while (statementBlock.Tokens.Count > 0)
-                    {
-                        negated = false;
-                        if ((statementBlock.Tokens[0] as OperatorToken)?.OperatorType == OperatorType.Operation)
-                        {
-                            operatorString = statementBlock.Tokens[0].Token;
-                            statementBlock.Tokens.RemoveAt(0);
-                            if (statementBlock.Tokens.Count == 0)
-                            {
-                                Trace.TraceWarning($"sigscr-file line {statementBlock.LineNumber} : Invalid statement syntax : {statementBlock.ToString()}");
-                                StatementTerms.Clear();
-                                return;
-                            }
-                        }
-                        else
-                            operatorString = string.Empty;
-
-                        if (statementBlock.Tokens[0] is Enclosure)
-                        {
-                            termNumber++;
-                            //recurse through inner statemement
-                            SCRStatTerm term = new SCRStatTerm(termNumber, level, operatorString);
-                            StatementTerms.Add(term);
-
-                            ProcessScriptStatement(statementBlock.Tokens[0] as Enclosure, level + 1, localFloats, orSignalTypes, orNormalSubtypes);
-                        }
-                        else
-                        {
-                            if ((statementBlock.Tokens[0] as OperatorToken)?.OperatorType == OperatorType.Negator)
-                            {
-                                statementBlock.Tokens.RemoveAt(0);
-                                negated = true;
-                            }
-                            if (statementBlock.Tokens.Count > 1 && Enum.TryParse(statementBlock.Tokens[0].Token, out SCRExternalFunctions externalFunctionsResult) && statementBlock.Tokens[1] is Enclosure)   //check if it is a Sub Function ()
-                            {
-                                StatementTerms.Add(
-                                    new SCRStatTerm(externalFunctionsResult, statementBlock.Tokens[1] as Enclosure, level, operatorString, negated, localFloats, orSignalTypes, orNormalSubtypes));
-                                statementBlock.Tokens.RemoveAt(0);
-                            }
-                            else
-                            {
-                                StatementTerms.Add(
-                                    new SCRStatTerm(statementBlock.Tokens[0], level, operatorString, statementBlock.LineNumber, negated, localFloats, orSignalTypes, orNormalSubtypes));
-                            }
-
-                        }
-                        statementBlock.Tokens.RemoveAt(0);
-                    }
-                }
-            }
-
-            //================================================================================================//
-            //
-            // class SCRStatTerm
-            //
-            //================================================================================================//
-
-            public class SCRStatTerm
-            {
-                public SCRExternalFunctions Function { get; private set; }
-
-                public SCRParameterType[] PartParameter { get; private set; }
-
-                public SCRTermOperator TermOperator { get; private set; }
-
-                public bool Negated { get; private set; }
-
-                public int TermNumber { get; private set; }
-
-                public int TermLevel { get; private set; }
-
-                // SubLevel term
-                internal SCRStatTerm(int termNumber, int level, string operatorTerm)
-                {
-                    // sublevel definition
-                    this.TermNumber = termNumber;
-                    this.TermLevel = level;
-
-                    TermOperator = TranslateOperator.TryGetValue(operatorTerm, out SCRTermOperator termOperator) ? termOperator : SCRTermOperator.NONE;
-                } // constructor
-
-                // Function term
-                internal SCRStatTerm(SCRExternalFunctions externalFunction, BlockBase block, int subLevel, string operatorTerm, bool negated, IDictionary<string, int> localFloats, IList<string> orSignalTypes, IList<string> orNormalSubtypes)
-                {
-                    Negated = negated;
-                    TermLevel = subLevel;
-                    Function = externalFunction;
-                    TermOperator = TranslateOperator.TryGetValue(operatorTerm, out SCRTermOperator tempOperator) ? tempOperator : SCRTermOperator.NONE;
-
-                    List<SCRParameterType> result = new List<SCRParameterType>();
-
-                    while (block.Tokens.Count > 0)
-                    {
-                        if (block.Tokens.Count > 1 && Enum.TryParse(block.Tokens[0].Token, out SCRExternalFunctions externalFunctionsResult) && block.Tokens[1] is Enclosure)   //check if it is a Function ()
-                        {
-                            // TODO Nested Function Call in Parameter not supported
-                            throw new NotImplementedException($"Nested function call in parameter {block.Token} not supported at line {block.LineNumber}");
-                            //SCRParameterType parameter = ParameterFromToken(statement.Tokens[0], lineNumber, localFloats, orSignalTypes, orNormalSubtypes);
-                            //StatementTerms.Add(
-                            //    new SCRStatTerm(externalFunctionsResult, statement.Tokens[1] as ScriptBlockBase, termNumber, operatorString, statement.LineNumber, localFloats, orSignalTypes, orNormalSubtypes));
-                            //statement.Tokens.RemoveAt(0);
-                        }
-                        else
-                        {
-                            //substitute a trailing + or - operator token to become part of the (numeric) parameter 
-                            if (block.Tokens.Count > 1 && ((block.Tokens[0] as OperatorToken)?.Token == "-" || (block.Tokens[0] as OperatorToken)?.Token == "+"))
-                            {
-                                block.Tokens[1].Token = block.Tokens[0].Token + block.Tokens[1].Token;
-                                block.Tokens.RemoveAt(0);
-                            }
-                            SCRParameterType parameter = ParameterFromToken(block.Tokens[0], block.LineNumber, localFloats, orSignalTypes, orNormalSubtypes);
-                            result.Add(parameter);
-                        }
-                        block.Tokens.RemoveAt(0);
-                    }
-                    PartParameter = result.Count > 0 ? result.ToArray() : null;
-                }
-
-                internal SCRStatTerm(ScriptToken token, int subLevel, string operatorTerm, int lineNumber, bool negated, IDictionary<string, int> localFloats, IList<string> orSignalTypes, IList<string> orNormalSubtypes)
-                {
-                    TermLevel = subLevel;
-                    Negated = negated;
-
-                    if (token.Token == "RETURN")
-                    {
-                        Function = SCRExternalFunctions.RETURN;
-                    }
-                    else
-                    {
-                        Function = SCRExternalFunctions.NONE;
-                        PartParameter = new SCRParameterType[1];
-                        PartParameter[0] = ParameterFromToken(token, lineNumber, localFloats, orSignalTypes, orNormalSubtypes);
-                        TermOperator = TranslateOperator.TryGetValue(operatorTerm, out SCRTermOperator tempOperator) ? tempOperator : SCRTermOperator.NONE;
-                    }
-                } // constructor
-            } // class SCRStatTerm
-
-            //================================================================================================//
-            //
-            // class SCRParameterType
-            //
-            //================================================================================================//        
-            public class SCRParameterType
-            {
-                public SCRTermType PartType { get; private set; }
-
-                public int PartParameter { get; private set; }
-
-                public SCRParameterType(SCRTermType type, int value)
-                {
-                    PartType = type;
-                    PartParameter = value;
-                }
-            }
-
-            //================================================================================================//
-            //
-            // class SCRConditionBlock
-            //
-            //================================================================================================//
-            public class SCRConditionBlock
-            {
-                public ArrayList Conditions { get; private set; }
-
-                public SCRBlock IfBlock { get; private set; }
-
-                public List<SCRBlock> ElseIfBlock { get; private set; }
-
-                public SCRBlock ElseBlock { get; private set; }
-
-                internal SCRConditionBlock(ConditionalBlock conditionalBlock, IDictionary<string, int> localFloats, IList<string> orSignalTypes, IList<string> orNormalSubtypes)
-                {
-                    //IF-Term
-                    Conditions = ParseConditions(conditionalBlock.Tokens[0] as Enclosure, localFloats, orSignalTypes, orNormalSubtypes);
-                    IfBlock = new SCRBlock(conditionalBlock.Tokens[1] as BlockBase, localFloats, orSignalTypes, orNormalSubtypes);
-                    conditionalBlock.Tokens.RemoveRange(0, 2);
-
-                    //ElseIf-Term
-                    while ((conditionalBlock.Tokens.FirstOrDefault() as ConditionalBlock)?.IsAlternateCondition ?? false)
-                    {
-                        if (ElseIfBlock == null)
-                            ElseIfBlock = new List<SCRBlock>();
-                        ElseIfBlock.Add(new SCRBlock(conditionalBlock.Tokens[0] as ConditionalBlock, localFloats, orSignalTypes, orNormalSubtypes));
-                        conditionalBlock.Tokens.RemoveAt(0);
-                    }
-
-                    // Else-Block
-                    if (conditionalBlock.Tokens.Count > 0 && conditionalBlock.HasAlternate)
-                    {
-                        ElseBlock = new SCRBlock(conditionalBlock.Tokens[0] as BlockBase, localFloats, orSignalTypes, orNormalSubtypes);
-                        conditionalBlock.Tokens.RemoveAt(0);
-                    }
-                }
-            } // class SCRConditionBlock
-
-            //================================================================================================//
-            //
-            // class SCRConditions
-            //
-            //================================================================================================//
-            public class SCRConditions
-            {
-                public SCRStatTerm Term1 { get; private set; }
-
-                public SCRStatTerm Term2 { get; private set; }
-
-                public SCRTermCondition Condition { get; private set; }
-
-                internal SCRConditions(Enclosure statement, IDictionary<string, int> localFloats, IList<string> orSignalTypes, IList<string> orNormalSubtypes)
-                {
-                    bool negated = false;
-
-                    if ((statement.Tokens[0] as OperatorToken)?.OperatorType == OperatorType.Negator)
-                    {
-                        statement.Tokens.RemoveAt(0);
-                        negated = true;
-                    }
-                    //substitute a trailing + or - operator token to become part of the (numeric) term 
-                    if (statement.Tokens.Count > 1 && ((statement.Tokens[0] as OperatorToken)?.Token == "-" || (statement.Tokens[0] as OperatorToken)?.Token == "+"))
-                    {
-                        statement.Tokens[1].Token = statement.Tokens[0].Token + statement.Tokens[1].Token;
-                        statement.Tokens.RemoveAt(0);
-                    }
-                    if (statement.Tokens.Count > 1 && Enum.TryParse(statement.Tokens[0].Token, out SCRExternalFunctions externalFunctionsResult) && statement.Tokens[1] is Enclosure)   //check if it is a Sub Function ()
-                    {
-                        Term1 = new SCRStatTerm(externalFunctionsResult, statement.Tokens[1] as Enclosure, 0, string.Empty, negated, localFloats, orSignalTypes, orNormalSubtypes);
-                        statement.Tokens.RemoveAt(0);
-                    }
-                    else
-                    {
-                        Term1 = new SCRStatTerm(statement.Tokens[0], 0, string.Empty, statement.LineNumber, negated, localFloats, orSignalTypes, orNormalSubtypes);
-                    }
-                    statement.Tokens.RemoveAt(0);
-
-                    if (statement.Tokens.Count > 0)
-                    {
-                        if ((statement.Tokens[0] as OperatorToken)?.OperatorType == OperatorType.Logical)
-                        {
-                            // if this is a unary (boolean)comparison
-                            return;
-                        }
-                        //Comparison Operator
-                        else if (TranslateConditions.TryGetValue(statement.Tokens[0].Token, out SCRTermCondition comparison))
-                        {
-                            Condition = comparison;
-                        }
-                        else
-                        {
-                            Trace.TraceWarning($"sigscr-file line {statement.LineNumber} : Invalid comparison operator in : {statement}");
-#if DEBUG_PRINT_IN
-                            File.AppendAllText(din_fileLoc + @"sigscr.txt", $"Invalid comparison operator in : {statement}\n"); ;
-#endif
-                        }
-                        statement.Tokens.RemoveAt(0);
-                        if (statement.Tokens.Count > 0)
-                        {
-                            //Term 2
-                            if ((statement.Tokens[0] as OperatorToken)?.OperatorType == OperatorType.Negator)
-                            {
-                                statement.Tokens.RemoveAt(0);
-                                negated = true;
-                            }
-                            //substitute a trailing + or - operator token to become part of the (numeric) term 
-                            if (statement.Tokens.Count > 1 && ((statement.Tokens[0] as OperatorToken)?.Token == "-" || (statement.Tokens[0] as OperatorToken)?.Token == "+"))
-                            {
-                                statement.Tokens[1].Token = statement.Tokens[0].Token + statement.Tokens[1].Token;
-                                statement.Tokens.RemoveAt(0);
-                            }
-                            if (statement.Tokens.Count > 1 && Enum.TryParse(statement.Tokens[0].Token, out SCRExternalFunctions externalFunctionsResult2) && statement.Tokens[1] is Enclosure)   //check if it is a Sub Function ()
-                            {
-                                Term2 = new SCRStatTerm(externalFunctionsResult2, statement.Tokens[1] as Enclosure, 0, string.Empty, negated, localFloats, orSignalTypes, orNormalSubtypes);
-                                statement.Tokens.RemoveAt(0);
-                            }
-                            else
-                            {
-                                Term2 = new SCRStatTerm(statement.Tokens[0], 0, string.Empty, statement.LineNumber, negated, localFloats, orSignalTypes, orNormalSubtypes);
-                            }
-                            statement.Tokens.RemoveAt(0);
-                        }
-                        else
-                        {
-                            Trace.TraceWarning($"Invalid statement in line {statement.LineNumber}");
-                        }
-                    }
-                }
-            } // class SCRConditions
-
-            internal static void ProcessBlock(BlockBase block, ArrayList statements, IDictionary<string, int> localFloats, IList<string> orSignalTypes, IList<string> orNormalSubtypes)
-            {
-                foreach (BlockBase statementBlock in block.Tokens)
-                {
-                    switch (statementBlock)
-                    {
-                        case ConditionalBlock nestedCondition:
-                            SCRConditionBlock condition = new SCRConditionBlock(nestedCondition, localFloats, orSignalTypes, orNormalSubtypes);
-                            statements.Add(condition);
-                            break;
-                        case Block nestedBlock:
-                            ProcessBlock(nestedBlock, statements, localFloats, orSignalTypes, orNormalSubtypes);
-                            break;
-                        default:
-                            SCRStatement scrStatement = new SCRStatement(statementBlock, localFloats, orSignalTypes, orNormalSubtypes);
-                            statements.Add(scrStatement);
-                            break;
-                    }
-                }
-            }
-
-            //================================================================================================//
-            //
-            // class SCRBlock
-            //
-            //================================================================================================//
-            public class SCRBlock
-            {
-                public ArrayList Statements { get; private set; }
-
-                internal SCRBlock(BlockBase block, IDictionary<string, int> localFloats, IList<string> orSignalTypes, IList<string> orNormalSubtypes)
-                {
-                    List<ScriptToken> statements;
-
-                    if (block is ConditionalBlock || block is Statement)
-                        block = new Block(null, block.LineNumber) { Tokens = { block } };      //if this is a single If-Statement or Statement, encapsulate as block
-
-                    while ((statements = block.Tokens)?.Count == 1 && statements[0] is Block)    //remove nested empty blocks, primarily for legacy compatiblity
-                        block = statements[0] as Block;
-
-                    Statements = new ArrayList();
-
-                    ProcessBlock(block, Statements, localFloats, orSignalTypes, orNormalSubtypes);
-                }
-            } // class SCRBlock
-        } // class Scripts
-    }
-}
-=======
-﻿// COPYRIGHT 2013, 2014, 2015 by the Open Rails project.
-// 
-// This file is part of Open Rails.
-// 
-// Open Rails is free software: you can redistribute it and/or modify
-// it under the terms of the GNU General Public License as published by
-// the Free Software Foundation, either version 3 of the License, or
-// (at your option) any later version.
-// 
-// Open Rails is distributed in the hope that it will be useful,
-// but WITHOUT ANY WARRANTY; without even the implied warranty of
-// MERCHANTABILITY or FITNESS FOR A PARTICULAR PURPOSE.  See the
-// GNU General Public License for more details.
-// 
-// You should have received a copy of the GNU General Public License
-// along with Open Rails.  If not, see <http://www.gnu.org/licenses/>.
-
-// removes catch and allows program to crash on error statement
-// #define DEBUG_ALLOWCRASH
-
-// prints details of the file as read from input
-// #define DEBUG_PRINT_IN
-
-// prints details of the file as processed
-// #define DEBUG_PRINT_OUT
-
-using System;
-using System.Collections;
-using System.Collections.Generic;
-using System.Diagnostics;
-using System.IO;
-using System.Text.RegularExpressions;
-
-namespace Orts.Formats.Msts
-{
-    //================================================================================================//
-    //
-    // class scrReadinfo
-    //
-    //================================================================================================//
-
-    public class scrReadInfo
-    {
-        public string Readline;
-        public int Linenumber;
-        public string Scriptname;
-
-        //================================================================================================//
-        ///
-        /// Constructor
-        ///
-
-        public scrReadInfo(string thisString, int thisInt, string thisScript)
-        {
-            Readline = String.Copy(thisString);
-            Linenumber = thisInt;
-            Scriptname = String.Copy(thisScript);
-        }
-    }// class scrReadInfo
-
-    public class SignalScripts
-    {
-        public enum SCRExternalFunctions
-        {
-            NONE,
-            BLOCK_STATE,
-            ROUTE_SET,
-            NEXT_SIG_LR,
-            NEXT_SIG_MR,
-            THIS_SIG_LR,
-            THIS_SIG_MR,
-            OPP_SIG_LR,
-            OPP_SIG_MR,
-            NEXT_NSIG_LR,
-            DIST_MULTI_SIG_MR,
-            DIST_MULTI_SIG_MR_OF_LR,
-            NEXT_SIG_ID,
-            NEXT_NSIG_ID,
-            OPP_SIG_ID,
-            ID_SIG_ENABLED,
-            ID_SIG_LR,
-            SIG_FEATURE,
-            DEF_DRAW_STATE,
-            ALLOW_CLEAR_TO_PARTIAL_ROUTE,
-            APPROACH_CONTROL_POSITION,
-            APPROACH_CONTROL_POSITION_FORCED,
-            APPROACH_CONTROL_SPEED,
-            APPROACH_CONTROL_LOCK_CLAIM,
-            APPROACH_CONTROL_NEXT_STOP,
-            ACTIVATE_TIMING_TRIGGER,
-            CHECK_TIMING_TRIGGER,
-            TRAINHASCALLON,
-            TRAINHASCALLON_RESTRICTED,
-            TRAIN_REQUIRES_NEXT_SIGNAL,
-            FIND_REQ_NORMAL_SIGNAL,
-            ROUTE_CLEARED_TO_SIGNAL,
-            ROUTE_CLEARED_TO_SIGNAL_CALLON,
-            HASHEAD,
-            INCREASE_SIGNALNUMCLEARAHEAD,
-            DECREASE_SIGNALNUMCLEARAHEAD,
-            SET_SIGNALNUMCLEARAHEAD,
-            RESET_SIGNALNUMCLEARAHEAD,
-            STORE_LVAR,
-            THIS_SIG_LVAR,
-            NEXT_SIG_LVAR,
-            ID_SIG_LVAR,
-            THIS_SIG_NOUPDATE,
-            THIS_SIG_HASNORMALSUBTYPE,
-            NEXT_SIG_HASNORMALSUBTYPE,
-            ID_SIG_HASNORMALSUBTYPE,
-            SWITCHSTAND,
-            DEBUG_HEADER,
-            DEBUG_OUT,
-            RETURN,
-        }
-
-        public enum SCRExternalFloats
-        {
-            STATE,
-            DRAW_STATE,
-            ENABLED,                         // read only
-            BLOCK_STATE,                     // read only
-            APPROACH_CONTROL_REQ_POSITION,   // read only
-            APPROACH_CONTROL_REQ_SPEED,      // read only
-        }
-
-        public enum SCRTermCondition
-        {
-            GT,
-            GE,
-            LT,
-            LE,
-            EQ,
-            NE,
-            NONE,
-        }
-
-        public enum SCRAndOr
-        {
-            AND,
-            OR,
-            NONE,
-        }
-
-        public enum SCRNegate
-        {
-            NEGATE,
-        }
-
-        public enum SCRTermOperator
-        {
-            NONE,        // used for first term
-            MINUS,       // needs to come first to avoid it being interpreted as range separator
-            MULTIPLY,
-            PLUS,
-            DIVIDE,
-            MODULO,
-        }
-
-        public enum SCRTermType
-        {
-            ExternalFloat,
-            LocalFloat,
-            Sigasp,
-            Sigfn,
-            ORNormalSubtype,
-            Sigfeat,
-            Block,
-            Constant,
-            Invalid,
-        }
-
-        private static IDictionary<string, SCRTermCondition> TranslateConditions;
-        private static IDictionary<string, SCRTermOperator> TranslateOperator;
-        private static IDictionary<string, SCRAndOr> TranslateAndOr;
-
-#if DEBUG_PRINT_IN
-        public static string din_fileLoc = @"C:\temp\";     /* file path for debug files */
-#endif
-
-#if DEBUG_PRINT_OUT
-        public static string dout_fileLoc = @"C:\temp\";    /* file path for debug files */
-#endif
-
-        public IDictionary<SignalType, SCRScripts> Scripts;
-        private static string keepLine = String.Empty;
-
-        //================================================================================================//
-        //
-        // Constructor
-        //
-        //================================================================================================//
-
-        public SignalScripts(string RoutePath, IList<string> ScriptFiles, IDictionary<string, Orts.Formats.Msts.SignalType> SignalTypes, IList<string> ORSignalTypes, IList<string> ORNormalSubtypes)
-        {
-
-            // Create required translators
-
-            Scripts = new Dictionary<SignalType, SCRScripts>();
-            TranslateConditions = new Dictionary<string, SCRTermCondition>();
-            TranslateConditions.Add(">", SCRTermCondition.GT);
-            TranslateConditions.Add(">=", SCRTermCondition.GE);
-            TranslateConditions.Add("<", SCRTermCondition.LT);
-            TranslateConditions.Add("<=", SCRTermCondition.LE);
-            TranslateConditions.Add("==", SCRTermCondition.EQ);
-            TranslateConditions.Add("!=", SCRTermCondition.NE);
-            TranslateConditions.Add("::", SCRTermCondition.NE);  // dummy (for no separator)
-
-            TranslateAndOr = new Dictionary<string, SCRAndOr>();
-            TranslateAndOr.Add("&&", SCRAndOr.AND);
-            TranslateAndOr.Add("||", SCRAndOr.OR);
-            TranslateAndOr.Add("AND", SCRAndOr.AND);
-            TranslateAndOr.Add("OR", SCRAndOr.OR);
-            TranslateAndOr.Add("??", SCRAndOr.NONE);
-
-            TranslateOperator = new Dictionary<string, SCRTermOperator>();
-            TranslateOperator.Add("?", SCRTermOperator.NONE);
-            TranslateOperator.Add("-", SCRTermOperator.MINUS);  // needs to come first to avoid it being interpreted as range separator
-            TranslateOperator.Add("*", SCRTermOperator.MULTIPLY);
-            TranslateOperator.Add("+", SCRTermOperator.PLUS);
-            TranslateOperator.Add("/", SCRTermOperator.DIVIDE);
-            TranslateOperator.Add("%", SCRTermOperator.MODULO);
-
-
-#if DEBUG_PRINT_PROCESS
-            TDB_debug_ref = new int[5] { 7305, 7307, 7308, 7309, 7310 };   /* signal tdb ref.no selected for print-out */
-#endif
-
-#if DEBUG_PRINT_IN
-            File.Delete(din_fileLoc + @"sigscr.txt");
-#endif
-
-#if DEBUG_PRINT_OUT
-            File.Delete(dout_fileLoc + @"scriptproc.txt");
-#endif
-
-#if DEBUG_PRINT_ENABLED
-            File.Delete(dpe_fileLoc + @"printproc.txt");
-#endif
-#if DEBUG_PRINT_PROCESS
-            File.Delete(dpr_fileLoc + @"printproc.txt");
-#endif
-
-            // Process all files listed in SIGCFG
-
-            foreach (string FileName in ScriptFiles)
-            {
-                string fullName = String.Concat(RoutePath, @"\", FileName);
-                int readLineNumber = 0;
-
-#if !DEBUG_ALLOWCRASH
-                try
-                {
-                    using (StreamReader scrStream = new StreamReader(fullName, true))
-                    {
-#if DEBUG_PRINT_IN
-                        File.AppendAllText(din_fileLoc + @"sigscr.txt", "Reading file : " + fullName + "\n\n");
-#endif
-                        sigscrRead(fullName, scrStream, SignalTypes, ref readLineNumber, ORSignalTypes, ORNormalSubtypes);
-                    }
-                }
-                catch (Exception ex)
-                {
-                    Trace.TraceWarning("Error while reading signal script - {0} at line {1} : {2}", fullName, readLineNumber, ex.ToString());
-                }
-#else
-                // for test purposes : without exception catch
-                StreamReader scrStream = new StreamReader(fullName, true);
-                sigscrRead(fullName, scrStream, SignalTypes, ref readLineNumber, ORSignalTypes, ORNormalSubtypes);
-                scrStream.Close();
-#endif
-            }
-        }// Constructor
-
-        //================================================================================================//
-        //
-        // overall script file routines
-        //
-        //================================================================================================//
-        //
-        //  Read script from file
-        //
-        //================================================================================================//
-
-        public void sigscrRead(string scrFileName, StreamReader scrStream, IDictionary<string, SignalType> SignalTypes, ref int readLineNumber, IList<string> ORSignalTypes, IList<string> ORNormalSubtypes)
-        {
-            scrReadInfo readInfo;
-            string readLine;
-            bool ScriptFound = false;
-            string scriptname = String.Empty;
-            int scriptline = -1;
-            int readnumber = 0;
-            List<scrReadInfo> ScriptLines = new List<scrReadInfo>();
-
-            readInfo = scrReadLine(scrStream, readnumber);
-            readLine = readInfo == null ? null : readInfo.Readline;
-            readnumber = readInfo == null ? readnumber : readInfo.Linenumber;
-            readLineNumber = readnumber;
-
-            // search for first SCRIPT - skip lines until first script found
-
-            while (readLine != null && !ScriptFound)
-            {
-                if (readLine.StartsWith("SCRIPT "))
-                {
-                    ScriptFound = true;
-                    scriptname = readLine.Substring(7);
-                    scriptline = readInfo.Linenumber;
-                }
-                else
-                {
-                    readInfo = scrReadLine(scrStream, readnumber);
-                    readLine = readInfo == null ? null : readInfo.Readline;
-                    readnumber = readInfo == null ? readnumber : readInfo.Linenumber;
-                    readLineNumber = readnumber;
-                }
-            }
-
-            // process SCRIPT
-
-            while (readLine != null)
-            {
-                readInfo = scrReadLine(scrStream, readnumber);
-                readLine = readInfo == null ? null : readInfo.Readline;
-                readnumber = readInfo == null ? readnumber : readInfo.Linenumber;
-                readLineNumber = readnumber;
-
-                if (readLine != null)
-                {
-
-                    // new SCRIPT line - process stored lines
-
-                    if (readLine.StartsWith("SCRIPT "))
-                    {
-#if DEBUG_PRINT_IN
-                        File.AppendAllText(din_fileLoc + @"sigscr.txt", "\n===============================\n");
-                        File.AppendAllText(din_fileLoc + @"sigscr.txt", "\nNew Script : " + scriptname + "\n");
-#endif
-#if DEBUG_PRINT_OUT
-                        File.AppendAllText(dout_fileLoc + @"scriptproc.txt", "\n===============================\n");
-                        File.AppendAllText(dout_fileLoc + @"scriptproc.txt", "\nNew Script : " + scriptname + "\n");
-#endif
-                        SCRScripts newScript = new SCRScripts(ScriptLines, scriptname, ORSignalTypes, ORNormalSubtypes);
-                        bool validScript = AllocateScriptToSignalType(newScript, SignalTypes, scriptname, readnumber, scrFileName, ref Scripts);
-
-#if DEBUG_PRINT_OUT
-                        if (!validScript)
-                        {
-                            File.AppendAllText(dout_fileLoc + @"scriptproc.txt",
-                                            "\nUnknown signal type : " + scriptname + "\n\n");
-                        }
-#endif
-#if DEBUG_PRINT_IN
-                        if (!validScript)
-                        {
-                            File.AppendAllText(din_fileLoc + @"sigscr.txt", "\nUnknown signal type : " + scriptname + "\n\n");
-                        }
-#endif
-
-                        scriptname = readLine.Substring(7);
-                        scriptline = readInfo.Linenumber;
-                    }
-
-                    // new REM SCRIPT line - process stored lines, skip until new SCRIPT found
-
-                    else if (readLine.StartsWith("REM SCRIPT "))
-                    {
-                        SCRScripts newScript = new SCRScripts(ScriptLines, scriptname, ORSignalTypes, ORNormalSubtypes);
-                        bool validScript = AllocateScriptToSignalType(newScript, SignalTypes, scriptname, readnumber, scrFileName, ref Scripts);
-
-                        while (!readLine.StartsWith("SCRIPT ") && readLine != null)
-                        {
-                            readInfo = scrReadLine(scrStream, readnumber);
-                            readLine = readInfo == null ? null : readInfo.Readline;
-                            readnumber = readInfo == null ? readnumber : readInfo.Linenumber;
-                            readLineNumber = readnumber;
-                        }
-                        scriptname = readLine.Substring(7);
-                        scriptline = readInfo.Linenumber;
-                    }
-
-                    // store line
-
-                    else
-                    {
-                        readInfo.Scriptname = String.Copy(scriptname);
-                        ScriptLines.Add(readInfo);
-
-                        if (readInfo.Linenumber % 1000 == 1)
-                        {
-                            Trace.Write("s");
-                        }
-                    }
-                }
-            }
-
-            // process last SCRIPT if any
-
-            if (ScriptLines.Count > 0)
-            {
-#if DEBUG_PRINT_IN
-                File.AppendAllText(din_fileLoc + @"sigscr.txt", "\n===============================\n");
-                File.AppendAllText(din_fileLoc + @"sigscr.txt", "\nNew Script : " + scriptname + "\n");
-#endif
-                SCRScripts newScript = new SCRScripts(ScriptLines, scriptname, ORSignalTypes, ORNormalSubtypes);
-                bool validScript = AllocateScriptToSignalType(newScript, SignalTypes, scriptname, readnumber, scrFileName, ref Scripts);
-            }
-
-#if DEBUG_PRINT_OUT
-
-            // print processed details
-
-            foreach (KeyValuePair<SignalType, SCRScripts> thispair in Scripts)
-            {
-
-                SCRScripts thisscript = thispair.Value;
-
-                File.AppendAllText(dout_fileLoc + @"scriptproc.txt", "Script : " + thisscript.scriptname + "\n\n");
-                printscript(thisscript.Statements);
-                File.AppendAllText(dout_fileLoc + @"scriptproc.txt", "\n=====================\n");
-            }
-#endif
-
-        }// SigscrRead
-
-
-#if DEBUG_PRINT_OUT
-        //================================================================================================//
-        //
-        // print processed script - for DEBUG purposes only
-        //
-        //================================================================================================//
-
-        public void printscript(ArrayList Statements)
-        {
-            bool function = false;
-            List<int> Sublevels = new List<int>();
-
-            foreach (object scriptstat in Statements)
-            {
-
-                // process statement lines
-
-                if (scriptstat is SCRScripts.SCRStatement)
-                {
-                    SCRScripts.SCRStatement ThisStat = (SCRScripts.SCRStatement)scriptstat;
-                    File.AppendAllText(dout_fileLoc + @"scriptproc.txt", "Statement : \n");
-                    File.AppendAllText(dout_fileLoc + @"scriptproc.txt",
-                                    ThisStat.AssignType.ToString() + "[" + ThisStat.AssignParameter.ToString() + "] = ");
-
-                    foreach (SCRScripts.SCRStatTerm ThisTerm in ThisStat.StatementTerms)
-                    {
-                        if (ThisTerm.issublevel > 0)
-                        {
-                            File.AppendAllText(dout_fileLoc + @"scriptproc.txt",
-                                            " <SUB" + ThisTerm.issublevel.ToString() + "> ");
-                        }
-                        function = false;
-                        if (ThisTerm.Function != SCRExternalFunctions.NONE)
-                        {
-                            File.AppendAllText(dout_fileLoc + @"scriptproc.txt",
-                                    ThisTerm.Function.ToString() + "(");
-                            function = true;
-                        }
-
-                        if (ThisTerm.PartParameter != null)
-                        {
-                            foreach (SCRScripts.SCRParameterType ThisParam in ThisTerm.PartParameter)
-                            {
-                                File.AppendAllText(dout_fileLoc + @"scriptproc.txt",
-                                        ThisParam.PartType + "[" + ThisParam.PartParameter + "] ,");
-                            }
-                        }
-
-                        if (ThisTerm.sublevel != 0)
-                        {
-                            File.AppendAllText(dout_fileLoc + @"scriptproc.txt", " SUBTERM_" + ThisTerm.sublevel.ToString());
-                        }
-
-                        if (function)
-                        {
-                            File.AppendAllText(dout_fileLoc + @"scriptproc.txt", ")");
-                        }
-                        File.AppendAllText(dout_fileLoc + @"scriptproc.txt", " -" + ThisTerm.TermOperator.ToString() + "- \n");
-                    }
-
-                    File.AppendAllText(dout_fileLoc + @"scriptproc.txt", "\n\n");
-                }
-
-                // process conditions line
-
-                if (scriptstat is SCRScripts.SCRConditionBlock)
-                {
-                    SCRScripts.SCRConditionBlock CondBlock = (SCRScripts.SCRConditionBlock)scriptstat;
-                    File.AppendAllText(dout_fileLoc + @"scriptproc.txt", "\nCondition : \n");
-
-                    printConditionArray(CondBlock.Conditions);
-
-                    File.AppendAllText(dout_fileLoc + @"scriptproc.txt", "\nIF Block : \n");
-                    printscript(CondBlock.IfBlock.Statements);
-
-                    if (CondBlock.ElseIfBlock != null)
-                    {
-                        foreach (SCRScripts.SCRBlock TempBlock in CondBlock.ElseIfBlock)
-                        {
-                            File.AppendAllText(dout_fileLoc + @"scriptproc.txt", "\nStatements in ELSEIF : " +
-                                    TempBlock.Statements.Count + "\n");
-                            File.AppendAllText(dout_fileLoc + @"scriptproc.txt", "Elseif Block : \n");
-                            printscript(TempBlock.Statements);
-                        }
-                    }
-
-                    if (CondBlock.ElseBlock != null)
-                    {
-                        File.AppendAllText(dout_fileLoc + @"scriptproc.txt", "\nElse Block : \n");
-                        printscript(CondBlock.ElseBlock.Statements);
-                    }
-
-                    File.AppendAllText(dout_fileLoc + @"scriptproc.txt", "\nEnd IF Block : \n");
-
-                }
-            }
-        }// printscript
-
-        //================================================================================================//
-        //
-        // print condition info - for DEBUG purposes only
-        //
-        //================================================================================================//
-
-        public void printConditionArray(ArrayList Conditions)
-        {
-            foreach (object ThisCond in Conditions)
-            {
-                if (ThisCond is SCRScripts.SCRConditions)
-                {
-                    printcondition((SCRScripts.SCRConditions)ThisCond);
-                }
-                else if (ThisCond is SCRAndOr)
-                {
-                    SCRAndOr condstring = (SCRAndOr)ThisCond;
-                    File.AppendAllText(dout_fileLoc + @"scriptproc.txt", condstring.ToString() + "\n");
-                }
-                else if (ThisCond is SCRNegate)
-                {
-                    File.AppendAllText(dout_fileLoc + @"scriptproc.txt", "NEGATED : \n");
-                }
-                else
-                {
-                    printConditionArray((ArrayList)ThisCond);
-                }
-            }
-        }// printConditionArray
-
-        //================================================================================================//
-        //
-        // print condition statement - for DEBUG purposes only
-        //
-        //================================================================================================//
-
-        public void printcondition(SCRScripts.SCRConditions ThisCond)
-        {
-
-            bool function = false;
-            if (ThisCond.negate1)
-            {
-                File.AppendAllText(dout_fileLoc + @"scriptproc.txt", "NOT : ");
-            }
-            if (ThisCond.Term1.Function != SCRExternalFunctions.NONE)
-            {
-                File.AppendAllText(dout_fileLoc + @"scriptproc.txt", ThisCond.Term1.Function.ToString() + "(");
-                function = true;
-            }
-
-            if (ThisCond.Term1.PartParameter != null)
-            {
-                foreach (SCRScripts.SCRParameterType ThisParam in ThisCond.Term1.PartParameter)
-                {
-                    File.AppendAllText(dout_fileLoc + @"scriptproc.txt", ThisParam.PartType + "[" + ThisParam.PartParameter + "] ,");
-                }
-            }
-            else
-            {
-                File.AppendAllText(dout_fileLoc + @"scriptproc.txt", " 0 , ");
-            }
-
-            if (function)
-            {
-                File.AppendAllText(dout_fileLoc + @"scriptproc.txt", ")");
-            }
-
-            File.AppendAllText(dout_fileLoc + @"scriptproc.txt", " -- " + ThisCond.Condition.ToString() + " --\n");
-
-            if (ThisCond.Term2 != null)
-            {
-                function = false;
-                if (ThisCond.negate2)
-                {
-                    File.AppendAllText(dout_fileLoc + @"scriptproc.txt", "NOT : ");
-                }
-                if (ThisCond.Term2.Function != SCRExternalFunctions.NONE)
-                {
-                    File.AppendAllText(dout_fileLoc + @"scriptproc.txt", ThisCond.Term2.Function.ToString() + "(");
-                    function = true;
-                }
-
-                if (ThisCond.Term2.PartParameter != null)
-                {
-                    foreach (SCRScripts.SCRParameterType ThisParam in ThisCond.Term2.PartParameter)
-                    {
-                        File.AppendAllText(dout_fileLoc + @"scriptproc.txt",
-                                        ThisParam.PartType + "[" + ThisParam.PartParameter + "] ,");
-                    }
-                }
-                else
-                {
-                    File.AppendAllText(dout_fileLoc + @"scriptproc.txt", " 0 , ");
-                }
-
-                if (function)
-                {
-                    File.AppendAllText(dout_fileLoc + @"scriptproc.txt", ")");
-                }
-                File.AppendAllText(dout_fileLoc + @"scriptproc.txt", "\n");
-            }
-        }// printcondition
-#endif
-
-        //================================================================================================//
-        //
-        // allocate script to required signal type
-        //
-        //================================================================================================//
-
-        public bool AllocateScriptToSignalType(SCRScripts newScript, IDictionary<string, SignalType> SignalTypes, string scriptname, int readnumber, string scrFileName,
-            ref IDictionary<SignalType, SCRScripts> Scripts)
-        {
-            bool validType = false;
-            SignalType thisType;
-
-            // try and find signal type with same name as script
-            if (SignalTypes.TryGetValue(scriptname.ToLower().Trim(), out thisType))
-            {
-                if (Scripts.ContainsKey(thisType))
-                {
-                    Trace.TraceWarning("Ignored duplicate SignalType script {2} in {0}:line {1}", scrFileName, readnumber, scriptname);
-                }
-                else
-                {
-#if DEBUG_PRINT_IN
-                    File.AppendAllText(din_fileLoc + @"sigscr.txt", "Adding script : " + thisType.Name + "\n");
-#endif
-                    Scripts.Add(thisType, newScript);
-                    validType = true;
-                }
-            }
-
-            // try and find any other signal types which reference this script
-            foreach (KeyValuePair<string, SignalType> SelectedSignal in SignalTypes)
-            {
-                SignalType SelectedSignalType = SelectedSignal.Value;
-                if (!String.IsNullOrEmpty(SelectedSignalType.Script))
-                {
-                    if (String.Equals(scriptname, SelectedSignalType.Script, StringComparison.InvariantCultureIgnoreCase))
-                    {
-                        if (Scripts.ContainsKey(SelectedSignalType))
-                        {
-                            Trace.TraceWarning("Ignored duplicate SignalType script {2} in {0}:line {1}", scrFileName, readnumber, scriptname);
-                        }
-                        else
-                        {
-#if DEBUG_PRINT_IN
-                            File.AppendAllText(din_fileLoc + @"sigscr.txt", "Adding script : " + SelectedSignalType.Script + " to " + SelectedSignalType.Name + "\n");
-#endif
-                            Scripts.Add(SelectedSignalType, newScript);
-                            validType = true;
-                        }
-                    }
-                }
-            }
-            return (validType);
-        }
-
-        //================================================================================================//
-        //
-        // read single line from file
-        // skip comment and empty lines
-        //
-        //================================================================================================//
-
-        public static scrReadInfo scrReadLine(StreamReader scrStream, int lastline)
-        {
-            string readLine;
-            string procLine = String.Empty;
-            bool validLine = false;
-            bool compart = false;
-            int linenumber = lastline;
-
-            // check if anything still in store
-
-            if (String.IsNullOrEmpty(keepLine))
-            {
-                readLine = scrStream.ReadLine();
-                linenumber++;
-#if DEBUG_PRINT_IN
-                File.AppendAllText(din_fileLoc + @"sigfile.txt", "From file : (" + linenumber.ToString() + ") : " + readLine + "\n");
-#endif
-
-            }
-            else
-            {
-                readLine = String.Copy(keepLine);
-                keepLine = String.Empty;
-#if DEBUG_PRINT_IN
-                File.AppendAllText(din_fileLoc + @"sigfile.txt", "From store : " + readLine + "\n");
-#endif
-            }
-
-            // loop until valid line found
-
-            while (readLine != null && !validLine)
-            {
-
-                // remove comment
-
-                if (compart)
-                {
-                    procLine = String.Concat(@"/*", readLine.ToUpper());  // force as comment
-                }
-                else
-                {
-                    procLine = readLine.ToUpper();
-                }
-
-                procLine = procLine.Replace("\t", " ");
-                procLine = procLine.Trim();
-
-                int comsep = procLine.IndexOf(@"//");
-                int addsep = procLine.IndexOf(@"/*");
-                int endsep = procLine.IndexOf(@"*/");
-
-                if (comsep == 0)
-                {
-                    procLine = String.Empty;
-                }
-                else if (comsep > 0)
-                {
-                    procLine = procLine.Substring(0, comsep).Trim();
-                }
-
-                if (addsep == 0)
-                {
-                    compart = (endsep <= 0); // No end comment
-                    procLine = String.Empty;
-                }
-
-                // check if empty, else read next line
-
-                if (procLine.Length > 0)
-                {
-                    validLine = true;
-                }
-                else
-                {
-                    readLine = scrStream.ReadLine();
-                    linenumber++;
-#if DEBUG_PRINT_IN
-                    File.AppendAllText(din_fileLoc + @"sigfile.txt",
-                                    "Invalid line, next from file :(" + linenumber.ToString() + ") : " + readLine + "\n");
-#endif
-                }
-            }
-
-            // if ';' in string, split there and keep rest
-
-            char[] sepCheck = ";{}".ToCharArray();
-            int seppos = procLine.IndexOfAny(sepCheck);
-#if DEBUG_PRINT_IN
-            File.AppendAllText(din_fileLoc + @"sigfile.txt", "Extracted : " + procLine + "\n");
-#endif
-            if (seppos >= 0)
-            {
-                if (String.Compare(procLine.Substring(seppos, 1), ";") == 0)
-                {
-                    keepLine = procLine.Substring(seppos + 1);
-                    procLine = procLine.Substring(0, seppos + 1);
-                }
-                else if (seppos == 0)
-                {
-                    keepLine = procLine.Substring(seppos + 1);
-                    procLine = procLine.Substring(0, 1);
-                }
-                else
-                {
-                    keepLine = procLine.Substring(seppos);
-                    procLine = procLine.Substring(0, seppos);
-                }
-#if DEBUG_PRINT_IN
-                File.AppendAllText(din_fileLoc + @"sigfile.txt", "To store : " + keepLine + "\n");
-#endif
-            }
-
-            // if "IF(" in string, replace with "IF ("
-
-            int ifbrack = procLine.IndexOf("IF(");
-            if (ifbrack >= 0)
-            {
-                procLine = procLine.Substring(0, ifbrack) + "IF (" + procLine.Substring(ifbrack + 3);
-            }
-
-            // return line or null
-
-            if (readLine == null)
-            {
-                return null;
-            }
-            else
-            {
-#if DEBUG_PRINT_IN
-                File.AppendAllText(din_fileLoc + @"sigfile.txt", "To process : " + procLine + "\n");
-#endif
-                scrReadInfo procInfo = new scrReadInfo(procLine, linenumber, String.Empty);
-                return procInfo;
-            }
-        }// scrReadLine
-
-        //================================================================================================//
-        //
-        // script parsing class - handles a single script from the script file
-        //
-        //================================================================================================//
-        //
-        // class SCRScripts
-        //
-        //================================================================================================//
-
-        public class SCRScripts
-        {
-
-            private IDictionary<string, uint> LocalFloats;
-            public uint totalLocalFloats;
-            public ArrayList Statements;
-            public string scriptname;
-
-            //================================================================================================//
-            //
-            // Constructor
-            // Input is list with all lines for one signal script
-            //
-
-            public SCRScripts(List<scrReadInfo> ScriptLines, string scriptnameIn, IList<string> ORSignalTypes, IList<string> ORNormalSubtypes)
-            {
-                LocalFloats = new Dictionary<string, uint>();
-                totalLocalFloats = 0;
-                Statements = new ArrayList();
-
-                int lcount = 0;
-                int maxcount = ScriptLines.Count;
-
-                scriptname = scriptnameIn;
-
-#if DEBUG_PRINT_IN
-                // print inputlines
-
-                foreach (scrReadInfo InfoLine in ScriptLines)
-                {
-                    File.AppendAllText(din_fileLoc + @"sigscr.txt", InfoLine.Readline + "\n");
-                }
-                File.AppendAllText(din_fileLoc + @"sigscr.txt", "\n+++++++++++++++++++++++++++++++++++\n\n");
-
-#endif
-
-                // Skip external floats (exist automatically)
-
-                bool exfloat = ScriptLines[lcount].Readline.StartsWith("EXTERN FLOAT ");
-                while (exfloat && lcount < maxcount)
-                {
-                    lcount++;
-                    exfloat = ScriptLines[lcount].Readline.StartsWith("EXTERN FLOAT ");
-                }
-
-                // Process floats : build list with internal floats
-
-                bool infloat = ScriptLines[lcount].Readline.StartsWith("FLOAT ");
-                while (infloat && lcount < maxcount)
-                {
-                    string floatstring = ScriptLines[lcount].Readline.Substring(6);
-                    floatstring = floatstring.Trim();
-                    int endstring = floatstring.IndexOf(";");
-                    floatstring = floatstring.Substring(0, endstring);
-                    floatstring = floatstring.Trim();
-
-                    if (!LocalFloats.ContainsKey(floatstring))
-                    {
-                        LocalFloats.Add(floatstring, totalLocalFloats);
-                        totalLocalFloats++;
-                    }
-
-                    lcount++;
-                    infloat = ScriptLines[lcount].Readline.StartsWith("FLOAT ");
-                }
-
-#if DEBUG_PRINT_OUT
-                // print details of internal floats
-
-                File.AppendAllText(dout_fileLoc + @"scriptproc.txt", "\n\nFloats : \n");
-                foreach (KeyValuePair<string, uint> deffloat in LocalFloats)
-                {
-                    string defstring = deffloat.Key;
-                    uint defindex = deffloat.Value;
-
-                    File.AppendAllText(dout_fileLoc + @"scriptproc.txt", "Float : " + defstring + " = " + defindex.ToString() + "\n");
-                }
-                File.AppendAllText(dout_fileLoc + @"scriptproc.txt", "Total : " + totalLocalFloats.ToString() + "\n\n\n");
-#endif
-
-                // Check rest of file - statements
-
-                Statements = processScriptLines(ScriptLines, lcount, LocalFloats, ORSignalTypes, ORNormalSubtypes);
-                ScriptLines.Clear();
-
-            }// constructor
-
-
-            //================================================================================================//
-            //
-            // parsing routines
-            //
-            //================================================================================================//
-            //
-            // process all process lines
-            // this function is also called recursively to process separate lower level IF and ELSE blocks
-            //
-            //================================================================================================//
-
-            public static ArrayList processScriptLines(List<scrReadInfo> PSLScriptLines, int index, IDictionary<string, uint> LocalFloats, IList<string> ORSignalTypes, IList<string> ORNormalSubtypes)
-            {
-
-                int lcount = index;
-                int nextcount;
-                List<int> ifblockcount;
-                ArrayList localStatements = new ArrayList();
-
-                // loop through all lines
-
-                while (lcount < PSLScriptLines.Count)
-                {
-
-                    // clear enclosing { and } if still in string
-
-                    int sepparent = PSLScriptLines[lcount].Readline.IndexOf("{");
-                    while (sepparent >= 0)
-                    {
-                        PSLScriptLines[lcount].Readline = PSLScriptLines[lcount].Readline.Replace("{", String.Empty).Trim();
-                        sepparent = PSLScriptLines[lcount].Readline.IndexOf("{");
-                    }
-
-                    sepparent = PSLScriptLines[lcount].Readline.IndexOf("}");
-                    while (sepparent >= 0)
-                    {
-                        PSLScriptLines[lcount].Readline = PSLScriptLines[lcount].Readline.Replace("}", String.Empty).Trim();
-                        sepparent = PSLScriptLines[lcount].Readline.IndexOf("}");
-                    }
-
-                    // process IF statement
-                    // all lines in IF (-ELSEIF) (-ELSE)  block will be handled by this function call
-
-                    if (PSLScriptLines[lcount].Readline.StartsWith("IF "))
-                    {
-                        ifblockcount = findEndIfBlock(PSLScriptLines, lcount);
-                        SCRConditionBlock thisCondition = new SCRConditionBlock(PSLScriptLines, lcount, ifblockcount, LocalFloats, ORSignalTypes, ORNormalSubtypes);
-                        nextcount = ifblockcount[ifblockcount.Count - 1];
-                        localStatements.Add(thisCondition);
-                    }
-
-                    // process statement
-
-                    else if (PSLScriptLines[lcount] != null && !String.IsNullOrEmpty(PSLScriptLines[lcount].Readline))
-                    {
-                        nextcount = FindEndStatement(PSLScriptLines, lcount);
-                        SCRStatement thisStatement = new SCRStatement(PSLScriptLines[lcount], LocalFloats, ORSignalTypes, ORNormalSubtypes);
-                        if (thisStatement.valid) localStatements.Add(thisStatement);
-                    }
-
-                    // empty line (may be result of removing { and })
-
-                    else
-                    {
-                        nextcount = lcount + 1;
-                    }
-
-                    lcount = nextcount;
-                }
-
-                return localStatements;
-            } // processScriptlines
-
-            //================================================================================================//
-            //
-            // Find end of IF condition statement
-            // returns index to next line
-            //
-            //================================================================================================//
-
-            public static int FindEndStatement(List<scrReadInfo> FESScriptLines, int index)
-            {
-                string presentstring, addline;
-                int endpos;
-                int actindex;
-
-                //================================================================================================//
-
-                scrReadInfo presentInfo = FESScriptLines[index];
-                presentstring = presentInfo.Readline.Trim();
-                FESScriptLines.RemoveAt(index);
-                endpos = presentstring.IndexOf(";");
-                actindex = index;
-
-                // empty string - exit and set index
-
-                if (presentstring.Length < 1)
-                {
-                    return actindex;
-                }
-
-                // search for ; - keep reading until found
-
-                while (endpos <= 0 && actindex < FESScriptLines.Count)
-                {
-                    addline = FESScriptLines[actindex].Readline;
-                    FESScriptLines.RemoveAt(actindex);
-                    presentstring = String.Concat(presentstring, addline);
-                    endpos = presentstring.IndexOf(";");
-                }
-
-                // Illegal statement - no ;
-
-                if (endpos <= 0)
-                {
-                    Trace.TraceWarning("sigscr-file line {1} : Missing ; in statement starting with {0}", presentstring, presentInfo.Linenumber.ToString());
-#if DEBUG_PRINT_IN
-                    File.AppendAllText(din_fileLoc + @"sigscr.txt", "Missing ; in statement starting with " + presentstring + " (" +
-                                    presentInfo.Linenumber.ToString() + ")\n");
-#endif
-
-                }
-
-                // split string at ; if anything follows after
-
-                if (presentstring.Length > (endpos + 1) && endpos > 0)
-                {
-                    scrReadInfo splitInfo = new scrReadInfo(presentstring.Substring(endpos + 1).Trim(), presentInfo.Linenumber, presentInfo.Scriptname);
-                    FESScriptLines.Insert(index, splitInfo);
-                    presentstring = presentstring.Substring(0, endpos + 1).Trim();
-                }
-
-                scrReadInfo newInfo = new scrReadInfo(presentstring.Trim(), presentInfo.Linenumber, presentInfo.Scriptname);
-                FESScriptLines.Insert(index, newInfo);
-                actindex = index + 1;
-                return actindex;
-            }// FindEndStatement
-
-            //================================================================================================//
-            //
-            // find end of full IF blocks
-            // returns indices to lines following IF part, all (if any) ELSEIF part and (if available) last ELSE part
-            // final index is next line after full IF - ELSEIF - ELSE sequence
-            // any nested IF blocks are included but not indexed
-            //
-            // this function is call recursively for nester IF blocks
-            //
-            //================================================================================================//
-
-            public static List<int> findEndIfBlock(List<scrReadInfo> FEIScriptLines, int index)
-            {
-
-                List<int> nextcount = new List<int>();
-                scrReadInfo nextinfo;
-                scrReadInfo tempinfo;
-                string nextline;
-                int tempnumber;
-                int endIfcount, endElsecount;
-
-                int linecount = FindEndCondition(FEIScriptLines, index);
-
-                nextinfo = FEIScriptLines[linecount];
-                nextline = nextinfo.Readline;
-
-                // full block : search for matching parenthesis in next lines
-                // set end after related closing }
-
-                endIfcount = linecount;
-
-                if (nextline.Length > 0 && String.Compare(nextline.Substring(0, 1), "{") == 0)
-                {
-                    endIfcount = findEndBlock(FEIScriptLines, linecount);
-                }
-
-                // next statement is another if : insert { and } to ease processing
-
-                else if (String.Compare(nextline.Substring(0, Math.Min(3, nextline.Length)), "IF ") == 0)
-                {
-                    List<int> fullcount = findEndIfBlock(FEIScriptLines, linecount);
-                    int lastline = fullcount[fullcount.Count - 1];
-                    string templine = FEIScriptLines[linecount].Readline;
-                    FEIScriptLines.RemoveAt(linecount);
-                    templine = String.Concat("{ ", templine);
-                    tempinfo = new scrReadInfo(templine, nextinfo.Linenumber, nextinfo.Scriptname);
-                    FEIScriptLines.Insert(linecount, tempinfo);
-                    templine = FEIScriptLines[lastline - 1].Readline;
-                    tempnumber = FEIScriptLines[lastline - 1].Linenumber;
-                    FEIScriptLines.RemoveAt(lastline - 1);
-                    templine = String.Concat(templine, " }");
-                    tempinfo = new scrReadInfo(templine, tempnumber, nextinfo.Scriptname);
-                    FEIScriptLines.Insert(lastline - 1, tempinfo);
-                    endIfcount = lastline;
-                }
-
-                // single statement - set end after statement
-
-                else
-                {
-                    endIfcount = FindEndStatement(FEIScriptLines, linecount);
-                }
-                nextcount.Add(endIfcount);
-
-                endElsecount = endIfcount;
-
-                // check if next line starts with ELSE or any form of ELSEIF
-
-                nextline = endElsecount < FEIScriptLines.Count ? FEIScriptLines[endElsecount].Readline.Trim() : String.Empty;
-                bool endelse = false;
-
-                while (!endelse && endElsecount < FEIScriptLines.Count)
-                {
-                    bool elsepart = false;
-
-                    // line contains ELSE only
-
-                    if (nextline.Length <= 4)
-                    {
-                        if (String.Compare(nextline, "ELSE") == 0)
-                        {
-                            elsepart = true;
-                            nextinfo = FEIScriptLines[endElsecount + 1];
-                            nextline = nextinfo.Readline;
-
-                            // check if next line start with IF - then this is an ELSEIF
-
-                            if (nextline.StartsWith("IF "))
-                            {
-                                nextline = String.Concat("ELSEIF ", nextline.Substring(3).Trim());
-                                FEIScriptLines.RemoveAt(endElsecount + 1);
-                                FEIScriptLines.RemoveAt(endElsecount);
-                                tempinfo = new scrReadInfo(nextline, nextinfo.Linenumber, nextinfo.Scriptname);
-                                FEIScriptLines.Insert(endElsecount, tempinfo);
-                                endElsecount = FindEndCondition(FEIScriptLines, endElsecount);
-                                nextinfo = FEIScriptLines[endElsecount];
-                                nextline = nextinfo.Readline;
-                            }
-                            else
-                            {
-                                endelse = true;
-                                endElsecount++;
-                            }
-
-                        }
-                    }
-
-                    // line starts with ELSE - check if followed by IF
-                    // if ELSEIF, store with rest of line
-                    // if ELSE, store on separate new line
-
-                    else if (String.Compare(nextline.Substring(0, Math.Min(5, nextline.Length)), "ELSE ") == 0)
-                    {
-                        elsepart = true;
-                        nextline = nextline.Substring(5).Trim();
-                        if (nextline.StartsWith("IF "))
-                        {
-                            nextline = String.Concat("ELSEIF ", nextline.Substring(3).Trim());
-                            FEIScriptLines.RemoveAt(endElsecount);
-                            tempinfo = new scrReadInfo(nextline, nextinfo.Linenumber, nextinfo.Scriptname);
-                            FEIScriptLines.Insert(endElsecount, tempinfo);
-                            endElsecount = FindEndCondition(FEIScriptLines, endElsecount);
-                            nextinfo = FEIScriptLines[endElsecount];
-                            nextline = nextinfo.Readline;
-                        }
-                        else
-                        {
-                            endelse = true;
-
-                            FEIScriptLines.RemoveAt(endElsecount);
-                            tempinfo = new scrReadInfo(nextline.Trim(), nextinfo.Linenumber, nextinfo.Scriptname);
-                            FEIScriptLines.Insert(endElsecount, tempinfo);
-                            tempinfo = new scrReadInfo("ELSE", nextinfo.Linenumber, nextinfo.Scriptname);
-                            FEIScriptLines.Insert(endElsecount, tempinfo);
-                            endElsecount++;
-                        }
-                    }
-
-                    // line starts with ELSEIF 
-
-                    else if (String.Compare(nextline.Substring(0, Math.Min(7, nextline.Length)), "ELSEIF ") == 0)
-                    {
-                        elsepart = true;
-                        endElsecount = FindEndCondition(FEIScriptLines, endElsecount);
-                        nextinfo = FEIScriptLines[endElsecount];
-                        nextline = nextinfo.Readline;
-                    }
-
-                    // line starts with ELSE{
-                    // store ELSE on separate new line
-
-                    else if (String.Compare(nextline.Substring(0, Math.Min(5, nextline.Length)), "ELSE{") == 0)
-                    {
-                        elsepart = true;
-                        endelse = true;
-                        nextline = nextline.Substring(5).Trim();
-                        FEIScriptLines.RemoveAt(endElsecount);
-                        tempinfo = new scrReadInfo(nextline, nextinfo.Linenumber, nextinfo.Scriptname);
-                        FEIScriptLines.Insert(endElsecount, tempinfo);
-                        nextline = "{";
-                        tempinfo = new scrReadInfo("{", nextinfo.Linenumber, nextinfo.Scriptname);
-                        FEIScriptLines.Insert(endElsecount, tempinfo);
-                        tempinfo = new scrReadInfo("ELSE", nextinfo.Linenumber, nextinfo.Scriptname);
-                        FEIScriptLines.Insert(endElsecount, tempinfo);
-                    }
-
-                    // if an ELSE or ELSEIF part is found - find end 
-
-                    if (elsepart)
-                    {
-                        if (String.Compare(nextline.Substring(0, 1), "{") == 0)
-                        {
-                            endElsecount = findEndBlock(FEIScriptLines, endElsecount);
-                        }
-                        else if (String.Compare(nextline.Substring(0, Math.Min(3, nextline.Length)), "IF ") == 0)
-                        {
-                            List<int> fullcount = findEndIfBlock(FEIScriptLines, endElsecount);
-                            int lastline = fullcount[fullcount.Count - 1];
-                            string templine = FEIScriptLines[endElsecount].Readline;
-                            FEIScriptLines.RemoveAt(endElsecount);
-                            templine = String.Concat("{ ", templine);
-                            tempinfo = new scrReadInfo(templine, nextinfo.Linenumber, nextinfo.Scriptname);
-                            FEIScriptLines.Insert(endElsecount, tempinfo);
-                            templine = FEIScriptLines[lastline - 1].Readline;
-                            tempnumber = FEIScriptLines[lastline - 1].Linenumber;
-                            FEIScriptLines.RemoveAt(lastline - 1);
-                            templine = String.Concat(templine, " }");
-                            tempinfo = new scrReadInfo(templine, tempnumber, nextinfo.Scriptname);
-                            FEIScriptLines.Insert(lastline - 1, tempinfo);
-                            endElsecount = lastline;
-                        }
-                        else
-                        {
-                            endElsecount = FindEndStatement(FEIScriptLines, endElsecount);
-                        }
-                        nextline = endElsecount < FEIScriptLines.Count ? FEIScriptLines[endElsecount].Readline.Trim() : String.Empty;
-                        nextcount.Add(endElsecount);
-                    }
-                    else
-                    {
-                        endelse = true;
-                    }
-                }
-
-                return nextcount;
-            }// findEndIfBlock
-
-            //================================================================================================//
-            //
-            // find end of IF block enclosed by { and }
-            //
-            //================================================================================================//
-
-            public static int findEndBlock(List<scrReadInfo> FEBScriptLines, int index)
-            {
-
-                scrReadInfo firstinfo, thisinfo, tempinfo;
-
-                // Use regular expression to find all occurences of { and }
-                // Keep searching through next lines until match is found
-
-                int openparent = 0;
-                int closeparent = 0;
-
-                int openindex = 0;
-                int closeindex = 0;
-
-                Regex openparstr = new Regex("{");
-                Regex closeparstr = new Regex("}");
-
-                firstinfo = FEBScriptLines[index];
-                string presentline = firstinfo.Readline;
-
-                bool blockEnd = false;
-                int splitpoint = -1;
-                int checkcount = index;
-
-                // get positions in present line
-
-                MatchCollection opencount = openparstr.Matches(presentline);
-                MatchCollection closecount = closeparstr.Matches(presentline);
-
-                // convert to ARRAY
-
-                int totalopen = opencount.Count;
-                int totalclose = closecount.Count;
-
-                Match[] closearray = new Match[totalclose];
-                closecount.CopyTo(closearray, 0);
-                Match[] openarray = new Match[totalopen];
-                opencount.CopyTo(openarray, 0);
-
-                // search until match found
-                while (!blockEnd)
-                {
-
-                    // get next position (continue from previous index)
-
-                    int openpos = openindex < openarray.Length ? openarray[openindex].Index : presentline.Length;
-                    int closepos = closeindex < closearray.Length ? closearray[closeindex].Index : presentline.Length;
-
-                    // next is open {
-
-                    if (openpos < closepos)
-                    {
-                        openparent++;
-                        openindex++;
-                        openpos = openindex < openarray.Length ? openarray[openindex].Index : presentline.Length;
-                    }
-
-                    // next is close }
-
-                    else if (closepos < openpos)
-                    {
-                        closeparent++;
-
-                        // check for match - if found, end of block is found
-
-                        if (closeparent == openparent)
-                        {
-                            blockEnd = true;
-                            splitpoint = closepos;
-                        }
-                        else
-                        {
-                            closeindex++;
-                            closepos = closeindex < closearray.Length ? closearray[closeindex].Index : presentline.Length;
-                        }
-                    }
-
-                    // openpos and closepos equal - both have reached end of line - get next line
-
-                    else
-                    {
-                        checkcount++;
-                        if (checkcount >= FEBScriptLines.Count)
-                        {
-                            Trace.TraceWarning("sigscr-file line {0} : unbalanced curly brackets : ", index.ToString());
-#if DEBUG_PRINT_IN
-                            File.AppendAllText(din_fileLoc + @"sigscr.txt",
-                                            "unbalanced curly brackets at " + index.ToString() + "\n");
-#endif
-                            return (FEBScriptLines.Count - 1);
-                        }
-
-                        thisinfo = FEBScriptLines[checkcount];
-                        presentline = thisinfo.Readline;
-
-                        // get positions
-
-                        opencount = openparstr.Matches(presentline);
-                        closecount = closeparstr.Matches(presentline);
-
-                        totalopen = opencount.Count;
-                        totalclose = closecount.Count;
-
-                        // convert to array
-
-                        closearray = new Match[totalclose];
-                        closecount.CopyTo(closearray, 0);
-                        openarray = new Match[totalopen];
-                        opencount.CopyTo(openarray, 0);
-
-                        openindex = 0;
-                        closeindex = 0;
-
-                        // get next positions
-
-                        openpos = openindex < openarray.Length ? openarray[openindex].Index : presentline.Length;
-                        closepos = closeindex < closearray.Length ? closearray[closeindex].Index : presentline.Length;
-                    }
-                }
-
-                // end found - check if anything follows final }
-
-                int nextcount = checkcount + 1;
-                thisinfo = FEBScriptLines[checkcount];
-                presentline = thisinfo.Readline.Trim();
-
-                if (splitpoint >= 0 && splitpoint < presentline.Length - 1)
-                {
-                    thisinfo = FEBScriptLines[checkcount];
-                    presentline = thisinfo.Readline;
-                    FEBScriptLines.RemoveAt(checkcount);
-
-                    tempinfo = new scrReadInfo(presentline.Substring(splitpoint + 1).Trim(), firstinfo.Linenumber, firstinfo.Scriptname);
-                    FEBScriptLines.Insert(checkcount, tempinfo);
-                    tempinfo = new scrReadInfo(presentline.Substring(0, splitpoint + 1).Trim(), firstinfo.Linenumber, firstinfo.Scriptname);
-                    FEBScriptLines.Insert(checkcount, tempinfo);
-                }
-
-                return nextcount;
-            }//findEndBlock
-
-            //================================================================================================//
-            //
-            // find end of IF condition statement
-            //
-            //================================================================================================//
-
-            public static int FindEndCondition(List<scrReadInfo> FECScriptLines, int index)
-            {
-                string presentstring, addline;
-                int totalopen, totalclose;
-                int actindex;
-
-                scrReadInfo thisinfo, addinfo, tempinfo;
-
-                //================================================================================================//
-
-                actindex = index;
-
-                thisinfo = FECScriptLines[index];
-                presentstring = thisinfo.Readline;
-                FECScriptLines.RemoveAt(index);
-
-                // use regular expression to search for open and close bracket
-
-                Regex openbrack = new Regex(@"\(");
-                Regex closebrack = new Regex(@"\)");
-
-                // search for open bracket
-
-                MatchCollection opencount = openbrack.Matches(presentstring);
-                totalopen = opencount.Count;
-
-                // add lines until open bracket found
-
-                while (totalopen <= 0 && actindex < FECScriptLines.Count)
-                {
-                    addinfo = FECScriptLines[actindex];
-                    addline = addinfo.Readline;
-                    FECScriptLines.RemoveAt(actindex);
-                    presentstring = String.Concat(presentstring, addline);
-                    opencount = openbrack.Matches(presentstring);
-                    totalopen = opencount.Count;
-                }
-
-                if (totalopen <= 0)
-                {
-                    Trace.TraceWarning("sigscr-file line {1} : If statement without ( ; starting with {0}", presentstring, thisinfo.Linenumber.ToString());
-#if DEBUG_PRINT_IN
-                    File.AppendAllText(din_fileLoc + @"sigscr.txt",
-                                    "If statement without ( ; starting with {0}" + presentstring + " (" + thisinfo.Linenumber.ToString() + ")\n");
-#endif
-                }
-
-                // in total string, search for close brackets
-
-                MatchCollection closecount = closebrack.Matches(presentstring);
-                totalclose = closecount.Count;
-
-                // keep adding lines until open and close brackets match
-
-                while (totalclose < totalopen && actindex < FECScriptLines.Count)
-                {
-                    addinfo = FECScriptLines[actindex];
-                    addline = addinfo.Readline;
-                    FECScriptLines.RemoveAt(actindex);
-                    presentstring = String.Concat(presentstring, addline);
-
-                    opencount = openbrack.Matches(presentstring);
-                    totalopen = opencount.Count;
-                    closecount = closebrack.Matches(presentstring);
-                    totalclose = closecount.Count;
-                }
-
-                actindex = index;
-
-                if (totalclose < totalopen)
-                {
-
-                    // locate first "{" - assume this to be the end of the IF statement
-
-                    int possibleEnd = presentstring.IndexOf("{");
-
-                    Trace.TraceWarning("sigscr-file line {1} : Missing ) in IF statement ; starting with {0}",
-                    presentstring, thisinfo.Linenumber.ToString());
-
-                    string reportString = String.Copy(presentstring);
-                    if (possibleEnd > 0)
-                    {
-                        reportString = presentstring.Substring(0, possibleEnd);
-
-                        Trace.TraceWarning("IF statement set to : {0}", reportString + ")");
-
-                        tempinfo = new scrReadInfo(presentstring.Substring(possibleEnd).Trim(),
-                            thisinfo.Linenumber, thisinfo.Scriptname);
-                        FECScriptLines.Insert(index, tempinfo);
-                        presentstring = String.Concat(presentstring.Substring(0, possibleEnd), ")");
-                        actindex = index + 1;
-                    }
-
-#if DEBUG_PRINT_IN
-                    File.AppendAllText(din_fileLoc + @"sigscr.txt", "If statement without ) ; starting with " + reportString +
-                                   " (" + thisinfo.Linenumber.ToString() + ")\n");
-#endif
-                }
-                else
-                {
-
-                    // get position of final close bracket - end of condition statement
-
-                    Match[] closearray = new Match[totalclose];
-                    closecount.CopyTo(closearray, 0);
-                    Match[] openarray = new Match[totalopen];
-                    opencount.CopyTo(openarray, 0);
-
-                    // match open and close brackets - when matched, that is end of condition
-
-                    int actbracks = 1;
-
-                    int actopen = 1;
-                    int openpos = actopen < openarray.Length ? openarray[actopen].Index : presentstring.Length + 1;
-
-                    int actclose = 0;
-                    int closepos = closearray[actclose].Index;
-
-                    while (actbracks > 0)
-                    {
-                        if (openpos < closepos)
-                        {
-                            actbracks++;
-                            actopen++;
-                            openpos = actopen < openarray.Length ? openarray[actopen].Index : presentstring.Length + 1;
-                        }
-                        else
-                        {
-                            actbracks--;
-                            if (actbracks > 0)
-                            {
-                                actclose++;
-                                closepos = actclose < closearray.Length ? closearray[actclose].Index : presentstring.Length + 1;
-                            }
-                        }
-                    }
-
-                    // split on end of condition
-
-                    if (closepos < (presentstring.Length - 1))
-                    {
-                        tempinfo = new scrReadInfo(presentstring.Substring(closepos + 1).Trim(), thisinfo.Linenumber, thisinfo.Scriptname);
-                        FECScriptLines.Insert(index, tempinfo);
-                        presentstring = presentstring.Substring(0, closepos + 1);
-                    }
-                    actindex = index + 1;
-                }
-
-                tempinfo = new scrReadInfo(presentstring.Trim(), thisinfo.Linenumber, thisinfo.Scriptname);
-                FECScriptLines.Insert(index, tempinfo);
-                return actindex;
-            }//findEndCondition
-
-            //================================================================================================//
-            //
-            // process function call (in statement or in IF condition)
-            //
-            //================================================================================================//
-
-            static public ArrayList process_FunctionCall(string FunctionStatement, IDictionary<string, uint> LocalFloats, IList<string> ORSignalTypes, IList<string> ORNormalSubtypes, int linenumber)
-            {
-                ArrayList FunctionParts = new ArrayList();
-                bool valid_func = true;
-
-                // split in function and parameter parts
-
-                string[] StatementParts = FunctionStatement.Split('(');
-                if (StatementParts.Length > 2)
-                {
-                    valid_func = false;
-                    Trace.TraceWarning("sigscr-file line {1} : Unexpected number of ( in function call : {0}", FunctionStatement, linenumber.ToString());
-#if DEBUG_PRINT_IN
-                    File.AppendAllText(din_fileLoc + @"sigscr.txt", "Unexpected number of ( in function call : " + FunctionStatement + "\n");
-#endif
-                }
-
-                // process function part
-
-                try
-                {
-                    SCRExternalFunctions exFunction =
-                            (SCRExternalFunctions)Enum.Parse(typeof(SCRExternalFunctions), StatementParts[0], true);
-                    FunctionParts.Add(exFunction);
-
-                }
-                catch (Exception ex)
-                {
-                    valid_func = false;
-                    Trace.TraceWarning("sigscr-file line {1} : Unknown function call : {0}\nDetails : {2}",
-                        FunctionStatement, linenumber.ToString(), ex.ToString());
-#if DEBUG_PRINT_IN
-                    File.AppendAllText(din_fileLoc + @"sigscr.txt", "Unknown function call : " + FunctionStatement + "\n");
-#endif
-                }
-
-                // remove closing bracket
-
-                string ParameterPart = StatementParts[1].Replace(")", String.Empty).Trim();
-
-                // process first parameters in case of multiple parameters
-
-                int sepindex = ParameterPart.IndexOf(",");
-                while (sepindex > 0 && valid_func)
-                {
-                    string parmPart = ParameterPart.Substring(0, sepindex).Trim();
-                    SCRParameterType TempParm = process_TermPart(parmPart, LocalFloats, ORSignalTypes, ORNormalSubtypes, linenumber);
-                    FunctionParts.Add(TempParm);
-
-                    ParameterPart = ParameterPart.Substring(sepindex + 1).Trim();
-                    sepindex = ParameterPart.IndexOf(",");
-                }
-
-                // process last or only parameter if set
-
-                if (!String.IsNullOrEmpty(ParameterPart) && valid_func)
-                {
-                    SCRParameterType TempParm = process_TermPart(ParameterPart, LocalFloats, ORSignalTypes, ORNormalSubtypes, linenumber);
-                    FunctionParts.Add(TempParm);
-                }
-
-                // return null in case of error
-
-                if (!valid_func)
-                {
-                    FunctionParts = null;
-                }
-
-                return FunctionParts;
-            }//process_FunctionCall
-
-            //================================================================================================//
-            //
-            // process term part of statement (right-hand side)
-            //
-            //================================================================================================//
-
-            static public SCRParameterType process_TermPart(string TermString, IDictionary<string, uint> LocalFloats, IList<string> ORSignalTypes, IList<string> ORNormalSubtypes, int linenumber)
-            {
-
-                bool termset = false;
-                SCRParameterType TermParts = new SCRParameterType(SCRTermType.Constant, 0);
-
-                // check for use of #
-                if (String.Compare(TermString.Substring(0, 1), "#") == 0)
-                {
-                    TermString = TermString.Substring(1).Trim();
-                }
-
-
-                // try constant
-
-                try
-                {
-                    int tmpint = int.Parse(TermString);
-                    TermParts = new SCRParameterType(SCRTermType.Constant, tmpint);
-                    termset = true;
-                }
-                catch (Exception Ex)
-                {
-                    if (TermString.Length < 1)
-                        Trace.Write(Ex.ToString());   // dummy statement to avoid compiler warning
-                }
-
-                // try external float
-
-                if (!termset)
-                {
-                    try
-                    {
-                        SCRExternalFloats exFloat =
-                                (SCRExternalFloats)Enum.Parse(typeof(SCRExternalFloats), TermString, true);
-                        TermParts = new SCRParameterType(SCRTermType.ExternalFloat, (int)exFloat);
-                        termset = true;
-                    }
-                    catch (Exception Ex)
-                    {
-                        if (TermString.Length < 1)
-                            Trace.Write(Ex.ToString());   // dummy statement to avoid compiler warning
-                    }
-                }
-
-                // try local float
-
-                if (!termset)
-                {
-                    foreach (KeyValuePair<string, uint> intFloat in LocalFloats)
-                    {
-                        string intFloatName = intFloat.Key;
-                        uint intFloatDef = intFloat.Value;
-
-                        if (String.Compare(TermString, intFloatName) == 0)
-                        {
-                            TermParts = new SCRParameterType(SCRTermType.LocalFloat, (int)intFloatDef);
-                            termset = true;
-                        }
-                    }
-                }
-
-                // try blockstate
-
-                if (!termset)
-                {
-                    if (TermString.StartsWith("BLOCK_"))
-                    {
-                        string partString = TermString.Substring(6);
-                        try
-                        {
-                            MstsBlockState Blockstate =
-                                    (MstsBlockState)Enum.Parse(typeof(MstsBlockState), partString, true);
-                            TermParts = new SCRParameterType(SCRTermType.Block, (int)Blockstate);
-                        }
-                        catch (Exception Ex)
-                        {
-                            Trace.TraceWarning("sigscr-file line {1} : Unknown Blockstate : {0}\nDetails {2}: ",
-                                partString, linenumber.ToString(), Ex.ToString());
-#if DEBUG_PRINT_IN
-                            File.AppendAllText(din_fileLoc + @"sigscr.txt", "Unknown Blockstate : " + partString + "\n");
-#endif
-                        }
-                        termset = true;
-                    }
-                }
-
-
-                // try SIGASP definition
-
-                if (!termset)
-                {
-                    if (TermString.StartsWith("SIGASP_"))
-                    {
-                        string partString = TermString.Substring(7);
-                        try
-                        {
-                            MstsSignalAspect Aspect =
-                                    (MstsSignalAspect)Enum.Parse(typeof(MstsSignalAspect), partString, true);
-                            TermParts = new SCRParameterType(SCRTermType.Sigasp, (int)Aspect);
-                        }
-                        catch (Exception Ex)
-                        {
-                            Trace.TraceWarning("sigscr-file line {1} : Unknown Aspect : {0}\nDetails : {2}",
-                                partString, linenumber.ToString(), Ex.ToString());
-#if DEBUG_PRINT_IN
-                            File.AppendAllText(din_fileLoc + @"sigscr.txt", "Unknown Aspect : " + partString + "\n");
-#endif
-                        }
-                        termset = true;
-                    }
-                }
-
-                // try SIGFN definition
-
-                if (!termset)
-                {
-                    if (TermString.StartsWith("SIGFN_"))
-                    {
-                        string partString = TermString.Substring(6);
-
-                        if (ORSignalTypes.Contains(partString.ToUpper()))
-                        {
-                            TermParts = new SCRParameterType(SCRTermType.Sigfn, ORSignalTypes.IndexOf(partString.ToUpper()));
-                        }
-                        else
-                        {
-                            Trace.TraceWarning("sigscr-file line {1} : Unknown SIGFN Type : {0} \n",
-                                partString, linenumber.ToString());
-#if DEBUG_PRINT_IN
-                            File.AppendAllText(din_fileLoc + @"sigscr.txt", "Unknown Type : " + partString + "\n");
-#endif
-                        }
-                        termset = true;
-                    }
-                }
-
-                // try ORSubtype definition
-
-                if (!termset)
-                {
-                    if (TermString.StartsWith("ORSUBTYPE_"))
-                    {
-                        string partString = TermString.Substring(10);
-
-                        if (ORNormalSubtypes.Contains(partString.ToUpper()))
-                        {
-                            TermParts = new SCRParameterType(SCRTermType.ORNormalSubtype, ORNormalSubtypes.IndexOf(partString.ToUpper()));
-                        }
-                        else
-                        {
-                            Trace.TraceWarning("sigscr-file line {1} : Unknown ORSUBTYPE : {0} \n",
-                                partString, linenumber.ToString());
-#if DEBUG_PRINT_IN
-                            File.AppendAllText(din_fileLoc + @"sigscr.txt", "Unknown Type : " + partString + "\n");
-#endif
-                        }
-                        termset = true;
-                    }
-                }
-
-                // try SIGFEAT definition
-
-                if (!termset)
-                {
-                    if (TermString.StartsWith("SIGFEAT_"))
-                    {
-                        string partString = TermString.Substring(8);
-                        try
-                        {
-                            int sfIndex = Orts.Formats.Msts.SignalShape.SignalSubObj.SignalSubTypes.IndexOf(partString);
-                            TermParts = new SCRParameterType(SCRTermType.Sigfeat, sfIndex);
-                        }
-                        catch (Exception Ex)
-                        {
-                            Trace.TraceWarning("sigscr-file line {1} : Unknown SubType : {0}\nDetails {2}",
-                                partString, linenumber.ToString(), Ex.ToString());
-#if DEBUG_PRINT_IN
-                            File.AppendAllText(din_fileLoc + @"sigscr.txt", "Unknown SubType : " + partString + "\n");
-#endif
-                        }
-                        termset = true;
-                    }
-                }
-
-                // nothing found - set error
-
-                if (!termset)
-                {
-                    Trace.TraceWarning("sigscr-file line {1} : Unknown parameter in statement : {0}", TermString, linenumber.ToString());
-#if DEBUG_PRINT_IN
-                    File.AppendAllText(din_fileLoc + @"sigscr.txt", "Unknown parameter : " + TermString + "\n");
-#endif
-                }
-
-                return TermParts;
-            }//process_TermPart
-
-            //================================================================================================//
-            //
-            // process IF condition line - split into logic parts
-            //
-            //================================================================================================//
-
-            public static ArrayList getIfConditions(scrReadInfo GICInfo, IDictionary<string, uint> LocalFloats, IList<string> ORSignalTypes, IList<string> ORNormalSubtypes)
-            {
-                SCRConditions ThisCondition;
-                ArrayList SCRConditionList = new ArrayList();
-
-                SCRAndOr condAndOr;
-                List<string> sublist = new List<string>();
-
-                string GICString = GICInfo.Readline;
-
-                // extract condition between first ( and last )
-
-                int startpos = GICString.IndexOf("(");
-                int endpos = GICString.LastIndexOf(")");
-                string presentline = GICString.Substring(startpos + 1, endpos - startpos - 1).Trim();
-
-                // search for substrings
-                // search for matching brackets
-
-                Regex openparstr = new Regex("[(]");
-                Regex closeparstr = new Regex("[)]");
-
-                // get all brackets in string
-
-                MatchCollection opencount = openparstr.Matches(presentline);
-                MatchCollection closecount = closeparstr.Matches(presentline);
-
-                int totalopen = opencount.Count;
-                int totalclose = closecount.Count;
-
-                if (totalopen > 0)
-                {
-
-                    // convert matches to array
-
-                    Match[] closearray = new Match[totalclose];
-                    closecount.CopyTo(closearray, 0);
-                    Match[] openarray = new Match[totalopen];
-                    opencount.CopyTo(openarray, 0);
-
-                    // get positions, find ) which matches first (
-
-                    bool blockEnd = false;
-                    int bracklevel = 0;
-
-                    int openindex = 0;
-                    int closeindex = 0;
-
-                    int openpos = openindex < openarray.Length ? openarray[openindex].Index : presentline.Length;
-                    int closepos = closeindex < closearray.Length ? closearray[closeindex].Index : presentline.Length;
-
-                    int firstopen = 0;
-
-                    while (!blockEnd)
-                    {
-                        if (bracklevel == 0)
-                        {
-                            firstopen = openpos;
-                        }
-
-                        if (openpos < closepos)
-                        {
-                            bracklevel++;
-                            openindex++;
-                            openpos = openindex < openarray.Length ? openarray[openindex].Index : presentline.Length;
-                        }
-                        else
-                        {
-                            bracklevel--;
-
-                            // match found, check if any | or & in between
-                            // if so, condition is enclosed and must be processed separately
-                            // store string in special array
-                            // replace string with substitute pointer reference stored string position
-
-                            if (bracklevel == 0)
-                            {
-                                string substring = presentline.Substring(firstopen, closepos - firstopen + 1);
-                                if (CheckCondition(substring) > 0)
-                                {
-                                    sublist.Add(substring);
-                                    string replacestring = "[" + sublist.Count.ToString() + "]";
-                                    replacestring = replacestring.PadRight(substring.Length, '*');
-
-                                    presentline = presentline.Remove(firstopen, closepos - firstopen + 1);
-                                    presentline = presentline.Insert(firstopen, replacestring);
-                                }
-                            }
-
-                            closeindex++;
-                            if (closeindex < closearray.Length)
-                            {
-                                closepos = closearray[closeindex].Index;
-                            }
-                            else
-                            {
-                                blockEnd = true;
-                            }
-
-                        }
-                    }
-                }
-
-                // process main string
-                // check for separators (OR or AND)
-
-                string reststring = presentline;
-                string condstring = String.Empty;
-                string procstring = String.Empty;
-                string tempstring = String.Empty;
-
-                int seppos = CheckCondition(reststring);
-
-                // process each part
-
-                while (seppos > 0)
-                {
-                    procstring = reststring.Substring(0, seppos).Trim();
-                    condstring = reststring.Substring(seppos, 2);
-                    tempstring = reststring.Substring(seppos + 2);
-
-                    bool validCondition = false;
-                    while (!validCondition && tempstring.Length > 0 && tempstring[0] != ' ')
-                    {
-                        if (TranslateAndOr.ContainsKey(condstring))
-                        {
-                            validCondition = true;
-                        }
-                        else
-                        {
-                            condstring = String.Concat(condstring, tempstring.Substring(0, 1));
-                            tempstring = tempstring.Substring(1);
-                        }
-                    }
-
-                    reststring = tempstring.Trim();
-
-                    // process separate !
-
-                    if (procstring.Length > 0 && String.Compare(procstring.Substring(0, 1), "!") == 0)
-                    {
-                        SCRNegate negated = SCRNegate.NEGATE;
-                        SCRConditionList.Add(negated);
-                        procstring = procstring.Substring(1).Trim();
-                    }
-
-                    // process separate NOT
-
-                    if (procstring.Length > 4 && String.Compare(procstring.Substring(0, 4), "NOT ") == 0)
-                    {
-                        SCRNegate negated = SCRNegate.NEGATE;
-                        SCRConditionList.Add(negated);
-                        procstring = procstring.Substring(4).Trim();
-                    }
-
-                    // previous separated substring - process as new full IF condition
-
-                    if (procstring.StartsWith("["))
-                    {
-                        int entnum = procstring.IndexOf("]");
-                        int subindex = Convert.ToInt32(procstring.Substring(1, entnum - 1));
-                        scrReadInfo subinfo = new scrReadInfo(sublist[subindex - 1], GICInfo.Linenumber, GICInfo.Scriptname);
-                        ArrayList SubCondition = getIfConditions(subinfo, LocalFloats, ORSignalTypes, ORNormalSubtypes);
-                        SCRConditionList.Add(SubCondition);
-                    }
-
-                    // single condition
-
-                    else
-                    {
-                        // remove any superflouos brackets ()
-                        while (procstring.StartsWith("(") && procstring.EndsWith(")"))
-                        {
-                            procstring = procstring.Substring(1, procstring.Length - 2);
-                        }
-
-                        ThisCondition = new SCRConditions(procstring, LocalFloats, ORSignalTypes, ORNormalSubtypes, GICInfo.Linenumber);
-                        SCRConditionList.Add(ThisCondition);
-                    }
-
-                    // translate logical operator
-
-                    if (TranslateAndOr.TryGetValue(condstring, out condAndOr))
-                    {
-                        SCRConditionList.Add(condAndOr);
-                    }
-                    else
-                    {
-                        Trace.TraceWarning("sigscr-file line {1} : Invalid condition operator in : {0}", GICString, GICInfo.Linenumber.ToString());
-                    }
-
-                    seppos = CheckCondition(reststring);
-                }
-
-                // process last part or full part if no separators
-
-                procstring = reststring;
-
-                // process separate !
-
-                if (procstring.Length > 0 && String.Compare(procstring.Substring(0, 1), "!") == 0)
-                {
-                    SCRNegate negated = SCRNegate.NEGATE;
-                    SCRConditionList.Add(negated);
-                    procstring = procstring.Substring(1).Trim();
-                }
-
-                if (procstring.Length > 4 && String.Compare(procstring.Substring(0, 4), "NOT ") == 0)
-                {
-                    SCRNegate negated = SCRNegate.NEGATE;
-                    SCRConditionList.Add(negated);
-                    procstring = procstring.Substring(4).Trim();
-                }
-
-                // previous separated substring - process as new full IF condition
-
-                if (procstring.StartsWith("["))
-                {
-                    int entnum = procstring.IndexOf("]");
-                    int subindex = Convert.ToInt32(procstring.Substring(1, entnum - 1));
-                    scrReadInfo subinfo = new scrReadInfo(sublist[subindex - 1], GICInfo.Linenumber, GICInfo.Scriptname);
-                    ArrayList SubCondition = getIfConditions(subinfo, LocalFloats, ORSignalTypes, ORNormalSubtypes);
-                    SCRConditionList.Add(SubCondition);
-                }
-
-                // single condition
-
-                else
-                {
-
-                    // remove any enclosing ()
-
-                    if (procstring.StartsWith("("))
-                    {
-                        procstring = procstring.Substring(1, procstring.Length - 2).Trim();
-                    }
-                    ThisCondition = new SCRConditions(procstring, LocalFloats, ORSignalTypes, ORNormalSubtypes, GICInfo.Linenumber);
-                    SCRConditionList.Add(ThisCondition);
-                }
-
-                // process logical operator if set
-
-                if (!String.IsNullOrEmpty(condstring))
-                {
-                    if (TranslateAndOr.TryGetValue(condstring, out condAndOr))
-                    {
-                        SCRConditionList.Add(condAndOr);
-                    }
-                    else
-                    {
-                        Trace.TraceWarning("sigscr-file line {1} : Invalid condition operator in : {0}", GICString, GICInfo.Linenumber.ToString());
-                    }
-                }
-
-                return SCRConditionList;
-            }//getIfConditions
-
-            //================================================================================================//
-            //
-            // check for condition in statement
-            //
-            //================================================================================================//
-
-            public static int CheckCondition(String teststring)
-            {
-                char[] AndOrCheck = "|&".ToCharArray();
-                int returnvalue = 0;
-
-                returnvalue = teststring.IndexOfAny(AndOrCheck);
-                if (returnvalue > 0)
-                    return returnvalue;
-
-                returnvalue = teststring.IndexOf(" AND ");
-                if (returnvalue > 0)
-                    return returnvalue + 1;
-
-                returnvalue = teststring.IndexOf(" OR ");
-                if (returnvalue > 0)
-                    return returnvalue + 1;
-
-                return returnvalue;
-            }// CheckCondition
-
-            //================================================================================================//
-            //
-            // sub classes
-            //
-            //================================================================================================//
-            //
-            // class SCRStatement
-            //
-            //================================================================================================//
-
-            public class SCRStatement
-            {
-                public bool valid;
-                public SCRTermType AssignType;
-                public int AssignParameter;
-                public List<SCRStatTerm> StatementTerms;
-
-                public string[] StatementParts;
-                public scrReadInfo StatementInfo;
-
-                //================================================================================================//
-                //
-                //  Constructor
-                //
-
-                public SCRStatement(scrReadInfo Statement, IDictionary<string, uint> LocalFloats, IList<string> ORSignalTypes, IList<string> ORNormalSubtypes)
-                {
-
-                    valid = true;
-                    StatementInfo = new scrReadInfo(Statement.Readline, Statement.Linenumber, Statement.Scriptname);
-                    string StatementLine = Statement.Readline;
-
-                    // check for improper use of =# or ==#
-
-                    int eqindex = StatementLine.IndexOf("=");
-                    if (String.Compare(StatementLine.Substring(eqindex + 1, 2), "=#") == 0)
-                    {
-                        StatementLine = String.Concat(StatementLine.Substring(0, eqindex + 1),
-                                        StatementLine.Substring(eqindex + 3));
-                    }
-                    else if (String.Compare(StatementLine.Substring(eqindex + 1, 1), "#") == 0)
-                    {
-                        StatementLine = String.Concat(StatementLine.Substring(0, eqindex + 1),
-                                        StatementLine.Substring(eqindex + 2));
-                    }
-                    else if (String.Compare(StatementLine.Substring(eqindex + 1, 1), "=") == 0)
-                    {
-                        StatementLine = String.Concat(StatementLine.Substring(0, eqindex + 1),
-                                        StatementLine.Substring(eqindex + 2));
-                    }
-
-                    //split on =, should be only 2 parts
-
-                    StatementTerms = new List<SCRStatTerm>();
-                    String TermPart;
-
-                    StatementLine = StatementLine.Replace(";", String.Empty);
-
-                    char[] splitChar = { '=' };
-                    StatementParts = StatementLine.Split(splitChar, StringSplitOptions.RemoveEmptyEntries);
-                    if (StatementParts.Length > 2)
-                    {
-                        valid = false;
-                        Trace.TraceWarning("sigscr-file line {1} : Unexpected number of = in string : {0}", StatementLine, StatementInfo.Linenumber.ToString());
-#if DEBUG_PRINT_IN
-                        File.AppendAllText(din_fileLoc + @"sigscr.txt",
-                                        "Unexpected number of = in string " + StatementLine + " (" + StatementInfo.Linenumber.ToString() + ")\n");
-#endif
-                    }
-
-                    // Assignment part - search external and local floats
-                    // if only 1 part, it is a single function call without assignment
-
-                    AssignType = SCRTermType.Invalid;
-
-                    if (StatementParts.Length == 2)
-                    {
-                        string assignPart = StatementParts[0].Trim();
-                        try
-                        {
-
-                            SCRExternalFloats exFloat =
-                                    (SCRExternalFloats)Enum.Parse(typeof(SCRExternalFloats), assignPart, true);
-                            AssignParameter = (int)exFloat;
-                            AssignType = SCRTermType.ExternalFloat;
-                        }
-                        catch (Exception Ex)
-                        {
-                            if (StatementLine.Length < 1)
-                                Trace.Write(Ex.ToString());   // dummy statement to avoid compiler warning
-                        }
-
-                        foreach (KeyValuePair<string, uint> intFloat in LocalFloats)
-                        {
-                            string intKey = intFloat.Key;
-                            if (String.Compare(intKey, assignPart) == 0)
-                            {
-                                AssignType = SCRTermType.LocalFloat;
-                                AssignParameter = (int)intFloat.Value;
-                            }
-                        }
-
-                        // Term part
-                        // get positions of allowed operators
-
-                        TermPart = StatementParts[1].Trim();
-
-                    }
-                    else
-                    {
-
-
-                        // Term part
-                        // get positions of allowed operators
-
-                        TermPart = StatementParts[0].Trim();
-                    }
-
-                    // process term string
-
-                    int sublevel = 0;
-                    SCRProcess_TermPartLine(TermPart, ref sublevel, 0, LocalFloats, ORSignalTypes, ORNormalSubtypes, StatementInfo.Linenumber);
-
-                    if (StatementTerms.Count <= 0) valid = false;
-                }
-
-                //================================================================================================//
-                //
-                //  Process Term part line
-                //  May be called recursive to process substrings
-                //
-
-                public void SCRProcess_TermPartLine(string TermLinePart, ref int sublevel, int issublevel,
-                            IDictionary<string, uint> LocalFloats, IList<string> ORSignalTypes, IList<string> ORNormalSubtypes, int linenumber)
-                {
-
-                    string keepString = String.Copy(TermLinePart);
-                    string procString;
-                    string operString;
-                    bool syntaxerror = false;
-
-                    string AllowedOperators = "[";
-
-                    foreach (KeyValuePair<string, SCRTermOperator> PosOperator in TranslateOperator)
-                    {
-                        string ActOperator = PosOperator.Key;
-                        if (String.Compare(ActOperator, "?") != 0)
-                        {
-                            AllowedOperators = String.Concat(AllowedOperators, ActOperator);
-                        }
-                    }
-
-                    AllowedOperators = String.Concat(AllowedOperators, "]");
-                    Regex operators = new Regex(AllowedOperators);
-                    MatchCollection opertotal = operators.Matches(keepString);
-
-                    int totalOper = opertotal.Count;
-                    Match[] operPos = new Match[totalOper];
-                    opertotal.CopyTo(operPos, 0);
-
-                    // get position of closing and opening brackets
-
-                    Regex openbrack = new Regex("[(]");
-                    MatchCollection openbrackmatch = openbrack.Matches(keepString);
-                    int totalOpenbrack = openbrackmatch.Count;
-                    Match[] openbrackpos;
-
-                    Regex closebrack = new Regex("[)]");
-                    MatchCollection closebrackmatch = closebrack.Matches(keepString);
-                    int totalClosebrack = closebrackmatch.Count;
-                    Match[] closebrackpos;
-
-                    if (totalClosebrack != totalOpenbrack)
-                    {
-                        Trace.TraceWarning("sigscr-file line {1} : Unmatching brackets in : {0}", keepString, StatementInfo.Linenumber.ToString());
-                        keepString = String.Empty;
-#if DEBUG_PRINT_IN
-                        File.AppendAllText(din_fileLoc + @"sigscr.txt",
-                                        "Unmatching brackets in : " + keepString + " (" + StatementInfo.Linenumber.ToString() + "\n");
-#endif
-                    }
-
-
-                    // process each part - part is either separated by operator or enclosed within brackets
-
-                    int nextoper = 0;
-                    int nextopenbrack = 0;
-                    int nextoperpos;
-                    int nextbrackpos;
-
-                    while (!String.IsNullOrEmpty(keepString) && !syntaxerror)
-                    {
-
-                        // if first chars is operator, copy it to operator string
-                        // redetermine position of next operator
-
-                        opertotal = operators.Matches(keepString);
-                        totalOper = opertotal.Count;
-                        operPos = new Match[totalOper];
-                        opertotal.CopyTo(operPos, 0);
-                        nextoper = 0;
-                        nextoperpos = nextoper < operPos.Length ? operPos[nextoper].Index : keepString.Length + 1;
-
-                        if (nextoperpos == 0)
-                        {
-                            operString = keepString.Substring(0, 1);
-                            keepString = keepString.Substring(1).Trim();
-
-                            opertotal = operators.Matches(keepString);
-                            totalOper = opertotal.Count;
-                            operPos = new Match[totalOper];
-                            opertotal.CopyTo(operPos, 0);
-                            nextoper = 0;
-                            nextoperpos = nextoper < operPos.Length ? operPos[nextoper].Index : keepString.Length + 1;
-                        }
-                        else
-                        {
-                            operString = String.Empty;
-                        }
-
-                        // redetermine positions of operators and brackets
-
-                        openbrackmatch = openbrack.Matches(keepString);
-                        totalOpenbrack = openbrackmatch.Count;
-                        openbrackpos = new Match[totalOpenbrack];
-                        openbrackmatch.CopyTo(openbrackpos, 0);
-                        nextopenbrack = 0;
-                        nextbrackpos = nextopenbrack < openbrackpos.Length ?
-                                openbrackpos[nextopenbrack].Index : keepString.Length + 1;
-
-                        closebrackmatch = closebrack.Matches(keepString);
-                        totalClosebrack = closebrackmatch.Count;
-                        closebrackpos = new Match[totalClosebrack];
-                        closebrackmatch.CopyTo(closebrackpos, 0);
-
-                        // first is bracket, but not at start so is part of function call - ignore
-                        // first is operator
-                        // operator and bracket are equal - so neither are found
-                        // normal term, so process
-
-                        if ((nextbrackpos < nextoperpos && nextbrackpos > 0) || nextbrackpos >= nextoperpos)
-                        {
-                            if (nextoperpos < keepString.Length)
-                            {
-                                procString = keepString.Substring(0, nextoperpos).Trim();
-                                keepString = keepString.Substring(nextoperpos).Trim();
-                            }
-                            else
-                            {
-                                procString = String.Copy(keepString);
-                                keepString = String.Empty;
-                            }
-
-                            if (procString.IndexOf(")") > 0)
-                            {
-                                procString = procString.Replace(")", String.Empty).Trim();
-                            }
-
-                            if (String.IsNullOrEmpty(procString))
-                            {
-                                Trace.TraceWarning("sigscr-file line {1} : Invalid statement syntax : {0}", TermLinePart, linenumber.ToString());
-                                syntaxerror = true;
-                                StatementTerms.Clear();
-                            }
-                            else
-                            {
-                                SCRStatTerm thisTerm =
-                                        new SCRStatTerm(procString, operString, sublevel, issublevel, LocalFloats, ORSignalTypes, ORNormalSubtypes, StatementInfo.Linenumber);
-                                StatementTerms.Add(thisTerm);
-                            }
-                        }
-
-                        // enclosed term - process as substring
-
-                        else
-                        {
-
-                            // find matching end bracket
-
-                            nextopenbrack++;
-                            int brackcount = 1;
-                            int nextclosebrack = 0;
-
-                            int nextclosepos = closebrackpos[nextclosebrack].Index;
-                            while (nextclosepos < nextbrackpos)
-                            {
-                                nextclosebrack++;
-                                nextclosepos = closebrackpos[nextclosebrack].Index;
-                            }
-                            int lastclosepos = nextclosepos;
-
-                            nextbrackpos =
-                                  nextopenbrack < openbrackpos.Length ?
-                                  openbrackpos[nextopenbrack].Index : keepString.Length + 1;
-
-                            while (brackcount > 0)
-                            {
-                                if (nextbrackpos < nextclosepos)
-                                {
-                                    brackcount++;
-                                    nextopenbrack++;
-                                    nextbrackpos =
-                                        nextopenbrack < openbrackpos.Length ?
-                                        openbrackpos[nextopenbrack].Index : keepString.Length + 1;
-                                }
-                                else
-                                {
-                                    lastclosepos = nextclosepos;
-                                    brackcount--;
-                                    nextclosebrack++;
-                                    nextclosepos =
-                                        nextclosebrack < closebrackpos.Length ?
-                                        closebrackpos[nextclosebrack].Index : keepString.Length + 1;
-                                }
-                            }
-
-                            procString = keepString.Substring(1, lastclosepos - 1).Trim();
-                            keepString = keepString.Substring(lastclosepos + 1).Trim();
-
-                            // increase sublevel, set sublevel entry in statements
-
-                            sublevel++;
-                            SCRStatTerm thisTerm =
-                                    new SCRStatTerm("*S*", operString, sublevel, issublevel, LocalFloats, ORSignalTypes, ORNormalSubtypes, StatementInfo.Linenumber);
-                            StatementTerms.Add(thisTerm);
-
-                            // process string as sublevel
-
-                            int nextsublevel = sublevel;
-                            SCRProcess_TermPartLine(procString, ref sublevel, nextsublevel, LocalFloats, ORSignalTypes, ORNormalSubtypes, linenumber);
-                        }
-                    }
-                }//SCRProcess_TermPartLine
-
-                //================================================================================================//
-
-            }// class SCRStatement
-
-
-            //================================================================================================//
-            //
-            // class SCRStatTerm
-            //
-            //================================================================================================//
-
-            public class SCRStatTerm
-            {
-                public SCRExternalFunctions Function;
-                public SCRParameterType[] PartParameter;
-                public SCRTermOperator TermOperator;
-                public bool negate;
-                public int sublevel;
-                public int issublevel;
-                public int linenumber;
-
-                //================================================================================================//
-                //
-                // Constructor
-                //
-
-                public SCRStatTerm(string StatementString, string StatementOperator, int sublevelIn, int issublevelIn,
-                            IDictionary<string, uint> LocalFloats, IList<string> ORSignalTypes, IList<string> ORNormalSubtypes, int thisLine)
-                {
-
-                    linenumber = thisLine;
-
-                    // check if statement starts with ! - if so , set negate
-
-                    if (String.Compare(StatementString.Substring(0, 1), "!") == 0)
-                    {
-                        negate = true;
-                        StatementString = StatementString.Substring(1).Trim();
-                    }
-                    else if (StatementString.Length >= 5 && String.Compare(StatementString.Substring(0, 4), "NOT ") == 0)
-                    {
-                        negate = true;
-                        StatementString = StatementString.Substring(4).Trim();
-                    }
-                    else
-                    {
-                        negate = false;
-                    }
-
-                    sublevel = 0;
-
-                    List<SCRParameterType> TempParameter = new List<SCRParameterType>();
-
-                    // empty string - no parameter (can occur incase of allocation to negative number)
-
-                    if (String.IsNullOrEmpty(StatementString))
-                    {
-                        TempParameter.Add(null);
-                    }
-
-                    // sublevel definition
-
-                    else if (String.Compare(StatementString, "*S*") == 0)
-                    {
-                        sublevel = sublevelIn;
-                    }
-
-                    // if contains no brackets it is a fixed parameter
-
-                    else if (StatementString.IndexOf("(") < 0)
-                    {
-                        if (String.Compare(StatementString, "RETURN") == 0)
-                        {
-                            Function = SCRExternalFunctions.RETURN;
-                        }
-                        else
-                        {
-                            Function = SCRExternalFunctions.NONE;
-
-                            PartParameter = new SCRParameterType[1];
-                            PartParameter[0] = process_TermPart(StatementString.Trim(), LocalFloats, ORSignalTypes, ORNormalSubtypes, linenumber);
-
-                            TranslateOperator.TryGetValue(StatementOperator, out TermOperator);
-                        }
-                    }
-
-
-                    // function
-
-                    else
-                    {
-                        ArrayList FunctionParts = process_FunctionCall(StatementString, LocalFloats, ORSignalTypes, ORNormalSubtypes, linenumber);
-
-                        if (FunctionParts == null)
-                        {
-                            Function = SCRExternalFunctions.NONE;
-                        }
-                        else
-                        {
-                            Function = (SCRExternalFunctions)FunctionParts[0];
-
-                            if (FunctionParts.Count > 1)
-                            {
-                                PartParameter = new SCRParameterType[FunctionParts.Count - 1];
-                                for (int iparm = 1; iparm < FunctionParts.Count; iparm++)
-                                {
-                                    PartParameter[iparm - 1] = (SCRParameterType)FunctionParts[iparm];
-                                }
-                            }
-                            else
-                            {
-                                PartParameter = null;
-                            }
-                        }
-                    }
-
-                    // process operator
-
-                    if (!TranslateOperator.TryGetValue(StatementOperator, out TermOperator))
-                    {
-                        TermOperator = SCRTermOperator.NONE;
-                    }
-
-                    // issublevel
-
-                    issublevel = issublevelIn;
-
-                } // constructor
-            } // class SCRStatTerm
-
-            //================================================================================================//
-            //
-            // class SCRParameterType
-            //
-            //================================================================================================//
-
-            public class SCRParameterType
-            {
-                public SCRTermType PartType;
-                public int PartParameter;
-
-                //================================================================================================//
-                //
-                // Constructor
-                //
-
-                public SCRParameterType(SCRTermType TypeIn, int IntIn)
-                {
-                    PartType = TypeIn;
-                    PartParameter = IntIn;
-                } // constructor
-            } // class SCRParameterType
-
-            //================================================================================================//
-            //
-            // class SCRConditionBlock
-            //
-            //================================================================================================//
-
-            public class SCRConditionBlock
-            {
-                public ArrayList Conditions;
-                public SCRBlock IfBlock;
-                public List<SCRBlock> ElseIfBlock;
-                public SCRBlock ElseBlock;
-
-                //================================================================================================//
-                //
-                // Constructor
-                // Input is the array of indices pointing to the lines following the IF - ELSEIF - IF blocks
-                //
-
-                public SCRConditionBlock(List<scrReadInfo> CBLScriptLines, int index, List<int> endindex, IDictionary<string, uint> LocalFloats, IList<string> ORSignalTypes, IList<string> ORNormalSubtypes)
-                {
-
-                    scrReadInfo thisinfo, tempinfo;
-
-                    // process conditions
-
-                    Conditions = getIfConditions(CBLScriptLines[index], LocalFloats, ORSignalTypes, ORNormalSubtypes);
-
-                    // process IF block
-
-                    int iflines = endindex[0] - index - 1;
-                    List<scrReadInfo> IfSubBlock = new List<scrReadInfo>();
-
-                    for (int iline = 0; iline < iflines; iline++)
-                    {
-                        IfSubBlock.Add(CBLScriptLines[iline + index + 1]);
-                    }
-
-                    IfBlock = new SCRBlock(IfSubBlock, LocalFloats, ORSignalTypes, ORNormalSubtypes);
-                    ElseIfBlock = null;
-                    ElseBlock = null;
-
-                    // process all ELSE blocks if available
-
-                    int blockindex = 0;
-                    int elseindex = endindex[blockindex];
-                    blockindex++;
-
-                    while (blockindex < endindex.Count)
-                    {
-                        int elselines = endindex[blockindex] - elseindex;
-
-                        List<scrReadInfo> ElseSubBlock = new List<scrReadInfo>();
-
-                        // process ELSEIF block
-                        // delete ELSE to process as IF block
-
-                        if (CBLScriptLines[elseindex].Readline.StartsWith("ELSEIF"))
-                        {
-                            thisinfo = CBLScriptLines[elseindex];
-                            tempinfo = new scrReadInfo(thisinfo.Readline.Substring(4), thisinfo.Linenumber, thisinfo.Scriptname); // set start of line to IF
-                            ElseSubBlock.Add(tempinfo);
-
-                            for (int iline = 1; iline < elselines; iline++)
-                            {
-                                ElseSubBlock.Add(CBLScriptLines[iline + elseindex]);
-                            }
-                            SCRBlock TempBlock = new SCRBlock(ElseSubBlock, LocalFloats, ORSignalTypes, ORNormalSubtypes);
-                            if (ElseIfBlock == null)
-                            {
-                                ElseIfBlock = new List<SCRBlock>();
-                            }
-                            ElseIfBlock.Add(TempBlock);
-                            elseindex = endindex[blockindex];
-                            blockindex++;
-                        }
-
-                        // process ELSE block
-
-                        else
-                        {
-                            for (int iline = 1; iline < elselines; iline++)
-                            {
-                                ElseSubBlock.Add(CBLScriptLines[iline + elseindex]);
-                            }
-                            ElseBlock = new SCRBlock(ElseSubBlock, LocalFloats, ORSignalTypes, ORNormalSubtypes);
-                            blockindex++;
-                        }
-
-                        ElseSubBlock.Clear();
-
-                    }
-                } // constructor
-            } // class SCRConditionBlock
-
-            //================================================================================================//
-            //
-            // class SCRConditions
-            //
-            //================================================================================================//
-
-            public class SCRConditions
-            {
-                public SCRStatTerm Term1;
-                public bool negate1;
-                public SCRStatTerm Term2;
-                public bool negate2;
-                public SCRTermCondition Condition;
-                int linenumber;
-
-                //================================================================================================//
-                //
-                //  Constructor
-                //
-
-                public SCRConditions(string TermString, IDictionary<string, uint> LocalFloats, IList<string> ORSignalTypes, IList<string> ORNormalSubtypes, int thisLine)
-                {
-
-                    string firststring, secondstring;
-                    string separator;
-                    string TempString = TermString;
-
-                    linenumber = thisLine;
-
-                    // check on !, if not followed by = then it is a NOT, replace by ^ to ease processing
-
-                    Regex NotSeps = new Regex("!");
-
-                    MatchCollection NotSepCount = NotSeps.Matches(TempString);
-                    int totalNot = NotSepCount.Count;
-                    Match[] NotSeparray = new Match[totalNot];
-                    NotSepCount.CopyTo(NotSeparray, 0);
-
-                    for (int inot = 0; inot < totalNot; inot++)
-                    {
-                        int notpos = NotSeparray[inot].Index;
-                        if (String.Compare(TempString.Substring(notpos, 2), "!=") != 0)
-                        {
-                            TempString = String.Concat(TempString.Substring(0, notpos), "^", TempString.Substring(notpos + 1));
-                        }
-                    }
-
-                    // search for separators
-
-                    Regex CondSeps = new Regex("[<>!=]");
-
-                    MatchCollection CondSepCount = CondSeps.Matches(TempString);
-                    int totalSeps = CondSepCount.Count;
-                    Match[] CondSeparray = new Match[totalSeps];
-                    CondSepCount.CopyTo(CondSeparray, 0);
-
-                    // split on separator
-
-                    if (totalSeps == 0)
-                    {
-                        firststring = TempString.Trim();
-                        secondstring = String.Empty;
-                        separator = String.Empty;
-                    }
-                    else
-                    {
-                        firststring = TempString.Substring(0, CondSeparray[0].Index).Trim();
-                        secondstring = TempString.Substring(CondSeparray[0].Index + 1).Trim();
-                        separator = TempString.Substring(CondSeparray[0].Index, 1);
-                    }
-
-                    // first string
-                    // check for ^ (as replacement for !) as starting character
-
-                    negate1 = false;
-                    if (firststring.StartsWith("^"))
-                    {
-                        negate1 = true;
-                        firststring = firststring.Substring(1).Trim();
-                    }
-
-                    Term1 = new SCRStatTerm(firststring, String.Empty, 0, 0, LocalFloats, ORSignalTypes, ORNormalSubtypes, linenumber);
-
-                    // second string (if it exists)
-                    // check of first char, if =, add this to separator
-                    // check on next char, if #, remove
-                    // check for ^ (as replacement for !) as next character
-
-                    negate2 = false;
-                    if (String.IsNullOrEmpty(secondstring))
-                    {
-                        Term2 = null;
-                    }
-                    else
-                    {
-                        if (secondstring.StartsWith("="))
-                        {
-                            separator = String.Concat(separator, "=");
-                            secondstring = secondstring.Substring(1).Trim();
-                        }
-
-                        if (secondstring.StartsWith("#"))
-                        {
-                            secondstring = secondstring.Substring(1).Trim();
-                        }
-
-                        if (secondstring.StartsWith("^"))
-                        {
-                            negate2 = true;
-                            secondstring = secondstring.Substring(1).Trim();
-                        }
-
-                        Term2 = new SCRStatTerm(secondstring, String.Empty, 0, 0, LocalFloats, ORSignalTypes, ORNormalSubtypes, linenumber);
-                    }
-
-                    if (!String.IsNullOrEmpty(separator))
-                    {
-                        SCRTermCondition setcond;
-                        if (TranslateConditions.TryGetValue(separator, out setcond))
-                        {
-                            Condition = setcond;
-                        }
-                        else
-                        {
-                            Trace.TraceWarning("sigscr-file line {1} : Invalid condition operator in : {0}", TermString, linenumber.ToString());
-#if DEBUG_PRINT_IN
-                            File.AppendAllText(din_fileLoc + @"sigscr.txt",
-                                            "Invalid condition operator in : " + TermString + "\n"); ;
-#endif
-                        }
-                    }
-                } // constructor
-            } // class SCRConditions
-
-            //================================================================================================//
-            //
-            // class SCRBlock
-            //
-            //================================================================================================//
-
-            public class SCRBlock
-            {
-                public ArrayList Statements;
-
-                //================================================================================================//
-                //
-                //  Constructor
-                //
-
-                public SCRBlock(List<scrReadInfo> BlockStrings, IDictionary<string, uint> LocalFloats, IList<string> ORSignalTypes, IList<string> ORNormalSubtypes)
-                {
-                    Statements = new ArrayList();
-                    Statements = processScriptLines(BlockStrings, 0, LocalFloats, ORSignalTypes, ORNormalSubtypes);
-                } // constructor
-            } // class SCRBlock
-        } // class Scripts
-    }
-}
->>>>>>> cd010740
+﻿// COPYRIGHT 2013, 2014, 2015 by the Open Rails project.
+// 
+// This file is part of Open Rails.
+// 
+// Open Rails is free software: you can redistribute it and/or modify
+// it under the terms of the GNU General Public License as published by
+// the Free Software Foundation, either version 3 of the License, or
+// (at your option) any later version.
+// 
+// Open Rails is distributed in the hope that it will be useful,
+// but WITHOUT ANY WARRANTY; without even the implied warranty of
+// MERCHANTABILITY or FITNESS FOR A PARTICULAR PURPOSE.  See the
+// GNU General Public License for more details.
+// 
+// You should have received a copy of the GNU General Public License
+// along with Open Rails.  If not, see <http://www.gnu.org/licenses/>.
+#if DEBUG
+// prints details of the file as read from input
+// #define DEBUG_PRINT_IN
+
+// prints details of the file as processed
+// #define DEBUG_PRINT_OUT
+#endif
+
+using System;
+using System.Collections;
+using System.Collections.Generic;
+using System.Diagnostics;
+using System.IO;
+using System.Linq;
+using System.Text;
+using Orts.Formats.Msts.Signalling;
+
+namespace Orts.Formats.Msts
+{
+    public class SignalScripts
+    {
+        #region SCRExternalFunctions
+        public enum SCRExternalFunctions
+        {
+            NONE,
+            BLOCK_STATE,
+            ROUTE_SET,
+            NEXT_SIG_LR,
+            NEXT_SIG_MR,
+            THIS_SIG_LR,
+            THIS_SIG_MR,
+            OPP_SIG_LR,
+            OPP_SIG_MR,
+            NEXT_NSIG_LR,
+            DIST_MULTI_SIG_MR,
+            DIST_MULTI_SIG_MR_OF_LR,
+            NEXT_SIG_ID,
+            NEXT_NSIG_ID,
+            OPP_SIG_ID,
+            ID_SIG_ENABLED,
+            ID_SIG_LR,
+            SIG_FEATURE,
+            DEF_DRAW_STATE,
+            ALLOW_CLEAR_TO_PARTIAL_ROUTE,
+            APPROACH_CONTROL_POSITION,
+            APPROACH_CONTROL_POSITION_FORCED,
+            APPROACH_CONTROL_SPEED,
+            APPROACH_CONTROL_LOCK_CLAIM,
+            APPROACH_CONTROL_NEXT_STOP,
+            ACTIVATE_TIMING_TRIGGER,
+            CHECK_TIMING_TRIGGER,
+            TRAINHASCALLON,
+            TRAINHASCALLON_RESTRICTED,
+            TRAIN_REQUIRES_NEXT_SIGNAL,
+            FIND_REQ_NORMAL_SIGNAL,
+            ROUTE_CLEARED_TO_SIGNAL,
+            ROUTE_CLEARED_TO_SIGNAL_CALLON,
+            HASHEAD,
+            INCREASE_SIGNALNUMCLEARAHEAD,
+            DECREASE_SIGNALNUMCLEARAHEAD,
+            SET_SIGNALNUMCLEARAHEAD,
+            RESET_SIGNALNUMCLEARAHEAD,
+            STORE_LVAR,
+            THIS_SIG_LVAR,
+            NEXT_SIG_LVAR,
+            ID_SIG_LVAR,
+            THIS_SIG_NOUPDATE,
+            THIS_SIG_HASNORMALSUBTYPE,
+            NEXT_SIG_HASNORMALSUBTYPE,
+            ID_SIG_HASNORMALSUBTYPE,
+            SWITCHSTAND,
+            DEBUG_HEADER,
+            DEBUG_OUT,
+            RETURN,
+        }
+        #endregion
+
+        #region SCRExternalFloats
+        public enum SCRExternalFloats
+        {
+            STATE,
+            DRAW_STATE,
+            ENABLED,                         // read only
+            BLOCK_STATE,                     // read only
+            APPROACH_CONTROL_REQ_POSITION,   // read only
+            APPROACH_CONTROL_REQ_SPEED,      // read only
+        }
+        #endregion
+
+        #region SCRTermCondition
+        public enum SCRTermCondition
+        {
+            GT,
+            GE,
+            LT,
+            LE,
+            EQ,
+            NE,
+            NONE,
+        }
+        #endregion
+
+        #region SCRAndOr
+        public enum SCRAndOr
+        {
+            AND,
+            OR,
+            NONE,
+        }
+        #endregion
+
+        #region SCRNegate
+        public enum SCRNegate
+        {
+            NEGATE,
+        }
+        #endregion
+
+        #region SCRTermOperator
+        public enum SCRTermOperator
+        {
+            NONE,        // used for first term
+            MINUS,       // needs to come first to avoid it being interpreted as range separator
+            MULTIPLY,
+            PLUS,
+            DIVIDE,
+            MODULO,
+        }
+        #endregion
+
+        #region SCRTermType
+        public enum SCRTermType
+        {
+            ExternalFloat,
+            LocalFloat,
+            Sigasp,
+            Sigfn,
+            ORNormalSubtype,
+            Sigfeat,
+            Block,
+            Constant,
+            Invalid,
+        }
+        #endregion
+
+        private static readonly IDictionary<string, SCRTermCondition> TranslateConditions = new Dictionary<string, SCRTermCondition>
+            {
+                { ">", SCRTermCondition.GT },
+                { ">#", SCRTermCondition.GT },
+                { ">=", SCRTermCondition.GE },
+                { ">=#", SCRTermCondition.GE },
+                { "<", SCRTermCondition.LT },
+                { "<#", SCRTermCondition.LT },
+                { "<=", SCRTermCondition.LE },
+                { "<=#", SCRTermCondition.LE },
+                { "==", SCRTermCondition.EQ },
+                { "==#", SCRTermCondition.EQ },
+                { "!=", SCRTermCondition.NE },
+                { "!=#", SCRTermCondition.NE },
+            };
+
+        private static readonly IDictionary<string, SCRTermOperator> TranslateOperator = new Dictionary<string, SCRTermOperator>
+            {
+                { "?", SCRTermOperator.NONE },
+                { "-", SCRTermOperator.MINUS },  // needs to come first to avoid it being interpreted as range separator
+                { "*", SCRTermOperator.MULTIPLY },
+                { "+", SCRTermOperator.PLUS },
+                { "/", SCRTermOperator.DIVIDE },
+                { "%", SCRTermOperator.MODULO }
+            };
+
+        private static readonly IDictionary<string, SCRAndOr> TranslateAndOr = new Dictionary<string, SCRAndOr>
+            {
+                { "&&", SCRAndOr.AND },
+                { "||", SCRAndOr.OR },
+                { "AND", SCRAndOr.AND },
+                { "OR", SCRAndOr.OR },
+                { "??", SCRAndOr.NONE }
+            };
+
+#if DEBUG_PRINT_IN
+        public static string din_fileLoc = @"C:\temp\";     /* file path for debug files */
+#endif
+
+#if DEBUG_PRINT_OUT
+        public static string dout_fileLoc = @"C:\temp\";    /* file path for debug files */
+#endif
+
+        public IDictionary<SignalType, SCRScripts> Scripts { get; private set; }
+
+        //================================================================================================//
+        //
+        // Constructor
+        //
+        //================================================================================================//
+        public SignalScripts(string routePath, IList<string> scriptFiles, IDictionary<string, SignalType> signalTypes, IList<string> orSignalTypes, IList<string> orNormalSubtypes)
+        {
+            Scripts = new Dictionary<SignalType, SCRScripts>();
+
+#if DEBUG_PRINT_PROCESS
+            TDB_debug_ref = new int[5] { 7305, 7307, 7308, 7309, 7310 };   /* signal tdb ref.no selected for print-out */
+#endif
+#if DEBUG_PRINT_IN
+            File.Delete(din_fileLoc + @"sigscr.txt");
+#endif        
+#if DEBUG_PRINT_OUT            
+            File.Delete(dout_fileLoc + @"scriptproc.txt");
+#endif
+#if DEBUG_PRINT_ENABLED
+            File.Delete(dpe_fileLoc + @"printproc.txt");
+#endif
+#if DEBUG_PRINT_PROCESS
+            File.Delete(dpr_fileLoc + @"printproc.txt");
+#endif
+            // Process all files listed in SIGCFG
+            foreach (string fileName in scriptFiles)
+            {
+                string fullName = Path.Combine(routePath, fileName);
+                try
+                {
+                    using (StreamReader stream = new StreamReader(fullName, true))
+                    {
+#if DEBUG_PRINT_IN
+                        File.AppendAllText(din_fileLoc + @"sigscr.txt", "Reading file : " + fullName + "\n\n");
+#endif
+                        Parser parser = new Parser(stream);
+                        foreach (Script script in parser)
+                        {
+                            #region DEBUG
+#if DEBUG_PRINT_IN
+                            File.AppendAllText(din_fileLoc + @"sigscr.txt", "\n===============================\n");
+                            File.AppendAllText(din_fileLoc + @"sigscr.txt", "\nNew Script : " + script.ScriptName + "\n");
+#endif
+#if DEBUG_PRINT_OUT
+                            File.AppendAllText(dout_fileLoc + @"scriptproc.txt", "\n===============================\n");
+                            File.AppendAllText(dout_fileLoc + @"scriptproc.txt", "\nNew Script : " + script.ScriptName + "\n");
+#endif
+                            #endregion
+                            AssignScriptToSignalType(new SCRScripts(script, orSignalTypes, orNormalSubtypes),
+                                signalTypes, parser.LineNumber, fileName);
+
+                            Trace.Write("s");
+                        }
+                        #region DEBUG
+#if DEBUG_PRINT_OUT
+                        // print processed details 
+                        foreach (KeyValuePair<SignalType, SCRScripts> item in Scripts)
+                        {
+                            File.AppendAllText(dout_fileLoc + @"scriptproc.txt", "Script : " + item.Value.ScriptName + "\n\n");
+                            File.AppendAllText(dout_fileLoc + @"scriptproc.txt", PrintScript(item.Value.Statements));
+                            File.AppendAllText(dout_fileLoc + @"scriptproc.txt", "\n=====================\n");
+                        }
+#endif
+                        #endregion
+                    }
+                }
+                catch (Exception ex)
+                {
+                    Trace.TraceWarning($"Error reading signal script - {fullName} : {ex.ToString()}");
+                }
+            }
+        }// Constructor
+
+        //================================================================================================//
+        //
+        // overall script file routines
+        //
+        //================================================================================================//
+        #region DEBUG_PRINT_OUT
+#if DEBUG_PRINT_OUT
+        //================================================================================================//
+        //
+        // print processed script - for DEBUG purposes only
+        //
+        //================================================================================================//
+
+        private string PrintScript(ArrayList statements)
+        {
+            bool function = false;
+            List<int> Sublevels = new List<int>();
+            StringBuilder builder = new StringBuilder();
+
+            foreach (object statement in statements)
+            {
+
+                // process statement lines
+
+                if (statement is SCRScripts.SCRStatement scrStatement)
+                {
+                    builder.Append("Statement : \n");
+                    builder.Append(scrStatement.AssignType.ToString() + "[" + scrStatement.AssignParameter.ToString() + "] = ");
+
+                    foreach (SCRScripts.SCRStatTerm scrTerm in scrStatement.StatementTerms)
+                    {
+                        if (scrTerm.TermLevel > 0)
+                        {
+                            builder.Append(" <SUB" + scrTerm.TermLevel.ToString() + "> ");
+                        }
+                        function = false;
+                        if (scrTerm.Function != SCRExternalFunctions.NONE)
+                        {
+                            builder.Append(scrTerm.Function.ToString() + "(");
+                            function = true;
+                        }
+
+                        if (scrTerm.PartParameter != null)
+                        {
+                            foreach (SCRScripts.SCRParameterType scrParam in scrTerm.PartParameter)
+                            {
+                                builder.Append(scrParam.PartType + "[" + scrParam.PartParameter + "] ,");
+                            }
+                        }
+
+                        if (scrTerm.TermNumber != 0)
+                        {
+                            builder.Append(" SUBTERM_" + scrTerm.TermNumber.ToString());
+                        }
+
+                        if (function)
+                        {
+                            builder.Append(")");
+                        }
+                        builder.Append(" -" + scrTerm.TermOperator.ToString() + "- \n");
+                    }
+
+                    builder.Append("\n\n");
+                }
+
+                // process conditions line
+
+                if (statement is SCRScripts.SCRConditionBlock scrCondBlock)
+                {
+                    builder.Append("\nCondition : \n");
+
+                    builder.Append(PrintConditionArray(scrCondBlock.Conditions));
+
+                    builder.Append("\nIF Block : \n");
+                    builder.Append(PrintScript(scrCondBlock.IfBlock.Statements));
+
+                    if (scrCondBlock.ElseIfBlock != null)
+                    {
+                        foreach (SCRScripts.SCRBlock tempBlock in scrCondBlock.ElseIfBlock)
+                        {
+                            builder.Append("\nStatements in ELSEIF : " + tempBlock.Statements.Count + "\n");
+                            builder.Append("Elseif Block : \n");
+                            builder.Append(PrintScript(tempBlock.Statements));
+                        }
+                    }
+                    if (scrCondBlock.ElseBlock != null)
+                    {
+                        builder.Append("\nElse Block : \n");
+                        builder.Append(PrintScript(scrCondBlock.ElseBlock.Statements));
+                    }
+                    builder.Append("\nEnd IF Block : \n");
+                }
+            }
+            return builder.ToString();
+        }// printscript
+
+        //================================================================================================//
+        //
+        // print condition info - for DEBUG purposes only
+        //
+        //================================================================================================//
+
+        private string PrintConditionArray(ArrayList Conditions)
+        {
+            StringBuilder builder = new StringBuilder();
+
+            foreach (object condition in Conditions)
+            {
+                if (condition is SCRScripts.SCRConditions)
+                {
+                    builder.Append(PrintCondition((SCRScripts.SCRConditions)condition));
+                }
+                else if (condition is SCRAndOr andor)
+                {
+                    builder.Append(andor.ToString() + "\n");
+                }
+                else if (condition is SCRNegate)
+                {
+                    builder.Append("NEGATED : \n");
+                }
+                else
+                {
+                    builder.Append(PrintConditionArray((ArrayList)condition));
+                }
+            }
+            return builder.ToString();
+        }// printConditionArray
+
+        //================================================================================================//
+        //
+        // print condition statement - for DEBUG purposes only
+        //
+        //================================================================================================//
+
+        private string PrintCondition(SCRScripts.SCRConditions condition)
+        {
+            StringBuilder builder = new StringBuilder();
+
+            bool function = false;
+            if (condition.Term1.Negated)
+            {
+                builder.Append("NOT : ");
+            }
+            if (condition.Term1.Function != SCRExternalFunctions.NONE)
+            {
+                builder.Append(condition.Term1.Function.ToString() + "(");
+                function = true;
+            }
+
+            if (condition.Term1.PartParameter != null)
+            {
+                foreach (SCRScripts.SCRParameterType scrParam in condition.Term1.PartParameter)
+                {
+                    builder.Append(scrParam.PartType + "[" + scrParam.PartParameter + "] ,");
+                }
+            }
+            else
+            {
+                builder.Append(" 0 , ");
+            }
+
+            if (function)
+            {
+                builder.Append(")");
+            }
+
+            builder.Append(" -- " + condition.Condition.ToString() + " --\n");
+
+            if (condition.Term2 != null)
+            {
+                function = false;
+                if (condition.Term2.Negated)
+                {
+                    builder.Append("NOT : ");
+                }
+                if (condition.Term2.Function != SCRExternalFunctions.NONE)
+                {
+                    builder.Append(condition.Term2.Function.ToString() + "(");
+                    function = true;
+                }
+
+                if (condition.Term2.PartParameter != null)
+                {
+                    foreach (SCRScripts.SCRParameterType scrParam in condition.Term2.PartParameter)
+                    {
+                        builder.Append(scrParam.PartType + "[" + scrParam.PartParameter + "] ,");
+                    }
+                }
+                else
+                {
+                    builder.Append(" 0 , ");
+                }
+
+                if (function)
+                {
+                    builder.Append(")");
+                }
+                builder.Append("\n");
+            }
+            return builder.ToString();
+        }// printcondition
+#endif
+        #endregion
+
+        /// <summary>
+        /// Links the script to the required signal type
+        /// </summary>
+        private void AssignScriptToSignalType(SCRScripts script, IDictionary<string, SignalType> signalTypes, int currentLine, string fileName)
+        {
+#pragma warning disable 219     //variable only used for DEBUG output using DEBUG_PRINT_OUT or DEBUG_PRINT_IN
+            bool isValid = false;
+#pragma warning restore 210
+            string scriptName = script.ScriptName;
+            // try and find signal type with same name as script
+            if (signalTypes.TryGetValue(script.ScriptName.ToLower(), out SignalType signalType))
+            {
+                if (Scripts.ContainsKey(signalType))
+                {
+                    Trace.TraceWarning($"Ignored duplicate SignalType script {scriptName} in {fileName} before {currentLine}");
+                }
+                else
+                {
+                    #region DEBUG
+#if DEBUG_PRINT_IN
+                    File.AppendAllText(din_fileLoc + @"sigscr.txt", "Adding script : " + signalType.Name + "\n");
+#endif
+                    #endregion
+                    Scripts.Add(signalType, script);
+                    isValid = true;
+                }
+            }
+
+            // try and find any other signal types which reference this script
+            foreach (KeyValuePair<string, SignalType> currentSignal in signalTypes)
+            {
+                if (scriptName.Equals(currentSignal.Value.Script, StringComparison.InvariantCultureIgnoreCase))
+                {
+                    if (Scripts.ContainsKey(currentSignal.Value))
+                    {
+                        Trace.TraceWarning($"Ignored duplicate SignalType script {scriptName} in {fileName} before {currentLine}");
+                    }
+                    else
+                    {
+                        #region DEBUG
+#if DEBUG_PRINT_IN
+                        File.AppendAllText(din_fileLoc + @"sigscr.txt", "Adding script : " + currentSignal.Value.Script + " to " + currentSignal.Value.Name + "\n");
+#endif
+                        #endregion
+                        Scripts.Add(currentSignal.Value, script);
+                        isValid = true;
+                    }
+                }
+            }
+            #region DEBUG
+#if DEBUG_PRINT_OUT
+            if (!isValid)
+            {
+                File.AppendAllText(dout_fileLoc + @"scriptproc.txt", $"\nUnknown signal type : {scriptName}\n\n");
+            }
+#endif
+#if DEBUG_PRINT_IN
+            if (!isValid)
+            {
+                File.AppendAllText(din_fileLoc + @"sigscr.txt", $"\nUnknown signal type : {scriptName}\n\n");
+            }
+#endif
+            #endregion
+        }
+
+        public class SCRScripts
+        {
+            private IDictionary<string, int> localFloats;
+
+            public int TotalLocalFloats { get { return localFloats.Count; } }
+
+            public ArrayList Statements { get; private set; }
+            //public List<Statements> { get; private set; }
+
+            public string ScriptName { get; private set; }
+
+            internal SCRScripts(Script script, IList<string> orSignalTypes, IList<string> orNormalSubtypes)
+            {
+                localFloats = new Dictionary<string, int>();
+                Statements = new ArrayList();
+                ScriptName = script.ScriptName;
+                int statementLine = 0;
+                int maxCount = script.Tokens.Count;
+                #region DEBUG_PRINT_IN
+#if DEBUG_PRINT_IN
+                // print inputlines
+                File.AppendAllText(din_fileLoc + @"sigscr.txt", script.ToString() + '\n');
+                File.AppendAllText(din_fileLoc + @"sigscr.txt", "\n+++++++++++++++++++++++++++++++++++\n\n");
+
+#endif
+                #endregion
+                while (statementLine < maxCount && (((script.Tokens[statementLine] as Statement)?.Tokens[0].Token == "EXTERN" && (script.Tokens[statementLine] as Statement)?.Tokens[1].Token == "FLOAT") 
+                    || (script.Tokens[statementLine] as Statement)?.Tokens[0].Token == "FLOAT"))
+                {
+                    // Skip external floats (exist automatically)
+                    while (statementLine < maxCount && (script.Tokens[statementLine] as Statement)?.Tokens[0].Token == "EXTERN" && (script.Tokens[statementLine++] as Statement)?.Tokens[1].Token == "FLOAT") ;
+
+                    //// Process floats : build list with internal floats
+                    while (statementLine < maxCount && ((script.Tokens[statementLine] as Statement)?.Tokens[0].Token == "FLOAT"))
+                    {
+                        string floatString = (script.Tokens[statementLine] as Statement)?.Tokens[1].Token;
+                        if (!localFloats.ContainsKey(floatString))
+                        {
+                            localFloats.Add(floatString, localFloats.Count);
+                        }
+                        statementLine++;
+                    }
+                }
+                #region DEBUG_PRINT_OUT
+#if DEBUG_PRINT_OUT
+                // print details of internal floats
+
+                File.AppendAllText(dout_fileLoc + @"scriptproc.txt", "\n\nFloats : \n");
+                foreach (KeyValuePair<string, int> item in localFloats)
+                {
+                    File.AppendAllText(dout_fileLoc + @"scriptproc.txt", $"Float : {item.Key} = {item.Value}\n");
+                }
+                File.AppendAllText(dout_fileLoc + @"scriptproc.txt", "Total : " + localFloats.Count.ToString() + "\n\n\n");
+#endif
+                #endregion
+                script.Tokens.RemoveRange(0, statementLine);
+
+                ProcessBlock(script, Statements, localFloats, orSignalTypes, orNormalSubtypes);
+            }// constructor
+
+            internal static SCRParameterType ParameterFromToken(ScriptToken token, int lineNumber, IDictionary<string, int> localFloats, IList<string> orSignalTypes, IList<string> orNormalSubtypes)
+            {
+
+                int index;
+
+                // try constant
+                if (int.TryParse(token.Token, out int constantInt))
+                {
+                    return new SCRParameterType(SCRTermType.Constant, constantInt);
+                }
+                // try external float
+                else if (Enum.TryParse(token.Token, true, out SCRExternalFloats externalFloat))
+                {
+                    return new SCRParameterType(SCRTermType.ExternalFloat, (int)externalFloat);
+                }
+                // try local float
+                else if (localFloats.TryGetValue(token.Token, out int localFloat))
+                {
+                    return new SCRParameterType(SCRTermType.LocalFloat, localFloat);
+                }
+                string[] definitions = token.Token.Split(new char[] { '_' }, 2);
+                if (definitions.Length == 2)
+                    switch (definitions[0])
+                    {
+                        // try blockstate
+                        case "BLOCK":
+                            if (Enum.TryParse(definitions[1], out MstsBlockState blockstate))
+                            {
+                                return new SCRParameterType(SCRTermType.Block, (int)blockstate);
+                            }
+                            else
+                            {
+                                Trace.TraceWarning($"sigscr-file line {lineNumber.ToString()} : Unknown Blockstate : {definitions[1]} \n");
+#if DEBUG_PRINT_IN
+                                File.AppendAllText(din_fileLoc + @"sigscr.txt", $"Unknown Blockstate : {token.Token} \n");
+#endif
+                            }
+                            break;
+                        // try SIGASP definition
+                        case "SIGASP":
+                            if (Enum.TryParse(definitions[1], out MstsSignalAspect aspect))
+                            {
+                                return new SCRParameterType(SCRTermType.Sigasp, (int)aspect);
+                            }
+                            else
+                            {
+                                Trace.TraceWarning($"sigscr-file line {lineNumber.ToString()} : Unknown Aspect : {definitions[1]} \n");
+#if DEBUG_PRINT_IN
+                                File.AppendAllText(din_fileLoc + @"sigscr.txt", $"Unknown Aspect : {token.Token} \n");
+#endif
+                            }
+                            break;
+                        // try SIGFN definition
+                        case "SIGFN":
+                            index = orSignalTypes.IndexOf(definitions[1]);
+                            if (index != -1)
+                            {
+                                return new SCRParameterType(SCRTermType.Sigfn, index);
+                            }
+                            else
+                            {
+                                Trace.TraceWarning($"sigscr-file line {lineNumber.ToString()} : Unknown SIGFN Type : {definitions[1]} \n");
+#if DEBUG_PRINT_IN
+                                File.AppendAllText(din_fileLoc + @"sigscr.txt", $"Unknown Type : {token.Token} \n");
+#endif
+                            }
+                            break;
+                        // try ORSubtype definition
+                        case "ORSUBTYPE":
+                            index = orNormalSubtypes.IndexOf(definitions[1]);
+                            if (index != -1)
+                            {
+                                return new SCRParameterType(SCRTermType.ORNormalSubtype, index);
+                            }
+                            else
+                            {
+                                Trace.TraceWarning($"sigscr-file line {lineNumber} : Unknown ORSUBTYPE : {definitions[1]} \n");
+#if DEBUG_PRINT_IN
+                                File.AppendAllText(din_fileLoc + @"sigscr.txt", $"Unknown Type : {token.Token} \n");
+#endif
+                            }
+                            break;
+                        // try SIGFEAT definition
+                        case "SIGFEAT":
+                            index = SignalShape.SignalSubObj.SignalSubTypes.IndexOf(definitions[1]);
+                            if (index != -1)
+                            {
+                                return new SCRParameterType(SCRTermType.Sigfeat, index);
+                            }
+                            else
+                            {
+                                Trace.TraceWarning($"sigscr-file line {lineNumber} : Unknown SubType : {definitions[1]} \n");
+#if DEBUG_PRINT_IN
+                                File.AppendAllText(din_fileLoc + @"sigscr.txt", $"Unknown SubType : {token.Token} \n");
+#endif
+                            }
+                            break;
+                        default:
+                            // nothing found - set error
+                            Trace.TraceWarning($"sigscr-file line {lineNumber} : Unknown parameter in statement : {token.Token}");
+#if DEBUG_PRINT_IN
+                            File.AppendAllText(din_fileLoc + @"sigscr.txt", $"Unknown parameter : {token.Token} \n");
+#endif
+                            break;
+                    }
+                return new SCRParameterType(SCRTermType.Constant, 0);
+            }//process_TermPart
+
+            //================================================================================================//
+            //
+            // process IF condition line - split into logic parts
+            //
+            //================================================================================================//
+            internal static ArrayList ParseConditions(Enclosure condition, IDictionary<string, int> localFloats, IList<string> orSignalTypes, IList<string> orNormalSubtypes)
+            {
+                ArrayList result = new ArrayList();
+                SCRAndOr logicalOperator = SCRAndOr.NONE;
+                while (condition.Tokens.Count > 0)
+                {
+                    if ((condition.Tokens[0] as OperatorToken)?.OperatorType == OperatorType.Logical)
+                    {
+                        if (TranslateAndOr.TryGetValue(condition.Tokens[0].Token, out logicalOperator))
+                        {
+                            result.Add(logicalOperator);
+                        }
+                        else
+                        {
+                            Trace.TraceWarning($"sigscr-file line {condition.LineNumber} : Invalid logical operator in : {condition.Token[0]}");
+                        }
+                        condition.Tokens.RemoveAt(0);
+                    }
+                    else if ((condition.Tokens[0] as OperatorToken)?.OperatorType == OperatorType.Negator && (condition.Tokens[1] is Enclosure || condition.Tokens[1] is ScriptToken))
+                    {
+                        result.Add(SCRNegate.NEGATE);
+                        condition.Tokens.RemoveAt(0);
+                    }
+                    //Conditions are dedicated blocks, but always separated by logical operators
+                    else if (condition.Tokens[0] is Enclosure) //process sub block
+                    {
+                        result.Add(ParseConditions((condition.Tokens[0] as Enclosure), localFloats, orSignalTypes, orNormalSubtypes));
+                        //recurse in the block
+                        condition.Tokens.RemoveAt(0);
+                    }
+                    else //single term
+                    {
+                        result.Add(new SCRConditions(condition, localFloats, orSignalTypes, orNormalSubtypes));
+                    }
+                }
+                // TODO: This may be removed, only for debug output compatibility
+                if (logicalOperator != SCRAndOr.NONE)
+                    result.Add(logicalOperator);
+                return result;
+            }
+
+            //================================================================================================//
+            //
+            // sub classes
+            //
+            //================================================================================================//
+            //
+            // class SCRStatement
+            //
+            //================================================================================================//
+
+            public class SCRStatement
+            {
+                public List<SCRStatTerm> StatementTerms { get; private set; } = new List<SCRStatTerm>();
+
+                public SCRTermType AssignType { get; private set; }
+
+                public int AssignParameter { get; private set; }
+
+                private int termNumber;
+
+                internal SCRStatement(BlockBase statementBlock, IDictionary<string, int> localFloats, IList<string> orSignalTypes, IList<string> orNormalSubtypes)
+                {
+                    AssignType = SCRTermType.Invalid;
+
+                    //TODO: may want to process other Assignment Operations as well (+=, -= etc)
+                    Statement statement = statementBlock as Statement;
+                    //there are some scripts misusing equality operators (==, ==#) for assignment (=, #=), so we are warning them and trying to correct adhoc
+                    if (statement?.Tokens.Count > 1 && (statement?.Tokens[1] as OperatorToken)?.OperatorType == OperatorType.Equality && statement?.Tokens[1].Token[0] == '=')
+                    {
+#if DEBUG
+                        Trace.TraceWarning($"Invalid equality operation {statement?.Tokens[1].Token} in line {statementBlock.LineNumber} - processing as {new OperatorToken(statement?.Tokens[1].Token.Substring(1).Replace("==", "=").Replace("=#", "#="), statement.LineNumber)} assignment operation.");
+                        statement.Tokens[1] = new OperatorToken(statement?.Tokens[1].Token.Substring(1).Replace("==", "=").Replace("=#", "#="), statement.LineNumber);
+#else
+                        Trace.TraceWarning($"Invalid equality operation {statement?.Tokens[1].Token} in line {statementBlock.LineNumber}");
+#endif
+                    }
+                    if (statement?.Tokens.Count > 1 && (statement?.Tokens[1] as OperatorToken)?.OperatorType == OperatorType.Assignment)
+                    {
+                        if (Enum.TryParse(statement.Tokens[0].Token, out SCRExternalFloats result))
+                        {
+                            AssignParameter = (int)result;
+                            AssignType = SCRTermType.ExternalFloat;
+                        }
+                        else if (localFloats.TryGetValue(statement.Tokens[0].Token, out int value))
+                        {
+                            AssignParameter = value;
+                            AssignType = SCRTermType.LocalFloat;
+                        }
+                        else
+                        {
+                            Trace.TraceWarning($"Invalid target for assignment operation in line {statementBlock.LineNumber} - could not find {statement.Tokens[0].Token} as local or external float");
+                        }
+                        // Assignment term
+                        statement.Tokens.RemoveRange(0, 2);
+                    }
+                    ProcessScriptStatement(statementBlock, 0, localFloats, orSignalTypes, orNormalSubtypes);
+                }
+
+                private void ProcessScriptStatement(BlockBase statementBlock, int level, IDictionary<string, int> localFloats, IList<string> orSignalTypes, IList<string> orNormalSubtypes)
+                {
+                    string operatorString = string.Empty;
+                    bool negated = false;
+
+                    while (statementBlock.Tokens.Count > 0)
+                    {
+                        negated = false;
+                        if ((statementBlock.Tokens[0] as OperatorToken)?.OperatorType == OperatorType.Operation)
+                        {
+                            operatorString = statementBlock.Tokens[0].Token;
+                            statementBlock.Tokens.RemoveAt(0);
+                            if (statementBlock.Tokens.Count == 0)
+                            {
+                                Trace.TraceWarning($"sigscr-file line {statementBlock.LineNumber} : Invalid statement syntax : {statementBlock.ToString()}");
+                                StatementTerms.Clear();
+                                return;
+                            }
+                        }
+                        else
+                            operatorString = string.Empty;
+
+                        if (statementBlock.Tokens[0] is Enclosure)
+                        {
+                            termNumber++;
+                            //recurse through inner statemement
+                            SCRStatTerm term = new SCRStatTerm(termNumber, level, operatorString);
+                            StatementTerms.Add(term);
+
+                            ProcessScriptStatement(statementBlock.Tokens[0] as Enclosure, level + 1, localFloats, orSignalTypes, orNormalSubtypes);
+                        }
+                        else
+                        {
+                            if ((statementBlock.Tokens[0] as OperatorToken)?.OperatorType == OperatorType.Negator)
+                            {
+                                statementBlock.Tokens.RemoveAt(0);
+                                negated = true;
+                            }
+                            if (statementBlock.Tokens.Count > 1 && Enum.TryParse(statementBlock.Tokens[0].Token, out SCRExternalFunctions externalFunctionsResult) && statementBlock.Tokens[1] is Enclosure)   //check if it is a Sub Function ()
+                            {
+                                StatementTerms.Add(
+                                    new SCRStatTerm(externalFunctionsResult, statementBlock.Tokens[1] as Enclosure, level, operatorString, negated, localFloats, orSignalTypes, orNormalSubtypes));
+                                statementBlock.Tokens.RemoveAt(0);
+                            }
+                            else
+                            {
+                                StatementTerms.Add(
+                                    new SCRStatTerm(statementBlock.Tokens[0], level, operatorString, statementBlock.LineNumber, negated, localFloats, orSignalTypes, orNormalSubtypes));
+                            }
+
+                        }
+                        statementBlock.Tokens.RemoveAt(0);
+                    }
+                }
+            }
+
+            //================================================================================================//
+            //
+            // class SCRStatTerm
+            //
+            //================================================================================================//
+
+            public class SCRStatTerm
+            {
+                public SCRExternalFunctions Function { get; private set; }
+
+                public SCRParameterType[] PartParameter { get; private set; }
+
+                public SCRTermOperator TermOperator { get; private set; }
+
+                public bool Negated { get; private set; }
+
+                public int TermNumber { get; private set; }
+
+                public int TermLevel { get; private set; }
+
+                // SubLevel term
+                internal SCRStatTerm(int termNumber, int level, string operatorTerm)
+                {
+                    // sublevel definition
+                    this.TermNumber = termNumber;
+                    this.TermLevel = level;
+
+                    TermOperator = TranslateOperator.TryGetValue(operatorTerm, out SCRTermOperator termOperator) ? termOperator : SCRTermOperator.NONE;
+                } // constructor
+
+                // Function term
+                internal SCRStatTerm(SCRExternalFunctions externalFunction, BlockBase block, int subLevel, string operatorTerm, bool negated, IDictionary<string, int> localFloats, IList<string> orSignalTypes, IList<string> orNormalSubtypes)
+                {
+                    Negated = negated;
+                    TermLevel = subLevel;
+                    Function = externalFunction;
+                    TermOperator = TranslateOperator.TryGetValue(operatorTerm, out SCRTermOperator tempOperator) ? tempOperator : SCRTermOperator.NONE;
+
+                    List<SCRParameterType> result = new List<SCRParameterType>();
+
+                    while (block.Tokens.Count > 0)
+                    {
+                        if (block.Tokens.Count > 1 && Enum.TryParse(block.Tokens[0].Token, out SCRExternalFunctions externalFunctionsResult) && block.Tokens[1] is Enclosure)   //check if it is a Function ()
+                        {
+                            // TODO Nested Function Call in Parameter not supported
+                            throw new NotImplementedException($"Nested function call in parameter {block.Token} not supported at line {block.LineNumber}");
+                            //SCRParameterType parameter = ParameterFromToken(statement.Tokens[0], lineNumber, localFloats, orSignalTypes, orNormalSubtypes);
+                            //StatementTerms.Add(
+                            //    new SCRStatTerm(externalFunctionsResult, statement.Tokens[1] as ScriptBlockBase, termNumber, operatorString, statement.LineNumber, localFloats, orSignalTypes, orNormalSubtypes));
+                            //statement.Tokens.RemoveAt(0);
+                        }
+                        else
+                        {
+                            //substitute a trailing + or - operator token to become part of the (numeric) parameter 
+                            if (block.Tokens.Count > 1 && ((block.Tokens[0] as OperatorToken)?.Token == "-" || (block.Tokens[0] as OperatorToken)?.Token == "+"))
+                            {
+                                block.Tokens[1].Token = block.Tokens[0].Token + block.Tokens[1].Token;
+                                block.Tokens.RemoveAt(0);
+                            }
+                            SCRParameterType parameter = ParameterFromToken(block.Tokens[0], block.LineNumber, localFloats, orSignalTypes, orNormalSubtypes);
+                            result.Add(parameter);
+                        }
+                        block.Tokens.RemoveAt(0);
+                    }
+                    PartParameter = result.Count > 0 ? result.ToArray() : null;
+                }
+
+                internal SCRStatTerm(ScriptToken token, int subLevel, string operatorTerm, int lineNumber, bool negated, IDictionary<string, int> localFloats, IList<string> orSignalTypes, IList<string> orNormalSubtypes)
+                {
+                    TermLevel = subLevel;
+                    Negated = negated;
+
+                    if (token.Token == "RETURN")
+                    {
+                        Function = SCRExternalFunctions.RETURN;
+                    }
+                    else
+                    {
+                        Function = SCRExternalFunctions.NONE;
+                        PartParameter = new SCRParameterType[1];
+                        PartParameter[0] = ParameterFromToken(token, lineNumber, localFloats, orSignalTypes, orNormalSubtypes);
+                        TermOperator = TranslateOperator.TryGetValue(operatorTerm, out SCRTermOperator tempOperator) ? tempOperator : SCRTermOperator.NONE;
+                    }
+                } // constructor
+            } // class SCRStatTerm
+
+            //================================================================================================//
+            //
+            // class SCRParameterType
+            //
+            //================================================================================================//        
+            public class SCRParameterType
+            {
+                public SCRTermType PartType { get; private set; }
+
+                public int PartParameter { get; private set; }
+
+                public SCRParameterType(SCRTermType type, int value)
+                {
+                    PartType = type;
+                    PartParameter = value;
+                }
+            }
+
+            //================================================================================================//
+            //
+            // class SCRConditionBlock
+            //
+            //================================================================================================//
+            public class SCRConditionBlock
+            {
+                public ArrayList Conditions { get; private set; }
+
+                public SCRBlock IfBlock { get; private set; }
+
+                public List<SCRBlock> ElseIfBlock { get; private set; }
+
+                public SCRBlock ElseBlock { get; private set; }
+
+                internal SCRConditionBlock(ConditionalBlock conditionalBlock, IDictionary<string, int> localFloats, IList<string> orSignalTypes, IList<string> orNormalSubtypes)
+                {
+                    //IF-Term
+                    Conditions = ParseConditions(conditionalBlock.Tokens[0] as Enclosure, localFloats, orSignalTypes, orNormalSubtypes);
+                    IfBlock = new SCRBlock(conditionalBlock.Tokens[1] as BlockBase, localFloats, orSignalTypes, orNormalSubtypes);
+                    conditionalBlock.Tokens.RemoveRange(0, 2);
+
+                    //ElseIf-Term
+                    while ((conditionalBlock.Tokens.FirstOrDefault() as ConditionalBlock)?.IsAlternateCondition ?? false)
+                    {
+                        if (ElseIfBlock == null)
+                            ElseIfBlock = new List<SCRBlock>();
+                        ElseIfBlock.Add(new SCRBlock(conditionalBlock.Tokens[0] as ConditionalBlock, localFloats, orSignalTypes, orNormalSubtypes));
+                        conditionalBlock.Tokens.RemoveAt(0);
+                    }
+
+                    // Else-Block
+                    if (conditionalBlock.Tokens.Count > 0 && conditionalBlock.HasAlternate)
+                    {
+                        ElseBlock = new SCRBlock(conditionalBlock.Tokens[0] as BlockBase, localFloats, orSignalTypes, orNormalSubtypes);
+                        conditionalBlock.Tokens.RemoveAt(0);
+                    }
+                }
+            } // class SCRConditionBlock
+
+            //================================================================================================//
+            //
+            // class SCRConditions
+            //
+            //================================================================================================//
+            public class SCRConditions
+            {
+                public SCRStatTerm Term1 { get; private set; }
+
+                public SCRStatTerm Term2 { get; private set; }
+
+                public SCRTermCondition Condition { get; private set; }
+
+                internal SCRConditions(Enclosure statement, IDictionary<string, int> localFloats, IList<string> orSignalTypes, IList<string> orNormalSubtypes)
+                {
+                    bool negated = false;
+
+                    if ((statement.Tokens[0] as OperatorToken)?.OperatorType == OperatorType.Negator)
+                    {
+                        statement.Tokens.RemoveAt(0);
+                        negated = true;
+                    }
+                    //substitute a trailing + or - operator token to become part of the (numeric) term 
+                    if (statement.Tokens.Count > 1 && ((statement.Tokens[0] as OperatorToken)?.Token == "-" || (statement.Tokens[0] as OperatorToken)?.Token == "+"))
+                    {
+                        statement.Tokens[1].Token = statement.Tokens[0].Token + statement.Tokens[1].Token;
+                        statement.Tokens.RemoveAt(0);
+                    }
+                    if (statement.Tokens.Count > 1 && Enum.TryParse(statement.Tokens[0].Token, out SCRExternalFunctions externalFunctionsResult) && statement.Tokens[1] is Enclosure)   //check if it is a Sub Function ()
+                    {
+                        Term1 = new SCRStatTerm(externalFunctionsResult, statement.Tokens[1] as Enclosure, 0, string.Empty, negated, localFloats, orSignalTypes, orNormalSubtypes);
+                        statement.Tokens.RemoveAt(0);
+                    }
+                    else
+                    {
+                        Term1 = new SCRStatTerm(statement.Tokens[0], 0, string.Empty, statement.LineNumber, negated, localFloats, orSignalTypes, orNormalSubtypes);
+                    }
+                    statement.Tokens.RemoveAt(0);
+
+                    if (statement.Tokens.Count > 0)
+                    {
+                        if ((statement.Tokens[0] as OperatorToken)?.OperatorType == OperatorType.Logical)
+                        {
+                            // if this is a unary (boolean)comparison
+                            return;
+                        }
+                        //Comparison Operator
+                        else if (TranslateConditions.TryGetValue(statement.Tokens[0].Token, out SCRTermCondition comparison))
+                        {
+                            Condition = comparison;
+                        }
+                        else
+                        {
+                            Trace.TraceWarning($"sigscr-file line {statement.LineNumber} : Invalid comparison operator in : {statement}");
+#if DEBUG_PRINT_IN
+                            File.AppendAllText(din_fileLoc + @"sigscr.txt", $"Invalid comparison operator in : {statement}\n"); ;
+#endif
+                        }
+                        statement.Tokens.RemoveAt(0);
+                        if (statement.Tokens.Count > 0)
+                        {
+                            //Term 2
+                            if ((statement.Tokens[0] as OperatorToken)?.OperatorType == OperatorType.Negator)
+                            {
+                                statement.Tokens.RemoveAt(0);
+                                negated = true;
+                            }
+                            //substitute a trailing + or - operator token to become part of the (numeric) term 
+                            if (statement.Tokens.Count > 1 && ((statement.Tokens[0] as OperatorToken)?.Token == "-" || (statement.Tokens[0] as OperatorToken)?.Token == "+"))
+                            {
+                                statement.Tokens[1].Token = statement.Tokens[0].Token + statement.Tokens[1].Token;
+                                statement.Tokens.RemoveAt(0);
+                            }
+                            if (statement.Tokens.Count > 1 && Enum.TryParse(statement.Tokens[0].Token, out SCRExternalFunctions externalFunctionsResult2) && statement.Tokens[1] is Enclosure)   //check if it is a Sub Function ()
+                            {
+                                Term2 = new SCRStatTerm(externalFunctionsResult2, statement.Tokens[1] as Enclosure, 0, string.Empty, negated, localFloats, orSignalTypes, orNormalSubtypes);
+                                statement.Tokens.RemoveAt(0);
+                            }
+                            else
+                            {
+                                Term2 = new SCRStatTerm(statement.Tokens[0], 0, string.Empty, statement.LineNumber, negated, localFloats, orSignalTypes, orNormalSubtypes);
+                            }
+                            statement.Tokens.RemoveAt(0);
+                        }
+                        else
+                        {
+                            Trace.TraceWarning($"Invalid statement in line {statement.LineNumber}");
+                        }
+                    }
+                }
+            } // class SCRConditions
+
+            internal static void ProcessBlock(BlockBase block, ArrayList statements, IDictionary<string, int> localFloats, IList<string> orSignalTypes, IList<string> orNormalSubtypes)
+            {
+                foreach (BlockBase statementBlock in block.Tokens)
+                {
+                    switch (statementBlock)
+                    {
+                        case ConditionalBlock nestedCondition:
+                            SCRConditionBlock condition = new SCRConditionBlock(nestedCondition, localFloats, orSignalTypes, orNormalSubtypes);
+                            statements.Add(condition);
+                            break;
+                        case Block nestedBlock:
+                            ProcessBlock(nestedBlock, statements, localFloats, orSignalTypes, orNormalSubtypes);
+                            break;
+                        default:
+                            SCRStatement scrStatement = new SCRStatement(statementBlock, localFloats, orSignalTypes, orNormalSubtypes);
+                            statements.Add(scrStatement);
+                            break;
+                    }
+                }
+            }
+
+            //================================================================================================//
+            //
+            // class SCRBlock
+            //
+            //================================================================================================//
+            public class SCRBlock
+            {
+                public ArrayList Statements { get; private set; }
+
+                internal SCRBlock(BlockBase block, IDictionary<string, int> localFloats, IList<string> orSignalTypes, IList<string> orNormalSubtypes)
+                {
+                    List<ScriptToken> statements;
+
+                    if (block is ConditionalBlock || block is Statement)
+                        block = new Block(null, block.LineNumber) { Tokens = { block } };      //if this is a single If-Statement or Statement, encapsulate as block
+
+                    while ((statements = block.Tokens)?.Count == 1 && statements[0] is Block)    //remove nested empty blocks, primarily for legacy compatiblity
+                        block = statements[0] as Block;
+
+                    Statements = new ArrayList();
+
+                    ProcessBlock(block, Statements, localFloats, orSignalTypes, orNormalSubtypes);
+                }
+            } // class SCRBlock
+        } // class Scripts
+    }
+}