﻿// COPYRIGHT 2009, 2010, 2011, 2012, 2013 by the Open Rails project.
// 
// This file is part of Open Rails.
// 
// Open Rails is free software: you can redistribute it and/or modify
// it under the terms of the GNU General Public License as published by
// the Free Software Foundation, either version 3 of the License, or
// (at your option) any later version.
// 
// Open Rails is distributed in the hope that it will be useful,
// but WITHOUT ANY WARRANTY; without even the implied warranty of
// MERCHANTABILITY or FITNESS FOR A PARTICULAR PURPOSE.  See the
// GNU General Public License for more details.
// 
// You should have received a copy of the GNU General Public License
// along with Open Rails.  If not, see <http://www.gnu.org/licenses/>.

using System;
using System.Collections;
using System.Collections.Generic;
using System.Diagnostics;
using System.IO;
using System.Linq;
using Microsoft.Xna.Framework;
using Orts.Parsers.Msts;

namespace Orts.Formats.Msts
{

	// TODO - this is an incomplete parse of the cvf file.
	public class CabViewFile
	{
        public List<Vector3> Locations = new List<Vector3>();   // Head locations for front, left and right views
        public List<Vector3> Directions = new List<Vector3>();  // Head directions for each view
        public List<string> TwoDViews = new List<string>();     // 2D CAB Views - by GeorgeS
        public List<string> NightViews = new List<string>();    // Night CAB Views - by GeorgeS
        public List<string> LightViews = new List<string>();    // Light CAB Views - by GeorgeS
        public CabViewControls CabViewControls;                 // Controls in CAB - by GeorgeS

        public CabViewFile(string filePath, string basePath)
		{
            using (STFReader stf = new STFReader(filePath, false))
                stf.ParseFile(new STFReader.TokenProcessor[] {
                    new STFReader.TokenProcessor("tr_cabviewfile", ()=>{ stf.MustMatch("("); stf.ParseBlock(new STFReader.TokenProcessor[] {
                        new STFReader.TokenProcessor("position", ()=>{ Locations.Add(stf.ReadVector3Block(STFReader.UNITS.None, new Vector3())); }),
                        new STFReader.TokenProcessor("direction", ()=>{ Directions.Add(stf.ReadVector3Block(STFReader.UNITS.None, new Vector3())); }),
                        new STFReader.TokenProcessor("cabviewfile", ()=>{
                            var fileName = stf.ReadStringBlock(null);
                            var path = Path.Combine(basePath, Path.GetDirectoryName(fileName));
                            var name = Path.GetFileName(fileName);

                            // Use *Frnt1024.ace if available
                            string s = name;
                            string[] nameParts = s.Split('.');
                            string name1024 = nameParts[0] + "1024." + nameParts[1];
                            var tstFileName1024 = Path.Combine(path, name1024);
                            if (File.Exists(tstFileName1024))
                                name = name1024;

                            TwoDViews.Add(Path.Combine(path, name));
                            NightViews.Add(Path.Combine(path, Path.Combine("NIGHT", name)));
                            LightViews.Add(Path.Combine(path, Path.Combine("CABLIGHT", name)));
                        }),
                        new STFReader.TokenProcessor("cabviewcontrols", ()=>{ CabViewControls = new CabViewControls(stf, basePath); }),
                    });}),
                });
		}

	} // class CVFFile

    public enum CABViewControlTypes
    {
        NONE,
        SPEEDOMETER,
        MAIN_RES,
        EQ_RES,
        BRAKE_CYL,
        BRAKE_PIPE,
        LINE_VOLTAGE,
        AMMETER,
        AMMETER_ABS,
        LOAD_METER,
        THROTTLE,
        PANTOGRAPH,
        TRAIN_BRAKE,
        FRICTION_BRAKE,
        ENGINE_BRAKE,
        DYNAMIC_BRAKE,
        DYNAMIC_BRAKE_DISPLAY,
        SANDERS,
        WIPERS,
        HORN,
        BELL,
        FRONT_HLIGHT,
        DIRECTION,
        ASPECT_DISPLAY,
        THROTTLE_DISPLAY,
        CPH_DISPLAY,
        PANTO_DISPLAY,
        DIRECTION_DISPLAY,
        CP_HANDLE,
        PANTOGRAPH2,
        CLOCK,
        SANDING,
        ALERTER_DISPLAY,
        TRACTION_BRAKING,
        ACCELEROMETER,
        WHEELSLIP,
        FRICTION_BRAKING,
        PENALTY_APP,
        EMERGENCY_BRAKE,
        RESET,
        CAB_RADIO,
        OVERSPEED,
        SPEEDLIM_DISPLAY,
        FUEL_GAUGE,
        WHISTLE,
        REGULATOR,
        CYL_COCKS,
        BLOWER,
        STEAM_INJ1,
        STEAM_INJ2,
        DAMPERS_FRONT,
        DAMPERS_BACK,
        STEAM_HEAT,
        WATER_INJECTOR1,
        WATER_INJECTOR2,
        SMALL_EJECTOR,
        STEAM_PR,
        STEAMCHEST_PR,
        TENDER_WATER,
        BOILER_WATER,
        REVERSER_PLATE,
        STEAMHEAT_PRESSURE,
        FIREBOX,
        RPM,
        FIREHOLE,
        CUTOFF,
        VACUUM_RESERVOIR_PRESSURE,
        GEARS,
        DOORS_DISPLAY,
        SPEED_PROJECTED,
        SPEEDLIMIT,
        PANTOGRAPHS_4,
        PANTOGRAPHS_4C,
        PANTOGRAPHS_5,
        ORTS_OIL_PRESSURE,
        ORTS_DIESEL_TEMPERATURE,
        ORTS_CYL_COMP,
        GEARS_DISPLAY,
        DYNAMIC_BRAKE_FORCE,
        ORTS_CIRCUIT_BREAKER_DRIVER_CLOSING_ORDER,
        ORTS_CIRCUIT_BREAKER_DRIVER_OPENING_ORDER,
        ORTS_CIRCUIT_BREAKER_DRIVER_CLOSING_AUTHORIZATION,
        ORTS_CIRCUIT_BREAKER_STATE,
        ORTS_CIRCUIT_BREAKER_CLOSED,
        ORTS_CIRCUIT_BREAKER_OPEN,
        ORTS_CIRCUIT_BREAKER_AUTHORIZED,
        ORTS_CIRCUIT_BREAKER_OPEN_AND_AUTHORIZED,
        ORTS_PLAYER_DIESEL_ENGINE,
        ORTS_HELPERS_DIESEL_ENGINES,
        ORTS_PLAYER_DIESEL_ENGINE_STATE,
        ORTS_PLAYER_DIESEL_ENGINE_STARTER,
        ORTS_PLAYER_DIESEL_ENGINE_STOPPER,
        ORTS_CABLIGHT,
        ORTS_LEFTDOOR,
        ORTS_RIGHTDOOR,
        ORTS_MIRRORS,
        ORTS_PANTOGRAPH3,
        ORTS_PANTOGRAPH4,
<<<<<<< HEAD
        ORTS_WATER_SCOOP,
=======
        ORTS_LARGE_EJECTOR,
>>>>>>> 6c091dd0
        ORTS_HOURDIAL,
        ORTS_MINUTEDIAL,
        ORTS_SECONDDIAL,

        // Further CabViewControlTypes must be added above this line, to avoid their malfunction in 3DCabs
        EXTERNALWIPERS,
        LEFTDOOR,
        RIGHTDOOR,
        MIRRORS
    }

    public enum CABViewControlStyles
    {
        NONE,
        NEEDLE,
        POINTER,
        SOLID,
        LIQUID,
        SPRUNG,
        NOT_SPRUNG,
        WHILE_PRESSED,
        PRESSED,
        ONOFF, 
        _24HOUR, 
        _12HOUR
    }

    public enum CABViewControlUnits
    {
        NONE,
        BAR,
        PSI,
        KILOPASCALS,
        KGS_PER_SQUARE_CM,
        AMPS,
        VOLTS,
        KILOVOLTS,

        KM_PER_HOUR,
        MILES_PER_HOUR, 
        METRESµSECµSEC,
        METRES_SEC_SEC,
        KMµHOURµHOUR,
        KM_HOUR_HOUR,
        KMµHOURµSEC,
        KM_HOUR_SEC,
        METRESµSECµHOUR,
        METRES_SEC_HOUR,
        MILES_HOUR_MIN,
        MILES_HOUR_HOUR,

        NEWTONS, 
        KILO_NEWTONS,
        KILO_LBS,
        METRES_PER_SEC,
        LITRES,
        GALLONS,
        INCHES_OF_MERCURY,
        MILI_AMPS,
        RPM,
        LBS
    }

    public class CabViewControls : List<CabViewControl>
    {
        public CabViewControls(STFReader stf, string basepath)
        {
            stf.MustMatch("(");
            int count = stf.ReadInt(null);

            stf.ParseBlock(new STFReader.TokenProcessor[] {
                new STFReader.TokenProcessor("dial", ()=>{ Add(new CVCDial(stf, basepath)); }),
                new STFReader.TokenProcessor("gauge", ()=>{ Add(new CVCGauge(stf, basepath)); }),
                new STFReader.TokenProcessor("lever", ()=>{ Add(new CVCDiscrete(stf, basepath)); }),
                new STFReader.TokenProcessor("twostate", ()=>{ Add(new CVCDiscrete(stf, basepath)); }),
                new STFReader.TokenProcessor("tristate", ()=>{ Add(new CVCDiscrete(stf, basepath)); }),
                new STFReader.TokenProcessor("multistate", ()=>{ Add(new CVCDiscrete(stf, basepath)); }),
                new STFReader.TokenProcessor("multistatedisplay", ()=>{ Add(new CVCMultiStateDisplay(stf, basepath)); }),
                new STFReader.TokenProcessor("cabsignaldisplay", ()=>{ Add(new CVCSignal(stf, basepath)); }), 
                new STFReader.TokenProcessor("digital", ()=>{ Add(new CVCDigital(stf, basepath)); }), 
                new STFReader.TokenProcessor("combinedcontrol", ()=>{ Add(new CVCDiscrete(stf, basepath)); }),
                new STFReader.TokenProcessor("firebox", ()=>{ Add(new CVCFirebox(stf, basepath)); }),
                new STFReader.TokenProcessor("dialclock", ()=>{ ProcessDialClock(stf, basepath);  }),
                new STFReader.TokenProcessor("digitalclock", ()=>{ Add(new CVCDigitalClock(stf, basepath)); })
            });
            
            //TODO Uncomment when parsed all type
            /*
            if (count != this.Count) STFException.ReportWarning(inf, "CabViewControl count mismatch");
            */
        }

        private void ProcessDialClock(STFReader stf, string basepath)
        {
            stf.MustMatch("(");
            stf.ParseBlock(new STFReader.TokenProcessor[]
            {
                new STFReader.TokenProcessor("hours", ()=>{ Add(new CVCDial(CABViewControlTypes.ORTS_HOURDIAL, 12, stf, basepath));  }),
                new STFReader.TokenProcessor("minutes", ()=>{ Add(new CVCDial(CABViewControlTypes.ORTS_MINUTEDIAL, 60, stf, basepath));  }),
                new STFReader.TokenProcessor("seconds", ()=>{ Add(new CVCDial(CABViewControlTypes.ORTS_SECONDDIAL, 60, stf, basepath));  }),
            });
        }
    }

    #region CabViewControl
    public class CabViewControl
    {
        public double PositionX;
        public double PositionY;
        public double Width;
        public double Height;

        public double MinValue;
        public double MaxValue;
        public double OldValue;
        public string ACEFile = "";

        public CABViewControlTypes ControlType = CABViewControlTypes.NONE;
        public CABViewControlStyles ControlStyle = CABViewControlStyles.NONE;
        public CABViewControlUnits Units = CABViewControlUnits.NONE;

        protected void ParseType(STFReader stf)
        {
            stf.MustMatch("(");
            try
            {
                ControlType = (CABViewControlTypes)Enum.Parse(typeof(CABViewControlTypes), stf.ReadString());
            }
            catch(ArgumentException)
            {
                stf.StepBackOneItem();
                STFException.TraceInformation(stf, "Skipped unknown ControlType " + stf.ReadString());
                ControlType = CABViewControlTypes.NONE;
            }
            //stf.ReadItem(); // Skip repeated Class Type 
            stf.SkipRestOfBlock();
        }
        protected void ParsePosition(STFReader stf)
        {
            stf.MustMatch("(");
            PositionX = stf.ReadDouble(null);
            PositionY = stf.ReadDouble(null);
            Width = stf.ReadDouble(null);
            Height = stf.ReadDouble(null);

            // Handling middle values
            while (!stf.EndOfBlock())
            {
                STFException.TraceWarning(stf, "Ignored additional positional parameters");
                Width = Height;
                Height = stf.ReadInt(null);
            }
        }
        protected void ParseScaleRange(STFReader stf)
        {
            stf.MustMatch("(");
            MinValue = stf.ReadDouble(null);
            MaxValue = stf.ReadDouble(null);
            stf.SkipRestOfBlock();
        }
        protected void ParseGraphic(STFReader stf, string basepath)
        {
            ACEFile = Path.Combine(basepath, stf.ReadStringBlock(null));
        }
        protected void ParseStyle(STFReader stf)
        {
            stf.MustMatch("(");
            try
            {
                string sStyle = stf.ReadString();
                int checkNumeric = 0;
                if(int.TryParse(sStyle.Substring(0, 1), out checkNumeric) == true)
                {
                    sStyle = sStyle.Insert(0, "_");
                }
                ControlStyle = (CABViewControlStyles)Enum.Parse(typeof(CABViewControlStyles), sStyle);
            }
            catch (ArgumentException)
            {
                stf.StepBackOneItem();
                STFException.TraceInformation(stf, "Skipped unknown ControlStyle " + stf.ReadString());
                ControlStyle = CABViewControlStyles.NONE;
            }
            stf.SkipRestOfBlock();
        }
        protected void ParseUnits(STFReader stf)
        {
            stf.MustMatch("(");
            try
            {
                string sUnits = stf.ReadItem();
                // sUnits = sUnits.Replace('/', '?');
                sUnits = sUnits.Replace('/', '_');
                Units = (CABViewControlUnits)Enum.Parse(typeof(CABViewControlUnits), sUnits);
            }
            catch (ArgumentException)
            {
                stf.StepBackOneItem();
                STFException.TraceInformation(stf, "Skipped unknown ControlStyle " + stf.ReadItem());
                Units = CABViewControlUnits.NONE;
            }
            stf.SkipRestOfBlock();
        }
        // Used by subclasses CVCGauge and CVCDigital
        protected virtual color ParseControlColor( STFReader stf )
        {
            stf.MustMatch("(");
            color colour = new color { A = 1, R = stf.ReadInt(0) / 255f, G = stf.ReadInt(0) / 255f, B = stf.ReadInt(0) / 255f };
            stf.SkipRestOfBlock();
            return colour;
        }
        protected virtual float ParseSwitchVal(STFReader stf)
        {
            stf.MustMatch("(");
            var switchVal = (float)(stf.ReadDouble(0));
            stf.SkipRestOfBlock();
            return switchVal;
        }
    }
    #endregion

    #region Dial controls
    public class CVCDial : CabViewControl
    {
        public float FromDegree;
        public float ToDegree;
        public float Center;
        public int Direction;

        // constructor for clock dials
        public CVCDial(CABViewControlTypes dialtype, int maxvalue, STFReader stf, string basepath)
        {
            stf.MustMatch("(");
            stf.ParseBlock(new STFReader.TokenProcessor[] {
                new STFReader.TokenProcessor("position", ()=>{ ParsePosition(stf);  }),
                new STFReader.TokenProcessor("graphic", ()=>{ ParseGraphic(stf, basepath); }),
                new STFReader.TokenProcessor("pivot", ()=>{ Center = stf.ReadFloatBlock(STFReader.UNITS.None, null); }),
                });
            ControlType = dialtype;
            ControlStyle = CABViewControlStyles.NEEDLE;
            Direction = 0;
            MaxValue = maxvalue;
            MinValue = 0;
            FromDegree = 181;
            ToDegree = 179;
        }

        // constructor for standard dials
        public CVCDial(STFReader stf, string basepath)
        {
            stf.MustMatch("(");
            stf.ParseBlock(new STFReader.TokenProcessor[] {
                new STFReader.TokenProcessor("type", ()=>{ ParseType(stf); }),
                new STFReader.TokenProcessor("position", ()=>{ ParsePosition(stf);  }),
                new STFReader.TokenProcessor("scalerange", ()=>{ ParseScaleRange(stf); }),
                new STFReader.TokenProcessor("graphic", ()=>{ ParseGraphic(stf, basepath); }),
                new STFReader.TokenProcessor("style", ()=>{ ParseStyle(stf); }),
                new STFReader.TokenProcessor("units", ()=>{ ParseUnits(stf); }),

                new STFReader.TokenProcessor("pivot", ()=>{ Center = stf.ReadFloatBlock(STFReader.UNITS.None, null); }),
                new STFReader.TokenProcessor("dirincrease", ()=>{ Direction = stf.ReadIntBlock(null); }),
                new STFReader.TokenProcessor("scalepos", ()=>{
                    stf.MustMatch("(");
                    FromDegree = stf.ReadFloat(STFReader.UNITS.None, null);
                    ToDegree = stf.ReadFloat(STFReader.UNITS.None, null);
                    stf.SkipRestOfBlock();
                }),
            });
        }
    }
    #endregion

    #region Gauges
    public class CVCGauge : CabViewControl
    {
        public Rectangle Area = new Rectangle();
        public int ZeroPos;
        public int Orientation;
        public int Direction;
        public color PositiveColor { get; set; }
        public color SecondPositiveColor { get; set; }
        public float PositiveSwitchVal { get; set; }
        public color NegativeColor { get; set; }
        public float NegativeSwitchVal { get; set; }
        public color SecondNegativeColor { get; set; }
        public int NumPositiveColors { get; set; }
        public int NumNegativeColors { get; set; }
        public color DecreaseColor { get; set; }

        public CVCGauge() { }

        public CVCGauge(STFReader stf, string basepath)
        {
            stf.MustMatch("(");
            stf.ParseBlock(new STFReader.TokenProcessor[] {
                new STFReader.TokenProcessor("type", ()=>{ ParseType(stf); }),
                new STFReader.TokenProcessor("position", ()=>{ ParsePosition(stf);  }),
                new STFReader.TokenProcessor("scalerange", ()=>{ ParseScaleRange(stf); }),
                new STFReader.TokenProcessor("graphic", ()=>{ ParseGraphic(stf, basepath); }),
                new STFReader.TokenProcessor("style", ()=>{ ParseStyle(stf); }),
                new STFReader.TokenProcessor("units", ()=>{ ParseUnits(stf); }),

                new STFReader.TokenProcessor("zeropos", ()=>{ ZeroPos = stf.ReadIntBlock(null); }),
                new STFReader.TokenProcessor("orientation", ()=>{ Orientation = stf.ReadIntBlock(null); }),
                new STFReader.TokenProcessor("dirincrease", ()=>{ Direction = stf.ReadIntBlock(null); }),
                new STFReader.TokenProcessor("area", ()=>{ 
                    stf.MustMatch("(");
                    int x = stf.ReadInt(null);
                    int y = stf.ReadInt(null);
                    int width = stf.ReadInt(null);
                    int height = stf.ReadInt(null);
                    Area = new Rectangle(x, y, width, height);
                    stf.SkipRestOfBlock();
                }),
                new STFReader.TokenProcessor("positivecolour", ()=>{ 
                    stf.MustMatch("(");
                    NumPositiveColors = stf.ReadInt(0);
                    if((stf.EndOfBlock() == false))
                    {
                       List <color> Colorset = new List<color>();
                       stf.ParseBlock(new STFReader.TokenProcessor[] {
                            new STFReader.TokenProcessor("controlcolour", ()=>{ Colorset.Add(ParseControlColor(stf));}), 
                            new STFReader.TokenProcessor("switchval", () => { PositiveSwitchVal = ParseSwitchVal(stf); }) });
                    PositiveColor = Colorset [0];
                    if ((NumPositiveColors >= 2) && (Colorset.Count >= 2 ))SecondPositiveColor = Colorset [1];
                    }
                   }),
               new STFReader.TokenProcessor("negativecolour", ()=>{ 
                    stf.MustMatch("(");
                    NumNegativeColors = stf.ReadInt(0);
                    if ((stf.EndOfBlock() == false))
                    {
                        List<color> Colorset = new List<color>();
                        stf.ParseBlock(new STFReader.TokenProcessor[] {
                            new STFReader.TokenProcessor("controlcolour", ()=>{ Colorset.Add(ParseControlColor(stf));}), 
                            new STFReader.TokenProcessor("switchval", () => { NegativeSwitchVal = ParseSwitchVal(stf); }) });
                        NegativeColor = Colorset[0];
                        if ((NumNegativeColors >= 2) && (Colorset.Count >= 2)) SecondNegativeColor = Colorset[1];
                     }
                    }),
                new STFReader.TokenProcessor("decreasecolour", ()=>{
                    stf.MustMatch("(");
                    stf.ReadInt(0);
                    if(stf.EndOfBlock() == false)
                    {
                        stf.ParseBlock(new STFReader.TokenProcessor[] {
                            new STFReader.TokenProcessor("controlcolour", ()=>{ DecreaseColor = ParseControlColor(stf); }) });
                    }
                })
            });
        }
    }

    public class CVCFirebox : CVCGauge
    {
        public string FireACEFile;

        public CVCFirebox(STFReader stf, string basepath) 
        {
            stf.MustMatch("(");
            stf.ParseBlock(new STFReader.TokenProcessor[] {
                new STFReader.TokenProcessor("type", ()=>{ ParseType(stf); }),
                new STFReader.TokenProcessor("position", ()=>{ ParsePosition(stf); }),
                new STFReader.TokenProcessor("graphic", ()=>{ ParseFireACEFile(stf, basepath); }),
                new STFReader.TokenProcessor("fuelcoal", ()=>{ ParseGraphic(stf, basepath); }),
            });

            Direction = 1;
            Orientation = 1;
            MaxValue = 1;
            MinValue = 0;
            ControlStyle = CABViewControlStyles.POINTER;
            Area = new Rectangle(0, 0, (int)Width, (int)Height);
            PositionY += Height / 2;
        }

        protected void ParseFireACEFile(STFReader stf, string basepath)
        {
            FireACEFile = Path.Combine(basepath, stf.ReadStringBlock(null));
        }

    }
    #endregion

    #region Digital controls
    public class CVCDigital : CabViewControl
    {
        public int LeadingZeros { get; set; }
        public double Accuracy { get; set; }
        public double AccuracySwitch { get; set; }
        public int Justification { get; set; }
        public color PositiveColor { get; set; }
        public color SecondPositiveColor { get; set; }
        public float PositiveSwitchVal { get; set; }
        public color NegativeColor { get; set; }
        public float NegativeSwitchVal { get; set; }
        public color SecondNegativeColor { get; set; }
        public int NumPositiveColors { get; set; }
        public int NumNegativeColors { get; set; }
        public color DecreaseColor { get; set; }
        public float FontSize { get; set; }
        public int FontStyle { get; set; }
        public string FontFamily = "";

        public CVCDigital()
        {
        }

        public CVCDigital(STFReader stf, string basepath)
        {
            // Set white as the default positive colour for digital displays
            color white = new color();
            white.R = 255f;
            white.G = 255f;
            white.B = 255f;
            PositiveColor = white;
            FontSize = 8;
            FontStyle = 0;
            FontFamily = "Lucida Sans";
            
            stf.MustMatch("(");
            stf.ParseBlock(new STFReader.TokenProcessor[] {
                new STFReader.TokenProcessor("type", ()=>{ ParseType(stf); }),
                new STFReader.TokenProcessor("position", ()=>{ ParsePosition(stf);  }),
                new STFReader.TokenProcessor("scalerange", ()=>{ ParseScaleRange(stf); }),
                new STFReader.TokenProcessor("graphic", ()=>{ ParseGraphic(stf, basepath); }),
                new STFReader.TokenProcessor("style", ()=>{ ParseStyle(stf); }),
                new STFReader.TokenProcessor("units", ()=>{ ParseUnits(stf); }),
                new STFReader.TokenProcessor("leadingzeros", ()=>{ ParseLeadingZeros(stf); }),
                new STFReader.TokenProcessor("accuracy", ()=>{ ParseAccuracy(stf); }), 
                new STFReader.TokenProcessor("accuracyswitch", ()=>{ ParseAccuracySwitch(stf); }), 
                new STFReader.TokenProcessor("justification", ()=>{ ParseJustification(stf); }),
                new STFReader.TokenProcessor("positivecolour", ()=>{ 
                    stf.MustMatch("(");
                    NumPositiveColors = stf.ReadInt(0);
                    if((stf.EndOfBlock() == false))
                    {
                       List <color> Colorset = new List<color>();
                       stf.ParseBlock(new STFReader.TokenProcessor[] {
                            new STFReader.TokenProcessor("controlcolour", ()=>{ Colorset.Add(ParseControlColor(stf));}), 
                            new STFReader.TokenProcessor("switchval", () => { PositiveSwitchVal = ParseSwitchVal(stf); }) });
                    PositiveColor = Colorset [0];
                    if ((NumPositiveColors >= 2) && (Colorset.Count >= 2 ))SecondPositiveColor = Colorset [1];
                    }
                   }),
               new STFReader.TokenProcessor("negativecolour", ()=>{ 
                    stf.MustMatch("(");
                    NumNegativeColors = stf.ReadInt(0);
                    if ((stf.EndOfBlock() == false))
                    {
                        List<color> Colorset = new List<color>();
                        stf.ParseBlock(new STFReader.TokenProcessor[] {
                            new STFReader.TokenProcessor("controlcolour", ()=>{ Colorset.Add(ParseControlColor(stf));}), 
                            new STFReader.TokenProcessor("switchval", () => { NegativeSwitchVal = ParseSwitchVal(stf); }) });
                        NegativeColor = Colorset[0];
                        if ((NumNegativeColors >= 2) && (Colorset.Count >= 2)) SecondNegativeColor = Colorset[1];
                     }
                    }),
                new STFReader.TokenProcessor("decreasecolour", ()=>{
                    stf.MustMatch("(");
                    stf.ReadInt(0);
                    if(stf.EndOfBlock() == false)
                    {
                        stf.ParseBlock(new STFReader.TokenProcessor[] {
                            new STFReader.TokenProcessor("controlcolour", ()=>{ DecreaseColor = ParseControlColor(stf); }) });
                    }
                }),
                new STFReader.TokenProcessor("ortsfont", ()=>{ParseFont(stf); })
            });
        }

        protected virtual void ParseLeadingZeros(STFReader stf)
        {
            stf.MustMatch("(");
            LeadingZeros = stf.ReadInt(0);
            stf.SkipRestOfBlock();
        }

        protected virtual void ParseAccuracy(STFReader stf)
        {
            stf.MustMatch("(");
            Accuracy = stf.ReadDouble(0);
            stf.SkipRestOfBlock();
        }

        protected virtual void ParseAccuracySwitch(STFReader stf)
        {
            stf.MustMatch("(");
            AccuracySwitch = stf.ReadDouble(0);
            stf.SkipRestOfBlock();
        }

        protected virtual void ParseJustification(STFReader stf)
        {
            stf.MustMatch("(");
            Justification = stf.ReadInt(3);
            stf.SkipRestOfBlock();
        }

        protected void ParseFont(STFReader stf)
        {
            stf.MustMatch("(");
            FontSize = (float)stf.ReadDouble(10);
            FontStyle = stf.ReadInt(0);
            var fontFamily = stf.ReadString();
            if (fontFamily != null) FontFamily = fontFamily;
            stf.SkipRestOfBlock();
         }
    }

    public class CVCDigitalClock : CVCDigital
    {

        public CVCDigitalClock(STFReader stf, string basepath)
        {
            FontSize = 8;
            FontStyle = 0;
            FontFamily = "Lucida Sans";
            stf.MustMatch("(");
            stf.ParseBlock(new STFReader.TokenProcessor[] {
                new STFReader.TokenProcessor("type", ()=>{ ParseType(stf); }),
                new STFReader.TokenProcessor("position", ()=>{ ParsePosition(stf);  }),
                new STFReader.TokenProcessor("style", ()=>{ ParseStyle(stf); }),
                new STFReader.TokenProcessor("accuracy", ()=>{ ParseAccuracy(stf); }), 
                new STFReader.TokenProcessor("controlcolour", ()=>{ PositiveColor = ParseControlColor(stf); }),
                new STFReader.TokenProcessor("ortsfont", ()=>{ParseFont(stf); })
            });
        }

        
    }
    #endregion

    #region Frames controls
    public abstract class CVCWithFrames : CabViewControl
    {
        private List<double> values = new List<double>();

        public int FramesCount { get; set; }
        public int FramesX { get; set; }
        public int FramesY { get; set; }
        public bool MouseControl;
        public int Orientation;
        public int Direction;

        public List<double> Values 
        {
            get
            {
                return values;
            }
        }
    }

    public class CVCDiscrete : CVCWithFrames
    {
        public List<int> Positions = new List<int>();

        private int _ValuesRead;
        private int numPositions;
        private bool canFill = true;

        public CVCDiscrete(STFReader stf, string basepath)
        {
//            try
            {
                stf.MustMatch("(");
                stf.ParseBlock(new STFReader.TokenProcessor[] {
                    new STFReader.TokenProcessor("type", ()=>{ ParseType(stf); }),
                    new STFReader.TokenProcessor("position", ()=>{ ParsePosition(stf);  }),
                    new STFReader.TokenProcessor("scalerange", ()=>{ ParseScaleRange(stf); }),
                    new STFReader.TokenProcessor("graphic", ()=>{ ParseGraphic(stf, basepath); }),
                    new STFReader.TokenProcessor("style", ()=>{ ParseStyle(stf); }),
                    new STFReader.TokenProcessor("units", ()=>{ ParseUnits(stf); }),
                    new STFReader.TokenProcessor("mousecontrol", ()=>{ MouseControl = stf.ReadBoolBlock(false); }),
                    new STFReader.TokenProcessor("orientation", ()=>{ Orientation = stf.ReadIntBlock(null); }),
                    new STFReader.TokenProcessor("dirincrease", ()=>{ Direction = stf.ReadIntBlock(null); }),

                    new STFReader.TokenProcessor("numframes", ()=>{
                        stf.MustMatch("(");
                        FramesCount = stf.ReadInt(null);
                        FramesX = stf.ReadInt(null);
                        FramesY = stf.ReadInt(null);
                        stf.SkipRestOfBlock();
                    }),
                    // <CJComment> Would like to revise this, as it is difficult to follow and debug.
                    // Can't do that until interaction of ScaleRange, NumFrames, NumPositions and NumValues is more fully specified.
                    // What is needed is samples of data that must be accommodated.
                    // Some decisions appear unwise but they might be a pragmatic solution to a real problem. </CJComment>
                    //
                    // Code accommodates:
                    // - NumValues before NumPositions or the other way round.
                    // - More NumValues than NumPositions and the other way round - perhaps unwise.
                    // - The count of NumFrames, NumValues and NumPositions is ignored - perhaps unwise.
                    // - Abbreviated definitions so that values at intermediate unspecified positions can be omitted.
                    //   Strangely, these values are set to 0 and worked out later when drawing.
                    // Max and min NumValues which don't match the ScaleRange are ignored - perhaps unwise.
                    new STFReader.TokenProcessor("numpositions", ()=>{
                        stf.MustMatch("(");
                        // If Positions are not filled before by Values
                        bool shouldFill = (Positions.Count == 0);
                        numPositions = stf.ReadInt(null); // Number of Positions

                        var minPosition = 0;
                        var positionsRead = 0;
                        while (!stf.EndOfBlock())
                        {
                            int p = stf.ReadInt(null);

                            minPosition = positionsRead == 0 ? p : Math.Min(minPosition, p);  // used to get correct offset
                            positionsRead++;

                            // If Positions are not filled before by Values
                            if (shouldFill) Positions.Add(p);
                        }
                        
                            // If positions do not start at 0, add offset to shift them all so they do.
                            // An example of this is RENFE 400 (from http://www.trensim.com/lib/msts/index.php?act=view&id=186)
                            // which has a COMBINED_CONTROL with:
                            //   NumPositions ( 21 -11 -10 -9 -8 -7 -6 -5 -4 -3 -2 -1 0 1 2 3 4 5 6 7 8 9 )
                            // Also handles definitions with position in reverse order, e.g.
                            //   NumPositions ( 5 8 7 2 1 0 )
                            positionsRead++;

                        if (minPosition < 0)
                        { 
                            for (int iPos = 0; iPos <= Positions.Count - 1; iPos++)
                            {
                                Positions[iPos] -= minPosition;
                            }
                        }

                        // This is a hack for SLI locomotives which have the positions listed as "1056964608 0 0 0 ...".
                        if (Positions.Any(p => p > 0xFFFF))
                        {
                            STFException.TraceInformation(stf, "Renumbering cab control positions from zero due to value > 0xFFFF");
                            for (var i = 0; i < Positions.Count; i++)
                                Positions[i] = i;
                        }

                        // Check if eligible for filling

                        if (Positions.Count > 1 && Positions[0] != 0) canFill = false;
                        else 
                        { 
                            for (var iPos = 1; iPos <= Positions.Count - 1; iPos++)
                            {
                                if (Positions[iPos] > Positions[iPos-1]) continue;
                                canFill = false;
                                break;
                            }
                        }

                        // This is a protection against GP40 locomotives that erroneously have positions pointing beyond frame count limit.

                        if (Positions.Count > 1 && canFill && Positions.Count < FramesCount && Positions[Positions.Count-1] >= FramesCount && Positions[0] == 0)
                        {
                            STFException.TraceInformation(stf, "Some NumPositions entries refer to non-exisiting frames, trying to renumber");
                            Positions[Positions.Count - 1] = FramesCount - 1;
                            for (var iPos = Positions.Count -2 ; iPos >= 1; iPos--)
                            {
                                if ((Positions[iPos] >= FramesCount || Positions[iPos] >= Positions[iPos + 1])) Positions[iPos] = Positions[iPos + 1] - 1;
                                else break;
                            }
                        }

                    }),
                    new STFReader.TokenProcessor("numvalues", ()=>{
                        stf.MustMatch("(");
                        var numValues = stf.ReadDouble(null); // Number of Values
                        while (!stf.EndOfBlock())
                        {
                            double v = stf.ReadDouble(null);
                            // If the Positions are less than expected add new Position(s)
                            while (Positions.Count <= _ValuesRead)
                            {
                                Positions.Add(_ValuesRead);
                            }
                            // Avoid later repositioning, put every value to its Position
                            // But before resize Values if needed
                            if (numValues != numPositions)
                            { 
                                while (Values.Count <= Positions[_ValuesRead])
                                {
                                    Values.Add(0);
                                }
                                // Avoid later repositioning, put every value to its Position
                                Values[Positions[_ValuesRead]] = v;
                            }
                            Values.Add(v);
                            _ValuesRead++;
                        }
                    }),
                });

                // If no ACE, just don't need any fixup
                // Because Values are tied to the image Frame to be shown
                if (string.IsNullOrEmpty(ACEFile)) return;

                // Now, we have an ACE.

                // If read any Values, or the control requires Values to control
                //     The twostate, tristate, signal displays are not in these
                // Need check the Values collection for validity
                if (_ValuesRead > 0 || ControlStyle == CABViewControlStyles.SPRUNG || ControlStyle == CABViewControlStyles.NOT_SPRUNG ||
                    FramesCount  > 0 || (FramesX > 0 && FramesY > 0 ))
                {
                    // Check max number of Frames
                    if (FramesCount == 0)
                    {
                        // Check valid Frame information
                        if (FramesX == 0 || FramesY == 0)
                        {
                            // Give up, it won't work
                            // Because later we won't know how to display frames from that
                            Trace.TraceWarning("Invalid Frames information given for ACE {0} in {1}", ACEFile, stf.FileName);
                            ACEFile = "";
                            return;
                        }

                        // Valid frames info, set FramesCount
                        FramesCount = FramesX * FramesY;
                    }

                    // Now we have an ACE and Frames for it.

                    // Only shuffle data in following cases

                    if (Values.Count != Positions.Count || (Values.Count < FramesCount & canFill)|| ( Values.Count > 0 && Values[0] == Values[Values.Count - 1] && Values[0] == 0))
                    {

                        // Fixup Positions and Values collections first

                        // If the read Positions and Values are not match
                        // Or we didn't read Values but have Frames to draw
                        // Do not test if FramesCount equals Values count, we trust in the creator -
                        //     maybe did not want to display all Frames
                        // (If there are more Values than Frames it will checked at draw time)
                        // Need to fix the whole Values
                        if (Positions.Count != _ValuesRead || (FramesCount > 0 && (Values.Count == 0 || Values.Count == 1)))
                        {
                            //This if clause covers among others following cases:
                            // Case 1 (e.g. engine brake lever of Dash 9):
                            //NumFrames ( 22 11 2 )
			                //NumPositions ( 1 0 )
			                //NumValues ( 1 0 )
			                //Orientation ( 1 )
			                //DirIncrease ( 1 )
			                //ScaleRange ( 0 1 )
                            //
                            // Case 2 (e.g. throttle lever of Acela):
			                //NumFrames ( 25 5 5 )
			                //NumPositions ( 0 )
			                //NumValues ( 0 )
			                //Orientation ( 1 )
			                //DirIncrease ( 1 )
			                //ScaleRange ( 0 1 )
                            //
                            // Clear existing
                            Positions.Clear();
                            Values.Clear();

                            // Add the two sure positions, the two ends
                            Positions.Add(0);
                            // We will need the FramesCount later!
                            // We use Positions only here
                            Positions.Add(FramesCount);

                            // Fill empty Values
                            for (int i = 0; i < FramesCount; i++)
                                Values.Add(0);
                            Values[0] = MinValue;

                            Values.Add(MaxValue);
                        }
                        else if (Values.Count == 2 && Values[0] == 0 && Values[1] < MaxValue && Positions[0] == 0 && Positions[1] == 1 && Values.Count < FramesCount)
                        {
                            //This if clause covers among others following cases:
                            // Case 1 (e.g. engine brake lever of gp38):
			                //NumFrames ( 18 2 9 )
			                //NumPositions ( 2 0 1 )
			                //NumValues ( 2 0 0.3 )
			                //Orientation ( 0 )
			                //DirIncrease ( 0 )
			                //ScaleRange ( 0 1 )
                            Positions.Add(FramesCount);
                            // Fill empty Values
                            for (int i = Values.Count; i < FramesCount; i++)
                                Values.Add(Values[1]);
                            Values.Add(MaxValue);                            
                        }

                        else
                        {
                            //This if clause covers among others following cases:
                            // Case 1 (e.g. train brake lever of Acela): 
			                //NumFrames ( 12 4 3 )
			                //NumPositions ( 5 0 1 9 10 11 )
			                //NumValues ( 5 0 0.2 0.85 0.9 0.95 )
			                //Orientation ( 1 )
			                //DirIncrease ( 1 )
			                //ScaleRange ( 0 1 )
                            //
                            // Fill empty Values
                            int iValues = 1;
                            for (int i = 1; i < FramesCount && i <= Positions.Count - 1 && Values.Count < FramesCount; i++)
                            {
                                var deltaPos = Positions[i] - Positions[i - 1];
                                while (deltaPos > 1 && Values.Count < FramesCount)
                                {

                                    Values.Insert(iValues, 0);
                                    iValues++;
                                    deltaPos--;
                                }
                                iValues++;
                            }

                            // Add the maximums to the end, the Value will be removed
                            // We use Positions only here
                            if (Values.Count > 0 && Values[0] <= Values[Values.Count - 1]) Values.Add(MaxValue);
                            else if (Values.Count > 0 && Values[0] > Values[Values.Count - 1]) Values.Add(MinValue);
                        }

                        // OK, we have a valid size of Positions and Values

                        // Now it is the time for checking holes in the given data
                        if ((Positions.Count < FramesCount - 1 && Values[0] <= Values[Values.Count - 1]) || (Values.Count > 1 && Values[0] == Values[Values.Count - 2] && Values[0] == 0))
                        {
                            int j = 1;
                            int p = 0;
                            // Skip the 0 element, that is the default MinValue
                            for (int i = 1; i < Positions.Count; i++)
                            {
                                // Found a hole
                                if (Positions[i] != p + 1)
                                {
                                    // Iterate to the next valid data and fill the hole
                                    for (j = p + 1; j < Positions[i]; j++)
                                    {
                                        // Extrapolate into the hole
                                        Values[j] = MathHelper.Lerp((float)Values[p], (float)Values[Positions[i]], (float)j / (float)Positions[i]);
                                    }
                                }
                                p = Positions[i];
                            }
                        }

                        // Don't need the MaxValue added before, remove it
                        Values.RemoveAt(Values.Count - 1);
                    }
                }

                // MSTS ignores/overrides various settings by the following exceptional cases:
                if (ControlType == CABViewControlTypes.CP_HANDLE)
                    ControlStyle = CABViewControlStyles.NOT_SPRUNG;
                if (ControlType == CABViewControlTypes.PANTOGRAPH || ControlType == CABViewControlTypes.PANTOGRAPH2 ||
                    ControlType == CABViewControlTypes.ORTS_PANTOGRAPH3 || ControlType == CABViewControlTypes.ORTS_PANTOGRAPH4)
                    ControlStyle = CABViewControlStyles.ONOFF;
                if (ControlType == CABViewControlTypes.HORN || ControlType == CABViewControlTypes.SANDERS || ControlType == CABViewControlTypes.BELL 
                    || ControlType == CABViewControlTypes.RESET)
                    ControlStyle = CABViewControlStyles.WHILE_PRESSED;
                if (ControlType == CABViewControlTypes.DIRECTION && Orientation == 0)
                    Direction = 1 - Direction;
            }
//            catch (Exception error)
//            {
//                if (error is STFException) // Parsing error, so pass it on
//                    throw;
//                else                       // Unexpected error, so provide a hint
//                    throw new STFException(stf, "Problem with NumPositions/NumValues/NumFrames/ScaleRange");
//            } // End of Need check the Values collection for validity
        } // End of Constructor
    }
    #endregion

    #region Multistate Display Controls
    public class CVCMultiStateDisplay : CVCWithFrames
    {
         public List<double> MSStyles = new List<double>();

           public CVCMultiStateDisplay(STFReader stf, string basepath)
        {

            stf.MustMatch("(");
            stf.ParseBlock(new STFReader.TokenProcessor[] {
                new STFReader.TokenProcessor("type", ()=>{ ParseType(stf); }),
                new STFReader.TokenProcessor("position", ()=>{ ParsePosition(stf);  }),
                new STFReader.TokenProcessor("scalerange", ()=>{ ParseScaleRange(stf); }),
                new STFReader.TokenProcessor("graphic", ()=>{ ParseGraphic(stf, basepath); }),
                new STFReader.TokenProcessor("units", ()=>{ ParseUnits(stf); }),

                new STFReader.TokenProcessor("states", ()=>{
                    stf.MustMatch("(");
                    FramesCount = stf.ReadInt(null);
                    FramesX = stf.ReadInt(null);
                    FramesY = stf.ReadInt(null);
                    stf.ParseBlock(new STFReader.TokenProcessor[] {
                        new STFReader.TokenProcessor("state", ()=>{ 
                            stf.MustMatch("(");
                            stf.ParseBlock( new STFReader.TokenProcessor[] {
                                new STFReader.TokenProcessor("style", ()=>{ MSStyles.Add(ParseNumStyle(stf));
                                }),
                                new STFReader.TokenProcessor("switchval", ()=>{ Values.Add(stf.ReadFloatBlock(STFReader.UNITS.None, null))
                                ; }),
                        });}),
                    });
                    if (Values.Count > 0) MaxValue = Values.Last();
                    for (int i = Values.Count; i < FramesCount; i++)
                        Values.Add(-10000);
                }),
            });
        }
        protected int ParseNumStyle(STFReader stf)
        {
            stf.MustMatch("(");
            var style = stf.ReadInt(0);
            stf.SkipRestOfBlock();
            return style;
        }
    }
    #endregion

    #region other controls
    public class CVCSignal : CVCDiscrete
    {
        public CVCSignal(STFReader inf, string basepath)
            : base(inf, basepath)
        {
            FramesCount = 8;
            FramesX = 4;
            FramesY = 2;

            MinValue = 0;
            MaxValue = 1;

            Positions.Add(1);
            Values.Add(1);
        }
    }
    #endregion
}
<|MERGE_RESOLUTION|>--- conflicted
+++ resolved
@@ -168,11 +168,8 @@
         ORTS_MIRRORS,
         ORTS_PANTOGRAPH3,
         ORTS_PANTOGRAPH4,
-<<<<<<< HEAD
+        ORTS_LARGE_EJECTOR,
         ORTS_WATER_SCOOP,
-=======
-        ORTS_LARGE_EJECTOR,
->>>>>>> 6c091dd0
         ORTS_HOURDIAL,
         ORTS_MINUTEDIAL,
         ORTS_SECONDDIAL,
