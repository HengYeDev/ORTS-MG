--- conflicted
+++ resolved
@@ -1,223 +1,111 @@
-<<<<<<< HEAD
-﻿// COPYRIGHT 2009, 2010, 2012 by the Open Rails project.
-// 
-// This file is part of Open Rails.
-// 
-// Open Rails is free software: you can redistribute it and/or modify
-// it under the terms of the GNU General Public License as published by
-// the Free Software Foundation, either version 3 of the License, or
-// (at your option) any later version.
-// 
-// Open Rails is distributed in the hope that it will be useful,
-// but WITHOUT ANY WARRANTY; without even the implied warranty of
-// MERCHANTABILITY or FITNESS FOR A PARTICULAR PURPOSE.  See the
-// GNU General Public License for more details.
-// 
-// You should have received a copy of the GNU General Public License
-// along with Open Rails.  If not, see <http://www.gnu.org/licenses/>.
-
-using System;
-using Orts.Parsers.Msts;
-
-namespace Orts.Formats.Msts
-{
-    public class ShapeDescriptorFile
-    {
-        public SDShape shape;
-
-        public ShapeDescriptorFile()  // use for files with no SD file
-        {
-            shape = new SDShape();
-        }
-
-        public ShapeDescriptorFile(string filename)
-        {
-            using (STFReader stf = new STFReader(filename, false))
-            {
-                stf.ParseFile(new STFReader.TokenProcessor[] {
-                    new STFReader.TokenProcessor("shape", ()=>{ shape = new SDShape(stf); }),
-                });
-                //TODO This should be changed to STFException.TraceError() with defaults values created
-                if (shape == null)
-                    throw new STFException(stf, "Missing shape statement");
-            }
-        }
-
-        public class SDShape
-        {
-            public SDShape()
-            {
-                ESD_Bounding_Box = new ESD_Bounding_Box();
-            }
-
-            public SDShape(STFReader stf)
-            {
-                stf.ReadString(); // Ignore the filename string. TODO: Check if it agrees with the SD file name? Is this important?
-                stf.ParseBlock(new STFReader.TokenProcessor[] {
-                    new STFReader.TokenProcessor("esd_detail_level", ()=>{ ESD_Detail_Level = stf.ReadIntBlock(null); }),
-                    new STFReader.TokenProcessor("esd_alternative_texture", ()=>{ ESD_Alternative_Texture = stf.ReadIntBlock(null); }),
-                    new STFReader.TokenProcessor("esd_no_visual_obstruction", ()=>{ ESD_No_Visual_Obstruction = stf.ReadBoolBlock(true); }),
-                    new STFReader.TokenProcessor("esd_snapable", ()=>{ ESD_Snapable = stf.ReadBoolBlock(true); }),
-                    new STFReader.TokenProcessor("esd_subobj", ()=>{ ESD_SubObj = true; stf.SkipBlock(); }),
-                    new STFReader.TokenProcessor("esd_bounding_box", ()=>{
-                        ESD_Bounding_Box = new ESD_Bounding_Box(stf);
-                        if (ESD_Bounding_Box.Min == null || ESD_Bounding_Box.Max == null)  // ie quietly handle ESD_Bounding_Box()
-                            ESD_Bounding_Box = null;
-                    }),
-                    new STFReader.TokenProcessor("esd_ortssoundfilename", ()=>{ ESD_SoundFileName = stf.ReadStringBlock(null); }),
-                });
-                // TODO - some objects have no bounding box - ie JP2BillboardTree1.sd
-                //if (ESD_Bounding_Box == null) throw new STFException(stf, "Missing ESD_Bound_Box statement");
-            }
-            public int ESD_Detail_Level;
-            public int ESD_Alternative_Texture;
-            public ESD_Bounding_Box ESD_Bounding_Box;
-            public bool ESD_No_Visual_Obstruction;
-            public bool ESD_Snapable;
-            public bool ESD_SubObj;
-            public string ESD_SoundFileName = "";
-        }
-
-        public class ESD_Bounding_Box
-        {
-            public ESD_Bounding_Box() // default used for files with no SD file
-            {
-                Min = new TWorldPosition(0, 0, 0);
-                Max = new TWorldPosition(0, 0, 0);
-            }
-
-            public ESD_Bounding_Box(STFReader stf)
-            {
-                stf.MustMatch("(");
-                string item = stf.ReadString();
-                if (item == ")") return;    // quietly return on ESD_Bounding_Box()
-                stf.StepBackOneItem();
-                float X = stf.ReadFloat(STFReader.UNITS.None, null);
-                float Y = stf.ReadFloat(STFReader.UNITS.None, null);
-                float Z = stf.ReadFloat(STFReader.UNITS.None, null);
-                Min = new TWorldPosition(X, Y, Z);
-                X = stf.ReadFloat(STFReader.UNITS.None, null);
-                Y = stf.ReadFloat(STFReader.UNITS.None, null);
-                Z = stf.ReadFloat(STFReader.UNITS.None, null);
-                Max = new TWorldPosition(X, Y, Z);
-                // JP2indirt.sd has extra parameters
-                stf.SkipRestOfBlock();
-            }
-            public TWorldPosition Min;
-            public TWorldPosition Max;
-        }
-    }
-}
-=======
-﻿// COPYRIGHT 2009, 2010, 2012 by the Open Rails project.
-// 
-// This file is part of Open Rails.
-// 
-// Open Rails is free software: you can redistribute it and/or modify
-// it under the terms of the GNU General Public License as published by
-// the Free Software Foundation, either version 3 of the License, or
-// (at your option) any later version.
-// 
-// Open Rails is distributed in the hope that it will be useful,
-// but WITHOUT ANY WARRANTY; without even the implied warranty of
-// MERCHANTABILITY or FITNESS FOR A PARTICULAR PURPOSE.  See the
-// GNU General Public License for more details.
-// 
-// You should have received a copy of the GNU General Public License
-// along with Open Rails.  If not, see <http://www.gnu.org/licenses/>.
-
-using System;
-using Orts.Parsers.Msts;
-
-namespace Orts.Formats.Msts
-{
-    public class ShapeDescriptorFile
-    {
-        public SDShape shape;
-
-        public ShapeDescriptorFile()  // use for files with no SD file
-        {
-            shape = new SDShape();
-        }
-
-        public ShapeDescriptorFile(string filename)
-        {
-            using (STFReader stf = new STFReader(filename, false))
-            {
-                stf.ParseFile(new STFReader.TokenProcessor[] {
-                    new STFReader.TokenProcessor("shape", ()=>{ shape = new SDShape(stf); }),
-                });
-                //TODO This should be changed to STFException.TraceError() with defaults values created
-                if (shape == null)
-                    throw new STFException(stf, "Missing shape statement");
-            }
-        }
-
-        public class SDShape
-        {
-            public SDShape()
-            {
-                ESD_Bounding_Box = new ESD_Bounding_Box();
-            }
-
-            public SDShape(STFReader stf)
-            {
-                stf.ReadString(); // Ignore the filename string. TODO: Check if it agrees with the SD file name? Is this important?
-                stf.ParseBlock(new STFReader.TokenProcessor[] {
-                    new STFReader.TokenProcessor("esd_detail_level", ()=>{ ESD_Detail_Level = stf.ReadIntBlock(null); }),
-                    new STFReader.TokenProcessor("esd_alternative_texture", ()=>{ ESD_Alternative_Texture = stf.ReadIntBlock(null); }),
-                    new STFReader.TokenProcessor("esd_no_visual_obstruction", ()=>{ ESD_No_Visual_Obstruction = stf.ReadBoolBlock(true); }),
-                    new STFReader.TokenProcessor("esd_snapable", ()=>{ ESD_Snapable = stf.ReadBoolBlock(true); }),
-                    new STFReader.TokenProcessor("esd_subobj", ()=>{ ESD_SubObj = true; stf.SkipBlock(); }),
-                    new STFReader.TokenProcessor("esd_bounding_box", ()=>{
-                        ESD_Bounding_Box = new ESD_Bounding_Box(stf);
-                        if (ESD_Bounding_Box.Min == null || ESD_Bounding_Box.Max == null)  // ie quietly handle ESD_Bounding_Box()
-                            ESD_Bounding_Box = null;
-                    }),
-                    new STFReader.TokenProcessor("esd_ortssoundfilename", ()=>{ ESD_SoundFileName = stf.ReadStringBlock(null); }),
-                    new STFReader.TokenProcessor("esd_ortsbellanimationfps", ()=>{ ESD_BellAnimationFPS = stf.ReadFloatBlock(STFReader.UNITS.Frequency, null); }),
-                });
-                // TODO - some objects have no bounding box - ie JP2BillboardTree1.sd
-                //if (ESD_Bounding_Box == null) throw new STFException(stf, "Missing ESD_Bound_Box statement");
-            }
-            public int ESD_Detail_Level;
-            public int ESD_Alternative_Texture;
-            public ESD_Bounding_Box ESD_Bounding_Box;
-            public bool ESD_No_Visual_Obstruction;
-            public bool ESD_Snapable;
-            public bool ESD_SubObj;
-            public string ESD_SoundFileName = "";
-            public float ESD_BellAnimationFPS = 8;
-        }
-
-        public class ESD_Bounding_Box
-        {
-            public ESD_Bounding_Box() // default used for files with no SD file
-            {
-                Min = new TWorldPosition(0, 0, 0);
-                Max = new TWorldPosition(0, 0, 0);
-            }
-
-            public ESD_Bounding_Box(STFReader stf)
-            {
-                stf.MustMatch("(");
-                string item = stf.ReadString();
-                if (item == ")") return;    // quietly return on ESD_Bounding_Box()
-                stf.StepBackOneItem();
-                float X = stf.ReadFloat(STFReader.UNITS.None, null);
-                float Y = stf.ReadFloat(STFReader.UNITS.None, null);
-                float Z = stf.ReadFloat(STFReader.UNITS.None, null);
-                Min = new TWorldPosition(X, Y, Z);
-                X = stf.ReadFloat(STFReader.UNITS.None, null);
-                Y = stf.ReadFloat(STFReader.UNITS.None, null);
-                Z = stf.ReadFloat(STFReader.UNITS.None, null);
-                Max = new TWorldPosition(X, Y, Z);
-                // JP2indirt.sd has extra parameters
-                stf.SkipRestOfBlock();
-            }
-            public TWorldPosition Min;
-            public TWorldPosition Max;
-        }
-    }
-}
->>>>>>> 426fc04a
+﻿// COPYRIGHT 2009, 2010, 2012 by the Open Rails project.
+// 
+// This file is part of Open Rails.
+// 
+// Open Rails is free software: you can redistribute it and/or modify
+// it under the terms of the GNU General Public License as published by
+// the Free Software Foundation, either version 3 of the License, or
+// (at your option) any later version.
+// 
+// Open Rails is distributed in the hope that it will be useful,
+// but WITHOUT ANY WARRANTY; without even the implied warranty of
+// MERCHANTABILITY or FITNESS FOR A PARTICULAR PURPOSE.  See the
+// GNU General Public License for more details.
+// 
+// You should have received a copy of the GNU General Public License
+// along with Open Rails.  If not, see <http://www.gnu.org/licenses/>.
+
+using System;
+using Orts.Parsers.Msts;
+
+namespace Orts.Formats.Msts
+{
+    public class ShapeDescriptorFile
+    {
+        public SDShape shape;
+
+        public ShapeDescriptorFile()  // use for files with no SD file
+        {
+            shape = new SDShape();
+        }
+
+        public ShapeDescriptorFile(string filename)
+        {
+            using (STFReader stf = new STFReader(filename, false))
+            {
+                stf.ParseFile(new STFReader.TokenProcessor[] {
+                    new STFReader.TokenProcessor("shape", ()=>{ shape = new SDShape(stf); }),
+                });
+                //TODO This should be changed to STFException.TraceError() with defaults values created
+                if (shape == null)
+                    throw new STFException(stf, "Missing shape statement");
+            }
+        }
+
+        public class SDShape
+        {
+            public SDShape()
+            {
+                ESD_Bounding_Box = new ESD_Bounding_Box();
+            }
+
+            public SDShape(STFReader stf)
+            {
+                stf.ReadString(); // Ignore the filename string. TODO: Check if it agrees with the SD file name? Is this important?
+                stf.ParseBlock(new STFReader.TokenProcessor[] {
+                    new STFReader.TokenProcessor("esd_detail_level", ()=>{ ESD_Detail_Level = stf.ReadIntBlock(null); }),
+                    new STFReader.TokenProcessor("esd_alternative_texture", ()=>{ ESD_Alternative_Texture = stf.ReadIntBlock(null); }),
+                    new STFReader.TokenProcessor("esd_no_visual_obstruction", ()=>{ ESD_No_Visual_Obstruction = stf.ReadBoolBlock(true); }),
+                    new STFReader.TokenProcessor("esd_snapable", ()=>{ ESD_Snapable = stf.ReadBoolBlock(true); }),
+                    new STFReader.TokenProcessor("esd_subobj", ()=>{ ESD_SubObj = true; stf.SkipBlock(); }),
+                    new STFReader.TokenProcessor("esd_bounding_box", ()=>{
+                        ESD_Bounding_Box = new ESD_Bounding_Box(stf);
+                        if (ESD_Bounding_Box.Min == null || ESD_Bounding_Box.Max == null)  // ie quietly handle ESD_Bounding_Box()
+                            ESD_Bounding_Box = null;
+                    }),
+                    new STFReader.TokenProcessor("esd_ortssoundfilename", ()=>{ ESD_SoundFileName = stf.ReadStringBlock(null); }),
+                    new STFReader.TokenProcessor("esd_ortsbellanimationfps", ()=>{ ESD_BellAnimationFPS = stf.ReadFloatBlock(STFReader.UNITS.Frequency, null); }),
+                });
+                // TODO - some objects have no bounding box - ie JP2BillboardTree1.sd
+                //if (ESD_Bounding_Box == null) throw new STFException(stf, "Missing ESD_Bound_Box statement");
+            }
+            public int ESD_Detail_Level;
+            public int ESD_Alternative_Texture;
+            public ESD_Bounding_Box ESD_Bounding_Box;
+            public bool ESD_No_Visual_Obstruction;
+            public bool ESD_Snapable;
+            public bool ESD_SubObj;
+            public string ESD_SoundFileName = "";
+            public float ESD_BellAnimationFPS = 8;
+        }
+
+        public class ESD_Bounding_Box
+        {
+            public ESD_Bounding_Box() // default used for files with no SD file
+            {
+                Min = new TWorldPosition(0, 0, 0);
+                Max = new TWorldPosition(0, 0, 0);
+            }
+
+            public ESD_Bounding_Box(STFReader stf)
+            {
+                stf.MustMatch("(");
+                string item = stf.ReadString();
+                if (item == ")") return;    // quietly return on ESD_Bounding_Box()
+                stf.StepBackOneItem();
+                float X = stf.ReadFloat(STFReader.UNITS.None, null);
+                float Y = stf.ReadFloat(STFReader.UNITS.None, null);
+                float Z = stf.ReadFloat(STFReader.UNITS.None, null);
+                Min = new TWorldPosition(X, Y, Z);
+                X = stf.ReadFloat(STFReader.UNITS.None, null);
+                Y = stf.ReadFloat(STFReader.UNITS.None, null);
+                Z = stf.ReadFloat(STFReader.UNITS.None, null);
+                Max = new TWorldPosition(X, Y, Z);
+                // JP2indirt.sd has extra parameters
+                stf.SkipRestOfBlock();
+            }
+            public TWorldPosition Min;
+            public TWorldPosition Max;
+        }
+    }
+}