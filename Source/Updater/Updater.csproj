--- conflicted
+++ resolved
@@ -1,201 +1,100 @@
-<<<<<<< HEAD
-﻿<?xml version="1.0" encoding="utf-8"?>
-<Project ToolsVersion="12.0" DefaultTargets="Build" xmlns="http://schemas.microsoft.com/developer/msbuild/2003">
-  <Import Project="$(MSBuildExtensionsPath)\$(MSBuildToolsVersion)\Microsoft.Common.props" Condition="Exists('$(MSBuildExtensionsPath)\$(MSBuildToolsVersion)\Microsoft.Common.props')" />
-  <PropertyGroup>
-    <Configuration Condition=" '$(Configuration)' == '' ">Debug</Configuration>
-    <Platform Condition=" '$(Platform)' == '' ">x86</Platform>
-    <ProjectGuid>{9C6D17E1-DC48-4B96-B9DA-A9B41F685327}</ProjectGuid>
-    <OutputType>WinExe</OutputType>
-    <AppDesignerFolder>Properties</AppDesignerFolder>
-    <RootNamespace>Updater</RootNamespace>
-    <AssemblyName>Updater</AssemblyName>
-    <TargetFrameworkVersion>v4.7.1</TargetFrameworkVersion>
-    <FileAlignment>512</FileAlignment>
-    <TargetFrameworkProfile />
-  </PropertyGroup>
-  <PropertyGroup>
-    <ApplicationIcon>..\ORTS.ico</ApplicationIcon>
-  </PropertyGroup>
-  <PropertyGroup>
-    <ApplicationManifest>..\Launcher\app.manifest</ApplicationManifest>
-  </PropertyGroup>
-  <PropertyGroup Condition="'$(Configuration)|$(Platform)' == 'Debug|AnyCPU'">
-    <DebugSymbols>true</DebugSymbols>
-    <OutputPath>..\..\Program\</OutputPath>
-    <DefineConstants>DEBUG;TRACE</DefineConstants>
-    <DebugType>full</DebugType>
-    <PlatformTarget>AnyCPU</PlatformTarget>
-    <LangVersion>default</LangVersion>
-    <ErrorReport>prompt</ErrorReport>
-    <CodeAnalysisRuleSet>MinimumRecommendedRules.ruleset</CodeAnalysisRuleSet>
-    <Prefer32Bit>false</Prefer32Bit>
-  </PropertyGroup>
-  <PropertyGroup Condition="'$(Configuration)|$(Platform)' == 'Release|AnyCPU'">
-    <OutputPath>..\..\Program\</OutputPath>
-    <DefineConstants>TRACE</DefineConstants>
-    <DocumentationFile>..\..\Program\Updater.xml</DocumentationFile>
-    <Optimize>true</Optimize>
-    <DebugType>pdbonly</DebugType>
-    <PlatformTarget>AnyCPU</PlatformTarget>
-    <LangVersion>default</LangVersion>
-    <ErrorReport>prompt</ErrorReport>
-    <CodeAnalysisRuleSet>MinimumRecommendedRules.ruleset</CodeAnalysisRuleSet>
-    <Prefer32Bit>false</Prefer32Bit>
-  </PropertyGroup>
-  <ItemGroup>
-    <Reference Include="GNU.Gettext, Version=1.1.5151.39896, Culture=neutral, processorArchitecture=MSIL">
-      <SpecificVersion>False</SpecificVersion>
-      <HintPath>..\3rdPartyLibs\GNU.Gettext.dll</HintPath>
-    </Reference>
-    <Reference Include="GNU.Gettext.WinForms, Version=1.0.5151.39911, Culture=neutral, processorArchitecture=MSIL">
-      <SpecificVersion>False</SpecificVersion>
-      <HintPath>..\3rdPartyLibs\GNU.Gettext.WinForms.dll</HintPath>
-    </Reference>
-    <Reference Include="System" />
-    <Reference Include="System.Core" />
-    <Reference Include="System.Xml.Linq" />
-    <Reference Include="System.Data.DataSetExtensions" />
-    <Reference Include="System.Data" />
-    <Reference Include="System.Deployment" />
-    <Reference Include="System.Drawing" />
-    <Reference Include="System.Windows.Forms" />
-    <Reference Include="System.Xml" />
-  </ItemGroup>
-  <ItemGroup>
-    <Compile Include="UpdaterProgress.cs">
-      <SubType>Form</SubType>
-    </Compile>
-    <Compile Include="UpdaterProgress.Designer.cs">
-      <DependentUpon>UpdaterProgress.cs</DependentUpon>
-    </Compile>
-    <Compile Include="Program.cs" />
-    <Compile Include="Properties\AssemblyInfo.cs" />
-    <EmbeddedResource Include="UpdaterProgress.resx">
-      <DependentUpon>UpdaterProgress.cs</DependentUpon>
-    </EmbeddedResource>
-  </ItemGroup>
-  <ItemGroup>
-    <ProjectReference Include="..\ORTS.Common\ORTS.Common.csproj">
-      <Project>{da94d876-7d35-46c3-aece-aface72c686c}</Project>
-      <Name>ORTS.Common</Name>
-    </ProjectReference>
-    <ProjectReference Include="..\ORTS.Settings\ORTS.Settings.csproj">
-      <Project>{67f84996-8769-4fd8-819b-464af269037b}</Project>
-      <Name>ORTS.Settings</Name>
-    </ProjectReference>
-    <ProjectReference Include="..\ORTS.Updater\ORTS.Updater.csproj">
-      <Project>{88108a94-0389-43ff-a75c-c55bd202fc8d}</Project>
-      <Name>ORTS.Updater</Name>
-    </ProjectReference>
-  </ItemGroup>
-  <ItemGroup>
-    <None Include="app.config" />
-  </ItemGroup>
-  <Import Project="$(MSBuildToolsPath)\Microsoft.CSharp.targets" />
-  <!-- To modify your build process, add your task inside one of the targets below and uncomment it.
-       Other similar extension points exist, see Microsoft.Common.targets.
-  <Target Name="BeforeBuild">
-  </Target>
-  <Target Name="AfterBuild">
-  </Target>
-  -->
-=======
-﻿<?xml version="1.0" encoding="utf-8"?>
-<Project ToolsVersion="12.0" DefaultTargets="Build" xmlns="http://schemas.microsoft.com/developer/msbuild/2003">
-  <Import Project="$(MSBuildExtensionsPath)\$(MSBuildToolsVersion)\Microsoft.Common.props" Condition="Exists('$(MSBuildExtensionsPath)\$(MSBuildToolsVersion)\Microsoft.Common.props')" />
-  <PropertyGroup>
-    <Configuration Condition=" '$(Configuration)' == '' ">Debug</Configuration>
-    <Platform Condition=" '$(Platform)' == '' ">x86</Platform>
-    <ProjectGuid>{9C6D17E1-DC48-4B96-B9DA-A9B41F685327}</ProjectGuid>
-    <OutputType>WinExe</OutputType>
-    <AppDesignerFolder>Properties</AppDesignerFolder>
-    <RootNamespace>Updater</RootNamespace>
-    <AssemblyName>Updater</AssemblyName>
-    <TargetFrameworkVersion>v3.5</TargetFrameworkVersion>
-    <FileAlignment>512</FileAlignment>
-  </PropertyGroup>
-  <PropertyGroup Condition="'$(Configuration)|$(Platform)' == 'Debug|x86'">
-    <DebugSymbols>true</DebugSymbols>
-    <DebugType>full</DebugType>
-    <Optimize>false</Optimize>
-    <OutputPath>..\..\Program\</OutputPath>
-    <DefineConstants>DEBUG;TRACE</DefineConstants>
-    <ErrorReport>prompt</ErrorReport>
-    <WarningLevel>4</WarningLevel>
-    <PlatformTarget>x86</PlatformTarget>
-    <LangVersion>7.3</LangVersion>
-  </PropertyGroup>
-  <PropertyGroup Condition="'$(Configuration)|$(Platform)' == 'Release|x86'">
-    <DebugType>pdbonly</DebugType>
-    <Optimize>true</Optimize>
-    <OutputPath>..\..\Program\</OutputPath>
-    <DefineConstants>TRACE</DefineConstants>
-    <ErrorReport>prompt</ErrorReport>
-    <WarningLevel>4</WarningLevel>
-    <DocumentationFile>..\..\Program\Updater.xml</DocumentationFile>
-    <PlatformTarget>x86</PlatformTarget>
-    <LangVersion>7.3</LangVersion>
-  </PropertyGroup>
-  <PropertyGroup>
-    <ApplicationIcon>..\ORTS.ico</ApplicationIcon>
-  </PropertyGroup>
-  <PropertyGroup>
-    <ApplicationManifest>..\Launcher\app.manifest</ApplicationManifest>
-  </PropertyGroup>
-  <ItemGroup>
-    <Reference Include="GNU.Gettext, Version=1.1.5151.39896, Culture=neutral, processorArchitecture=MSIL">
-      <SpecificVersion>False</SpecificVersion>
-      <HintPath>..\3rdPartyLibs\GNU.Gettext.dll</HintPath>
-    </Reference>
-    <Reference Include="GNU.Gettext.WinForms, Version=1.0.5151.39911, Culture=neutral, processorArchitecture=MSIL">
-      <SpecificVersion>False</SpecificVersion>
-      <HintPath>..\3rdPartyLibs\GNU.Gettext.WinForms.dll</HintPath>
-    </Reference>
-    <Reference Include="System" />
-    <Reference Include="System.Core" />
-    <Reference Include="System.Xml.Linq" />
-    <Reference Include="System.Data.DataSetExtensions" />
-    <Reference Include="System.Data" />
-    <Reference Include="System.Deployment" />
-    <Reference Include="System.Drawing" />
-    <Reference Include="System.Windows.Forms" />
-    <Reference Include="System.Xml" />
-  </ItemGroup>
-  <ItemGroup>
-    <Compile Include="UpdaterProgress.cs">
-      <SubType>Form</SubType>
-    </Compile>
-    <Compile Include="UpdaterProgress.Designer.cs">
-      <DependentUpon>UpdaterProgress.cs</DependentUpon>
-    </Compile>
-    <Compile Include="Program.cs" />
-    <Compile Include="Properties\AssemblyInfo.cs" />
-    <EmbeddedResource Include="UpdaterProgress.resx">
-      <DependentUpon>UpdaterProgress.cs</DependentUpon>
-    </EmbeddedResource>
-  </ItemGroup>
-  <ItemGroup>
-    <ProjectReference Include="..\ORTS.Common\ORTS.Common.csproj">
-      <Project>{da94d876-7d35-46c3-aece-aface72c686c}</Project>
-      <Name>ORTS.Common</Name>
-    </ProjectReference>
-    <ProjectReference Include="..\ORTS.Settings\ORTS.Settings.csproj">
-      <Project>{67f84996-8769-4fd8-819b-464af269037b}</Project>
-      <Name>ORTS.Settings</Name>
-    </ProjectReference>
-    <ProjectReference Include="..\ORTS.Updater\ORTS.Updater.csproj">
-      <Project>{88108a94-0389-43ff-a75c-c55bd202fc8d}</Project>
-      <Name>ORTS.Updater</Name>
-    </ProjectReference>
-  </ItemGroup>
-  <Import Project="$(MSBuildToolsPath)\Microsoft.CSharp.targets" />
-  <!-- To modify your build process, add your task inside one of the targets below and uncomment it.
-       Other similar extension points exist, see Microsoft.Common.targets.
-  <Target Name="BeforeBuild">
-  </Target>
-  <Target Name="AfterBuild">
-  </Target>
-  -->
->>>>>>> 6b2cf1ad
+﻿<?xml version="1.0" encoding="utf-8"?>
+<Project ToolsVersion="12.0" DefaultTargets="Build" xmlns="http://schemas.microsoft.com/developer/msbuild/2003">
+  <Import Project="$(MSBuildExtensionsPath)\$(MSBuildToolsVersion)\Microsoft.Common.props" Condition="Exists('$(MSBuildExtensionsPath)\$(MSBuildToolsVersion)\Microsoft.Common.props')" />
+  <PropertyGroup>
+    <Configuration Condition=" '$(Configuration)' == '' ">Debug</Configuration>
+    <Platform Condition=" '$(Platform)' == '' ">x86</Platform>
+    <ProjectGuid>{9C6D17E1-DC48-4B96-B9DA-A9B41F685327}</ProjectGuid>
+    <OutputType>WinExe</OutputType>
+    <AppDesignerFolder>Properties</AppDesignerFolder>
+    <RootNamespace>Updater</RootNamespace>
+    <AssemblyName>Updater</AssemblyName>
+    <TargetFrameworkVersion>v4.7.2</TargetFrameworkVersion>    <FileAlignment>512</FileAlignment>
+    <TargetFrameworkProfile />
+  </PropertyGroup>
+  <PropertyGroup>
+    <ApplicationIcon>..\ORTS.ico</ApplicationIcon>
+  </PropertyGroup>
+  <PropertyGroup>
+    <ApplicationManifest>..\Launcher\app.manifest</ApplicationManifest>
+  </PropertyGroup>
+  <PropertyGroup Condition="'$(Configuration)|$(Platform)' == 'Debug|AnyCPU'">
+    <DebugSymbols>true</DebugSymbols>
+    <OutputPath>..\..\Program\</OutputPath>
+    <DefineConstants>DEBUG;TRACE</DefineConstants>
+    <DebugType>full</DebugType>
+    <PlatformTarget>AnyCPU</PlatformTarget>
+    <LangVersion>latest</LangVersion>
+    <ErrorReport>prompt</ErrorReport>
+    <CodeAnalysisRuleSet>MinimumRecommendedRules.ruleset</CodeAnalysisRuleSet>
+    <Prefer32Bit>false</Prefer32Bit>
+  </PropertyGroup>
+  <PropertyGroup Condition="'$(Configuration)|$(Platform)' == 'Release|AnyCPU'">
+    <OutputPath>..\..\Program\</OutputPath>
+    <DefineConstants>TRACE</DefineConstants>
+    <DocumentationFile>..\..\Program\Updater.xml</DocumentationFile>
+    <Optimize>true</Optimize>
+    <PlatformTarget>AnyCPU</PlatformTarget>
+    <LangVersion>latest</LangVersion>
+    <ErrorReport>prompt</ErrorReport>
+    <CodeAnalysisRuleSet>MinimumRecommendedRules.ruleset</CodeAnalysisRuleSet>
+    <Prefer32Bit>false</Prefer32Bit>
+  </PropertyGroup>
+  <ItemGroup>
+    <Reference Include="GNU.Gettext, Version=1.1.5151.39896, Culture=neutral, processorArchitecture=MSIL">
+      <SpecificVersion>False</SpecificVersion>
+      <HintPath>..\3rdPartyLibs\GNU.Gettext.dll</HintPath>
+    </Reference>
+    <Reference Include="GNU.Gettext.WinForms, Version=1.0.5151.39911, Culture=neutral, processorArchitecture=MSIL">
+      <SpecificVersion>False</SpecificVersion>
+      <HintPath>..\3rdPartyLibs\GNU.Gettext.WinForms.dll</HintPath>
+    </Reference>
+    <Reference Include="System" />
+    <Reference Include="System.Core" />
+    <Reference Include="System.Xml.Linq" />
+    <Reference Include="System.Data.DataSetExtensions" />
+    <Reference Include="System.Data" />
+    <Reference Include="System.Deployment" />
+    <Reference Include="System.Drawing" />
+    <Reference Include="System.Windows.Forms" />
+    <Reference Include="System.Xml" />
+  </ItemGroup>
+  <ItemGroup>
+    <Compile Include="UpdaterProgress.cs">
+      <SubType>Form</SubType>
+    </Compile>
+    <Compile Include="UpdaterProgress.Designer.cs">
+      <DependentUpon>UpdaterProgress.cs</DependentUpon>
+    </Compile>
+    <Compile Include="Program.cs" />
+    <Compile Include="Properties\AssemblyInfo.cs" />
+    <EmbeddedResource Include="UpdaterProgress.resx">
+      <DependentUpon>UpdaterProgress.cs</DependentUpon>
+    </EmbeddedResource>
+  </ItemGroup>
+  <ItemGroup>
+    <ProjectReference Include="..\ORTS.Common\ORTS.Common.csproj">
+      <Project>{da94d876-7d35-46c3-aece-aface72c686c}</Project>
+      <Name>ORTS.Common</Name>
+    </ProjectReference>
+    <ProjectReference Include="..\ORTS.Settings\ORTS.Settings.csproj">
+      <Project>{67f84996-8769-4fd8-819b-464af269037b}</Project>
+      <Name>ORTS.Settings</Name>
+    </ProjectReference>
+    <ProjectReference Include="..\ORTS.Updater\ORTS.Updater.csproj">
+      <Project>{88108a94-0389-43ff-a75c-c55bd202fc8d}</Project>
+      <Name>ORTS.Updater</Name>
+    </ProjectReference>
+  </ItemGroup>
+  <ItemGroup>
+    <None Include="app.config" />
+  </ItemGroup>
+  <Import Project="$(MSBuildToolsPath)\Microsoft.CSharp.targets" />
+  <!-- To modify your build process, add your task inside one of the targets below and uncomment it.
+       Other similar extension points exist, see Microsoft.Common.targets.
+  <Target Name="BeforeBuild">
+  </Target>
+  <Target Name="AfterBuild">
+  </Target>
+  -->
 </Project>