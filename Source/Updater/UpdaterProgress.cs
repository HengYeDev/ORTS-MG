--- conflicted
+++ resolved
@@ -63,10 +63,6 @@
             {
                 try
                 {
-<<<<<<< HEAD
-//                    Thread.CurrentThread.CurrentUICulture = new CultureInfo(Settings.Language);
-=======
->>>>>>> cb463466
                     CultureInfo.DefaultThreadCurrentUICulture = new CultureInfo(Settings.Language);
                 }
                 catch { }
