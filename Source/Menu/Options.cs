﻿// COPYRIGHT 2009, 2010, 2011, 2012, 2013, 2014 by the Open Rails project.
// 
// This file is part of Open Rails.
// 
// Open Rails is free software: you can redistribute it and/or modify
// it under the terms of the GNU General Public License as published by
// the Free Software Foundation, either version 3 of the License, or
// (at your option) any later version.
// 
// Open Rails is distributed in the hope that it will be useful,
// but WITHOUT ANY WARRANTY; without even the implied warranty of
// MERCHANTABILITY or FITNESS FOR A PARTICULAR PURPOSE.  See the
// GNU General Public License for more details.
// 
// You should have received a copy of the GNU General Public License
// along with Open Rails.  If not, see <http://www.gnu.org/licenses/>.

using System;
using System.Collections.Generic;
using System.Drawing;
using System.Globalization;
using System.IO;
using System.Linq;
using System.Windows.Forms;
using GNU.Gettext;
using GNU.Gettext.WinForms;
using MSTS;
using ORTS.Common.Input;
using ORTS.Settings;
using ORTS.Updater;

namespace ORTS
{
    public partial class OptionsForm : Form
    {
        readonly UserSettings Settings;
        readonly UpdateManager UpdateManager;

        private GettextResourceManager catalog = new GettextResourceManager("Menu");

        public class ComboBoxMember
        {
            public string Code { get; set; }
            public string Name { get; set; }
        }

        public class ContentFolder
        {
            public string Name { get; set; }
            public string Path { get; set; }

            public ContentFolder()
            {
                Name = "";
                Path = "";
            }
        }

        public OptionsForm(UserSettings settings, UpdateManager updateManager, bool initialContentSetup)
        {
            InitializeComponent();

            Localizer.Localize(this, catalog);

            Settings = settings;
            UpdateManager = updateManager;

            // Collect all the available language codes by searching for
            // localisation files, but always include English (base language).
            var languageCodes = new List<string> { "en" };
            foreach (var path in Directory.GetDirectories(Path.GetDirectoryName(Application.ExecutablePath)))
                if (Directory.GetFiles(path, "*.Messages.resources.dll").Length > 0)
                    languageCodes.Add(Path.GetFileName(path));

            // Turn the list of codes in to a list of code + name pairs for
            // displaying in the dropdown list.
            comboLanguage.DataSource =
                new[] { new ComboBoxMember { Code = "", Name = "System" } }
                .Union(languageCodes
                    .SelectMany(lc =>
                    {
                        try
                        {
                            return new[] { new ComboBoxMember { Code = lc, Name = CultureInfo.GetCultureInfo(lc).NativeName } };
                        }
                        catch (ArgumentException)
                        {
                            return new ComboBoxMember[0];
                        }
                    })
                    .OrderBy(l => l.Name)
                )
                .ToList();
            comboLanguage.DisplayMember = "Name";
            comboLanguage.ValueMember = "Code";
            comboLanguage.SelectedValue = Settings.Language;
            if (comboLanguage.SelectedValue == null) comboLanguage.SelectedIndex = 0;

            comboBoxOtherUnits.DataSource = new[] {
                new ComboBoxMember { Code = "Route", Name = catalog.GetString("Route") },
                new ComboBoxMember { Code = "Automatic", Name = catalog.GetString("Player's location") },
                new ComboBoxMember { Code = "Metric", Name = catalog.GetString("Metric") },
                new ComboBoxMember { Code = "US", Name = catalog.GetString("Imperial US") },
                new ComboBoxMember { Code = "UK", Name = catalog.GetString("Imperial UK") },
            }.ToList();
            comboBoxOtherUnits.DisplayMember = "Name";
            comboBoxOtherUnits.ValueMember = "Code";
            comboBoxOtherUnits.SelectedValue = Settings.Units;

            comboPressureUnit.DataSource = new[] {
                new ComboBoxMember { Code = "Automatic", Name = catalog.GetString("Automatic") },
                new ComboBoxMember { Code = "bar", Name = catalog.GetString("bar") },
                new ComboBoxMember { Code = "PSI", Name = catalog.GetString("psi") },
                new ComboBoxMember { Code = "inHg", Name = catalog.GetString("inHg") },
                new ComboBoxMember { Code = "kgf/cm^2", Name = catalog.GetString("kgf/cm²") },
            }.ToList();
            comboPressureUnit.DisplayMember = "Name";
            comboPressureUnit.ValueMember = "Code";
            comboPressureUnit.SelectedValue = Settings.PressureUnit;

            // Windows 2000 and XP should use 8.25pt Tahoma, while Windows
            // Vista and later should use 9pt "Segoe UI". We'll use the
            // Message Box font to allow for user-customizations, though.
            Font = SystemFonts.MessageBoxFont;
            AdhesionLevelValue.Font = new Font(Font, FontStyle.Bold);

            // Fix up the TrackBars on TabPanels to match the current theme.
            if (!Application.RenderWithVisualStyles)
            {
                trackAdhesionFactor.BackColor = BackColor;
                trackAdhesionFactorChange.BackColor = BackColor;
                trackDayAmbientLight.BackColor = BackColor;
                trackLODBias.BackColor = BackColor;
            }

            // General tab
            checkAlerter.Checked = Settings.Alerter;
            checkAlerterExternal.Enabled = Settings.Alerter;
            checkAlerterExternal.Checked = Settings.Alerter && !Settings.AlerterDisableExternal;
            checkSpeedControl.Checked = Settings.SpeedControl;
            checkConfirmations.Checked = !Settings.SuppressConfirmations;
            checkViewDispatcher.Checked = Settings.ViewDispatcher;
            checkRetainers.Checked = Settings.RetainersOnAllCars;
            checkGraduatedRelease.Checked = Settings.GraduatedRelease;
            numericBrakePipeChargingRate.Value = Settings.BrakePipeChargingRate;
            comboLanguage.Text = Settings.Language;
            comboPressureUnit.Text = Settings.PressureUnit;
            comboBoxOtherUnits.Text = settings.Units;
            checkDisableTCSScripts.Checked = Settings.DisableTCSScripts;
            checkEnableWatchdog.Checked = Settings.EnableWatchdog;


            // Audio tab
            checkMSTSBINSound.Checked = Settings.MSTSBINSound;
            numericSoundVolumePercent.Value = Settings.SoundVolumePercent;
            numericSoundDetailLevel.Value = Settings.SoundDetailLevel;
            numericExternalSoundPassThruPercent.Value = Settings.ExternalSoundPassThruPercent;

            // Video tab
            checkDynamicShadows.Checked = Settings.DynamicShadows;
            checkShadowAllShapes.Checked = Settings.ShadowAllShapes;
            checkFastFullScreenAltTab.Checked = Settings.FastFullScreenAltTab;
            checkWindowGlass.Checked = Settings.WindowGlass;
            checkModelInstancing.Checked = Settings.ModelInstancing;
            checkWire.Checked = Settings.Wire;
            checkVerticalSync.Checked = Settings.VerticalSync;
<<<<<<< HEAD
            checkEnableMultisampling.Checked = Settings.EnableMultisampling;
=======
            trackMultiSampling.Value = (int)Math.Log(Settings.MultisamplingCount, 2);
>>>>>>> c74526ac
            numericCab2DStretch.Value = Settings.Cab2DStretch;
            numericViewingDistance.Value = Settings.ViewingDistance;
            checkDistantMountains.Checked = Settings.DistantMountains;
            labelDistantMountainsViewingDistance.Enabled = checkDistantMountains.Checked;
            numericDistantMountainsViewingDistance.Enabled = checkDistantMountains.Checked;
            numericDistantMountainsViewingDistance.Value = Settings.DistantMountainsViewingDistance / 1000;
            numericViewingFOV.Value = Settings.ViewingFOV;
            numericWorldObjectDensity.Value = Settings.WorldObjectDensity;
            comboWindowSize.Text = Settings.WindowSize;
            trackDayAmbientLight.Value = Settings.DayAmbientLight;
            trackDayAmbientLight_ValueChanged(null, null);
            checkDoubleWire.Checked = Settings.DoubleWire;

            // Simulation tab
            checkUseAdvancedAdhesion.Checked = Settings.UseAdvancedAdhesion;
            labelAdhesionMovingAverageFilterSize.Enabled = checkUseAdvancedAdhesion.Checked;
            numericAdhesionMovingAverageFilterSize.Enabled = checkUseAdvancedAdhesion.Checked; 
            numericAdhesionMovingAverageFilterSize.Value = Settings.AdhesionMovingAverageFilterSize;
            checkBreakCouplers.Checked = Settings.BreakCouplers;
            checkCurveResistanceDependent.Checked = Settings.CurveResistanceDependent;
            checkCurveSpeedDependent.Checked = Settings.CurveSpeedDependent;
            checkTunnelResistanceDependent.Checked = Settings.TunnelResistanceDependent;
            checkWindResistanceDependent.Checked = Settings.WindResistanceDependent;
            checkOverrideNonElectrifiedRoutes.Checked = Settings.OverrideNonElectrifiedRoutes;
            checkHotStart.Checked = Settings.HotStart;
            checkAutopilot.Checked = Settings.Autopilot;
            checkForcedRedAtStationStops.Checked = !Settings.NoForcedRedAtStationStops;
            checkExtendedAIShunting.Checked = Settings.ExtendedAIShunting;
            checkDoorsAITrains.Checked = Settings.OpenDoorsInAITrains;

            // Keyboard tab
            InitializeKeyboardSettings();

            // DataLogger tab
            var dictionaryDataLoggerSeparator = new Dictionary<string, string>();
            dictionaryDataLoggerSeparator.Add("comma", catalog.GetString("comma"));
            dictionaryDataLoggerSeparator.Add("semicolon", catalog.GetString("semicolon"));
            dictionaryDataLoggerSeparator.Add("tab", catalog.GetString("tab"));
            dictionaryDataLoggerSeparator.Add("space", catalog.GetString("space"));
            comboDataLoggerSeparator.DataSource = new BindingSource(dictionaryDataLoggerSeparator, null);
            comboDataLoggerSeparator.DisplayMember = "Value";
            comboDataLoggerSeparator.ValueMember = "Key";
            comboDataLoggerSeparator.Text = catalog.GetString(Settings.DataLoggerSeparator);
            var dictionaryDataLogSpeedUnits = new Dictionary<string, string>();
            dictionaryDataLogSpeedUnits.Add("route", catalog.GetString("route"));
            dictionaryDataLogSpeedUnits.Add("mps", catalog.GetString("m/s"));
            dictionaryDataLogSpeedUnits.Add("kmph", catalog.GetString("km/h"));
            dictionaryDataLogSpeedUnits.Add("mph", catalog.GetString("mph"));
            comboDataLogSpeedUnits.DataSource = new BindingSource(dictionaryDataLogSpeedUnits, null);
            comboDataLogSpeedUnits.DisplayMember = "Value";
            comboDataLogSpeedUnits.ValueMember = "Key";
            comboDataLogSpeedUnits.Text = catalog.GetString(Settings.DataLogSpeedUnits);
            checkDataLogger.Checked = Settings.DataLogger;
            checkDataLogPerformance.Checked = Settings.DataLogPerformance;
            checkDataLogPhysics.Checked = Settings.DataLogPhysics;
            checkDataLogMisc.Checked = Settings.DataLogMisc;
            checkDataLogSteamPerformance.Checked = Settings.DataLogSteamPerformance;

            // Evaluation tab
            checkDataLogTrainSpeed.Checked = Settings.DataLogTrainSpeed;
            labelDataLogTSInterval.Enabled = checkDataLogTrainSpeed.Checked;
            numericDataLogTSInterval.Enabled = checkDataLogTrainSpeed.Checked;
            checkListDataLogTSContents.Enabled = checkDataLogTrainSpeed.Checked;  
            numericDataLogTSInterval.Value = Settings.DataLogTSInterval;
            checkListDataLogTSContents.Items.AddRange(new object[] {
                catalog.GetString("Time"),
                catalog.GetString("Train Speed"),
                catalog.GetString("Max. Speed"),
                catalog.GetString("Signal State"),
                catalog.GetString("Track Elevation"),
                catalog.GetString("Direction"),
                catalog.GetString("Control Mode"),
                catalog.GetString("Distance Travelled"),
                catalog.GetString("Throttle %"),
                catalog.GetString("Brake Cyl Press"),
                catalog.GetString("Dyn Brake %"),
                catalog.GetString("Gear Setting")
            });
            for (var i = 0; i < checkListDataLogTSContents.Items.Count; i++)
                checkListDataLogTSContents.SetItemChecked(i, Settings.DataLogTSContents[i] == 1);
            checkDataLogStationStops.Checked = Settings.DataLogStationStops;

            // Content tab
            bindingSourceContent.DataSource = (from folder in Settings.Folders.Folders
                                               orderby folder.Key
                                               select new ContentFolder() { Name = folder.Key, Path = folder.Value }).ToList();
            if (initialContentSetup)
            {
                tabOptions.SelectedTab = tabPageContent;
                buttonContentBrowse.Enabled = false; // Initial state because browsing a null path leads to an exception
                try
                {
                    bindingSourceContent.Add(new ContentFolder() { Name = "Train Simulator", Path = MSTSPath.Base() });
                }
                catch { }
            }

            // Updater tab
            var updateChannelNames = new Dictionary<string, string> {
                { "stable", catalog.GetString("Stable (recommended)") },
                { "testing", catalog.GetString("Testing") },
                { "unstable", catalog.GetString("Unstable") },
                { "", catalog.GetString("None") },
            };
            var updateChannelDescriptions = new Dictionary<string, string> {
                { "stable", catalog.GetString("Infrequent updates to official, hand-picked versions. Recommended for most users.") },
                { "testing", catalog.GetString("Weekly updates which may contain noticable defects. For project supporters.") },
                { "unstable", catalog.GetString("Daily updates which may contain serious defects. For developers only.") },
                { "", catalog.GetString("No updates.") },
            };
            var spacing = labelUpdateChannel.Margin.Size;
            var indent = 20;
            var top = labelUpdateChannel.Bottom + spacing.Height;
            foreach (var channel in UpdateManager.GetChannels())
            {
                var radio = new RadioButton()
                {
                    Text = updateChannelNames[channel.ToLowerInvariant()],
                    Margin = labelUpdateChannel.Margin,
                    Left = spacing.Width,
                    Top = top,
                    Checked = updateManager.ChannelName.Equals(channel, StringComparison.InvariantCultureIgnoreCase),
                    AutoSize = true,
                    Tag = channel,
                };
                tabPageUpdater.Controls.Add(radio);
                top += radio.Height + spacing.Height;
                var label = new Label()
                {
                    Text = updateChannelDescriptions[channel.ToLowerInvariant()],
                    Margin = labelUpdateChannel.Margin,
                    Left = spacing.Width + indent,
                    Top = top,
                    Width = tabPageUpdater.ClientSize.Width - indent - spacing.Width * 2,
                    AutoSize = true,
                };
                tabPageUpdater.Controls.Add(label);
                top += label.Height + spacing.Height;
            }

            // Experimental tab
            numericUseSuperElevation.Value = Settings.UseSuperElevation;
            numericSuperElevationMinLen.Value = Settings.SuperElevationMinLen;
            numericSuperElevationGauge.Value = Settings.SuperElevationGauge;
            checkPerformanceTuner.Checked = Settings.PerformanceTuner;
            labelPerformanceTunerTarget.Enabled = checkPerformanceTuner.Checked;
            numericPerformanceTunerTarget.Enabled = checkPerformanceTuner.Checked;
            numericPerformanceTunerTarget.Value = Settings.PerformanceTunerTarget;
            trackLODBias.Value = Settings.LODBias;
            trackLODBias_ValueChanged(null, null);
            checkConditionalLoadOfNightTextures.Checked = Settings.ConditionalLoadOfDayOrNightTextures;
            checkSignalLightGlow.Checked = Settings.SignalLightGlow;
            checkCircularSpeedGauge.Checked = Settings.CircularSpeedGauge;
            checkLODViewingExtention.Checked = Settings.LODViewingExtention;
            checkPreferDDSTexture.Checked = Settings.PreferDDSTexture;
            checkUseLocationPassingPaths.Checked = Settings.UseLocationPassingPaths;
            checkUseMSTSEnv.Checked = Settings.UseMSTSEnv;
            trackAdhesionFactor.Value = Settings.AdhesionFactor;
            checkAdhesionPropToWeather.Checked = Settings.AdhesionProportionalToWeather;
            trackAdhesionFactorChange.Value = Settings.AdhesionFactorChange;
            trackAdhesionFactor_ValueChanged(null, null);
            checkShapeWarnings.Checked = !Settings.SuppressShapeWarnings;
            precipitationBoxHeight.Value = Settings.PrecipitationBoxHeight;
            precipitationBoxWidth.Value = Settings.PrecipitationBoxWidth;
            precipitationBoxLength.Value = Settings.PrecipitationBoxLength;
            checkCorrectQuestionableBrakingParams.Checked = Settings.CorrectQuestionableBrakingParams;
            numericActRandomizationLevel.Value = Settings.ActRandomizationLevel;
            numericActWeatherRandomizationLevel.Value = Settings.ActWeatherRandomizationLevel;
        }

        static string ParseCategoryFrom(string name)
        {
            var len = name.IndexOf(' ');
            if (len == -1)
                return "";
            else
                return name.Substring(0, len);
        }


        static string ParseDescriptorFrom(string name)
        {
            var len = name.IndexOf(' ');
            if (len == -1)
                return name;
            else
                return name.Substring(len + 1);
        }

        void InitializeKeyboardSettings()
        {
            panelKeys.Controls.Clear();
            var columnWidth = (panelKeys.ClientSize.Width - 20) / 2;

            var tempLabel = new Label();
            var tempKIC = new KeyInputControl(Settings.Input.Commands[(int)UserCommand.GameQuit], InputSettings.DefaultCommands[(int)UserCommand.GameQuit]);
            var rowTop = Math.Max(tempLabel.Margin.Top, tempKIC.Margin.Top);
            var rowHeight = tempKIC.Height;
            var rowSpacing = rowHeight + tempKIC.Margin.Vertical;

            var lastCategory = "";
            var i = 0;
            foreach (UserCommand command in Enum.GetValues(typeof(UserCommand)))
            {
                var name = InputSettings.GetPrettyLocalizedName(command);
                var category = ParseCategoryFrom(name);
                var descriptor = ParseDescriptorFrom(name);

                if (category != lastCategory)
                {
                    var catlabel = new Label();
                    catlabel.Location = new Point(tempLabel.Margin.Left, rowTop + rowSpacing * i);
                    catlabel.Size = new Size(columnWidth - tempLabel.Margin.Horizontal, rowHeight);
                    catlabel.Text = category;
                    catlabel.TextAlign = ContentAlignment.MiddleCenter;
                    catlabel.Font = new Font(catlabel.Font, FontStyle.Bold);
                    panelKeys.Controls.Add(catlabel);

                    lastCategory = category;
                    ++i;
                }

                var label = new Label();
                label.Location = new Point(tempLabel.Margin.Left, rowTop + rowSpacing * i);
                label.Size = new Size(columnWidth - tempLabel.Margin.Horizontal, rowHeight);
                label.Text = descriptor;
                label.TextAlign = ContentAlignment.MiddleRight;
                panelKeys.Controls.Add(label);

                var keyInputControl = new KeyInputControl(Settings.Input.Commands[(int)command], InputSettings.DefaultCommands[(int)command]);
                keyInputControl.Location = new Point(columnWidth + tempKIC.Margin.Left, rowTop + rowSpacing * i);
                keyInputControl.Size = new Size(columnWidth - tempKIC.Margin.Horizontal, rowHeight);
                keyInputControl.ReadOnly = true;
                keyInputControl.Tag = command;
                panelKeys.Controls.Add(keyInputControl);
                toolTip1.SetToolTip(keyInputControl, catalog.GetString("Click to change this key"));

                ++i;
            }
        }

        void SaveKeyboardSettings()
        {
            foreach (Control control in panelKeys.Controls)
                if (control is KeyInputControl)
                    Settings.Input.Commands[(int)control.Tag].PersistentDescriptor = (control as KeyInputControl).UserInput.PersistentDescriptor;
        }

        void buttonOK_Click(object sender, EventArgs e)
        {
            var result = Settings.Input.CheckForErrors();
            if (result != "" && DialogResult.Yes != MessageBox.Show(catalog.GetString("Continue with conflicting key assignments?\n\n") + result, Application.ProductName, MessageBoxButtons.YesNo))
                return;

            DialogResult = DialogResult.OK;
            if (Settings.Language != comboLanguage.SelectedValue.ToString())
                DialogResult = DialogResult.Retry;

            // General tab
            Settings.Alerter = checkAlerter.Checked;
            Settings.AlerterDisableExternal = !checkAlerterExternal.Checked;
            Settings.SpeedControl = checkSpeedControl.Checked;
            Settings.SuppressConfirmations = !checkConfirmations.Checked;
            Settings.ViewDispatcher = checkViewDispatcher.Checked;
            Settings.RetainersOnAllCars = checkRetainers.Checked;
            Settings.GraduatedRelease = checkGraduatedRelease.Checked;
            Settings.BrakePipeChargingRate = (int)numericBrakePipeChargingRate.Value;
            Settings.Language = comboLanguage.SelectedValue.ToString();
            Settings.PressureUnit = comboPressureUnit.SelectedValue.ToString();
            Settings.Units = comboBoxOtherUnits.SelectedValue.ToString();
            Settings.DisableTCSScripts = checkDisableTCSScripts.Checked;
            Settings.EnableWatchdog = checkEnableWatchdog.Checked;

            // Audio tab
            Settings.MSTSBINSound = checkMSTSBINSound.Checked;
            Settings.SoundVolumePercent = (int)numericSoundVolumePercent.Value;
            Settings.SoundDetailLevel = (int)numericSoundDetailLevel.Value;
            Settings.ExternalSoundPassThruPercent = (int)numericExternalSoundPassThruPercent.Value;

            // Video tab
            Settings.DynamicShadows = checkDynamicShadows.Checked;
            Settings.ShadowAllShapes = checkShadowAllShapes.Checked;
            Settings.FastFullScreenAltTab = checkFastFullScreenAltTab.Checked;
            Settings.WindowGlass = checkWindowGlass.Checked;
            Settings.ModelInstancing = checkModelInstancing.Checked;
            Settings.Wire = checkWire.Checked;
            Settings.VerticalSync = checkVerticalSync.Checked;
<<<<<<< HEAD
            Settings.EnableMultisampling = checkEnableMultisampling.Checked;
=======
            Settings.MultisamplingCount = 1 << trackMultiSampling.Value;
>>>>>>> c74526ac
            Settings.Cab2DStretch = (int)numericCab2DStretch.Value;
            Settings.ViewingDistance = (int)numericViewingDistance.Value;
            Settings.DistantMountains = checkDistantMountains.Checked;
            Settings.DistantMountainsViewingDistance = (int)numericDistantMountainsViewingDistance.Value * 1000;
            Settings.ViewingFOV = (int)numericViewingFOV.Value;
            Settings.WorldObjectDensity = (int)numericWorldObjectDensity.Value;
            Settings.WindowSize = comboWindowSize.Text;
            Settings.DayAmbientLight = (int)trackDayAmbientLight.Value;
            Settings.DoubleWire = checkDoubleWire.Checked;

            // Simulation tab
            Settings.UseAdvancedAdhesion = checkUseAdvancedAdhesion.Checked;
            Settings.AdhesionMovingAverageFilterSize = (int)numericAdhesionMovingAverageFilterSize.Value;
            Settings.BreakCouplers = checkBreakCouplers.Checked;
            Settings.CurveResistanceDependent = checkCurveResistanceDependent.Checked;
            Settings.CurveSpeedDependent = checkCurveSpeedDependent.Checked;
            Settings.TunnelResistanceDependent = checkTunnelResistanceDependent.Checked;
            Settings.WindResistanceDependent = checkWindResistanceDependent.Checked;
            Settings.OverrideNonElectrifiedRoutes = checkOverrideNonElectrifiedRoutes.Checked;
            Settings.HotStart = checkHotStart.Checked;
            Settings.Autopilot = checkAutopilot.Checked;
            Settings.NoForcedRedAtStationStops = !checkForcedRedAtStationStops.Checked;
            Settings.ExtendedAIShunting = checkExtendedAIShunting.Checked;
            Settings.OpenDoorsInAITrains = checkDoorsAITrains.Checked;

            // Keyboard tab
            // These are edited live.

            // DataLogger tab
            Settings.DataLoggerSeparator = comboDataLoggerSeparator.SelectedValue.ToString();
            Settings.DataLogSpeedUnits = comboDataLogSpeedUnits.SelectedValue.ToString();
            Settings.DataLogger = checkDataLogger.Checked;
            Settings.DataLogPerformance = checkDataLogPerformance.Checked;
            Settings.DataLogPhysics = checkDataLogPhysics.Checked;
            Settings.DataLogMisc = checkDataLogMisc.Checked;
            Settings.DataLogSteamPerformance = checkDataLogSteamPerformance.Checked;

            // Evaluation tab
            Settings.DataLogTrainSpeed = checkDataLogTrainSpeed.Checked;
            Settings.DataLogTSInterval = (int)numericDataLogTSInterval.Value;
            for (var i = 0; i < checkListDataLogTSContents.Items.Count; i++)
                Settings.DataLogTSContents[i] = checkListDataLogTSContents.GetItemChecked(i) ? 1 : 0;
            Settings.DataLogStationStops = checkDataLogStationStops.Checked;

            // Content tab
            Settings.Folders.Folders.Clear();
            foreach (var folder in bindingSourceContent.DataSource as List<ContentFolder>)
                Settings.Folders.Folders.Add(folder.Name, folder.Path);

            // Updater tab
            foreach (Control control in tabPageUpdater.Controls)
                if ((control is RadioButton) && (control as RadioButton).Checked)
                    UpdateManager.SetChannel((string)control.Tag);

            // Experimental tab
            Settings.UseSuperElevation = (int)numericUseSuperElevation.Value;
            Settings.SuperElevationMinLen = (int)numericSuperElevationMinLen.Value;
            Settings.SuperElevationGauge = (int)numericSuperElevationGauge.Value;
            Settings.PerformanceTuner = checkPerformanceTuner.Checked;
            Settings.PerformanceTunerTarget = (int)numericPerformanceTunerTarget.Value;
            Settings.LODBias = trackLODBias.Value;
            Settings.ConditionalLoadOfDayOrNightTextures = checkConditionalLoadOfNightTextures.Checked;
            Settings.SignalLightGlow = checkSignalLightGlow.Checked;
            Settings.CircularSpeedGauge = checkCircularSpeedGauge.Checked;
            Settings.LODViewingExtention = checkLODViewingExtention.Checked;
            Settings.PreferDDSTexture = checkPreferDDSTexture.Checked;
            Settings.UseLocationPassingPaths = checkUseLocationPassingPaths.Checked;
            Settings.UseMSTSEnv = checkUseMSTSEnv.Checked;
            Settings.AdhesionFactor = (int)trackAdhesionFactor.Value;
            Settings.AdhesionProportionalToWeather = checkAdhesionPropToWeather.Checked;
            Settings.AdhesionFactorChange = (int)trackAdhesionFactorChange.Value;
            Settings.SuppressShapeWarnings = !checkShapeWarnings.Checked;
            Settings.PrecipitationBoxHeight = (int)precipitationBoxHeight.Value;
            Settings.PrecipitationBoxWidth = (int)precipitationBoxWidth.Value;
            Settings.PrecipitationBoxLength = (int)precipitationBoxLength.Value;
            Settings.CorrectQuestionableBrakingParams = checkCorrectQuestionableBrakingParams.Checked;
            Settings.ActRandomizationLevel = (int)numericActRandomizationLevel.Value;
            Settings.ActWeatherRandomizationLevel = (int)numericActWeatherRandomizationLevel.Value;

            Settings.Save();
        }

        void buttonDefaultKeys_Click(object sender, EventArgs e)
        {
            if (DialogResult.Yes == MessageBox.Show(catalog.GetString("Remove all custom key assignments?"), Application.ProductName, MessageBoxButtons.YesNo))
            {
                Settings.Input.Reset();
                InitializeKeyboardSettings();
            }
        }

        void buttonExport_Click(object sender, EventArgs e)
        {
            var outputPath = Path.Combine(Environment.GetFolderPath(Environment.SpecialFolder.DesktopDirectory), "Open Rails Keyboard.txt");
            Settings.Input.DumpToText(outputPath);
            MessageBox.Show(catalog.GetString("A listing of all keyboard commands and keys has been placed here:\n\n") + outputPath, Application.ProductName);
        }

        void buttonCheckKeys_Click(object sender, EventArgs e)
        {
            var errors = Settings.Input.CheckForErrors();
            if (errors != "")
                MessageBox.Show(errors, Application.ProductName);
            else
                MessageBox.Show(catalog.GetString("No errors found."), Application.ProductName);
        }

        private void numericUpDownFOV_ValueChanged(object sender, EventArgs e)
        {
            labelFOVHelp.Text = catalog.GetStringFmt("{0:F0}° vertical FOV is the same as:\n{1:F0}° horizontal FOV on 4:3\n{2:F0}° horizontal FOV on 16:9", numericViewingFOV.Value, numericViewingFOV.Value * 4 / 3, numericViewingFOV.Value * 16 / 9);
        }

        private void trackBarDayAmbientLight_Scroll(object sender, EventArgs e)
        {
            toolTip1.SetToolTip(trackDayAmbientLight, (trackDayAmbientLight.Value * 5).ToString() + " %");
        }

        private void trackMultiSampling_ValueChanged(object sender, EventArgs e)
        {
            lblMSAACount.Text = trackMultiSampling.Value == 0 ? catalog.GetString("Disabled") : catalog.GetStringFmt($"{1 << trackMultiSampling.Value}x");
        }


        private void trackAdhesionFactor_ValueChanged(object sender, EventArgs e)
        {
            SetAdhesionLevelValue();
            AdhesionFactorValueLabel.Text = trackAdhesionFactor.Value.ToString() + "%";
            AdhesionFactorChangeValueLabel.Text = trackAdhesionFactorChange.Value.ToString() + "%";
        }

        private void SetAdhesionLevelValue()
        {
            int level = trackAdhesionFactor.Value - trackAdhesionFactorChange.Value;
            if (checkAdhesionPropToWeather.Checked)
                level -= 40;

            if (level > 159)
                AdhesionLevelValue.Text = catalog.GetString("Very easy");
            else if (level > 139)
                AdhesionLevelValue.Text = catalog.GetString("Easy");
            else if (level > 119)
                AdhesionLevelValue.Text = catalog.GetString("MSTS Compatible");
            else if (level > 89)
                AdhesionLevelValue.Text = catalog.GetString("Normal");
            else if (level > 69)
                AdhesionLevelValue.Text = catalog.GetString("Hard");
            else if (level > 59)
                AdhesionLevelValue.Text = catalog.GetString("Very Hard");
            else
                AdhesionLevelValue.Text = catalog.GetString("Good luck!");
        }

        private void AdhesionPropToWeatherCheckBox_CheckedChanged(object sender, EventArgs e)
        {
            SetAdhesionLevelValue();
        }

        private void trackDayAmbientLight_ValueChanged(object sender, EventArgs e)
        {
            labelDayAmbientLight.Text = catalog.GetStringFmt("{0}%", trackDayAmbientLight.Value * 5);
        }

        private void trackLODBias_ValueChanged(object sender, EventArgs e)
        {
            if (trackLODBias.Value == -100)
                labelLODBias.Text = catalog.GetStringFmt("No detail (-{0}%)", -trackLODBias.Value);
            else if (trackLODBias.Value < 0)
                labelLODBias.Text = catalog.GetStringFmt("Less detail (-{0}%)", -trackLODBias.Value);
            else if (trackLODBias.Value == 0)
                labelLODBias.Text = catalog.GetStringFmt("Default detail (+{0}%)", trackLODBias.Value);
            else if (trackLODBias.Value < 100)
                labelLODBias.Text = catalog.GetStringFmt("More detail (+{0}%)", trackLODBias.Value);
            else
                labelLODBias.Text = catalog.GetStringFmt("All detail (+{0}%)", trackLODBias.Value);
        }

        private void dataGridViewContent_SelectionChanged(object sender, EventArgs e)
        {
            var current = bindingSourceContent.Current as ContentFolder;
            textBoxContentName.Enabled = buttonContentBrowse.Enabled = current != null;
            if (current == null)
            {
                textBoxContentName.Text = textBoxContentPath.Text = "";
            }
            else
            {
                textBoxContentName.Text = current.Name;
                textBoxContentPath.Text = current.Path;
            }
        }

        private void buttonContentAdd_Click(object sender, EventArgs e)
        {
            bindingSourceContent.AddNew();
            buttonContentBrowse_Click(sender, e);
        }

        private void buttonContentDelete_Click(object sender, EventArgs e)
        {
            bindingSourceContent.RemoveCurrent();
            // ResetBindings() is to work around a bug in the binding and/or data grid where by deleting the bottom item doesn't show the selection moving to the new bottom item.
            bindingSourceContent.ResetBindings(false);
        }

        private void buttonContentBrowse_Click(object sender, EventArgs e)
        {
            using (var folderBrowser = new FolderBrowserDialog())
            {
                folderBrowser.SelectedPath = textBoxContentPath.Text;
                folderBrowser.Description = catalog.GetString("Select an installation profile (MSTS folder) to add:");
                folderBrowser.ShowNewFolderButton = false;
                if (folderBrowser.ShowDialog(this) == DialogResult.OK)
                {
                    var current = bindingSourceContent.Current as ContentFolder;
                    System.Diagnostics.Debug.Assert(current != null, "List should not be empty");
                    textBoxContentPath.Text = current.Path = folderBrowser.SelectedPath;
                    if (String.IsNullOrEmpty(current.Name))
                        // Don't need to set current.Name here as next statement triggers event textBoxContentName_TextChanged()
                        // which does that and also checks for duplicate names 
                        textBoxContentName.Text = Path.GetFileName(textBoxContentPath.Text);
                    bindingSourceContent.ResetCurrentItem();
                }
            }
        }

        /// <summary>
        /// Edits to the input field are copied back to the list of content.
        /// They are also checked for duplicate names which would lead to an exception when saving.
        /// if duplicate, then " copy" is silently appended to the entry in list of content.
        /// </summary>
        /// <param name="sender"></param>
        /// <param name="e"></param>
        private void textBoxContentName_TextChanged(object sender, EventArgs e)
        {
            var current = bindingSourceContent.Current as ContentFolder;
            if (current != null && current.Name != textBoxContentName.Text)
            {
                // Duplicate names lead to an exception, so append " copy" if not unique
                var suffix = "";
                var isNameUnique = true;
                while (isNameUnique)
                {
                    isNameUnique = false; // to exit after a single pass
                    foreach (var item in bindingSourceContent)
                        if (((ContentFolder)item).Name == textBoxContentName.Text + suffix)
                        {
                            suffix += " copy"; // To ensure uniqueness
                            isNameUnique = true; // to force another pass
                            break;
                        }
                }
                current.Name = textBoxContentName.Text + suffix;
                bindingSourceContent.ResetCurrentItem();
            }
        }

        private void checkAlerter_CheckedChanged(object sender, EventArgs e)
        {
            //Disable checkAlerterExternal when checkAlerter is not checked
            if (checkAlerter.Checked )
            {
                checkAlerterExternal.Enabled = true; 
            }
            else
            {
                checkAlerterExternal.Enabled = false;
                checkAlerterExternal.Checked = false; 
            }
        }

        private void checkDistantMountains_Click(object sender, EventArgs e)
        {
           labelDistantMountainsViewingDistance.Enabled = checkDistantMountains.Checked;
           numericDistantMountainsViewingDistance.Enabled = checkDistantMountains.Checked;
        }

        private void checkUseAdvancedAdhesion_Click(object sender, EventArgs e)
        {
            labelAdhesionMovingAverageFilterSize.Enabled = checkUseAdvancedAdhesion.Checked;
            numericAdhesionMovingAverageFilterSize.Enabled = checkUseAdvancedAdhesion.Checked;
        }

        private void checkDataLogTrainSpeed_Click(object sender, EventArgs e)
        {
            checkListDataLogTSContents.Enabled = checkDataLogTrainSpeed.Checked;
            labelDataLogTSInterval.Enabled = checkDataLogTrainSpeed.Checked;
            numericDataLogTSInterval.Enabled = checkDataLogTrainSpeed.Checked;
        }

        private void checkPerformanceTuner_Click(object sender, EventArgs e)
        {
            numericPerformanceTunerTarget.Enabled = checkPerformanceTuner.Checked;
            labelPerformanceTunerTarget.Enabled = checkPerformanceTuner.Checked;
        }
    }
}<|MERGE_RESOLUTION|>--- conflicted
+++ resolved
@@ -164,11 +164,7 @@
             checkModelInstancing.Checked = Settings.ModelInstancing;
             checkWire.Checked = Settings.Wire;
             checkVerticalSync.Checked = Settings.VerticalSync;
-<<<<<<< HEAD
-            checkEnableMultisampling.Checked = Settings.EnableMultisampling;
-=======
             trackMultiSampling.Value = (int)Math.Log(Settings.MultisamplingCount, 2);
->>>>>>> c74526ac
             numericCab2DStretch.Value = Settings.Cab2DStretch;
             numericViewingDistance.Value = Settings.ViewingDistance;
             checkDistantMountains.Checked = Settings.DistantMountains;
@@ -456,11 +452,7 @@
             Settings.ModelInstancing = checkModelInstancing.Checked;
             Settings.Wire = checkWire.Checked;
             Settings.VerticalSync = checkVerticalSync.Checked;
-<<<<<<< HEAD
-            Settings.EnableMultisampling = checkEnableMultisampling.Checked;
-=======
             Settings.MultisamplingCount = 1 << trackMultiSampling.Value;
->>>>>>> c74526ac
             Settings.Cab2DStretch = (int)numericCab2DStretch.Value;
             Settings.ViewingDistance = (int)numericViewingDistance.Value;
             Settings.DistantMountains = checkDistantMountains.Checked;
