<<<<<<< HEAD
﻿// COPYRIGHT 2009, 2010, 2011, 2012, 2013, 2014, 2015 by the Open Rails project.
// 
// This file is part of Open Rails.
// 
// Open Rails is free software: you can redistribute it and/or modify
// it under the terms of the GNU General Public License as published by
// the Free Software Foundation, either version 3 of the License, or
// (at your option) any later version.
// 
// Open Rails is distributed in the hope that it will be useful,
// but WITHOUT ANY WARRANTY; without even the implied warranty of
// MERCHANTABILITY or FITNESS FOR A PARTICULAR PURPOSE.  See the
// GNU General Public License for more details.
// 
// You should have received a copy of the GNU General Public License
// along with Open Rails.  If not, see <http://www.gnu.org/licenses/>.

using System;
using System.Collections.Generic;
using System.Diagnostics;
using System.Drawing;
using System.Globalization;
using System.IO;
using System.Linq;
using System.Resources;
using System.Runtime.InteropServices;
using System.Threading;
using System.Threading.Tasks;
using System.Windows.Forms;
using GNU.Gettext;
using GNU.Gettext.WinForms;
using Orts.Formats.OR;
using Orts.Menu.Entities;
using Orts.Common;
using Orts.Common.Native;
using Orts.Settings;
using Orts.Updater;
using Path = Orts.Menu.Entities.Path;

namespace Orts.Menu
{
    public partial class MainForm : Form
    {
        public enum UserAction
        {
            SingleplayerNewGame,
            SingleplayerResumeSave,
            SingleplayerReplaySave,
            SingleplayerReplaySaveFromSave,
            MultiplayerServer,
            MultiplayerClient,
            SinglePlayerTimetableGame,
            SinglePlayerResumeTimetableGame,
            MultiplayerServerResumeSave,
            MultiplayerClientResumeSave
        }

        private bool initialized;
        private UserSettings settings;
        private List<Folder> folders = new List<Folder>();
        private List<Route> routes = new List<Route>();
        private List<Activity> activities = new List<Activity>();
        private List<Consist> consists = new List<Consist>();
        private List<Path> paths = new List<Path>();
        private List<TimetableInfo> timetableSets = new List<TimetableInfo>();

        private CancellationTokenSource ctsRouteLoading;
        private CancellationTokenSource ctsActivityLoading;
        private CancellationTokenSource ctsConsistLoading;
        private CancellationTokenSource ctsPathLoading;
        private CancellationTokenSource ctsTimeTableLoading;

        private readonly ResourceManager resources = new ResourceManager("Orts.Menu.Properties.Resources", typeof(MainForm).Assembly);
        private UpdateManager updateManager;
        private readonly Image elevationIcon;

        internal string RunActivityProgram
        {
            get
            {
                return System.IO.Path.Combine(Application.StartupPath, "ActivityRunner.exe"); ;
            }
        }
        
        // Base items
        public Folder SelectedFolder { get { return (Folder)comboBoxFolder.SelectedItem; } }
        public Route SelectedRoute { get { return (Route)comboBoxRoute.SelectedItem; } }

        // Activity mode items
        public Activity SelectedActivity { get { return (Activity)comboBoxActivity.SelectedItem; } }
        public Consist SelectedConsist { get { return (Consist)comboBoxConsist.SelectedItem; } }
        public Path SelectedPath { get { return (Path)comboBoxHeadTo.SelectedItem; } }
        public string SelectedStartTime { get { return comboBoxStartTime.Text; } }

        // Timetable mode items
        public TimetableInfo SelectedTimetableSet { get { return (TimetableInfo)comboBoxTimetableSet.SelectedItem; } }
        public TimetableFileLite SelectedTimetable { get { return (TimetableFileLite)comboBoxTimetable.SelectedItem; } }
        public TimetableFileLite.TrainInformation SelectedTimetableTrain { get { return (TimetableFileLite.TrainInformation)comboBoxTimetableTrain.SelectedItem; } }
        public int SelectedTimetableDay { get { return initialized ? (comboBoxTimetableDay.SelectedItem as KeyedComboBoxItem).Key : 0; } }
        public Consist SelectedTimetableConsist;
        public Path SelectedTimetablePath;

        // Shared items
        public int SelectedStartSeason { get { return initialized ? (radioButtonModeActivity.Checked ? (comboBoxStartSeason.SelectedItem as KeyedComboBoxItem).Key : (comboBoxTimetableSeason.SelectedItem as KeyedComboBoxItem).Key) : 0; } }
        public int SelectedStartWeather { get { return initialized ? (radioButtonModeActivity.Checked ? (comboBoxStartWeather.SelectedItem as KeyedComboBoxItem).Key : (comboBoxTimetableWeather.SelectedItem as KeyedComboBoxItem).Key) : 0; } }

        public string SelectedSaveFile { get; set; }
        public UserAction SelectedAction { get; set; }

        private GettextResourceManager catalog = new GettextResourceManager("Menu");

        #region Main Form
        public MainForm()
        {
            InitializeComponent();

            // Windows 2000 and XP should use 8.25pt Tahoma, while Windows
            // Vista and later should use 9pt "Segoe UI". We'll use the
            // Message Box font to allow for user-customizations, though.
            Font = SystemFonts.MessageBoxFont;

            // Set title to show revision or build info.
            Text = VersionInfo.Version.Length > 0 ? $"{Application.ProductName} {VersionInfo.Version}" : $"{Application.ProductName} build {VersionInfo.Build}";
#if DEBUG
            Text += " (debug)";
#endif
            panelModeTimetable.Location = panelModeActivity.Location;
            UpdateEnabled();
            elevationIcon = new Icon(SystemIcons.Shield, SystemInformation.SmallIconSize).ToBitmap();
        }

        private async void MainForm_Shown(object sender, EventArgs e)
        {
            this.Suspend();
            var options = Environment.GetCommandLineArgs().Where(a => (a.StartsWith("-") || a.StartsWith("/"))).Select(a => a.Substring(1));
            settings = new UserSettings(options);

            List<Task> initTasks = new List<Task>
            {
                InitializeUpdateManager(),
                LoadToolsAndDocuments()
            };

            LoadOptions();
            LoadLanguage();

            if (!initialized)
            {
                var seasons = new[] {
                    new KeyedComboBoxItem(0, catalog.GetString("Spring")),
                    new KeyedComboBoxItem(1, catalog.GetString("Summer")),
                    new KeyedComboBoxItem(2, catalog.GetString("Autumn")),
                    new KeyedComboBoxItem(3, catalog.GetString("Winter")),
                };
                var weathers = new[] {
                    new KeyedComboBoxItem(0, catalog.GetString("Clear")),
                    new KeyedComboBoxItem(1, catalog.GetString("Snow")),
                    new KeyedComboBoxItem(2, catalog.GetString("Rain")),
                };
                var difficulties = new[] {
                    catalog.GetString("Easy"),
                    catalog.GetString("Medium"),
                    catalog.GetString("Hard"),
                    "",
                };
                var days = new[] {
                    new KeyedComboBoxItem(0, catalog.GetString("Monday")),
                    new KeyedComboBoxItem(1, catalog.GetString("Tuesday")),
                    new KeyedComboBoxItem(2, catalog.GetString("Wednesday")),
                    new KeyedComboBoxItem(3, catalog.GetString("Thursday")),
                    new KeyedComboBoxItem(4, catalog.GetString("Friday")),
                    new KeyedComboBoxItem(5, catalog.GetString("Saturday")),
                    new KeyedComboBoxItem(6, catalog.GetString("Sunday")),
                };

                comboBoxStartSeason.Items.AddRange(seasons);
                comboBoxStartWeather.Items.AddRange(weathers);
                comboBoxDifficulty.Items.AddRange(difficulties);

                comboBoxTimetableSeason.Items.AddRange(seasons);
                comboBoxTimetableWeather.Items.AddRange(weathers);
                comboBoxTimetableDay.Items.AddRange(days);

                initTasks.Add(LoadFolderListAsync());

                initialized = true;
            }

            ShowEnvironment();
            ShowTimetableEnvironment();
            ShowDetails();

            this.Resume();

            await Task.WhenAll(initTasks);

        }

        private async Task InitializeUpdateManager()
        {
            await Task.Run(() =>
            {
                updateManager = new UpdateManager(System.IO.Path.GetDirectoryName(Application.ExecutablePath), Application.ProductName, VersionInfo.VersionOrBuild);
            });
            await CheckForUpdateAsync();
        }

        private Task<List<ToolStripItem>> LoadTools()
        {
            SemaphoreSlim addItems = new SemaphoreSlim(1);
            List<ToolStripItem> result = new List<ToolStripItem>();

            var coreExecutables = new[] {
                    "OpenRails.exe",
                    "Menu.exe",
                    "ActivityRunner.exe",
                    "RunActivityLAA.exe",
                    "Updater.exe",
                };
            Parallel.ForEach(Directory.GetFiles(System.IO.Path.GetDirectoryName(Application.ExecutablePath), "*.exe"), (fileName) =>
            {
                // Don't show any of the core parts of the application.
                if (coreExecutables.Contains(System.IO.Path.GetFileName(fileName)))
                    return;

                FileVersionInfo toolInfo = FileVersionInfo.GetVersionInfo(fileName);

                // Skip any executable that isn't part of this product (e.g. Visual Studio hosting files).
                if (toolInfo.ProductName != Application.ProductName)
                    return;

                // Remove the product name from the tool's name and localise.
                string toolName = catalog.GetString(toolInfo.FileDescription.Replace(Application.ProductName, "").Trim());

                addItems.Wait();
                    // Create menu item to execute tool.
                    result.Add(new ToolStripMenuItem(toolName, null, (object sender2, EventArgs e2) =>
                    {
                        string toolPath = (sender2 as ToolStripItem).Tag as string;
                        bool toolIsConsole = false;
                        using (var reader = new BinaryReader(File.OpenRead(toolPath)))
                        {
                            toolIsConsole = GetImageSubsystem(reader) == ImageSubsystem.WindowsConsole;
                        }
                        if (toolIsConsole)
                            Process.Start("cmd", $"/k \"{toolPath}\"");
                        else
                            Process.Start(toolPath);
                    })
                    { Tag = fileName });
                addItems.Release();
            });
            return Task.FromResult(result);
        }

        private Task<List<ToolStripItem>> LoadDocuments()
        {
            SemaphoreSlim addItems = new SemaphoreSlim(1);
            List<ToolStripItem> result = new List<ToolStripItem>();

            string path = System.IO.Path.Combine(Directory.GetCurrentDirectory(), "Documentation");
            if (Directory.Exists(path))
            {
                Parallel.ForEach(Directory.GetFiles(path), (fileName) =>
                {
                    // These are the following formats that can be selected.
                    if (fileName.EndsWith(".pdf") || fileName.EndsWith(".doc") || fileName.EndsWith(".docx") || fileName.EndsWith(".pptx") || fileName.EndsWith(".txt"))
                    {
                        addItems.Wait();
                            result.Add(new ToolStripMenuItem(System.IO.Path.GetFileName(fileName), null, (Object sender2, EventArgs e2) =>
                            {
                                var docPath = (sender2 as ToolStripItem).Tag as string;
                                Process.Start(docPath);
                            })
                            { Tag = fileName });
                        addItems.Release();
                    }
                });
            }
            return Task.FromResult(result);
        }

        private async Task LoadToolsAndDocuments()
        {
            await Task.WhenAll(
                Task.Run(() => LoadTools()).ContinueWith((tools) =>
                {
                    // Add all the tools in alphabetical order.
                    contextMenuStripTools.Items.AddRange((from tool in tools.Result
                                                          orderby tool.Text
                                                          select tool).ToArray());

                }),
                // Just like above, buttonDocuments is a button that is treated like a menu.  The result is a button that acts like a combobox.
                // Populate buttonDocuments.
                Task.Run(() => LoadDocuments()).ContinueWith((documents) =>
                {
                    // Add all the tools in alphabetical order.
                    contextMenuStripDocuments.Items.AddRange((from doc in documents.Result
                                                              orderby doc.Text
                                                              select doc).ToArray());

                }));
            // Documents button will be disabled if Documentation folder is not present.
            buttonDocuments.Enabled = contextMenuStripDocuments.Items.Count > 0;
        }

        private void MainForm_FormClosing(object sender, FormClosingEventArgs e)
        {
            SaveOptions();
            if (null != ctsRouteLoading && !ctsRouteLoading.IsCancellationRequested)
                ctsRouteLoading.Cancel();
            if (null != ctsActivityLoading && !ctsActivityLoading.IsCancellationRequested)
                ctsActivityLoading.Cancel();
            if (null != ctsConsistLoading && !ctsConsistLoading.IsCancellationRequested)
                ctsConsistLoading.Cancel();
            if (null != ctsPathLoading && !ctsPathLoading.IsCancellationRequested)
                ctsPathLoading.Cancel();
            if (null != ctsTimeTableLoading && !ctsPathLoading.IsCancellationRequested)
                ctsTimeTableLoading.Cancel();

            // Remove any deleted saves
            if (Directory.Exists(UserSettings.DeletedSaveFolder))
                Directory.Delete(UserSettings.DeletedSaveFolder, true);   // true removes all contents as well as folder

            // Tidy up after versions which used SAVE.BIN
            string file = UserSettings.UserDataFolder + @"\SAVE.BIN";
            if (File.Exists(file))
                File.Delete(file);
        }

        private async Task CheckForUpdateAsync()
        {
            if (string.IsNullOrEmpty(updateManager.ChannelName))
            {
                linkLabelChangeLog.Visible = false;
                linkLabelUpdate.Visible = false;
                return;
            }
            // This is known directly from the chosen channel so doesn't need to wait for the update check itself.
            linkLabelChangeLog.Visible = !string.IsNullOrEmpty(updateManager.ChangeLogLink);

//            await Task.Run(() => UpdateManager.CheckForUpdateAsync());
            await updateManager.CheckForUpdateAsync();

            if (updateManager.LastCheckError != null)
                linkLabelUpdate.Text = catalog.GetString("Update check failed");
            else if (updateManager.LastUpdate != null && updateManager.LastUpdate.Version != VersionInfo.Version)
                linkLabelUpdate.Text = catalog.GetStringFmt("Update to {0}", updateManager.LastUpdate.Version);
            else
                linkLabelUpdate.Text = "";
            linkLabelUpdate.Enabled = true;
            linkLabelUpdate.Visible = linkLabelUpdate.Text.Length > 0;
            // Update link's elevation icon and size/position.
            if (updateManager.LastCheckError == null && updateManager.LastUpdate?.Version != VersionInfo.Version && updateManager.UpdaterNeedsElevation)
                linkLabelUpdate.Image = elevationIcon;
            else
                linkLabelUpdate.Image = null;
            linkLabelUpdate.AutoSize = true;
            linkLabelUpdate.Left = panelDetails.Right - linkLabelUpdate.Width - elevationIcon.Width;
            linkLabelUpdate.AutoSize = false;
            linkLabelUpdate.Width = panelDetails.Right - linkLabelUpdate.Left;
        }

        private void LoadLanguage()
        {
            if (!string.IsNullOrEmpty(settings.Language))
            {
                try
                {
                    CultureInfo.DefaultThreadCurrentUICulture = new CultureInfo(settings.Language);
                }
                catch
                {
                }
            }

            Localizer.Localize(this, catalog);
        }

        private void RestartMenu()
        {
            Process.Start(Application.ExecutablePath);
            Close();
        }
        #endregion

        #region Folders
        private async void ComboBoxFolder_SelectedIndexChanged(object sender, EventArgs e)
        {
            try
            {
                await Task.WhenAll(LoadRouteListAsync(), LoadLocomotiveListAsync());
                ShowDetails();
            }
            catch (TaskCanceledException) { }
        }
        #endregion

        #region Routes
        private async void ComboBoxRoute_SelectedIndexChanged(object sender, EventArgs e)
        {
            try
            {
                await Task.WhenAll(
                    LoadActivityListAsync(),
                    LoadStartAtListAsync(),
                    LoadTimetableSetListAsync());
                ShowDetails();
            }
            catch (TaskCanceledException) { }
        }
        #endregion

        #region Mode
        private void RadioButtonMode_CheckedChanged(object sender, EventArgs e)
        {
            panelModeActivity.Visible = radioButtonModeActivity.Checked;
            panelModeTimetable.Visible = radioButtonModeTimetable.Checked;
            UpdateEnabled();
            ShowDetails();
        }
        #endregion

        #region Activities
        private void ComboBoxActivity_SelectedIndexChanged(object sender, EventArgs e)
        {
            ShowLocomotiveList();
            ShowConsistList();
            ShowStartAtList();
            ShowEnvironment();
            ShowDetails();
            //Debrief Activity Eval
            //0 = "- Explore route -"
            //1 = "+ Explore in Activity mode +"
            if (comboBoxActivity.SelectedIndex < 2)
            { checkDebriefActivityEval.Checked = false; checkDebriefActivityEval.Enabled = false; }
            else
            { checkDebriefActivityEval.Enabled = true; }
        }
        #endregion

        #region Locomotives
        private void ComboBoxLocomotive_SelectedIndexChanged(object sender, EventArgs e)
        {
            ShowConsistList();
            ShowDetails();
        }
        #endregion

        #region Consists
        private void ComboBoxConsist_SelectedIndexChanged(object sender, EventArgs e)
        {
            UpdateExploreActivity();
            ShowDetails();
        }
        #endregion

        #region Starting from
        private void comboBoxStartAt_SelectedIndexChanged(object sender, EventArgs e)
        {
            ShowHeadToList();
        }
        #endregion

        #region Heading to
        private void ComboBoxHeadTo_SelectedIndexChanged(object sender, EventArgs e)
        {
            UpdateExploreActivity();
            ShowDetails();
        }
        #endregion

        #region Environment
        private void ComboBoxStartTime_TextChanged(object sender, EventArgs e)
        {
            UpdateExploreActivity();
        }

        private void ComboBoxStartSeason_SelectedIndexChanged(object sender, EventArgs e)
        {
            UpdateExploreActivity();
        }

        private void ComboBoxStartWeather_SelectedIndexChanged(object sender, EventArgs e)
        {
            UpdateExploreActivity();
        }
        #endregion

        #region Timetable Sets
        private void ComboBoxTimetableSet_SelectedIndexChanged(object sender, EventArgs e)
        {
            UpdateTimetableSet();
            ShowTimetableList();
            ShowDetails();
        }
        #endregion

        #region Timetables
        private void ComboBoxTimetable_selectedIndexChanged(object sender, EventArgs e)
        {
            ShowTimetableTrainList();
            ShowDetails();
        }
        #endregion

        #region Timetable Trains
        private void ComboBoxTimetableTrain_SelectedIndexChanged(object sender, EventArgs e)
        {
            var selectedTrain = comboBoxTimetableTrain.SelectedItem as TimetableFileLite.TrainInformation;
            if (null != selectedTrain)
            {
                SelectedTimetableConsist = Consist.GetConsist(SelectedFolder, selectedTrain.LeadingConsist, selectedTrain.ReverseConsist);
                SelectedTimetablePath = Path.GetPath(SelectedRoute, selectedTrain.Path, false);
                ShowDetails();
            }
        }
        #endregion

        #region Timetable environment
        private void ComboBoxTimetableDay_SelectedIndexChanged(object sender, EventArgs e)
        {
            UpdateTimetableSet();
        }

        private void ComboBoxTimetableSeason_SelectedIndexChanged(object sender, EventArgs e)
        {
            UpdateTimetableSet();
        }

        private void ComboBoxTimetableWeather_SelectedIndexChanged(object sender, EventArgs e)
        {
            UpdateTimetableSet();
        }
        #endregion

        #region Multiplayer
        private void TextBoxMPUser_TextChanged(object sender, EventArgs e)
        {
            UpdateEnabled();
        }

        private bool CheckUserName(string text)
        {
            string tmp = text;
            if (tmp.Length < 4 || tmp.Length > 10 || tmp.Contains("\"") || tmp.Contains("\'") || tmp.Contains(" ") || tmp.Contains("-") || Char.IsDigit(tmp, 0))
            {
                MessageBox.Show(catalog.GetString("User name must be 4-10 characters long, cannot contain space, ', \" or - and must not start with a digit."), Application.ProductName);
                return false;
            }
            return true;
        }

        #endregion

        #region Misc. buttons and options
        private async void LinkLabelUpdate_LinkClicked(object sender, LinkLabelLinkClickedEventArgs e)
        {
            if (updateManager.LastCheckError != null)
            {
                MessageBox.Show(catalog.GetStringFmt("The update check failed due to an error:\n\n{0}", updateManager.LastCheckError), Application.ProductName);
                return;
            }

            await updateManager.RunUpdateProcess();

            if (updateManager.LastUpdateError != null)
            {
                MessageBox.Show(catalog.GetStringFmt("The update failed due to an error:\n\n{0}", updateManager.LastUpdateError), Application.ProductName);
            }
        }

        private void LinkLabelChangeLog_LinkClicked(object sender, LinkLabelLinkClickedEventArgs e)
        {
            Process.Start(updateManager.ChangeLogLink);
        }

        private void ButtonTools_Click(object sender, EventArgs e)
        {
            contextMenuStripTools.Show(buttonTools, new Point(0, buttonTools.ClientSize.Height), ToolStripDropDownDirection.Default);
        }

        private void ButtonDocuments_Click(object sender, EventArgs e)
        {
            contextMenuStripDocuments.Show(buttonDocuments, new Point(0, buttonDocuments.ClientSize.Height), ToolStripDropDownDirection.Default);
        }

        private void TestingToolStripMenuItem_Click(object sender, EventArgs e)
        {
            using (var form = new TestingForm(settings, this.RunActivityProgram))
            {
                form.ShowDialog(this);
            }
        }

        private async void ButtonOptions_Click(object sender, EventArgs e)
        {
            SaveOptions();

            using (var form = new OptionsForm(settings, updateManager, false))
            {
                switch (form.ShowDialog(this))
                {
                    case DialogResult.OK:
                        await Task.WhenAll(LoadFolderListAsync(), CheckForUpdateAsync());
                        break;
                    case DialogResult.Retry:
                        RestartMenu();
                        break;
                }
            }
        }

        private void ButtonStart_Click(object sender, EventArgs e)
        {
            SaveOptions();

            if (radioButtonModeActivity.Checked)
            {
                SelectedAction = UserAction.SingleplayerNewGame;
                if (SelectedActivity != null)
                    DialogResult = DialogResult.OK;
            }
            else
            {
                SelectedAction = UserAction.SinglePlayerTimetableGame;
                if (SelectedTimetableTrain != null)
                    DialogResult = DialogResult.OK;
            }
        }

        private void ButtonResume_Click(object sender, EventArgs e)
        {
            OpenResumeForm(false);
        }

        void buttonResumeMP_Click(object sender, EventArgs e)
        {
            OpenResumeForm(true);
        }

        void OpenResumeForm (bool multiplayer)
        {
            if (radioButtonModeTimetable.Checked)
            {
                SelectedAction = UserAction.SinglePlayerTimetableGame;
            }
            else if (!multiplayer)
            {
                SelectedAction = UserAction.SingleplayerNewGame;
            }
            else if (radioButtonMPClient.Checked)
            {
                SelectedAction = UserAction.MultiplayerClient;
            }
            else
                SelectedAction = UserAction.MultiplayerServer;

            // if timetable mode but no timetable selected - no action
            if (SelectedAction == UserAction.SinglePlayerTimetableGame && (SelectedTimetableSet == null || multiplayer))
            {
                return;
            }

            using (var form = new ResumeForm(settings, SelectedRoute, SelectedAction, SelectedActivity, SelectedTimetableSet, this.routes))
            {
                if (form.ShowDialog(this) == DialogResult.OK)
                {
                    SaveOptions();
                    SelectedSaveFile = form.SelectedSaveFile;
                    SelectedAction = form.SelectedAction;
                    DialogResult = DialogResult.OK;
                }
            }
        }

        void buttonStartMP_Click(object sender, EventArgs e)
        {
            if (CheckUserName(textBoxMPUser.Text) == false) return;
            SaveOptions();
            SelectedAction = radioButtonMPClient.Checked? UserAction.MultiplayerClient : UserAction.MultiplayerServer;
            DialogResult = DialogResult.OK;
        }

        #endregion

        #region Options
        private void LoadOptions()
        {
            checkBoxWarnings.Checked = settings.Logging;
            //Debrief activity evaluation
            checkDebriefActivityEval.Checked = settings.DebriefActivityEval;
            //TO DO: Debrief TTactivity evaluation
            //checkDebriefTTActivityEval.Checked = Settings.DebriefTTActivityEval;

            textBoxMPUser.Text = settings.Multiplayer_User;
            textBoxMPHost.Text = settings.Multiplayer_Host + ":" + settings.Multiplayer_Port;
        }

        private void SaveOptions()
        {
            settings.Logging = checkBoxWarnings.Checked;
            settings.Multiplayer_User = textBoxMPUser.Text;
            //Debrief activity evaluation
            settings.DebriefActivityEval = checkDebriefActivityEval.Checked;
            //TO DO: Debrief TTactivity evaluation
            //Settings.DebriefTTActivityEval = checkDebriefTTActivityEval.Checked;

            var mpHost = textBoxMPHost.Text.Split(':');
            settings.Multiplayer_Host = mpHost[0];
            if (mpHost.Length > 1)
            {
                var port = settings.Multiplayer_Port;
                if (int.TryParse(mpHost[1], out port))
                    settings.Multiplayer_Port = port;
            }
            else
            {
                settings.Multiplayer_Port = (int)settings.GetDefaultValue("Multiplayer_Port");
            }
            settings.Menu_Selection = new[] {
                // Base items
                SelectedFolder?.Path ?? string.Empty,
                SelectedRoute?.Path ?? string.Empty,
                // Activity mode items / Explore mode items
                radioButtonModeActivity.Checked ? SelectedActivity?.FilePath ?? string.Empty : SelectedTimetableSet?.FileName ?? string.Empty,
                radioButtonModeActivity.Checked ?
                    SelectedActivity is ExploreActivity && (comboBoxLocomotive.SelectedItem as Locomotive)?.FilePath != null ? (comboBoxLocomotive.SelectedItem as Locomotive).FilePath : string.Empty :
                    SelectedTimetable?.Description ?? string.Empty,
                radioButtonModeActivity.Checked ?
                    SelectedActivity is ExploreActivity && SelectedConsist != null ? SelectedConsist.FilePath : string.Empty :
                    SelectedTimetableTrain?.Column.ToString() ?? string.Empty,
                radioButtonModeActivity.Checked ?
                    SelectedActivity is ExploreActivity && SelectedPath != null ? SelectedPath.FilePath : string.Empty : SelectedTimetableDay.ToString(),
                radioButtonModeActivity.Checked ?
                    SelectedActivity is ExploreActivity ? SelectedStartTime : string.Empty : string.Empty,
                // Shared items
                radioButtonModeActivity.Checked ?
                    SelectedActivity is ExploreActivity ? SelectedStartSeason.ToString() : string.Empty : SelectedStartSeason.ToString(),
                radioButtonModeActivity.Checked ?
                    SelectedActivity is ExploreActivity ? SelectedStartWeather.ToString() : string.Empty : SelectedStartWeather.ToString(),
            };
            settings.Save();
        }
        #endregion

        #region Enabled state
        private void UpdateEnabled()
        {
            comboBoxFolder.Enabled = comboBoxFolder.Items.Count > 0;
            comboBoxRoute.Enabled = comboBoxRoute.Items.Count > 0;
            comboBoxActivity.Enabled = comboBoxActivity.Items.Count > 0;
            comboBoxLocomotive.Enabled = comboBoxLocomotive.Items.Count > 0 && SelectedActivity is ExploreActivity;
            comboBoxConsist.Enabled = comboBoxConsist.Items.Count > 0 && SelectedActivity is ExploreActivity;
            comboBoxStartAt.Enabled = comboBoxStartAt.Items.Count > 0 && SelectedActivity is ExploreActivity;
            comboBoxHeadTo.Enabled = comboBoxHeadTo.Items.Count > 0 && SelectedActivity is ExploreActivity;
            comboBoxStartTime.Enabled = comboBoxStartSeason.Enabled = comboBoxStartWeather.Enabled = SelectedActivity is ExploreActivity;
            comboBoxStartTime.DropDownStyle = SelectedActivity is ExploreActivity ? ComboBoxStyle.DropDown : ComboBoxStyle.DropDownList;
            comboBoxTimetable.Enabled = comboBoxTimetableSet.Items.Count > 0;
            comboBoxTimetableTrain.Enabled = comboBoxTimetable.Items.Count > 0;
            //Avoid to Start with a non valid Activity/Locomotive/Consist.
            buttonResume.Enabled = buttonStart.Enabled = radioButtonModeActivity.Checked && !comboBoxActivity.Text.StartsWith("<") && !comboBoxLocomotive.Text.StartsWith("<") ?
                SelectedActivity != null && (!(SelectedActivity is ExploreActivity) || (comboBoxConsist.Items.Count > 0 && comboBoxHeadTo.Items.Count > 0)) :
                SelectedTimetableTrain != null;
            buttonResumeMP.Enabled = buttonStartMP.Enabled = buttonStart.Enabled && !String.IsNullOrEmpty(textBoxMPUser.Text) && !String.IsNullOrEmpty(textBoxMPHost.Text);
        }
        #endregion

        #region Folder list
        private async Task LoadFolderListAsync()
        {
            folders.Clear();
            ShowFolderList();
            try
            {
                folders = (await Task.Run(() => Folder.GetFolders(settings))).OrderBy(f => f.Name).ToList();
            }
            catch (TaskCanceledException) { }
            ShowFolderList();
            if (folders.Count > 0)
                comboBoxFolder.Focus();

            if (!initialized && folders.Count == 0)
            {
                using (var form = new OptionsForm(settings, updateManager, true))
                {
                    switch (form.ShowDialog(this))
                    {
                        case DialogResult.OK:
                            await LoadFolderListAsync();
                            break;
                        case DialogResult.Retry:
                            RestartMenu();
                            break;
                    }
                }
            }
        }

        private void ShowFolderList()
        {
            try
            {
                comboBoxFolder.BeginUpdate();
                comboBoxFolder.Items.Clear();
                comboBoxFolder.Items.AddRange(folders.ToArray());
            }
            finally
            {
                comboBoxFolder.EndUpdate();
            }
            UpdateFromMenuSelection<Folder>(comboBoxFolder, UserSettings.Menu_SelectionIndex.Folder, f => f.Path);
            UpdateEnabled();
        }
        #endregion

        #region Route list
        private async Task LoadRouteListAsync()
        {
            lock (routes)
            {
                if (ctsRouteLoading != null && !ctsRouteLoading.IsCancellationRequested)
                    ctsRouteLoading.Cancel();
                ctsRouteLoading = ResetCancellationTokenSource(ctsRouteLoading);
            }
            routes.Clear();
            activities.Clear();
            paths.Clear();

            //cleanout existing data
            ShowRouteList();
            ShowActivityList();
            ShowStartAtList();
            ShowHeadToList();

            Folder selectedFolder = SelectedFolder;
            try
            {
                routes = (await Task.Run(() => Route.GetRoutes(selectedFolder, ctsRouteLoading.Token))).OrderBy(r => r.Name).ToList();
            }
            catch (TaskCanceledException) { }
            ShowRouteList();
        }

        private void ShowRouteList()
        {
            try
            {
                comboBoxRoute.BeginUpdate();
                comboBoxRoute.Items.Clear();
                comboBoxRoute.Items.AddRange(routes.ToArray());
            }
            finally
            {
                comboBoxRoute.EndUpdate();
            }
            UpdateFromMenuSelection<Route>(comboBoxRoute, UserSettings.Menu_SelectionIndex.Route, r => r.Path);
            if (settings.Menu_Selection.Length > (int)UserSettings.Menu_SelectionIndex.Activity)
            {
                string path = settings.Menu_Selection[(int)UserSettings.Menu_SelectionIndex.Activity]; // Activity or Timetable
                string extension = System.IO.Path.GetExtension(path).ToLower();
                if (extension == ".act")
                    radioButtonModeActivity.Checked = true;
                else if (extension == ".timetable_or")
                    radioButtonModeTimetable.Checked = true;
            }
            UpdateEnabled();
        }
        #endregion

        #region Activity list
        private async Task LoadActivityListAsync()
        {
            lock (activities)
            {
                if (ctsActivityLoading != null && !ctsActivityLoading.IsCancellationRequested)
                    ctsActivityLoading.Cancel();
                ctsActivityLoading = ResetCancellationTokenSource(ctsActivityLoading);
            }
            activities.Clear();
            ShowActivityList();

            Folder selectedFolder = SelectedFolder;
            Route selectedRoute = SelectedRoute;
            try
            {
                activities = (await Task.Run(() => Activity.GetActivities(selectedFolder, selectedRoute, ctsActivityLoading.Token))).OrderBy(a => a.Name).ToList();
            }
            catch (TaskCanceledException) { }
            ShowActivityList();
        }

        private void ShowActivityList()
        {
            try
            {
                comboBoxActivity.BeginUpdate();
                comboBoxActivity.Items.Clear();
                comboBoxActivity.Items.AddRange(activities.ToArray());
            }
            finally
            {
                comboBoxActivity.EndUpdate();
            }
            UpdateFromMenuSelection<Activity>(comboBoxActivity, UserSettings.Menu_SelectionIndex.Activity, a => a.FilePath);
            UpdateEnabled();
        }

        private void UpdateExploreActivity()
        {
            (SelectedActivity as ExploreActivity)?.UpdateActivity(SelectedStartTime, (Orts.Formats.Msts.SeasonType)SelectedStartSeason, (Orts.Formats.Msts.WeatherType)SelectedStartWeather, SelectedConsist, SelectedPath);
        }
        #endregion

        #region Consist lists
        private async Task LoadLocomotiveListAsync()
        {
            lock (consists)
            {
                if (ctsConsistLoading != null && !ctsConsistLoading.IsCancellationRequested)
                    ctsConsistLoading.Cancel();
                ctsConsistLoading = ResetCancellationTokenSource(ctsConsistLoading);
            }

            consists.Clear();
            ShowLocomotiveList();
            ShowConsistList();

            Folder selectedFolder = SelectedFolder;
            try
            {
                consists = (await Task.Run(() => Consist.GetConsists(selectedFolder, ctsConsistLoading.Token))).OrderBy(c => c.Name).ToList();
            }
            catch (TaskCanceledException) { }
            if (SelectedActivity == null || SelectedActivity is ExploreActivity)
                ShowLocomotiveList();
        }

        private void ShowLocomotiveList()
        {
            if (SelectedActivity == null || SelectedActivity is ExploreActivity)
            {
                try
                {
                    comboBoxLocomotive.BeginUpdate();
                    comboBoxLocomotive.Items.Clear();
                    comboBoxLocomotive.Items.Add(Locomotive.GetLocomotive(null));
                    comboBoxLocomotive.Items.AddRange(consists.Where(c => c.Locomotive != null).Select(c => c.Locomotive).Distinct().OrderBy(l => l.Name).ToArray());
                    if (comboBoxLocomotive.Items.Count == 1)
                        comboBoxLocomotive.Items.Clear();
                }
                finally
                {
                    comboBoxLocomotive.EndUpdate();
                }
                UpdateFromMenuSelection<Locomotive>(comboBoxLocomotive, UserSettings.Menu_SelectionIndex.Locomotive, l => l.FilePath);
            }
            else
            {
                try
                {
                    comboBoxLocomotive.BeginUpdate();
                    comboBoxConsist.BeginUpdate();
                    var consist = SelectedActivity.Consist;
                    comboBoxLocomotive.Items.Clear();
                    comboBoxLocomotive.Items.Add(consist.Locomotive);
                    comboBoxLocomotive.SelectedIndex = 0;
                    comboBoxConsist.Items.Clear();
                    comboBoxConsist.Items.Add(consist);
                    comboBoxConsist.SelectedIndex = 0;
                }
                finally
                {
                    comboBoxLocomotive.EndUpdate();
                    comboBoxConsist.EndUpdate();
                }
            }
            UpdateEnabled();
        }

        private void ShowConsistList()
        {
            if (SelectedActivity == null || SelectedActivity is ExploreActivity)
            {
                try
                {
                    comboBoxConsist.BeginUpdate();
                    comboBoxConsist.Items.Clear();
                    comboBoxConsist.Items.AddRange(consists.Where(c => comboBoxLocomotive.SelectedItem.Equals(c.Locomotive)).OrderBy(c => c.Name).ToArray());
                }
                finally
                {
                    comboBoxConsist.EndUpdate();
                }
                UpdateFromMenuSelection<Consist>(comboBoxConsist, UserSettings.Menu_SelectionIndex.Consist, c => c.FilePath);
            }
            UpdateEnabled();
        }
        #endregion

        #region Path lists
        private async Task LoadStartAtListAsync()
        {
            lock (paths)
            {
                if (ctsPathLoading != null && !ctsPathLoading.IsCancellationRequested)
                    ctsPathLoading.Cancel();
                ctsPathLoading = ResetCancellationTokenSource(ctsPathLoading);
            }

            paths.Clear();
            ShowStartAtList();
            ShowHeadToList();

            var selectedRoute = SelectedRoute;
            try
            {
                paths = (await Task.Run(() => Path.GetPaths(selectedRoute, false, ctsPathLoading.Token))).OrderBy(a => a.ToString()).ToList();
            }
            catch (TaskCanceledException) { }
            if (SelectedActivity == null || SelectedActivity is ExploreActivity)
                ShowStartAtList();
        }

        private void ShowStartAtList()
        {
            if (SelectedActivity == null || SelectedActivity is ExploreActivity)
            {
                try
                {
                    comboBoxStartAt.BeginUpdate();
                    comboBoxStartAt.Items.Clear();
                    comboBoxStartAt.Items.AddRange(paths.Select(p => p.Start).Distinct().OrderBy(s => s.ToString()).ToArray());
                }
                finally
                {
                    comboBoxStartAt.EndUpdate();
                }
                // Because this list is unique names, we have to do some extra work to select it.
                if (settings.Menu_Selection.Length >= (int)UserSettings.Menu_SelectionIndex.Path)
                {
                    string pathFilePath = settings.Menu_Selection[(int)UserSettings.Menu_SelectionIndex.Path];
                    Path path = paths.FirstOrDefault(p => p.FilePath == pathFilePath);
                    if (path != null)
                        SelectComboBoxItem<string>(comboBoxStartAt, s => s == path.Start);
                    else if (comboBoxStartAt.Items.Count > 0)
                        comboBoxStartAt.SelectedIndex = 0;
                }
            }
            else
            {
                try
                {
                    comboBoxStartAt.BeginUpdate();
                    comboBoxHeadTo.BeginUpdate();
                    Path path = SelectedActivity.Path;
                    comboBoxStartAt.Items.Clear();
                    comboBoxStartAt.Items.Add(path.Start);
                    comboBoxHeadTo.Items.Clear();
                    comboBoxHeadTo.Items.Add(path);
                }
                finally
                {
                    comboBoxStartAt.EndUpdate();
                    comboBoxHeadTo.EndUpdate();
                }
                comboBoxStartAt.SelectedIndex = 0;
                comboBoxHeadTo.SelectedIndex = 0;
            }
            UpdateEnabled();
        }

        private void ShowHeadToList()
        {
            if (SelectedActivity == null || SelectedActivity is ExploreActivity)
            {
                try
                {
                    comboBoxHeadTo.BeginUpdate();
                    comboBoxHeadTo.Items.Clear();
                    comboBoxHeadTo.Items.AddRange(paths.Where(p => p.Start == (string)comboBoxStartAt.SelectedItem).ToArray());
                }
                finally
                {
                    comboBoxHeadTo.EndUpdate();
                }
                UpdateFromMenuSelection<Path>(comboBoxHeadTo, UserSettings.Menu_SelectionIndex.Path, c => c.FilePath);
            }
            UpdateEnabled();
        }
        #endregion

        #region Environment
        private void ShowEnvironment()
        {
            if (SelectedActivity == null || SelectedActivity is ExploreActivity)
            {
                try
                {
                    comboBoxStartTime.BeginUpdate();
                    comboBoxDuration.BeginUpdate();
                    comboBoxStartTime.Items.Clear();
                    foreach (var hour in Enumerable.Range(0, 24))
                        comboBoxStartTime.Items.Add(String.Format("{0}:00", hour));
                    comboBoxDuration.Items.Clear();
                    comboBoxDuration.Items.Add("");
                }
                finally
                {
                    comboBoxStartTime.EndUpdate();
                    comboBoxDuration.EndUpdate();
                }

                UpdateFromMenuSelection(comboBoxStartTime, UserSettings.Menu_SelectionIndex.Time, "12:00");
                UpdateFromMenuSelection(comboBoxStartSeason, UserSettings.Menu_SelectionIndex.Season, s => s.Key.ToString(), new KeyedComboBoxItem(1, ""));
                UpdateFromMenuSelection(comboBoxStartWeather, UserSettings.Menu_SelectionIndex.Weather, w => w.Key.ToString(), new KeyedComboBoxItem(0, ""));
                comboBoxDifficulty.SelectedIndex = 3;
                comboBoxDuration.SelectedIndex = 0;
            }
            else
            {
                try
                {
                    comboBoxStartTime.BeginUpdate();
                    comboBoxDuration.BeginUpdate();

                    comboBoxStartTime.Items.Clear();
                    comboBoxStartTime.Items.Add(SelectedActivity.StartTime.FormattedStartTime());
                    comboBoxDuration.Items.Clear();
                    comboBoxDuration.Items.Add(SelectedActivity.Duration.FormattedDurationTime());
                }
                finally
                {
                    comboBoxStartTime.EndUpdate();
                    comboBoxDuration.EndUpdate();
                }
                comboBoxStartTime.SelectedIndex = 0;
                comboBoxStartSeason.SelectedIndex = (int)SelectedActivity.Season;
                comboBoxStartWeather.SelectedIndex = (int)SelectedActivity.Weather;
                comboBoxDifficulty.SelectedIndex = (int)SelectedActivity.Difficulty;
                comboBoxDuration.SelectedIndex = 0;
            }
        }
        #endregion

        #region Timetable Set list
        private async Task LoadTimetableSetListAsync()
        {
            lock (timetableSets)
            {
                if (ctsTimeTableLoading != null && !ctsTimeTableLoading.IsCancellationRequested)
                    ctsTimeTableLoading.Cancel();
                ctsTimeTableLoading = ResetCancellationTokenSource(ctsTimeTableLoading);
            }

            timetableSets.Clear();
            ShowTimetableSetList();

            var selectedFolder = SelectedFolder;
            var selectedRoute = SelectedRoute;
            try
            {
                timetableSets = (await Task.Run(() => TimetableInfo.GetTimetableInfo(selectedFolder, selectedRoute, ctsTimeTableLoading.Token))).OrderBy(tt => tt.Description).ToList();
            }
            catch (TaskCanceledException) { }
            ShowTimetableSetList();
        }

        private void ShowTimetableSetList()
        {
            try
            {
                comboBoxTimetableSet.BeginUpdate();
                comboBoxTimetableSet.Items.Clear();
                comboBoxTimetableSet.Items.AddRange(timetableSets.ToArray());
            }
            finally
            {
                comboBoxTimetableSet.EndUpdate();
            }
            UpdateFromMenuSelection<TimetableInfo>(comboBoxTimetableSet, UserSettings.Menu_SelectionIndex.TimetableSet, t => t.FileName);
            UpdateEnabled();
        }

        private void UpdateTimetableSet()
        {
            if (SelectedTimetableSet != null)
            {
                SelectedTimetableSet.Day = SelectedTimetableDay;
                SelectedTimetableSet.Season = SelectedStartSeason;
                SelectedTimetableSet.Weather = SelectedStartWeather;
            }
        }
        #endregion

        #region Timetable list
        private void ShowTimetableList()
        {
            if (null != SelectedTimetableSet)
            {
                try
                {
                    comboBoxTimetable.BeginUpdate();
                    comboBoxTimetable.Items.Clear();
                    comboBoxTimetable.Items.AddRange(SelectedTimetableSet.ORTTList.ToArray());
                }
                finally
                {
                    comboBoxTimetable.EndUpdate();
                }
                UpdateFromMenuSelection<TimetableFileLite>(comboBoxTimetable, UserSettings.Menu_SelectionIndex.Timetable, t => t.Description);
            }
            else
                comboBoxTimetable.Items.Clear();

            UpdateEnabled();
        }
        #endregion

        #region Timetable Train list
        private void ShowTimetableTrainList()
        {
            if (null != SelectedTimetableSet)
            {
                try
                {
                    comboBoxTimetableTrain.BeginUpdate();
                    comboBoxTimetableTrain.Items.Clear();

                    var trains = SelectedTimetableSet.ORTTList[comboBoxTimetable.SelectedIndex].Trains;
                    trains.Sort();
                    comboBoxTimetableTrain.Items.AddRange(trains.ToArray());
                }
                finally
                {
                    comboBoxTimetableTrain.EndUpdate();
                }
                UpdateFromMenuSelection<TimetableFileLite.TrainInformation>(comboBoxTimetableTrain, UserSettings.Menu_SelectionIndex.Train, t => t.Column.ToString());
            }
            else
                comboBoxTimetableTrain.Items.Clear();

            UpdateEnabled();
        }
        #endregion

        #region Timetable environment
        private void ShowTimetableEnvironment()
        {
            UpdateFromMenuSelection(comboBoxTimetableDay, UserSettings.Menu_SelectionIndex.Day, d => d.Key.ToString(), new KeyedComboBoxItem(0, string.Empty));
            UpdateFromMenuSelection(comboBoxTimetableSeason, UserSettings.Menu_SelectionIndex.Season, s => s.Key.ToString(), new KeyedComboBoxItem(1, string.Empty));
            UpdateFromMenuSelection(comboBoxTimetableWeather, UserSettings.Menu_SelectionIndex.Weather, w => w.Key.ToString(), new KeyedComboBoxItem(0, string.Empty));
        }
        #endregion

        #region Details
        private void ShowDetails()
        {
            try
            {
                this.Suspend();
                ClearDetails();
                if (SelectedRoute != null && SelectedRoute.Description != null)
                    ShowDetail(catalog.GetStringFmt("Route: {0}", SelectedRoute.Name), SelectedRoute.Description.Split('\n'));

                if (radioButtonModeActivity.Checked)
                {
                    if (SelectedConsist != null && SelectedConsist.Locomotive != null && SelectedConsist.Locomotive.Description != null)
                    {
                        ShowDetail(catalog.GetStringFmt("Locomotive: {0}", SelectedConsist.Locomotive.Name), SelectedConsist.Locomotive.Description.Split('\n'));
                    }
                    if (SelectedActivity != null && SelectedActivity.Description != null)
                    {
                        ShowDetail(catalog.GetStringFmt("Activity: {0}", SelectedActivity.Name), SelectedActivity.Description.Split('\n'));
                        ShowDetail(catalog.GetString("Activity Briefing"), SelectedActivity.Briefing.Split('\n'));
                    }
                    else if (SelectedPath != null)
                    {
                        ShowDetail(catalog.GetStringFmt("Path: {0}", SelectedPath.Name), new[] {
                        catalog.GetStringFmt("Starting at: {0}", SelectedPath.Start),
                        catalog.GetStringFmt("Heading to: {0}", SelectedPath.End)
                    });
                    }
                }
                if (radioButtonModeTimetable.Checked)
                {
                    if (SelectedTimetableSet != null)
                    {
                        ShowDetail(catalog.GetStringFmt("Timetable set: {0}", SelectedTimetableSet), new string[0]);
                    }
                    if (SelectedTimetable != null)
                    {
                        ShowDetail(catalog.GetStringFmt("Timetable: {0}", SelectedTimetable), new string[0]);
                    }
                    if (SelectedTimetableTrain != null)
                    {
                        ShowDetail(catalog.GetStringFmt("Train: {0}", SelectedTimetableTrain), SelectedTimetableTrain.ToInfo());
                        if (SelectedTimetableConsist != null)
                        {
                            ShowDetail(catalog.GetStringFmt("Consist: {0}", SelectedTimetableConsist.Name), new string[0]);
                            if (SelectedTimetableConsist.Locomotive != null && SelectedTimetableConsist.Locomotive.Description != null)
                            {
                                ShowDetail(catalog.GetStringFmt("Locomotive: {0}", SelectedTimetableConsist.Locomotive.Name), SelectedTimetableConsist.Locomotive.Description.Split('\n'));
                            }
                        }
                        if (SelectedTimetablePath != null)
                        {
                            ShowDetail(catalog.GetStringFmt("Path: {0}", SelectedTimetablePath.Name), SelectedTimetablePath.ToInfo());
                        }
                    }
                }

                FlowDetails();
            }
            finally
            {
                this.Resume();
            }
        }

        private List<Detail> Details = new List<Detail>();

        private class Detail
        {
            public readonly Control Title;
            public readonly Control Expander;
            public readonly Control Summary;
            public readonly Control Description;
            public bool Expanded;
            public Detail(Control title, Control expander, Control summary, Control lines)
            {
                Title = title;
                Expander = expander;
                Summary = summary;
                Description = lines;
                Expanded = false;
            }
        }

        private void ClearDetails()
        {
            Details.Clear();
            while (panelDetails.Controls.Count > 0)
                panelDetails.Controls.RemoveAt(0);
        }

        private void ShowDetail(string title, string[] lines)
        {
            var titleControl = new Label { Margin = new Padding(2), Text = title, UseMnemonic = false, Font = new Font(panelDetails.Font, FontStyle.Bold), TextAlign = ContentAlignment.BottomLeft };
            panelDetails.Controls.Add(titleControl);
            titleControl.Left = titleControl.Margin.Left;
            titleControl.Width = panelDetails.ClientSize.Width - titleControl.Margin.Horizontal - titleControl.PreferredHeight;
            titleControl.Height = titleControl.PreferredHeight;
            titleControl.Anchor = AnchorStyles.Left | AnchorStyles.Top | AnchorStyles.Right;

            var expanderControl = new Button { Margin = new Padding(0), Text = "", FlatStyle = FlatStyle.Flat };
            panelDetails.Controls.Add(expanderControl);
            expanderControl.Left = panelDetails.ClientSize.Width - titleControl.Height - titleControl.Margin.Right;
            expanderControl.Width = expanderControl.Height = titleControl.Height;
            expanderControl.Anchor = AnchorStyles.Top | AnchorStyles.Right;
            expanderControl.FlatAppearance.BorderSize = 0;
            expanderControl.BackgroundImageLayout = ImageLayout.Center;

            var summaryControl = new Label { Margin = new Padding(2), Text = String.Join("\n", lines), AutoSize = false, UseMnemonic = false, UseCompatibleTextRendering = false };
            panelDetails.Controls.Add(summaryControl);
            summaryControl.Anchor = AnchorStyles.Left | AnchorStyles.Top | AnchorStyles.Right;
            summaryControl.Left = summaryControl.Margin.Left;
            summaryControl.Width = panelDetails.ClientSize.Width - summaryControl.Margin.Horizontal;
            summaryControl.Height = TextRenderer.MeasureText("1\n2\n3\n4\n5", summaryControl.Font).Height;

            // Find out where we need to cut the text to make the summary 5 lines long. Uses a binaty search to find the cut point.
            var size = MeasureText(summaryControl.Text, summaryControl);
            if (size > summaryControl.Height)
            {
                var index = (float)summaryControl.Text.Length;
                var indexChunk = (float)summaryControl.Text.Length / 2;
                while (indexChunk > 0.5f || size > summaryControl.Height)
                {
                    if (size > summaryControl.Height)
                        index -= indexChunk;
                    else
                        index += indexChunk;
                    if (indexChunk > 0.5f)
                        indexChunk /= 2;
                    size = MeasureText(summaryControl.Text.Substring(0, (int)index) + "...", summaryControl);
                }
                summaryControl.Text = summaryControl.Text.Substring(0, (int)index) + "...";
            }

            var descriptionControl = new Label { Margin = new Padding(2), Text = String.Join("\n", lines), AutoSize = false, UseMnemonic = false, UseCompatibleTextRendering = false };
            panelDetails.Controls.Add(descriptionControl);
            descriptionControl.Anchor = AnchorStyles.Left | AnchorStyles.Top | AnchorStyles.Right;
            descriptionControl.Left = descriptionControl.Margin.Left;
            descriptionControl.Width = panelDetails.ClientSize.Width - descriptionControl.Margin.Horizontal;
            descriptionControl.Height = MeasureText(descriptionControl.Text, descriptionControl);

            // Enable the expander only if the full description is longer than the summary. Otherwise, disable the expander.
            expanderControl.Enabled = descriptionControl.Height > summaryControl.Height;
            if (expanderControl.Enabled)
            {
                expanderControl.BackgroundImage = (Image)resources.GetObject("ExpanderClosed");
                expanderControl.Tag = Details.Count;
                expanderControl.Click += new EventHandler(ExpanderControl_Click);
            }
            else
            {
                expanderControl.BackgroundImage = (Image)resources.GetObject("ExpanderClosedDisabled");
            }
            Details.Add(new Detail(titleControl, expanderControl, summaryControl, descriptionControl));
        }

        private static int MeasureText(string text, Label summaryControl)
        {
            return TextRenderer.MeasureText(text, summaryControl.Font, summaryControl.ClientSize, TextFormatFlags.TextBoxControl | TextFormatFlags.WordBreak | TextFormatFlags.NoPrefix).Height;
        }

        private void ExpanderControl_Click(object sender, EventArgs e)
        {
            try
            {
                this.Suspend();
                var index = (int)(sender as Control).Tag;
                Details[index].Expanded = !Details[index].Expanded;
                Details[index].Expander.BackgroundImage = (Image)resources.GetObject(Details[index].Expanded ? "ExpanderOpen" : "ExpanderClosed");
                FlowDetails();
            }
            finally
            {
                this.Resume();
            }
        }

        private void FlowDetails()
        {
                var scrollPosition = panelDetails.AutoScrollPosition.Y;
                panelDetails.AutoScrollPosition = Point.Empty;
                panelDetails.AutoScrollMinSize = new Size(0, panelDetails.ClientSize.Height + 1);

                var top = 0;
                foreach (var detail in Details)
                {
                    top += detail.Title.Margin.Top;
                    detail.Title.Top = detail.Expander.Top = top;
                    top += detail.Title.Height + detail.Title.Margin.Bottom + detail.Description.Margin.Top;
                    detail.Summary.Top = detail.Description.Top = top;
                    detail.Summary.Visible = !detail.Expanded && detail.Expander.Enabled;
                    detail.Description.Visible = !detail.Summary.Visible;
                    if (detail.Description.Visible)
                        top += detail.Description.Height + detail.Description.Margin.Bottom;
                    else
                        top += detail.Summary.Height + detail.Summary.Margin.Bottom;
                }

                if (panelDetails.AutoScrollMinSize.Height < top)
                    panelDetails.AutoScrollMinSize = new Size(0, top);
                panelDetails.AutoScrollPosition = new Point(0, -scrollPosition);
        }
        #endregion

        #region Utility functions
        private void UpdateFromMenuSelection<T>(ComboBox comboBox, UserSettings.Menu_SelectionIndex index, T defaultValue)
        {
            UpdateFromMenuSelection<T>(comboBox, index, _ => _.ToString(), defaultValue);
        }

        private void UpdateFromMenuSelection<T>(ComboBox comboBox, UserSettings.Menu_SelectionIndex index, Func<T, string> map)
        {
            UpdateFromMenuSelection<T>(comboBox, index, map, default(T));
        }

        private void UpdateFromMenuSelection<T>(ComboBox comboBox, UserSettings.Menu_SelectionIndex index, Func<T, string> map, T defaultValue)
        {
            if (settings.Menu_Selection.Length > (int)index && settings.Menu_Selection[(int)index] != "")
            {
                if (comboBox.DropDownStyle == ComboBoxStyle.DropDown)
                    comboBox.Text = settings.Menu_Selection[(int)index];
                else
                    SelectComboBoxItem<T>(comboBox, item => map(item) == settings.Menu_Selection[(int)index]);
            }
            else
            {
                if (comboBox.DropDownStyle == ComboBoxStyle.DropDown)
                    comboBox.Text = map(defaultValue);
                else if (defaultValue != null)
                    SelectComboBoxItem<T>(comboBox, item => map(item) == map(defaultValue));
                else if (comboBox.Items.Count > 0)
                    comboBox.SelectedIndex = 0;
            }
        }

        private void SelectComboBoxItem<T>(ComboBox comboBox, Func<T, bool> predicate)
        {
            if (comboBox.Items.Count == 0)
                return;

            for (var i = 0; i < comboBox.Items.Count; i++)
            {
                if (comboBox.Items[i] is T && predicate((T)comboBox.Items[i]))
                {
                    comboBox.SelectedIndex = i;
                    return;
                }
            }
            comboBox.SelectedIndex = 0;
        }

        private class KeyedComboBoxItem
        {
            public readonly int Key;
            public readonly string Value;

            public override string ToString()
            {
                return Value;
            }

            public KeyedComboBoxItem(int key, string value)
            {
                Key = key;
                Value = value;
            }
        }
        #endregion

        #region Executable utils
        private enum ImageSubsystem
        {
            Unknown = 0,
            Native = 1,
            WindowsGui = 2,
            WindowsConsole = 3,
        }

        private static ImageSubsystem GetImageSubsystem(BinaryReader stream)
        {
            try
            {
                var baseOffset = stream.BaseStream.Position;

                // WORD IMAGE_DOS_HEADER.e_magic = 0x4D5A (MZ)
                stream.BaseStream.Seek(baseOffset + 0, SeekOrigin.Begin);
                var dosMagic = stream.ReadUInt16();
                if (dosMagic != 0x5A4D)
                    return ImageSubsystem.Unknown;

                // LONG IMAGE_DOS_HEADER.e_lfanew
                stream.BaseStream.Seek(baseOffset + 60, SeekOrigin.Begin);
                var ntHeaderOffset = stream.ReadUInt32();
                if (ntHeaderOffset == 0)
                    return ImageSubsystem.Unknown;

                // DWORD IMAGE_NT_HEADERS.Signature = 0x00004550 (PE..)
                stream.BaseStream.Seek(baseOffset + ntHeaderOffset, SeekOrigin.Begin);
                var ntMagic = stream.ReadUInt32();
                if (ntMagic != 0x00004550)
                    return ImageSubsystem.Unknown;

                // WORD IMAGE_OPTIONAL_HEADER.Magic = 0x010A (32bit header) or 0x020B (64bit header)
                stream.BaseStream.Seek(baseOffset + ntHeaderOffset + 24, SeekOrigin.Begin);
                var optionalMagic = stream.ReadUInt16();
                if (optionalMagic != 0x010B && optionalMagic != 0x020B)
                    return ImageSubsystem.Unknown;

                // WORD IMAGE_OPTIONAL_HEADER.Subsystem
                // Note: There might need to be an adjustment for ImageBase being ULONGLONG in the 64bit header though this doesn't actually seem to be true.
                stream.BaseStream.Seek(baseOffset + ntHeaderOffset + 92, SeekOrigin.Begin);
                var peSubsystem = stream.ReadUInt16();

                return (ImageSubsystem)peSubsystem;
            }
            catch (EndOfStreamException)
            {
                return ImageSubsystem.Unknown;
            }
        }
        #endregion

        private static CancellationTokenSource ResetCancellationTokenSource(CancellationTokenSource cts)
        {
            if (cts != null)
            {
                cts.Dispose();
            }
            // Create a new cancellation token source so that can cancel all the tokens again 
            return new CancellationTokenSource();
        }

        private void ComboBoxTimetable_EnabledChanged(object sender, EventArgs e)
        {
            //Debrief Eval TTActivity.
            if (!comboBoxTimetable.Enabled)
            {
                //comboBoxTimetable.Enabled == false then we erase comboBoxTimetable and comboBoxTimetableTrain data.
                if (comboBoxTimetable.Items.Count > 0)
                {
                    comboBoxTimetable.Items.Clear();
                    comboBoxTimetableTrain.Items.Clear();
                    buttonStart.Enabled = false;
                }
            }
            //TO DO: Debrief Eval TTActivity
        }
    }

    internal static class ControlExtension
    {
        public static void Suspend(this Control control)
        {
            NativeMethods.LockWindowUpdate(control.Handle);
        }

        public static void Resume(this Control control)
        {
            NativeMethods.LockWindowUpdate(IntPtr.Zero);
        }
    }
}
=======
﻿// COPYRIGHT 2009, 2010, 2011, 2012, 2013, 2014, 2015 by the Open Rails project.
// 
// This file is part of Open Rails.
// 
// Open Rails is free software: you can redistribute it and/or modify
// it under the terms of the GNU General Public License as published by
// the Free Software Foundation, either version 3 of the License, or
// (at your option) any later version.
// 
// Open Rails is distributed in the hope that it will be useful,
// but WITHOUT ANY WARRANTY; without even the implied warranty of
// MERCHANTABILITY or FITNESS FOR A PARTICULAR PURPOSE.  See the
// GNU General Public License for more details.
// 
// You should have received a copy of the GNU General Public License
// along with Open Rails.  If not, see <http://www.gnu.org/licenses/>.

using GNU.Gettext;
using GNU.Gettext.WinForms;
using Orts.Formats.OR;
using ORTS.Common;
using ORTS.Menu;
using ORTS.Settings;
using ORTS.Updater;
using System;
using System.Collections.Generic;
using System.Diagnostics;
using System.Drawing;
using System.Globalization;
using System.IO;
using System.Linq;
using System.Resources;
using System.Runtime.InteropServices;
using System.Threading;
using System.Windows.Forms;
using Path = ORTS.Menu.Path;

namespace ORTS
{
    public partial class MainForm : Form
    {
        public enum UserAction
        {
            SingleplayerNewGame,
            SingleplayerResumeSave,
            SingleplayerReplaySave,
            SingleplayerReplaySaveFromSave,
            MultiplayerServer,
            MultiplayerClient,
            SinglePlayerTimetableGame,
            SinglePlayerResumeTimetableGame,
            MultiplayerServerResumeSave,
            MultiplayerClientResumeSave
        }

        bool Initialized;
        UserSettings Settings;
        List<Folder> Folders = new List<Folder>();
        public List<Route> Routes = new List<Route>();
        List<Activity> Activities = new List<Activity>();
        public List<Consist> Consists = new List<Consist>();
        List<Path> Paths = new List<Path>();
        List<TimetableInfo> TimetableSets = new List<TimetableInfo>();
        List<WeatherFileInfo> TimetableWeatherFileSet = new List<WeatherFileInfo>();
        Task<List<Folder>> FolderLoader;
        Task<List<Route>> RouteLoader;
        Task<List<Activity>> ActivityLoader;
        Task<List<Consist>> ConsistLoader;
        Task<List<Path>> PathLoader;
        Task<List<TimetableInfo>> TimetableSetLoader;
        Task<List<WeatherFileInfo>> TimetableWeatherFileLoader;
        readonly ResourceManager Resources = new ResourceManager("ORTS.Properties.Resources", typeof(MainForm).Assembly);
        readonly UpdateManager UpdateManager;
        readonly Image ElevationIcon;

        internal string RunActivityProgram
        {
            get
            {
                return System.IO.Path.Combine(Application.StartupPath, "RunActivity.exe"); ;
            }
        }
        
        // Base items
        public Folder SelectedFolder { get { return (Folder)comboBoxFolder.SelectedItem; } }
        public Route SelectedRoute { get { return (Route)comboBoxRoute.SelectedItem; } }

        // Activity mode items
        public Activity SelectedActivity { get { return (Activity)comboBoxActivity.SelectedItem; } }
        public Consist SelectedConsist { get { return (Consist)comboBoxConsist.SelectedItem; } }
        public Path SelectedPath { get { return (Path)comboBoxHeadTo.SelectedItem; } }
        public string SelectedStartTime { get { return comboBoxStartTime.Text; } }

        // Timetable mode items
        public TimetableInfo SelectedTimetableSet { get { return (TimetableInfo)comboBoxTimetableSet.SelectedItem; } }
        public TimetableFileLite SelectedTimetable { get { return (TimetableFileLite)comboBoxTimetable.SelectedItem; } }
        public TimetableFileLite.TrainInformation SelectedTimetableTrain { get { return (TimetableFileLite.TrainInformation)comboBoxTimetableTrain.SelectedItem; } }
        public int SelectedTimetableDay { get { return (comboBoxTimetableDay.SelectedItem as KeyedComboBoxItem).Key; } }
        public WeatherFileInfo SelectedWeatherFile { get { return (WeatherFileInfo)comboBoxTimetableWeatherFile.SelectedItem; } }
        public Consist SelectedTimetableConsist;
        public Path SelectedTimetablePath;

        // Shared items
        public int SelectedStartSeason { get { return radioButtonModeActivity.Checked ? (comboBoxStartSeason.SelectedItem as KeyedComboBoxItem).Key : (comboBoxTimetableSeason.SelectedItem as KeyedComboBoxItem).Key; } }
        public int SelectedStartWeather { get { return radioButtonModeActivity.Checked ? (comboBoxStartWeather.SelectedItem as KeyedComboBoxItem).Key : (comboBoxTimetableWeather.SelectedItem as KeyedComboBoxItem).Key; } }

        public string SelectedSaveFile { get; set; }
        public UserAction SelectedAction { get; set; }

        GettextResourceManager catalog = new GettextResourceManager("Menu");

        #region Main Form
        public MainForm()
        {
            InitializeComponent();

            // Windows 2000 and XP should use 8.25pt Tahoma, while Windows
            // Vista and later should use 9pt "Segoe UI". We'll use the
            // Message Box font to allow for user-customizations, though.
            Font = SystemFonts.MessageBoxFont;

            // Set title to show revision or build info.
            Text = String.Format(VersionInfo.Version.Length > 0 ? "{0} {1}" : "{0} build {2}", Application.ProductName, VersionInfo.Version, VersionInfo.Build);
#if DEBUG
            Text = Text + " (debug)";
#endif
            panelModeTimetable.Location = panelModeActivity.Location;
            ShowDetails();
            UpdateEnabled();
            UpdateManager = new UpdateManager(System.IO.Path.GetDirectoryName(Application.ExecutablePath), Application.ProductName, VersionInfo.VersionOrBuild);
            ElevationIcon = new Icon(SystemIcons.Shield, SystemInformation.SmallIconSize).ToBitmap();
        }

        void MainForm_Shown(object sender, EventArgs e)
        {
            var options = Environment.GetCommandLineArgs().Where(a => (a.StartsWith("-") || a.StartsWith("/"))).Select(a => a.Substring(1));
            Settings = new UserSettings(options);

            LoadOptions();
            LoadLanguage();

            if (!Initialized)
            {
                var Seasons = new[] {
                    new KeyedComboBoxItem(0, catalog.GetString("Spring")),
                    new KeyedComboBoxItem(1, catalog.GetString("Summer")),
                    new KeyedComboBoxItem(2, catalog.GetString("Autumn")),
                    new KeyedComboBoxItem(3, catalog.GetString("Winter")),
                };
                var Weathers = new[] {
                    new KeyedComboBoxItem(0, catalog.GetString("Clear")),
                    new KeyedComboBoxItem(1, catalog.GetString("Snow")),
                    new KeyedComboBoxItem(2, catalog.GetString("Rain")),
                };
                var Difficulties = new[] {
                    catalog.GetString("Easy"),
                    catalog.GetString("Medium"),
                    catalog.GetString("Hard"),
                    "",
                };
                var Days = new[] {
                    new KeyedComboBoxItem(0, catalog.GetString("Monday")),
                    new KeyedComboBoxItem(1, catalog.GetString("Tuesday")),
                    new KeyedComboBoxItem(2, catalog.GetString("Wednesday")),
                    new KeyedComboBoxItem(3, catalog.GetString("Thursday")),
                    new KeyedComboBoxItem(4, catalog.GetString("Friday")),
                    new KeyedComboBoxItem(5, catalog.GetString("Saturday")),
                    new KeyedComboBoxItem(6, catalog.GetString("Sunday")),
                };

                comboBoxStartSeason.Items.AddRange(Seasons);
                comboBoxStartWeather.Items.AddRange(Weathers);
                comboBoxDifficulty.Items.AddRange(Difficulties);

                comboBoxTimetableSeason.Items.AddRange(Seasons);
                comboBoxTimetableWeather.Items.AddRange(Weathers);
                comboBoxTimetableDay.Items.AddRange(Days);

                var coreExecutables = new[] {
                    "OpenRails.exe",
                    "Menu.exe",
                    "RunActivity.exe",
                    "RunActivityLAA.exe",
                    "Updater.exe",
                };
                var tools = new List<ToolStripItem>();
                foreach (var executable in Directory.GetFiles(System.IO.Path.GetDirectoryName(Application.ExecutablePath), "*.exe"))
                {
                    // Don't show any of the core parts of the application.
                    if (coreExecutables.Contains(System.IO.Path.GetFileName(executable)))
                        continue;

                    var toolInfo = FileVersionInfo.GetVersionInfo(executable);

                    // Skip any executable that isn't part of this product (e.g. Visual Studio hosting files).
                    if (toolInfo.ProductName != Application.ProductName)
                        continue;

                    // Remove the product name from the tool's name and localise.
                    var toolName = catalog.GetString(toolInfo.FileDescription.Replace(Application.ProductName, "").Trim());

                    // Create menu item to execute tool.
                    tools.Add(new ToolStripMenuItem(toolName, null, (Object sender2, EventArgs e2) =>
                    {
                        var toolPath = (sender2 as ToolStripItem).Tag as string;
                        var toolIsConsole = false;
                        using (var reader = new BinaryReader(File.OpenRead(toolPath)))
                        {
                            toolIsConsole = GetImageSubsystem(reader) == ImageSubsystem.WindowsConsole;
                        }
                        if (toolIsConsole)
                            Process.Start("cmd", "/k \"" + toolPath + "\"");
                        else
                            Process.Start(toolPath);
                    }) { Tag = executable });
                }
                // Add all the tools in alphabetical order.
                contextMenuStripTools.Items.AddRange((from tool in tools
                                                      orderby tool.Text
                                                      select tool).ToArray());

                // Just like above, buttonDocuments is a button that is treated like a menu.  The result is a button that acts like a combobox.
                // Populate buttonDocuments.
                // Documents button will be disabled if Documentation folder is not present.
                var docs = new List<ToolStripItem>();
                var dir = Directory.GetCurrentDirectory();
                var path = dir + @"\Documentation\";
                if (Directory.Exists(path))
                {
                    foreach (string entry in Directory.GetFiles(path))
                    {
                        // These are the following formats that can be selected.
                        if (entry.Contains(".pdf") || entry.Contains(".doc") || entry.Contains(".docx") || entry.Contains(".pptx") || entry.Contains(".txt"))
                        {
                            var i = entry.LastIndexOf("\\");
                            docs.Add(new ToolStripMenuItem(entry.Substring(i + 1), null, (Object sender2, EventArgs e2) =>
                            {
                                var docPath = (sender2 as ToolStripItem).Tag as string;
                                Process.Start(docPath);
                             }) { Tag = entry });
                        }
                        contextMenuStripDocuments.Items.AddRange((from tool in docs
                                                                  orderby tool.Text
                                                                  select tool).ToArray());
                    }
                }
                else
                    buttonDocuments.Enabled = false;
            }

            ShowEnvironment();
            ShowTimetableEnvironment();

            CheckForUpdate();

            if (!Initialized)
            {
                LoadFolderList();
                Initialized = true;
            }
        }

        void MainForm_FormClosing(object sender, FormClosingEventArgs e)
        {
            SaveOptions();
            if (RouteLoader != null)
                RouteLoader.Cancel();
            if (ActivityLoader != null)
                ActivityLoader.Cancel();
            if (ConsistLoader != null)
                ConsistLoader.Cancel();
            if (PathLoader != null)
                PathLoader.Cancel();
            if (TimetableSetLoader != null)
                TimetableSetLoader.Cancel();
            if (TimetableWeatherFileLoader != null)
                TimetableWeatherFileLoader.Cancel();

            // Remove any deleted saves
            if (Directory.Exists(UserSettings.DeletedSaveFolder))
                Directory.Delete(UserSettings.DeletedSaveFolder, true);   // true removes all contents as well as folder

            // Tidy up after versions which used SAVE.BIN
            var file = UserSettings.UserDataFolder + @"\SAVE.BIN";
            if (File.Exists(file))
                File.Delete(file);
        }

        void CheckForUpdate()
        {
            // This is known directly from the chosen channel so doesn't need to wait for the update check itself.
            linkLabelChangeLog.Visible = !string.IsNullOrEmpty(UpdateManager.ChangeLogLink);

            new Task<UpdateManager>(this, () =>
            {
                UpdateManager.Check();
                return null;
            }, _ =>
            {
                if (UpdateManager.LastCheckError != null)
                    linkLabelUpdate.Text = catalog.GetString("Update check failed");
                else if (UpdateManager.LastUpdate != null && UpdateManager.LastUpdate.Version != VersionInfo.Version)
                    linkLabelUpdate.Text = catalog.GetStringFmt("Update to {0}", UpdateManager.LastUpdate.Version);
                else
                    linkLabelUpdate.Text = "";
                linkLabelUpdate.Enabled = true;
                linkLabelUpdate.Visible = linkLabelUpdate.Text.Length > 0;
                // Update link's elevation icon and size/position.
                if (UpdateManager.LastCheckError == null && UpdateManager.LastUpdate != null && UpdateManager.LastUpdate.Version != VersionInfo.Version && UpdateManager.UpdaterNeedsElevation)
                    linkLabelUpdate.Image = ElevationIcon;
                else
                    linkLabelUpdate.Image = null;
                linkLabelUpdate.AutoSize = true;
                linkLabelUpdate.Left = panelDetails.Right - linkLabelUpdate.Width - ElevationIcon.Width;
                linkLabelUpdate.AutoSize = false;
                linkLabelUpdate.Width = panelDetails.Right - linkLabelUpdate.Left;
            });
        }

        void LoadLanguage()
        {
            if (Settings.Language.Length > 0)
            {
                try
                {
                    CultureInfo.DefaultThreadCurrentUICulture = new CultureInfo(Settings.Language);
                }
                catch { }
            }

            Localizer.Localize(this, catalog);
        }

        void RestartMenu()
        {
            Process.Start(Application.ExecutablePath);
            Close();
        }
        #endregion

        #region Folders
        void comboBoxFolder_SelectedIndexChanged(object sender, EventArgs e)
        {
            LoadRouteList();
            LoadLocomotiveList();
            ShowDetails();
        }
        #endregion

        #region Routes
        void comboBoxRoute_SelectedIndexChanged(object sender, EventArgs e)
        {
            LoadActivityList();
            LoadStartAtList();
            LoadTimetableSetList();
            ShowDetails();
        }
        #endregion

        #region Mode
        void radioButtonMode_CheckedChanged(object sender, EventArgs e)
        {
            panelModeActivity.Visible = radioButtonModeActivity.Checked;
            panelModeTimetable.Visible = radioButtonModeTimetable.Checked;
            UpdateEnabled();
            ShowDetails();
        }
        #endregion

        #region Activities
        void comboBoxActivity_SelectedIndexChanged(object sender, EventArgs e)
        {
            ShowLocomotiveList();
            ShowConsistList();
            ShowStartAtList();
            ShowEnvironment();
            ShowDetails();
            //Debrief Activity Eval
            //0 = "- Explore route -"
            //1 = "+ Explore in Activity mode +"
            if (comboBoxActivity.SelectedIndex < 2)
            { checkDebriefActivityEval.Checked = false; checkDebriefActivityEval.Enabled = false; }
            else
            { checkDebriefActivityEval.Enabled = true; }
        }
        #endregion

        #region Locomotives
        void comboBoxLocomotive_SelectedIndexChanged(object sender, EventArgs e)
        {
            ShowConsistList();
            ShowDetails();
        }
        #endregion

        #region Consists
        void comboBoxConsist_SelectedIndexChanged(object sender, EventArgs e)
        {
            UpdateExploreActivity();
            ShowDetails();
        }
        #endregion

        #region Starting from
        void comboBoxStartAt_SelectedIndexChanged(object sender, EventArgs e)
        {
            ShowHeadToList();
        }
        #endregion

        #region Heading to
        void comboBoxHeadTo_SelectedIndexChanged(object sender, EventArgs e)
        {
            UpdateExploreActivity();
            ShowDetails();
        }
        #endregion

        #region Environment
        void comboBoxStartTime_TextChanged(object sender, EventArgs e)
        {
            UpdateExploreActivity();
        }

        void comboBoxStartSeason_SelectedIndexChanged(object sender, EventArgs e)
        {
            UpdateExploreActivity();
        }

        void comboBoxStartWeather_SelectedIndexChanged(object sender, EventArgs e)
        {
            UpdateExploreActivity();
        }
        #endregion

        #region Timetable Sets
        void comboBoxTimetableSet_SelectedIndexChanged(object sender, EventArgs e)
        {
            UpdateTimetableSet();
            ShowTimetableList();
            ShowDetails();
        }
        #endregion

        #region Timetables
        void comboBoxTimetable_selectedIndexChanged(object sender, EventArgs e)
        {
            ShowTimetableTrainList();
            ShowDetails();
        }
        #endregion

        #region Timetable Trains
        void comboBoxTimetableTrain_SelectedIndexChanged(object sender, EventArgs e)
        {
            var selectedTrain = comboBoxTimetableTrain.SelectedItem as TimetableFileLite.TrainInformation;
            SelectedTimetableConsist = Consist.GetConsist(SelectedFolder, selectedTrain.LeadingConsist, selectedTrain.ReverseConsist);
            SelectedTimetablePath = Path.GetPath(SelectedRoute, selectedTrain.Path, false);
            ShowDetails();
        }
        #endregion

        #region Timetable environment
        void comboBoxTimetableDay_SelectedIndexChanged(object sender, EventArgs e)
        {
            UpdateTimetableSet();
        }

        void comboBoxTimetableSeason_SelectedIndexChanged(object sender, EventArgs e)
        {
            UpdateTimetableSet();
        }

        void comboBoxTimetableWeather_SelectedIndexChanged(object sender, EventArgs e)
        {
            UpdateTimetableSet();
        }

        void comboBoxTimetableWeatherFile_SelectedIndexChanged(object sender, EventArgs e)
        {
            UpdateTimetableWeatherSet();
        }
        #endregion

        #region Multiplayer
        void textBoxMPUser_TextChanged(object sender, EventArgs e)
        {
            UpdateEnabled();
        }

        bool CheckUserName(string text)
        {
            string tmp = text;
            if (tmp.Length < 4 || tmp.Length > 10 || tmp.Contains("\"") || tmp.Contains("\'") || tmp.Contains(" ") || tmp.Contains("-") || Char.IsDigit(tmp, 0))
            {
                MessageBox.Show(catalog.GetString("User name must be 4-10 characters long, cannot contain space, ', \" or - and must not start with a digit."), Application.ProductName);
                return false;
            }
            return true;
        }

        #endregion

        #region Misc. buttons and options
        void linkLabelUpdate_LinkClicked(object sender, LinkLabelLinkClickedEventArgs e)
        {
            if (UpdateManager.LastCheckError != null)
            {
                MessageBox.Show(catalog.GetStringFmt("The update check failed due to an error:\n\n{0}", UpdateManager.LastCheckError), Application.ProductName);
                return;
            }

            UpdateManager.Update();

            if (UpdateManager.LastUpdateError != null)
            {
                MessageBox.Show(catalog.GetStringFmt("The update failed due to an error:\n\n{0}", UpdateManager.LastUpdateError), Application.ProductName);
                return;
            }
        }

        void linkLabelChangeLog_LinkClicked(object sender, LinkLabelLinkClickedEventArgs e)
        {
            Process.Start(UpdateManager.ChangeLogLink);
        }

        void buttonTools_Click(object sender, EventArgs e)
        {
            contextMenuStripTools.Show(buttonTools, new Point(0, buttonTools.ClientSize.Height), ToolStripDropDownDirection.Default);
        }

        void buttonDocuments_Click(object sender, EventArgs e)
        {
            contextMenuStripDocuments.Show(buttonDocuments, new Point(0, buttonDocuments.ClientSize.Height), ToolStripDropDownDirection.Default);
        }

        void testingToolStripMenuItem_Click(object sender, EventArgs e)
        {
            using (var form = new TestingForm(this, Settings))
            {
                form.ShowDialog(this);
            }
        }

        void buttonOptions_Click(object sender, EventArgs e)
        {
            SaveOptions();

            using (var form = new OptionsForm(Settings, UpdateManager, false))
            {
                switch (form.ShowDialog(this))
                {
                    case DialogResult.OK:
                        LoadFolderList();
                        CheckForUpdate();
                        break;
                    case DialogResult.Retry:
                        RestartMenu();
                        break;
                }
            }
        }

        void buttonStart_Click(object sender, EventArgs e)
        {
            SaveOptions();

            if (radioButtonModeActivity.Checked)
            {
                SelectedAction = UserAction.SingleplayerNewGame;
                if (SelectedActivity != null)
                    DialogResult = DialogResult.OK;
            }
            else
            {
                SelectedAction = UserAction.SinglePlayerTimetableGame;
                if (SelectedTimetableTrain != null)
                    DialogResult = DialogResult.OK;
            }
        }

        void buttonResume_Click(object sender, EventArgs e)
        {
            OpenResumeForm(false);
        }

        void buttonResumeMP_Click(object sender, EventArgs e)
        {
            OpenResumeForm(true);
        }

        void OpenResumeForm (bool multiplayer)
        {
            if (radioButtonModeTimetable.Checked)
            {
                SelectedAction = UserAction.SinglePlayerTimetableGame;
            }
            else if (!multiplayer)
            {
                SelectedAction = UserAction.SingleplayerNewGame;
            }
            else if (radioButtonMPClient.Checked)
            {
                SelectedAction = UserAction.MultiplayerClient;
            }
            else
                SelectedAction = UserAction.MultiplayerServer;

            // if timetable mode but no timetable selected - no action
            if (SelectedAction == UserAction.SinglePlayerTimetableGame && (SelectedTimetableSet == null || multiplayer))
            {
                return;
            }

            using (var form = new ResumeForm(Settings, SelectedRoute, SelectedAction, SelectedActivity, SelectedTimetableSet, this))
            {
                if (form.ShowDialog(this) == DialogResult.OK)
                {
                    SaveOptions();
                    SelectedSaveFile = form.SelectedSaveFile;
                    SelectedAction = form.SelectedAction;
                    DialogResult = DialogResult.OK;
                }
            }
        }

        void buttonStartMP_Click(object sender, EventArgs e)
        {
            if (CheckUserName(textBoxMPUser.Text) == false) return;
            SaveOptions();
            SelectedAction = radioButtonMPClient.Checked? UserAction.MultiplayerClient : UserAction.MultiplayerServer;
            DialogResult = DialogResult.OK;
        }

        #endregion

        #region Options
        void LoadOptions()
        {
            checkBoxWarnings.Checked = Settings.Logging;
            checkBoxWindowed.Checked = !Settings.FullScreen;
            //Debrief activity evaluation
            checkDebriefActivityEval.Checked = Settings.DebriefActivityEval;
            //TO DO: Debrief TTactivity evaluation
            //checkDebriefTTActivityEval.Checked = Settings.DebriefTTActivityEval;

            textBoxMPUser.Text = Settings.Multiplayer_User;
            textBoxMPHost.Text = Settings.Multiplayer_Host + ":" + Settings.Multiplayer_Port;
        }

        void SaveOptions()
        {
            Settings.Logging = checkBoxWarnings.Checked;
            Settings.FullScreen = !checkBoxWindowed.Checked;
            Settings.Multiplayer_User = textBoxMPUser.Text;
            //Debrief activity evaluation
            Settings.DebriefActivityEval = checkDebriefActivityEval.Checked;
            //TO DO: Debrief TTactivity evaluation
            //Settings.DebriefTTActivityEval = checkDebriefTTActivityEval.Checked;

            var mpHost = textBoxMPHost.Text.Split(':');
            Settings.Multiplayer_Host = mpHost[0];
            if (mpHost.Length > 1)
            {
                var port = Settings.Multiplayer_Port;
                if (int.TryParse(mpHost[1], out port))
                    Settings.Multiplayer_Port = port;
            }
            else
            {
                Settings.Multiplayer_Port = (int)Settings.GetDefaultValue("Multiplayer_Port");
            }
            Settings.Menu_Selection = new[] {
                // Base items
                SelectedFolder != null ? SelectedFolder.Path : "",
                SelectedRoute != null ? SelectedRoute.Path : "",
                // Activity mode items / Explore mode items
                radioButtonModeActivity.Checked ?
                    SelectedActivity != null && SelectedActivity.FilePath != null ? SelectedActivity.FilePath : "" :
                    SelectedTimetableSet != null ? SelectedTimetableSet.fileName : "",
                radioButtonModeActivity.Checked ?
                    SelectedActivity is ExploreActivity && comboBoxLocomotive.SelectedItem != null && (comboBoxLocomotive.SelectedItem as Locomotive).FilePath != null ? (comboBoxLocomotive.SelectedItem as Locomotive).FilePath : "" :
                    SelectedTimetable != null ? SelectedTimetable.Description : "",
                radioButtonModeActivity.Checked ?
                    SelectedActivity is ExploreActivity && SelectedConsist != null ? SelectedConsist.FilePath : "" :
                    SelectedTimetableTrain != null ? SelectedTimetableTrain.Column.ToString() : "",
                radioButtonModeActivity.Checked ?
                    SelectedActivity is ExploreActivity && SelectedPath != null ? SelectedPath.FilePath : "" :
                    SelectedTimetableDay.ToString(),
                radioButtonModeActivity.Checked ?
                    SelectedActivity is ExploreActivity ? SelectedStartTime : "" :
                    "",
                // Shared items
                radioButtonModeActivity.Checked ?
                    SelectedActivity is ExploreActivity ? SelectedStartSeason.ToString() : "" :
                    SelectedStartSeason.ToString(),
                radioButtonModeActivity.Checked ?
                    SelectedActivity is ExploreActivity ? SelectedStartWeather.ToString() : "" :
                    SelectedStartWeather.ToString(),
            };
            Settings.Save();
        }
        #endregion

        #region Enabled state
        void UpdateEnabled()
        {
            comboBoxFolder.Enabled = comboBoxFolder.Items.Count > 0;
            comboBoxRoute.Enabled = comboBoxRoute.Items.Count > 0;
            comboBoxActivity.Enabled = comboBoxActivity.Items.Count > 0;
            comboBoxLocomotive.Enabled = comboBoxLocomotive.Items.Count > 0 && SelectedActivity is ExploreActivity;
            comboBoxConsist.Enabled = comboBoxConsist.Items.Count > 0 && SelectedActivity is ExploreActivity;
            comboBoxStartAt.Enabled = comboBoxStartAt.Items.Count > 0 && SelectedActivity is ExploreActivity;
            comboBoxHeadTo.Enabled = comboBoxHeadTo.Items.Count > 0 && SelectedActivity is ExploreActivity;
            comboBoxStartTime.Enabled = comboBoxStartSeason.Enabled = comboBoxStartWeather.Enabled = SelectedActivity is ExploreActivity;
            comboBoxStartTime.DropDownStyle = SelectedActivity is ExploreActivity ? ComboBoxStyle.DropDown : ComboBoxStyle.DropDownList;
            comboBoxTimetable.Enabled = comboBoxTimetableSet.Items.Count > 0;
            comboBoxTimetableTrain.Enabled = comboBoxTimetable.Items.Count > 0;
            comboBoxTimetableWeatherFile.Enabled = comboBoxTimetableWeatherFile.Items.Count > 0;
            //Avoid to Start with a non valid Activity/Locomotive/Consist.
            buttonResume.Enabled = buttonStart.Enabled = radioButtonModeActivity.Checked && !comboBoxActivity.Text.StartsWith("<") && !comboBoxLocomotive.Text.StartsWith("<") ?
                SelectedActivity != null && (!(SelectedActivity is ExploreActivity) || (comboBoxConsist.Items.Count > 0 && comboBoxHeadTo.Items.Count > 0)) :
                SelectedTimetableTrain != null;
            buttonResumeMP.Enabled = buttonStartMP.Enabled = buttonStart.Enabled && !String.IsNullOrEmpty(textBoxMPUser.Text) && !String.IsNullOrEmpty(textBoxMPHost.Text);
        }
        #endregion

        #region Folder list
        void LoadFolderList()
        {
            var initialized = Initialized;
            Folders.Clear();
            ShowFolderList();

            FolderLoader = new Task<List<Folder>>(this, () => Folder.GetFolders(Settings).OrderBy(f => f.Name).ToList(), (folders) =>
            {
                Folders = folders;
                ShowFolderList();
                if (Folders.Count > 0)
                    comboBoxFolder.Focus();

                if (!initialized && Folders.Count == 0)
                {
                    using (var form = new OptionsForm(Settings, UpdateManager, true))
                    {
                        switch (form.ShowDialog(this))
                        {
                            case DialogResult.OK:
                                LoadFolderList();
                                break;
                            case DialogResult.Retry:
                                RestartMenu();
                                break;
                        }
                    }
                }
            });
        }

        void ShowFolderList()
        {
            comboBoxFolder.Items.Clear();
            foreach (var folder in Folders)
                comboBoxFolder.Items.Add(folder);
            UpdateFromMenuSelection<Folder>(comboBoxFolder, UserSettings.Menu_SelectionIndex.Folder, f => f.Path);
            UpdateEnabled();
        }
        #endregion

        #region Route list
        void LoadRouteList()
        {
            if (RouteLoader != null)
                RouteLoader.Cancel();

            Routes.Clear();
            Activities.Clear();
            Paths.Clear();
            ShowRouteList();
            ShowActivityList();
            ShowStartAtList();
            ShowHeadToList();

            var selectedFolder = SelectedFolder;
            RouteLoader = new Task<List<Route>>(this, () => Route.GetRoutes(selectedFolder).OrderBy(r => r.ToString()).ToList(), (routes) =>
            {
                Routes = routes;
                ShowRouteList();
            });
        }

        void ShowRouteList()
        {
            comboBoxRoute.Items.Clear();
            foreach (var route in Routes)
                comboBoxRoute.Items.Add(route);
            UpdateFromMenuSelection<Route>(comboBoxRoute, UserSettings.Menu_SelectionIndex.Route, r => r.Path);
            if (Settings.Menu_Selection.Length > (int)UserSettings.Menu_SelectionIndex.Activity)
            {
                var path = Settings.Menu_Selection[(int)UserSettings.Menu_SelectionIndex.Activity]; // Activity or Timetable
                var extension = System.IO.Path.GetExtension(path).ToLower();
                if (extension == ".act")
                    radioButtonModeActivity.Checked = true;
                else if (extension == ".timetable_or")
                    radioButtonModeTimetable.Checked = true;
            }
            UpdateEnabled();
        }
        #endregion

        #region Activity list
        void LoadActivityList()
        {
            if (ActivityLoader != null)
                ActivityLoader.Cancel();

            Activities.Clear();
            ShowActivityList();

            var selectedFolder = SelectedFolder;
            var selectedRoute = SelectedRoute;
            ActivityLoader = new Task<List<Activity>>(this, () => Activity.GetActivities(selectedFolder, selectedRoute).OrderBy(a => a.ToString()).ToList(), (activities) =>
            {
                Activities = activities;
                ShowActivityList();
            });
        }

        void ShowActivityList()
        {
            comboBoxActivity.Items.Clear();
            foreach (var activity in Activities)
                comboBoxActivity.Items.Add(activity);
            UpdateFromMenuSelection<Activity>(comboBoxActivity, UserSettings.Menu_SelectionIndex.Activity, a => a.FilePath);
            UpdateEnabled();
        }

        void UpdateExploreActivity()
        {
            if (SelectedActivity == null || !(SelectedActivity is ExploreActivity))
                return;

            var exploreActivity = SelectedActivity as ExploreActivity;
            exploreActivity.Consist = SelectedConsist;
            exploreActivity.Path = SelectedPath;
            exploreActivity.StartTime = SelectedStartTime;
            exploreActivity.Season = (Orts.Formats.Msts.SeasonType)SelectedStartSeason;
            exploreActivity.Weather = (Orts.Formats.Msts.WeatherType)SelectedStartWeather;
        }
        #endregion

        #region Consist lists
        void LoadLocomotiveList()
        {
            if (ConsistLoader != null)
                ConsistLoader.Cancel();

            Consists.Clear();
            ShowLocomotiveList();
            ShowConsistList();

            var selectedFolder = SelectedFolder;
            ConsistLoader = new Task<List<Consist>>(this, () => Consist.GetConsists(selectedFolder).OrderBy(a => a.ToString()).ToList(), (consists) =>
            {
                Consists = consists;
                if (SelectedActivity == null || SelectedActivity is ExploreActivity)
                    ShowLocomotiveList();
            });
        }

        void ShowLocomotiveList()
        {
            if (SelectedActivity == null || SelectedActivity is ExploreActivity)
            {
                comboBoxLocomotive.Items.Clear();
                comboBoxLocomotive.Items.Add(new Locomotive());
                foreach (var loco in Consists.Where(c => c.Locomotive != null).Select(c => c.Locomotive).Distinct().OrderBy(l => l.ToString()))
                    comboBoxLocomotive.Items.Add(loco);
                if (comboBoxLocomotive.Items.Count == 1)
                    comboBoxLocomotive.Items.Clear();
                UpdateFromMenuSelection<Locomotive>(comboBoxLocomotive, UserSettings.Menu_SelectionIndex.Locomotive, l => l.FilePath);
            }
            else
            {
                var consist = SelectedActivity.Consist;
                comboBoxLocomotive.Items.Clear();
                comboBoxLocomotive.Items.Add(consist.Locomotive);
                comboBoxLocomotive.SelectedIndex = 0;
                comboBoxConsist.Items.Clear();
                comboBoxConsist.Items.Add(consist);
                comboBoxConsist.SelectedIndex = 0;
            }
            UpdateEnabled();
        }

        void ShowConsistList()
        {
            if (SelectedActivity == null || SelectedActivity is ExploreActivity)
            {
                comboBoxConsist.Items.Clear();
                foreach (var consist in Consists.Where(c => comboBoxLocomotive.SelectedItem.Equals(c.Locomotive)).OrderBy(c => c.Name))
                    comboBoxConsist.Items.Add(consist);
                UpdateFromMenuSelection<Consist>(comboBoxConsist, UserSettings.Menu_SelectionIndex.Consist, c => c.FilePath);
            }
            UpdateEnabled();
        }
        #endregion

        #region Path lists
        void LoadStartAtList()
        {
            if (PathLoader != null)
                PathLoader.Cancel();

            Paths.Clear();
            ShowStartAtList();
            ShowHeadToList();

            var selectedRoute = SelectedRoute;
            PathLoader = new Task<List<Path>>(this, () => Path.GetPaths(selectedRoute, false).OrderBy(a => a.ToString()).ToList(), (paths) =>
            {
                Paths = paths;
                if (SelectedActivity == null || SelectedActivity is ExploreActivity)
                    ShowStartAtList();
            });
        }

        void ShowStartAtList()
        {
            if (SelectedActivity == null || SelectedActivity is ExploreActivity)
            {
                comboBoxStartAt.Items.Clear();
                foreach (var place in Paths.Select(p => p.Start).Distinct().OrderBy(s => s.ToString()))
                    comboBoxStartAt.Items.Add(place);
                // Because this list is unique names, we have to do some extra work to select it.
                if (Settings.Menu_Selection.Length >= (int)UserSettings.Menu_SelectionIndex.Path)
                {
                    var pathFilePath = Settings.Menu_Selection[(int)UserSettings.Menu_SelectionIndex.Path];
                    var path = Paths.FirstOrDefault(p => p.FilePath == pathFilePath);
                    if (path != null)
                        SelectComboBoxItem<string>(comboBoxStartAt, s => s == path.Start);
                    else if (comboBoxStartAt.Items.Count > 0)
                        comboBoxStartAt.SelectedIndex = 0;
                }
            }
            else
            {
                var path = SelectedActivity.Path;
                comboBoxStartAt.Items.Clear();
                comboBoxStartAt.Items.Add(path.Start);
                comboBoxStartAt.SelectedIndex = 0;
                comboBoxHeadTo.Items.Clear();
                comboBoxHeadTo.Items.Add(path);
                comboBoxHeadTo.SelectedIndex = 0;
            }
            UpdateEnabled();
        }

        void ShowHeadToList()
        {
            if (SelectedActivity == null || SelectedActivity is ExploreActivity)
            {
                comboBoxHeadTo.Items.Clear();
                foreach (var path in Paths.Where(p => p.Start == (string)comboBoxStartAt.SelectedItem))
                    comboBoxHeadTo.Items.Add(path);
                UpdateFromMenuSelection<Path>(comboBoxHeadTo, UserSettings.Menu_SelectionIndex.Path, c => c.FilePath);
            }
            UpdateEnabled();
        }
        #endregion

        #region Environment
        void ShowEnvironment()
        {
            if (SelectedActivity == null || SelectedActivity is ExploreActivity)
            {
                comboBoxStartTime.Items.Clear();
                foreach (var hour in Enumerable.Range(0, 24))
                    comboBoxStartTime.Items.Add(String.Format("{0}:00", hour));

                UpdateFromMenuSelection<string>(comboBoxStartTime, UserSettings.Menu_SelectionIndex.Time, "12:00");
                UpdateFromMenuSelection<KeyedComboBoxItem>(comboBoxStartSeason, UserSettings.Menu_SelectionIndex.Season, s => s.Key.ToString(), new KeyedComboBoxItem(1, ""));
                UpdateFromMenuSelection<KeyedComboBoxItem>(comboBoxStartWeather, UserSettings.Menu_SelectionIndex.Weather, w => w.Key.ToString(), new KeyedComboBoxItem(0, ""));
                comboBoxDifficulty.SelectedIndex = 3;
                comboBoxDuration.Items.Clear();
                comboBoxDuration.Items.Add("");
                comboBoxDuration.SelectedIndex = 0;
            }
            else
            {
                comboBoxStartTime.Items.Clear();
                comboBoxStartTime.Items.Add(SelectedActivity.StartTime.FormattedStartTime());
                comboBoxStartTime.SelectedIndex = 0;
                comboBoxStartSeason.SelectedIndex = (int)SelectedActivity.Season;
                comboBoxStartWeather.SelectedIndex = (int)SelectedActivity.Weather;
                comboBoxDifficulty.SelectedIndex = (int)SelectedActivity.Difficulty;
                comboBoxDuration.Items.Clear();
                comboBoxDuration.Items.Add(SelectedActivity.Duration.FormattedDurationTime());
                comboBoxDuration.SelectedIndex = 0;
            }
        }
        #endregion

        #region Timetable Set list
        void LoadTimetableSetList()
        {
            if (TimetableSetLoader != null)
                TimetableSetLoader.Cancel();
            if (TimetableWeatherFileLoader != null)
                TimetableWeatherFileLoader.Cancel();

            TimetableSets.Clear();
            ShowTimetableSetList();
            var selectedFolder = SelectedFolder;
            var selectedRoute = SelectedRoute;
            TimetableSetLoader = new Task<List<TimetableInfo>>(this, () => TimetableInfo.GetTimetableInfo(selectedFolder, selectedRoute).OrderBy(a => a.ToString()).ToList(), (timetableSets) =>
            {
                TimetableSets = timetableSets;
                ShowTimetableSetList();
            });

            TimetableWeatherFileLoader = new Task<List<WeatherFileInfo>>(this, () => WeatherFileInfo.GetTimetableWeatherFiles(selectedFolder, selectedRoute).OrderBy(a => a.ToString()).ToList(), (timetableWeatherFileSet) =>
            {
                TimetableWeatherFileSet = timetableWeatherFileSet;
                ShowTimetableWeatherSet();
            });
        }

        void ShowTimetableSetList()
        {
            comboBoxTimetableSet.Items.Clear();
            foreach (var timetableSet in TimetableSets)
                comboBoxTimetableSet.Items.Add(timetableSet);
            UpdateFromMenuSelection<TimetableInfo>(comboBoxTimetableSet, UserSettings.Menu_SelectionIndex.TimetableSet, t => t.fileName);
            UpdateEnabled();
        }

        void UpdateTimetableSet()
        {
            if (SelectedTimetableSet != null)
            {
                SelectedTimetableSet.Day = SelectedTimetableDay;
                SelectedTimetableSet.Season = SelectedStartSeason;
                SelectedTimetableSet.Weather = SelectedStartWeather;
            }
        }

        void ShowTimetableWeatherSet()
        {
            comboBoxTimetableWeatherFile.Items.Clear();
            foreach (var weatherFile in TimetableWeatherFileSet)
            {
                comboBoxTimetableWeatherFile.Items.Add(weatherFile);
                UpdateEnabled();
            }
        }

        void UpdateTimetableWeatherSet()
        {
            SelectedTimetableSet.WeatherFile = SelectedWeatherFile.GetFullName();
        }

        #endregion

        #region Timetable list
        void ShowTimetableList()
        {
            comboBoxTimetable.Items.Clear();
            if (SelectedTimetableSet != null)
            {
                foreach (var timetable in SelectedTimetableSet.ORTTList)
                    comboBoxTimetable.Items.Add(timetable);
                UpdateFromMenuSelection<TimetableFileLite>(comboBoxTimetable, UserSettings.Menu_SelectionIndex.Timetable, t => t.Description);
            }
            UpdateEnabled();
        }
        #endregion

        #region Timetable Train list
        void ShowTimetableTrainList()
        {
            comboBoxTimetableTrain.Items.Clear();
            if (SelectedTimetable != null)
            {
                var trains = SelectedTimetableSet.ORTTList[comboBoxTimetable.SelectedIndex].Trains;
                trains.Sort();
                foreach (var train in trains)
                    comboBoxTimetableTrain.Items.Add(train);
                UpdateFromMenuSelection<TimetableFileLite.TrainInformation>(comboBoxTimetableTrain, UserSettings.Menu_SelectionIndex.Train, t => t.Column.ToString());
            }
            UpdateEnabled();
        }
        #endregion

        #region Timetable environment
        void ShowTimetableEnvironment()
        {
            UpdateFromMenuSelection<KeyedComboBoxItem>(comboBoxTimetableDay, UserSettings.Menu_SelectionIndex.Day, d => d.Key.ToString(), new KeyedComboBoxItem(0, ""));
            UpdateFromMenuSelection<KeyedComboBoxItem>(comboBoxTimetableSeason, UserSettings.Menu_SelectionIndex.Season, s => s.Key.ToString(), new KeyedComboBoxItem(1, ""));
            UpdateFromMenuSelection<KeyedComboBoxItem>(comboBoxTimetableWeather, UserSettings.Menu_SelectionIndex.Weather, w => w.Key.ToString(), new KeyedComboBoxItem(0, ""));
        }
        #endregion

        #region Details
        void ShowDetails()
        {
            Win32.LockWindowUpdate(Handle);
            ClearDetails();
            if (SelectedRoute != null && SelectedRoute.Description != null)
                ShowDetail(catalog.GetStringFmt("Route: {0}", SelectedRoute.Name), SelectedRoute.Description.Split('\n'));

            if (radioButtonModeActivity.Checked)
            {
                if (SelectedConsist != null && SelectedConsist.Locomotive != null && SelectedConsist.Locomotive.Description != null)
                {
                    ShowDetail(catalog.GetStringFmt("Locomotive: {0}", SelectedConsist.Locomotive.Name), SelectedConsist.Locomotive.Description.Split('\n'));
                }
                if (SelectedActivity != null && SelectedActivity.Description != null)
                {
                    ShowDetail(catalog.GetStringFmt("Activity: {0}", SelectedActivity.Name), SelectedActivity.Description.Split('\n'));
                    ShowDetail(catalog.GetString("Activity Briefing"), SelectedActivity.Briefing.Split('\n'));
                }
                else if (SelectedPath != null)
                {
                    ShowDetail(catalog.GetStringFmt("Path: {0}", SelectedPath.Name), new[] {
                        catalog.GetStringFmt("Starting at: {0}", SelectedPath.Start),
                        catalog.GetStringFmt("Heading to: {0}", SelectedPath.End)
                    });
                }
            }
            if (radioButtonModeTimetable.Checked)
            {
                if (SelectedTimetableSet != null)
                {
                    ShowDetail(catalog.GetStringFmt("Timetable set: {0}", SelectedTimetableSet), new string[0]);
                }
                if (SelectedTimetable != null)
                {
                    ShowDetail(catalog.GetStringFmt("Timetable: {0}", SelectedTimetable), new string[0]);
                }
                if (SelectedTimetableTrain != null)
                {
                    ShowDetail(catalog.GetStringFmt("Train: {0}", SelectedTimetableTrain), SelectedTimetableTrain.ToInfo());
                    if (SelectedTimetableConsist != null)
                    {
                        ShowDetail(catalog.GetStringFmt("Consist: {0}", SelectedTimetableConsist.Name), new string[0]);
                        if (SelectedTimetableConsist.Locomotive != null && SelectedTimetableConsist.Locomotive.Description != null)
                        {
                            ShowDetail(catalog.GetStringFmt("Locomotive: {0}", SelectedTimetableConsist.Locomotive.Name), SelectedTimetableConsist.Locomotive.Description.Split('\n'));
                        }
                    }
                    if (SelectedTimetablePath != null)
                    {
                        ShowDetail(catalog.GetStringFmt("Path: {0}", SelectedTimetablePath.Name), SelectedTimetablePath.ToInfo());
                    }
                }
            }

            FlowDetails();
            Win32.LockWindowUpdate(IntPtr.Zero);
        }

        List<Detail> Details = new List<Detail>();
        class Detail
        {
            public readonly Control Title;
            public readonly Control Expander;
            public readonly Control Summary;
            public readonly Control Description;
            public bool Expanded;
            public Detail(Control title, Control expander, Control summary, Control lines)
            {
                Title = title;
                Expander = expander;
                Summary = summary;
                Description = lines;
                Expanded = false;
            }
        }

        void ClearDetails()
        {
            Details.Clear();
            while (panelDetails.Controls.Count > 0)
                panelDetails.Controls.RemoveAt(0);
        }

        void ShowDetail(string title, string[] lines)
        {
            var titleControl = new Label { Margin = new Padding(2), Text = title, UseMnemonic = false, Font = new Font(panelDetails.Font, FontStyle.Bold), TextAlign = ContentAlignment.BottomLeft };
            panelDetails.Controls.Add(titleControl);
            titleControl.Left = titleControl.Margin.Left;
            titleControl.Width = panelDetails.ClientSize.Width - titleControl.Margin.Horizontal - titleControl.PreferredHeight;
            titleControl.Height = titleControl.PreferredHeight;
            titleControl.Anchor = AnchorStyles.Left | AnchorStyles.Top | AnchorStyles.Right;

            var expanderControl = new Button { Margin = new Padding(0), Text = "", FlatStyle = FlatStyle.Flat };
            panelDetails.Controls.Add(expanderControl);
            expanderControl.Left = panelDetails.ClientSize.Width - titleControl.Height - titleControl.Margin.Right;
            expanderControl.Width = expanderControl.Height = titleControl.Height;
            expanderControl.Anchor = AnchorStyles.Top | AnchorStyles.Right;
            expanderControl.FlatAppearance.BorderSize = 0;
            expanderControl.BackgroundImageLayout = ImageLayout.Center;

            var summaryControl = new Label { Margin = new Padding(2), Text = String.Join("\n", lines), AutoSize = false, UseMnemonic = false, UseCompatibleTextRendering = false };
            panelDetails.Controls.Add(summaryControl);
            summaryControl.Anchor = AnchorStyles.Left | AnchorStyles.Top | AnchorStyles.Right;
            summaryControl.Left = summaryControl.Margin.Left;
            summaryControl.Width = panelDetails.ClientSize.Width - summaryControl.Margin.Horizontal;
            summaryControl.Height = TextRenderer.MeasureText("1\n2\n3\n4\n5", summaryControl.Font).Height;

            // Find out where we need to cut the text to make the summary 5 lines long. Uses a binaty search to find the cut point.
            var size = MeasureText(summaryControl.Text, summaryControl);
            if (size > summaryControl.Height)
            {
                var index = (float)summaryControl.Text.Length;
                var indexChunk = (float)summaryControl.Text.Length / 2;
                while (indexChunk > 0.5f || size > summaryControl.Height)
                {
                    if (size > summaryControl.Height)
                        index -= indexChunk;
                    else
                        index += indexChunk;
                    if (indexChunk > 0.5f)
                        indexChunk /= 2;
                    size = MeasureText(summaryControl.Text.Substring(0, (int)index) + "...", summaryControl);
                }
                summaryControl.Text = summaryControl.Text.Substring(0, (int)index) + "...";
            }

            var descriptionControl = new Label { Margin = new Padding(2), Text = String.Join("\n", lines), AutoSize = false, UseMnemonic = false, UseCompatibleTextRendering = false };
            panelDetails.Controls.Add(descriptionControl);
            descriptionControl.Anchor = AnchorStyles.Left | AnchorStyles.Top | AnchorStyles.Right;
            descriptionControl.Left = descriptionControl.Margin.Left;
            descriptionControl.Width = panelDetails.ClientSize.Width - descriptionControl.Margin.Horizontal;
            descriptionControl.Height = MeasureText(descriptionControl.Text, descriptionControl);

            // Enable the expander only if the full description is longer than the summary. Otherwise, disable the expander.
            expanderControl.Enabled = descriptionControl.Height > summaryControl.Height;
            if (expanderControl.Enabled)
            {
                expanderControl.BackgroundImage = (Image)Resources.GetObject("ExpanderClosed");
                expanderControl.Tag = Details.Count;
                expanderControl.Click += new EventHandler(expanderControl_Click);
            }
            else
            {
                expanderControl.BackgroundImage = (Image)Resources.GetObject("ExpanderClosedDisabled");
            }

            Details.Add(new Detail(titleControl, expanderControl, summaryControl, descriptionControl));
        }

        static int MeasureText(string text, Label summaryControl)
        {
            return TextRenderer.MeasureText(text, summaryControl.Font, summaryControl.ClientSize, TextFormatFlags.TextBoxControl | TextFormatFlags.WordBreak | TextFormatFlags.NoPrefix).Height;
        }

        void expanderControl_Click(object sender, EventArgs e)
        {
            Win32.LockWindowUpdate(Handle);
            var index = (int)(sender as Control).Tag;
            Details[index].Expanded = !Details[index].Expanded;
            Details[index].Expander.BackgroundImage = (Image)Resources.GetObject(Details[index].Expanded ? "ExpanderOpen" : "ExpanderClosed");
            FlowDetails();
            Win32.LockWindowUpdate(IntPtr.Zero);
        }

        void FlowDetails()
        {
            var scrollPosition = panelDetails.AutoScrollPosition.Y;
            panelDetails.AutoScrollPosition = Point.Empty;
            panelDetails.AutoScrollMinSize = new Size(0, panelDetails.ClientSize.Height + 1);

            var top = 0;
            foreach (var detail in Details)
            {
                top += detail.Title.Margin.Top;
                detail.Title.Top = detail.Expander.Top = top;
                top += detail.Title.Height + detail.Title.Margin.Bottom + detail.Description.Margin.Top;
                detail.Summary.Top = detail.Description.Top = top;
                detail.Summary.Visible = !detail.Expanded && detail.Expander.Enabled;
                detail.Description.Visible = !detail.Summary.Visible;
                if (detail.Description.Visible)
                    top += detail.Description.Height + detail.Description.Margin.Bottom;
                else
                    top += detail.Summary.Height + detail.Summary.Margin.Bottom;
            }

            if (panelDetails.AutoScrollMinSize.Height < top)
                panelDetails.AutoScrollMinSize = new Size(0, top);
            panelDetails.AutoScrollPosition = new Point(0, -scrollPosition);
        }
        #endregion

        #region Utility functions
        void UpdateFromMenuSelection<T>(ComboBox comboBox, UserSettings.Menu_SelectionIndex index, T defaultValue)
        {
            UpdateFromMenuSelection<T>(comboBox, index, _ => _.ToString(), defaultValue);
        }

        void UpdateFromMenuSelection<T>(ComboBox comboBox, UserSettings.Menu_SelectionIndex index, Func<T, string> map)
        {
            UpdateFromMenuSelection<T>(comboBox, index, map, default(T));
        }

        void UpdateFromMenuSelection<T>(ComboBox comboBox, UserSettings.Menu_SelectionIndex index, Func<T, string> map, T defaultValue)
        {
            if (Settings.Menu_Selection.Length > (int)index && Settings.Menu_Selection[(int)index] != "")
            {
                if (comboBox.DropDownStyle == ComboBoxStyle.DropDown)
                    comboBox.Text = Settings.Menu_Selection[(int)index];
                else
                    SelectComboBoxItem<T>(comboBox, item => map(item) == Settings.Menu_Selection[(int)index]);
            }
            else
            {
                if (comboBox.DropDownStyle == ComboBoxStyle.DropDown)
                    comboBox.Text = map(defaultValue);
                else if (defaultValue != null)
                    SelectComboBoxItem<T>(comboBox, item => map(item) == map(defaultValue));
                else if (comboBox.Items.Count > 0)
                    comboBox.SelectedIndex = 0;
            }
        }

        void SelectComboBoxItem<T>(ComboBox comboBox, Func<T, bool> predicate)
        {
            if (comboBox.Items.Count == 0)
                return;

            for (var i = 0; i < comboBox.Items.Count; i++)
            {
                if (comboBox.Items[i] is T && predicate((T)comboBox.Items[i]))
                {
                    comboBox.SelectedIndex = i;
                    return;
                }
            }
            comboBox.SelectedIndex = 0;
        }

        private class KeyedComboBoxItem
        {
            public readonly int Key;
            public readonly string Value;

            public override string ToString()
            {
                return Value;
            }

            public KeyedComboBoxItem(int key, string value)
            {
                Key = key;
                Value = value;
            }
        }

        private sealed class Win32
        {
            Win32() { }

            /// <summary>
            /// Lock ore relase the wndow for updating.
            /// </summary>
            [DllImport("user32")]
            public static extern int LockWindowUpdate(IntPtr hwnd);
        }
        #endregion

        #region Documentation
        void CheckForDocumentation()
        {

        }
        #endregion

        #region Executable utils
        enum ImageSubsystem
        {
            Unknown = 0,
            Native = 1,
            WindowsGui = 2,
            WindowsConsole = 3,
        }

        ImageSubsystem GetImageSubsystem(BinaryReader stream)
        {
            try
            {
                var baseOffset = stream.BaseStream.Position;

                // WORD IMAGE_DOS_HEADER.e_magic = 0x4D5A (MZ)
                stream.BaseStream.Seek(baseOffset + 0, SeekOrigin.Begin);
                var dosMagic = stream.ReadUInt16();
                if (dosMagic != 0x5A4D)
                    return ImageSubsystem.Unknown;

                // LONG IMAGE_DOS_HEADER.e_lfanew
                stream.BaseStream.Seek(baseOffset + 60, SeekOrigin.Begin);
                var ntHeaderOffset = stream.ReadUInt32();
                if (ntHeaderOffset == 0)
                    return ImageSubsystem.Unknown;

                // DWORD IMAGE_NT_HEADERS.Signature = 0x00004550 (PE..)
                stream.BaseStream.Seek(baseOffset + ntHeaderOffset, SeekOrigin.Begin);
                var ntMagic = stream.ReadUInt32();
                if (ntMagic != 0x00004550)
                    return ImageSubsystem.Unknown;

                // WORD IMAGE_OPTIONAL_HEADER.Magic = 0x010A (32bit header) or 0x020B (64bit header)
                stream.BaseStream.Seek(baseOffset + ntHeaderOffset + 24, SeekOrigin.Begin);
                var optionalMagic = stream.ReadUInt16();
                if (optionalMagic != 0x010B && optionalMagic != 0x020B)
                    return ImageSubsystem.Unknown;

                // WORD IMAGE_OPTIONAL_HEADER.Subsystem
                // Note: There might need to be an adjustment for ImageBase being ULONGLONG in the 64bit header though this doesn't actually seem to be true.
                stream.BaseStream.Seek(baseOffset + ntHeaderOffset + 92, SeekOrigin.Begin);
                var peSubsystem = stream.ReadUInt16();

                return (ImageSubsystem)peSubsystem;
            }
            catch (EndOfStreamException)
            {
                return ImageSubsystem.Unknown;
            }
        }
        #endregion

        void comboBoxTimetable_EnabledChanged(object sender, EventArgs e)
        {
            //Debrief Eval TTActivity.
            if (!comboBoxTimetable.Enabled)
            {
                //comboBoxTimetable.Enabled == false then we erase comboBoxTimetable and comboBoxTimetableTrain data.
                if (comboBoxTimetable.Items.Count > 0)
                {
                    comboBoxTimetable.Items.Clear();
                    comboBoxTimetableTrain.Items.Clear();
                    buttonStart.Enabled = false;
                }
            }
            //TO DO: Debrief Eval TTActivity
        }
    }
}
>>>>>>> e8fedd38
<|MERGE_RESOLUTION|>--- conflicted
+++ resolved
@@ -1,3069 +1,1651 @@
-<<<<<<< HEAD
-﻿// COPYRIGHT 2009, 2010, 2011, 2012, 2013, 2014, 2015 by the Open Rails project.
-// 
-// This file is part of Open Rails.
-// 
-// Open Rails is free software: you can redistribute it and/or modify
-// it under the terms of the GNU General Public License as published by
-// the Free Software Foundation, either version 3 of the License, or
-// (at your option) any later version.
-// 
-// Open Rails is distributed in the hope that it will be useful,
-// but WITHOUT ANY WARRANTY; without even the implied warranty of
-// MERCHANTABILITY or FITNESS FOR A PARTICULAR PURPOSE.  See the
-// GNU General Public License for more details.
-// 
-// You should have received a copy of the GNU General Public License
-// along with Open Rails.  If not, see <http://www.gnu.org/licenses/>.
-
-using System;
-using System.Collections.Generic;
-using System.Diagnostics;
-using System.Drawing;
-using System.Globalization;
-using System.IO;
-using System.Linq;
-using System.Resources;
-using System.Runtime.InteropServices;
-using System.Threading;
-using System.Threading.Tasks;
-using System.Windows.Forms;
-using GNU.Gettext;
-using GNU.Gettext.WinForms;
-using Orts.Formats.OR;
-using Orts.Menu.Entities;
-using Orts.Common;
-using Orts.Common.Native;
-using Orts.Settings;
-using Orts.Updater;
-using Path = Orts.Menu.Entities.Path;
-
-namespace Orts.Menu
-{
-    public partial class MainForm : Form
-    {
-        public enum UserAction
-        {
-            SingleplayerNewGame,
-            SingleplayerResumeSave,
-            SingleplayerReplaySave,
-            SingleplayerReplaySaveFromSave,
-            MultiplayerServer,
-            MultiplayerClient,
-            SinglePlayerTimetableGame,
-            SinglePlayerResumeTimetableGame,
-            MultiplayerServerResumeSave,
-            MultiplayerClientResumeSave
-        }
-
-        private bool initialized;
-        private UserSettings settings;
-        private List<Folder> folders = new List<Folder>();
-        private List<Route> routes = new List<Route>();
-        private List<Activity> activities = new List<Activity>();
-        private List<Consist> consists = new List<Consist>();
-        private List<Path> paths = new List<Path>();
-        private List<TimetableInfo> timetableSets = new List<TimetableInfo>();
-
-        private CancellationTokenSource ctsRouteLoading;
-        private CancellationTokenSource ctsActivityLoading;
-        private CancellationTokenSource ctsConsistLoading;
-        private CancellationTokenSource ctsPathLoading;
-        private CancellationTokenSource ctsTimeTableLoading;
-
-        private readonly ResourceManager resources = new ResourceManager("Orts.Menu.Properties.Resources", typeof(MainForm).Assembly);
-        private UpdateManager updateManager;
-        private readonly Image elevationIcon;
-
-        internal string RunActivityProgram
-        {
-            get
-            {
-                return System.IO.Path.Combine(Application.StartupPath, "ActivityRunner.exe"); ;
-            }
-        }
-        
-        // Base items
-        public Folder SelectedFolder { get { return (Folder)comboBoxFolder.SelectedItem; } }
-        public Route SelectedRoute { get { return (Route)comboBoxRoute.SelectedItem; } }
-
-        // Activity mode items
-        public Activity SelectedActivity { get { return (Activity)comboBoxActivity.SelectedItem; } }
-        public Consist SelectedConsist { get { return (Consist)comboBoxConsist.SelectedItem; } }
-        public Path SelectedPath { get { return (Path)comboBoxHeadTo.SelectedItem; } }
-        public string SelectedStartTime { get { return comboBoxStartTime.Text; } }
-
-        // Timetable mode items
-        public TimetableInfo SelectedTimetableSet { get { return (TimetableInfo)comboBoxTimetableSet.SelectedItem; } }
-        public TimetableFileLite SelectedTimetable { get { return (TimetableFileLite)comboBoxTimetable.SelectedItem; } }
-        public TimetableFileLite.TrainInformation SelectedTimetableTrain { get { return (TimetableFileLite.TrainInformation)comboBoxTimetableTrain.SelectedItem; } }
-        public int SelectedTimetableDay { get { return initialized ? (comboBoxTimetableDay.SelectedItem as KeyedComboBoxItem).Key : 0; } }
-        public Consist SelectedTimetableConsist;
-        public Path SelectedTimetablePath;
-
-        // Shared items
-        public int SelectedStartSeason { get { return initialized ? (radioButtonModeActivity.Checked ? (comboBoxStartSeason.SelectedItem as KeyedComboBoxItem).Key : (comboBoxTimetableSeason.SelectedItem as KeyedComboBoxItem).Key) : 0; } }
-        public int SelectedStartWeather { get { return initialized ? (radioButtonModeActivity.Checked ? (comboBoxStartWeather.SelectedItem as KeyedComboBoxItem).Key : (comboBoxTimetableWeather.SelectedItem as KeyedComboBoxItem).Key) : 0; } }
-
-        public string SelectedSaveFile { get; set; }
-        public UserAction SelectedAction { get; set; }
-
-        private GettextResourceManager catalog = new GettextResourceManager("Menu");
-
-        #region Main Form
-        public MainForm()
-        {
-            InitializeComponent();
-
-            // Windows 2000 and XP should use 8.25pt Tahoma, while Windows
-            // Vista and later should use 9pt "Segoe UI". We'll use the
-            // Message Box font to allow for user-customizations, though.
-            Font = SystemFonts.MessageBoxFont;
-
-            // Set title to show revision or build info.
-            Text = VersionInfo.Version.Length > 0 ? $"{Application.ProductName} {VersionInfo.Version}" : $"{Application.ProductName} build {VersionInfo.Build}";
-#if DEBUG
-            Text += " (debug)";
-#endif
-            panelModeTimetable.Location = panelModeActivity.Location;
-            UpdateEnabled();
-            elevationIcon = new Icon(SystemIcons.Shield, SystemInformation.SmallIconSize).ToBitmap();
-        }
-
-        private async void MainForm_Shown(object sender, EventArgs e)
-        {
-            this.Suspend();
-            var options = Environment.GetCommandLineArgs().Where(a => (a.StartsWith("-") || a.StartsWith("/"))).Select(a => a.Substring(1));
-            settings = new UserSettings(options);
-
-            List<Task> initTasks = new List<Task>
-            {
-                InitializeUpdateManager(),
-                LoadToolsAndDocuments()
-            };
-
-            LoadOptions();
-            LoadLanguage();
-
-            if (!initialized)
-            {
-                var seasons = new[] {
-                    new KeyedComboBoxItem(0, catalog.GetString("Spring")),
-                    new KeyedComboBoxItem(1, catalog.GetString("Summer")),
-                    new KeyedComboBoxItem(2, catalog.GetString("Autumn")),
-                    new KeyedComboBoxItem(3, catalog.GetString("Winter")),
-                };
-                var weathers = new[] {
-                    new KeyedComboBoxItem(0, catalog.GetString("Clear")),
-                    new KeyedComboBoxItem(1, catalog.GetString("Snow")),
-                    new KeyedComboBoxItem(2, catalog.GetString("Rain")),
-                };
-                var difficulties = new[] {
-                    catalog.GetString("Easy"),
-                    catalog.GetString("Medium"),
-                    catalog.GetString("Hard"),
-                    "",
-                };
-                var days = new[] {
-                    new KeyedComboBoxItem(0, catalog.GetString("Monday")),
-                    new KeyedComboBoxItem(1, catalog.GetString("Tuesday")),
-                    new KeyedComboBoxItem(2, catalog.GetString("Wednesday")),
-                    new KeyedComboBoxItem(3, catalog.GetString("Thursday")),
-                    new KeyedComboBoxItem(4, catalog.GetString("Friday")),
-                    new KeyedComboBoxItem(5, catalog.GetString("Saturday")),
-                    new KeyedComboBoxItem(6, catalog.GetString("Sunday")),
-                };
-
-                comboBoxStartSeason.Items.AddRange(seasons);
-                comboBoxStartWeather.Items.AddRange(weathers);
-                comboBoxDifficulty.Items.AddRange(difficulties);
-
-                comboBoxTimetableSeason.Items.AddRange(seasons);
-                comboBoxTimetableWeather.Items.AddRange(weathers);
-                comboBoxTimetableDay.Items.AddRange(days);
-
-                initTasks.Add(LoadFolderListAsync());
-
-                initialized = true;
-            }
-
-            ShowEnvironment();
-            ShowTimetableEnvironment();
-            ShowDetails();
-
-            this.Resume();
-
-            await Task.WhenAll(initTasks);
-
-        }
-
-        private async Task InitializeUpdateManager()
-        {
-            await Task.Run(() =>
-            {
-                updateManager = new UpdateManager(System.IO.Path.GetDirectoryName(Application.ExecutablePath), Application.ProductName, VersionInfo.VersionOrBuild);
-            });
-            await CheckForUpdateAsync();
-        }
-
-        private Task<List<ToolStripItem>> LoadTools()
-        {
-            SemaphoreSlim addItems = new SemaphoreSlim(1);
-            List<ToolStripItem> result = new List<ToolStripItem>();
-
-            var coreExecutables = new[] {
-                    "OpenRails.exe",
-                    "Menu.exe",
-                    "ActivityRunner.exe",
-                    "RunActivityLAA.exe",
-                    "Updater.exe",
-                };
-            Parallel.ForEach(Directory.GetFiles(System.IO.Path.GetDirectoryName(Application.ExecutablePath), "*.exe"), (fileName) =>
-            {
-                // Don't show any of the core parts of the application.
-                if (coreExecutables.Contains(System.IO.Path.GetFileName(fileName)))
-                    return;
-
-                FileVersionInfo toolInfo = FileVersionInfo.GetVersionInfo(fileName);
-
-                // Skip any executable that isn't part of this product (e.g. Visual Studio hosting files).
-                if (toolInfo.ProductName != Application.ProductName)
-                    return;
-
-                // Remove the product name from the tool's name and localise.
-                string toolName = catalog.GetString(toolInfo.FileDescription.Replace(Application.ProductName, "").Trim());
-
-                addItems.Wait();
-                    // Create menu item to execute tool.
-                    result.Add(new ToolStripMenuItem(toolName, null, (object sender2, EventArgs e2) =>
-                    {
-                        string toolPath = (sender2 as ToolStripItem).Tag as string;
-                        bool toolIsConsole = false;
-                        using (var reader = new BinaryReader(File.OpenRead(toolPath)))
-                        {
-                            toolIsConsole = GetImageSubsystem(reader) == ImageSubsystem.WindowsConsole;
-                        }
-                        if (toolIsConsole)
-                            Process.Start("cmd", $"/k \"{toolPath}\"");
-                        else
-                            Process.Start(toolPath);
-                    })
-                    { Tag = fileName });
-                addItems.Release();
-            });
-            return Task.FromResult(result);
-        }
-
-        private Task<List<ToolStripItem>> LoadDocuments()
-        {
-            SemaphoreSlim addItems = new SemaphoreSlim(1);
-            List<ToolStripItem> result = new List<ToolStripItem>();
-
-            string path = System.IO.Path.Combine(Directory.GetCurrentDirectory(), "Documentation");
-            if (Directory.Exists(path))
-            {
-                Parallel.ForEach(Directory.GetFiles(path), (fileName) =>
-                {
-                    // These are the following formats that can be selected.
-                    if (fileName.EndsWith(".pdf") || fileName.EndsWith(".doc") || fileName.EndsWith(".docx") || fileName.EndsWith(".pptx") || fileName.EndsWith(".txt"))
-                    {
-                        addItems.Wait();
-                            result.Add(new ToolStripMenuItem(System.IO.Path.GetFileName(fileName), null, (Object sender2, EventArgs e2) =>
-                            {
-                                var docPath = (sender2 as ToolStripItem).Tag as string;
-                                Process.Start(docPath);
-                            })
-                            { Tag = fileName });
-                        addItems.Release();
-                    }
-                });
-            }
-            return Task.FromResult(result);
-        }
-
-        private async Task LoadToolsAndDocuments()
-        {
-            await Task.WhenAll(
-                Task.Run(() => LoadTools()).ContinueWith((tools) =>
-                {
-                    // Add all the tools in alphabetical order.
-                    contextMenuStripTools.Items.AddRange((from tool in tools.Result
-                                                          orderby tool.Text
-                                                          select tool).ToArray());
-
-                }),
-                // Just like above, buttonDocuments is a button that is treated like a menu.  The result is a button that acts like a combobox.
-                // Populate buttonDocuments.
-                Task.Run(() => LoadDocuments()).ContinueWith((documents) =>
-                {
-                    // Add all the tools in alphabetical order.
-                    contextMenuStripDocuments.Items.AddRange((from doc in documents.Result
-                                                              orderby doc.Text
-                                                              select doc).ToArray());
-
-                }));
-            // Documents button will be disabled if Documentation folder is not present.
-            buttonDocuments.Enabled = contextMenuStripDocuments.Items.Count > 0;
-        }
-
-        private void MainForm_FormClosing(object sender, FormClosingEventArgs e)
-        {
-            SaveOptions();
-            if (null != ctsRouteLoading && !ctsRouteLoading.IsCancellationRequested)
-                ctsRouteLoading.Cancel();
-            if (null != ctsActivityLoading && !ctsActivityLoading.IsCancellationRequested)
-                ctsActivityLoading.Cancel();
-            if (null != ctsConsistLoading && !ctsConsistLoading.IsCancellationRequested)
-                ctsConsistLoading.Cancel();
-            if (null != ctsPathLoading && !ctsPathLoading.IsCancellationRequested)
-                ctsPathLoading.Cancel();
-            if (null != ctsTimeTableLoading && !ctsPathLoading.IsCancellationRequested)
-                ctsTimeTableLoading.Cancel();
-
-            // Remove any deleted saves
-            if (Directory.Exists(UserSettings.DeletedSaveFolder))
-                Directory.Delete(UserSettings.DeletedSaveFolder, true);   // true removes all contents as well as folder
-
-            // Tidy up after versions which used SAVE.BIN
-            string file = UserSettings.UserDataFolder + @"\SAVE.BIN";
-            if (File.Exists(file))
-                File.Delete(file);
-        }
-
-        private async Task CheckForUpdateAsync()
-        {
-            if (string.IsNullOrEmpty(updateManager.ChannelName))
-            {
-                linkLabelChangeLog.Visible = false;
-                linkLabelUpdate.Visible = false;
-                return;
-            }
-            // This is known directly from the chosen channel so doesn't need to wait for the update check itself.
-            linkLabelChangeLog.Visible = !string.IsNullOrEmpty(updateManager.ChangeLogLink);
-
-//            await Task.Run(() => UpdateManager.CheckForUpdateAsync());
-            await updateManager.CheckForUpdateAsync();
-
-            if (updateManager.LastCheckError != null)
-                linkLabelUpdate.Text = catalog.GetString("Update check failed");
-            else if (updateManager.LastUpdate != null && updateManager.LastUpdate.Version != VersionInfo.Version)
-                linkLabelUpdate.Text = catalog.GetStringFmt("Update to {0}", updateManager.LastUpdate.Version);
-            else
-                linkLabelUpdate.Text = "";
-            linkLabelUpdate.Enabled = true;
-            linkLabelUpdate.Visible = linkLabelUpdate.Text.Length > 0;
-            // Update link's elevation icon and size/position.
-            if (updateManager.LastCheckError == null && updateManager.LastUpdate?.Version != VersionInfo.Version && updateManager.UpdaterNeedsElevation)
-                linkLabelUpdate.Image = elevationIcon;
-            else
-                linkLabelUpdate.Image = null;
-            linkLabelUpdate.AutoSize = true;
-            linkLabelUpdate.Left = panelDetails.Right - linkLabelUpdate.Width - elevationIcon.Width;
-            linkLabelUpdate.AutoSize = false;
-            linkLabelUpdate.Width = panelDetails.Right - linkLabelUpdate.Left;
-        }
-
-        private void LoadLanguage()
-        {
-            if (!string.IsNullOrEmpty(settings.Language))
-            {
-                try
-                {
-                    CultureInfo.DefaultThreadCurrentUICulture = new CultureInfo(settings.Language);
-                }
-                catch
-                {
-                }
-            }
-
-            Localizer.Localize(this, catalog);
-        }
-
-        private void RestartMenu()
-        {
-            Process.Start(Application.ExecutablePath);
-            Close();
-        }
-        #endregion
-
-        #region Folders
-        private async void ComboBoxFolder_SelectedIndexChanged(object sender, EventArgs e)
-        {
-            try
-            {
-                await Task.WhenAll(LoadRouteListAsync(), LoadLocomotiveListAsync());
-                ShowDetails();
-            }
-            catch (TaskCanceledException) { }
-        }
-        #endregion
-
-        #region Routes
-        private async void ComboBoxRoute_SelectedIndexChanged(object sender, EventArgs e)
-        {
-            try
-            {
-                await Task.WhenAll(
-                    LoadActivityListAsync(),
-                    LoadStartAtListAsync(),
-                    LoadTimetableSetListAsync());
-                ShowDetails();
-            }
-            catch (TaskCanceledException) { }
-        }
-        #endregion
-
-        #region Mode
-        private void RadioButtonMode_CheckedChanged(object sender, EventArgs e)
-        {
-            panelModeActivity.Visible = radioButtonModeActivity.Checked;
-            panelModeTimetable.Visible = radioButtonModeTimetable.Checked;
-            UpdateEnabled();
-            ShowDetails();
-        }
-        #endregion
-
-        #region Activities
-        private void ComboBoxActivity_SelectedIndexChanged(object sender, EventArgs e)
-        {
-            ShowLocomotiveList();
-            ShowConsistList();
-            ShowStartAtList();
-            ShowEnvironment();
-            ShowDetails();
-            //Debrief Activity Eval
-            //0 = "- Explore route -"
-            //1 = "+ Explore in Activity mode +"
-            if (comboBoxActivity.SelectedIndex < 2)
-            { checkDebriefActivityEval.Checked = false; checkDebriefActivityEval.Enabled = false; }
-            else
-            { checkDebriefActivityEval.Enabled = true; }
-        }
-        #endregion
-
-        #region Locomotives
-        private void ComboBoxLocomotive_SelectedIndexChanged(object sender, EventArgs e)
-        {
-            ShowConsistList();
-            ShowDetails();
-        }
-        #endregion
-
-        #region Consists
-        private void ComboBoxConsist_SelectedIndexChanged(object sender, EventArgs e)
-        {
-            UpdateExploreActivity();
-            ShowDetails();
-        }
-        #endregion
-
-        #region Starting from
-        private void comboBoxStartAt_SelectedIndexChanged(object sender, EventArgs e)
-        {
-            ShowHeadToList();
-        }
-        #endregion
-
-        #region Heading to
-        private void ComboBoxHeadTo_SelectedIndexChanged(object sender, EventArgs e)
-        {
-            UpdateExploreActivity();
-            ShowDetails();
-        }
-        #endregion
-
-        #region Environment
-        private void ComboBoxStartTime_TextChanged(object sender, EventArgs e)
-        {
-            UpdateExploreActivity();
-        }
-
-        private void ComboBoxStartSeason_SelectedIndexChanged(object sender, EventArgs e)
-        {
-            UpdateExploreActivity();
-        }
-
-        private void ComboBoxStartWeather_SelectedIndexChanged(object sender, EventArgs e)
-        {
-            UpdateExploreActivity();
-        }
-        #endregion
-
-        #region Timetable Sets
-        private void ComboBoxTimetableSet_SelectedIndexChanged(object sender, EventArgs e)
-        {
-            UpdateTimetableSet();
-            ShowTimetableList();
-            ShowDetails();
-        }
-        #endregion
-
-        #region Timetables
-        private void ComboBoxTimetable_selectedIndexChanged(object sender, EventArgs e)
-        {
-            ShowTimetableTrainList();
-            ShowDetails();
-        }
-        #endregion
-
-        #region Timetable Trains
-        private void ComboBoxTimetableTrain_SelectedIndexChanged(object sender, EventArgs e)
-        {
-            var selectedTrain = comboBoxTimetableTrain.SelectedItem as TimetableFileLite.TrainInformation;
-            if (null != selectedTrain)
-            {
-                SelectedTimetableConsist = Consist.GetConsist(SelectedFolder, selectedTrain.LeadingConsist, selectedTrain.ReverseConsist);
-                SelectedTimetablePath = Path.GetPath(SelectedRoute, selectedTrain.Path, false);
-                ShowDetails();
-            }
-        }
-        #endregion
-
-        #region Timetable environment
-        private void ComboBoxTimetableDay_SelectedIndexChanged(object sender, EventArgs e)
-        {
-            UpdateTimetableSet();
-        }
-
-        private void ComboBoxTimetableSeason_SelectedIndexChanged(object sender, EventArgs e)
-        {
-            UpdateTimetableSet();
-        }
-
-        private void ComboBoxTimetableWeather_SelectedIndexChanged(object sender, EventArgs e)
-        {
-            UpdateTimetableSet();
-        }
-        #endregion
-
-        #region Multiplayer
-        private void TextBoxMPUser_TextChanged(object sender, EventArgs e)
-        {
-            UpdateEnabled();
-        }
-
-        private bool CheckUserName(string text)
-        {
-            string tmp = text;
-            if (tmp.Length < 4 || tmp.Length > 10 || tmp.Contains("\"") || tmp.Contains("\'") || tmp.Contains(" ") || tmp.Contains("-") || Char.IsDigit(tmp, 0))
-            {
-                MessageBox.Show(catalog.GetString("User name must be 4-10 characters long, cannot contain space, ', \" or - and must not start with a digit."), Application.ProductName);
-                return false;
-            }
-            return true;
-        }
-
-        #endregion
-
-        #region Misc. buttons and options
-        private async void LinkLabelUpdate_LinkClicked(object sender, LinkLabelLinkClickedEventArgs e)
-        {
-            if (updateManager.LastCheckError != null)
-            {
-                MessageBox.Show(catalog.GetStringFmt("The update check failed due to an error:\n\n{0}", updateManager.LastCheckError), Application.ProductName);
-                return;
-            }
-
-            await updateManager.RunUpdateProcess();
-
-            if (updateManager.LastUpdateError != null)
-            {
-                MessageBox.Show(catalog.GetStringFmt("The update failed due to an error:\n\n{0}", updateManager.LastUpdateError), Application.ProductName);
-            }
-        }
-
-        private void LinkLabelChangeLog_LinkClicked(object sender, LinkLabelLinkClickedEventArgs e)
-        {
-            Process.Start(updateManager.ChangeLogLink);
-        }
-
-        private void ButtonTools_Click(object sender, EventArgs e)
-        {
-            contextMenuStripTools.Show(buttonTools, new Point(0, buttonTools.ClientSize.Height), ToolStripDropDownDirection.Default);
-        }
-
-        private void ButtonDocuments_Click(object sender, EventArgs e)
-        {
-            contextMenuStripDocuments.Show(buttonDocuments, new Point(0, buttonDocuments.ClientSize.Height), ToolStripDropDownDirection.Default);
-        }
-
-        private void TestingToolStripMenuItem_Click(object sender, EventArgs e)
-        {
-            using (var form = new TestingForm(settings, this.RunActivityProgram))
-            {
-                form.ShowDialog(this);
-            }
-        }
-
-        private async void ButtonOptions_Click(object sender, EventArgs e)
-        {
-            SaveOptions();
-
-            using (var form = new OptionsForm(settings, updateManager, false))
-            {
-                switch (form.ShowDialog(this))
-                {
-                    case DialogResult.OK:
-                        await Task.WhenAll(LoadFolderListAsync(), CheckForUpdateAsync());
-                        break;
-                    case DialogResult.Retry:
-                        RestartMenu();
-                        break;
-                }
-            }
-        }
-
-        private void ButtonStart_Click(object sender, EventArgs e)
-        {
-            SaveOptions();
-
-            if (radioButtonModeActivity.Checked)
-            {
-                SelectedAction = UserAction.SingleplayerNewGame;
-                if (SelectedActivity != null)
-                    DialogResult = DialogResult.OK;
-            }
-            else
-            {
-                SelectedAction = UserAction.SinglePlayerTimetableGame;
-                if (SelectedTimetableTrain != null)
-                    DialogResult = DialogResult.OK;
-            }
-        }
-
-        private void ButtonResume_Click(object sender, EventArgs e)
-        {
-            OpenResumeForm(false);
-        }
-
-        void buttonResumeMP_Click(object sender, EventArgs e)
-        {
-            OpenResumeForm(true);
-        }
-
-        void OpenResumeForm (bool multiplayer)
-        {
-            if (radioButtonModeTimetable.Checked)
-            {
-                SelectedAction = UserAction.SinglePlayerTimetableGame;
-            }
-            else if (!multiplayer)
-            {
-                SelectedAction = UserAction.SingleplayerNewGame;
-            }
-            else if (radioButtonMPClient.Checked)
-            {
-                SelectedAction = UserAction.MultiplayerClient;
-            }
-            else
-                SelectedAction = UserAction.MultiplayerServer;
-
-            // if timetable mode but no timetable selected - no action
-            if (SelectedAction == UserAction.SinglePlayerTimetableGame && (SelectedTimetableSet == null || multiplayer))
-            {
-                return;
-            }
-
-            using (var form = new ResumeForm(settings, SelectedRoute, SelectedAction, SelectedActivity, SelectedTimetableSet, this.routes))
-            {
-                if (form.ShowDialog(this) == DialogResult.OK)
-                {
-                    SaveOptions();
-                    SelectedSaveFile = form.SelectedSaveFile;
-                    SelectedAction = form.SelectedAction;
-                    DialogResult = DialogResult.OK;
-                }
-            }
-        }
-
-        void buttonStartMP_Click(object sender, EventArgs e)
-        {
-            if (CheckUserName(textBoxMPUser.Text) == false) return;
-            SaveOptions();
-            SelectedAction = radioButtonMPClient.Checked? UserAction.MultiplayerClient : UserAction.MultiplayerServer;
-            DialogResult = DialogResult.OK;
-        }
-
-        #endregion
-
-        #region Options
-        private void LoadOptions()
-        {
-            checkBoxWarnings.Checked = settings.Logging;
-            //Debrief activity evaluation
-            checkDebriefActivityEval.Checked = settings.DebriefActivityEval;
-            //TO DO: Debrief TTactivity evaluation
-            //checkDebriefTTActivityEval.Checked = Settings.DebriefTTActivityEval;
-
-            textBoxMPUser.Text = settings.Multiplayer_User;
-            textBoxMPHost.Text = settings.Multiplayer_Host + ":" + settings.Multiplayer_Port;
-        }
-
-        private void SaveOptions()
-        {
-            settings.Logging = checkBoxWarnings.Checked;
-            settings.Multiplayer_User = textBoxMPUser.Text;
-            //Debrief activity evaluation
-            settings.DebriefActivityEval = checkDebriefActivityEval.Checked;
-            //TO DO: Debrief TTactivity evaluation
-            //Settings.DebriefTTActivityEval = checkDebriefTTActivityEval.Checked;
-
-            var mpHost = textBoxMPHost.Text.Split(':');
-            settings.Multiplayer_Host = mpHost[0];
-            if (mpHost.Length > 1)
-            {
-                var port = settings.Multiplayer_Port;
-                if (int.TryParse(mpHost[1], out port))
-                    settings.Multiplayer_Port = port;
-            }
-            else
-            {
-                settings.Multiplayer_Port = (int)settings.GetDefaultValue("Multiplayer_Port");
-            }
-            settings.Menu_Selection = new[] {
-                // Base items
-                SelectedFolder?.Path ?? string.Empty,
-                SelectedRoute?.Path ?? string.Empty,
-                // Activity mode items / Explore mode items
-                radioButtonModeActivity.Checked ? SelectedActivity?.FilePath ?? string.Empty : SelectedTimetableSet?.FileName ?? string.Empty,
-                radioButtonModeActivity.Checked ?
-                    SelectedActivity is ExploreActivity && (comboBoxLocomotive.SelectedItem as Locomotive)?.FilePath != null ? (comboBoxLocomotive.SelectedItem as Locomotive).FilePath : string.Empty :
-                    SelectedTimetable?.Description ?? string.Empty,
-                radioButtonModeActivity.Checked ?
-                    SelectedActivity is ExploreActivity && SelectedConsist != null ? SelectedConsist.FilePath : string.Empty :
-                    SelectedTimetableTrain?.Column.ToString() ?? string.Empty,
-                radioButtonModeActivity.Checked ?
-                    SelectedActivity is ExploreActivity && SelectedPath != null ? SelectedPath.FilePath : string.Empty : SelectedTimetableDay.ToString(),
-                radioButtonModeActivity.Checked ?
-                    SelectedActivity is ExploreActivity ? SelectedStartTime : string.Empty : string.Empty,
-                // Shared items
-                radioButtonModeActivity.Checked ?
-                    SelectedActivity is ExploreActivity ? SelectedStartSeason.ToString() : string.Empty : SelectedStartSeason.ToString(),
-                radioButtonModeActivity.Checked ?
-                    SelectedActivity is ExploreActivity ? SelectedStartWeather.ToString() : string.Empty : SelectedStartWeather.ToString(),
-            };
-            settings.Save();
-        }
-        #endregion
-
-        #region Enabled state
-        private void UpdateEnabled()
-        {
-            comboBoxFolder.Enabled = comboBoxFolder.Items.Count > 0;
-            comboBoxRoute.Enabled = comboBoxRoute.Items.Count > 0;
-            comboBoxActivity.Enabled = comboBoxActivity.Items.Count > 0;
-            comboBoxLocomotive.Enabled = comboBoxLocomotive.Items.Count > 0 && SelectedActivity is ExploreActivity;
-            comboBoxConsist.Enabled = comboBoxConsist.Items.Count > 0 && SelectedActivity is ExploreActivity;
-            comboBoxStartAt.Enabled = comboBoxStartAt.Items.Count > 0 && SelectedActivity is ExploreActivity;
-            comboBoxHeadTo.Enabled = comboBoxHeadTo.Items.Count > 0 && SelectedActivity is ExploreActivity;
-            comboBoxStartTime.Enabled = comboBoxStartSeason.Enabled = comboBoxStartWeather.Enabled = SelectedActivity is ExploreActivity;
-            comboBoxStartTime.DropDownStyle = SelectedActivity is ExploreActivity ? ComboBoxStyle.DropDown : ComboBoxStyle.DropDownList;
-            comboBoxTimetable.Enabled = comboBoxTimetableSet.Items.Count > 0;
-            comboBoxTimetableTrain.Enabled = comboBoxTimetable.Items.Count > 0;
-            //Avoid to Start with a non valid Activity/Locomotive/Consist.
-            buttonResume.Enabled = buttonStart.Enabled = radioButtonModeActivity.Checked && !comboBoxActivity.Text.StartsWith("<") && !comboBoxLocomotive.Text.StartsWith("<") ?
-                SelectedActivity != null && (!(SelectedActivity is ExploreActivity) || (comboBoxConsist.Items.Count > 0 && comboBoxHeadTo.Items.Count > 0)) :
-                SelectedTimetableTrain != null;
-            buttonResumeMP.Enabled = buttonStartMP.Enabled = buttonStart.Enabled && !String.IsNullOrEmpty(textBoxMPUser.Text) && !String.IsNullOrEmpty(textBoxMPHost.Text);
-        }
-        #endregion
-
-        #region Folder list
-        private async Task LoadFolderListAsync()
-        {
-            folders.Clear();
-            ShowFolderList();
-            try
-            {
-                folders = (await Task.Run(() => Folder.GetFolders(settings))).OrderBy(f => f.Name).ToList();
-            }
-            catch (TaskCanceledException) { }
-            ShowFolderList();
-            if (folders.Count > 0)
-                comboBoxFolder.Focus();
-
-            if (!initialized && folders.Count == 0)
-            {
-                using (var form = new OptionsForm(settings, updateManager, true))
-                {
-                    switch (form.ShowDialog(this))
-                    {
-                        case DialogResult.OK:
-                            await LoadFolderListAsync();
-                            break;
-                        case DialogResult.Retry:
-                            RestartMenu();
-                            break;
-                    }
-                }
-            }
-        }
-
-        private void ShowFolderList()
-        {
-            try
-            {
-                comboBoxFolder.BeginUpdate();
-                comboBoxFolder.Items.Clear();
-                comboBoxFolder.Items.AddRange(folders.ToArray());
-            }
-            finally
-            {
-                comboBoxFolder.EndUpdate();
-            }
-            UpdateFromMenuSelection<Folder>(comboBoxFolder, UserSettings.Menu_SelectionIndex.Folder, f => f.Path);
-            UpdateEnabled();
-        }
-        #endregion
-
-        #region Route list
-        private async Task LoadRouteListAsync()
-        {
-            lock (routes)
-            {
-                if (ctsRouteLoading != null && !ctsRouteLoading.IsCancellationRequested)
-                    ctsRouteLoading.Cancel();
-                ctsRouteLoading = ResetCancellationTokenSource(ctsRouteLoading);
-            }
-            routes.Clear();
-            activities.Clear();
-            paths.Clear();
-
-            //cleanout existing data
-            ShowRouteList();
-            ShowActivityList();
-            ShowStartAtList();
-            ShowHeadToList();
-
-            Folder selectedFolder = SelectedFolder;
-            try
-            {
-                routes = (await Task.Run(() => Route.GetRoutes(selectedFolder, ctsRouteLoading.Token))).OrderBy(r => r.Name).ToList();
-            }
-            catch (TaskCanceledException) { }
-            ShowRouteList();
-        }
-
-        private void ShowRouteList()
-        {
-            try
-            {
-                comboBoxRoute.BeginUpdate();
-                comboBoxRoute.Items.Clear();
-                comboBoxRoute.Items.AddRange(routes.ToArray());
-            }
-            finally
-            {
-                comboBoxRoute.EndUpdate();
-            }
-            UpdateFromMenuSelection<Route>(comboBoxRoute, UserSettings.Menu_SelectionIndex.Route, r => r.Path);
-            if (settings.Menu_Selection.Length > (int)UserSettings.Menu_SelectionIndex.Activity)
-            {
-                string path = settings.Menu_Selection[(int)UserSettings.Menu_SelectionIndex.Activity]; // Activity or Timetable
-                string extension = System.IO.Path.GetExtension(path).ToLower();
-                if (extension == ".act")
-                    radioButtonModeActivity.Checked = true;
-                else if (extension == ".timetable_or")
-                    radioButtonModeTimetable.Checked = true;
-            }
-            UpdateEnabled();
-        }
-        #endregion
-
-        #region Activity list
-        private async Task LoadActivityListAsync()
-        {
-            lock (activities)
-            {
-                if (ctsActivityLoading != null && !ctsActivityLoading.IsCancellationRequested)
-                    ctsActivityLoading.Cancel();
-                ctsActivityLoading = ResetCancellationTokenSource(ctsActivityLoading);
-            }
-            activities.Clear();
-            ShowActivityList();
-
-            Folder selectedFolder = SelectedFolder;
-            Route selectedRoute = SelectedRoute;
-            try
-            {
-                activities = (await Task.Run(() => Activity.GetActivities(selectedFolder, selectedRoute, ctsActivityLoading.Token))).OrderBy(a => a.Name).ToList();
-            }
-            catch (TaskCanceledException) { }
-            ShowActivityList();
-        }
-
-        private void ShowActivityList()
-        {
-            try
-            {
-                comboBoxActivity.BeginUpdate();
-                comboBoxActivity.Items.Clear();
-                comboBoxActivity.Items.AddRange(activities.ToArray());
-            }
-            finally
-            {
-                comboBoxActivity.EndUpdate();
-            }
-            UpdateFromMenuSelection<Activity>(comboBoxActivity, UserSettings.Menu_SelectionIndex.Activity, a => a.FilePath);
-            UpdateEnabled();
-        }
-
-        private void UpdateExploreActivity()
-        {
-            (SelectedActivity as ExploreActivity)?.UpdateActivity(SelectedStartTime, (Orts.Formats.Msts.SeasonType)SelectedStartSeason, (Orts.Formats.Msts.WeatherType)SelectedStartWeather, SelectedConsist, SelectedPath);
-        }
-        #endregion
-
-        #region Consist lists
-        private async Task LoadLocomotiveListAsync()
-        {
-            lock (consists)
-            {
-                if (ctsConsistLoading != null && !ctsConsistLoading.IsCancellationRequested)
-                    ctsConsistLoading.Cancel();
-                ctsConsistLoading = ResetCancellationTokenSource(ctsConsistLoading);
-            }
-
-            consists.Clear();
-            ShowLocomotiveList();
-            ShowConsistList();
-
-            Folder selectedFolder = SelectedFolder;
-            try
-            {
-                consists = (await Task.Run(() => Consist.GetConsists(selectedFolder, ctsConsistLoading.Token))).OrderBy(c => c.Name).ToList();
-            }
-            catch (TaskCanceledException) { }
-            if (SelectedActivity == null || SelectedActivity is ExploreActivity)
-                ShowLocomotiveList();
-        }
-
-        private void ShowLocomotiveList()
-        {
-            if (SelectedActivity == null || SelectedActivity is ExploreActivity)
-            {
-                try
-                {
-                    comboBoxLocomotive.BeginUpdate();
-                    comboBoxLocomotive.Items.Clear();
-                    comboBoxLocomotive.Items.Add(Locomotive.GetLocomotive(null));
-                    comboBoxLocomotive.Items.AddRange(consists.Where(c => c.Locomotive != null).Select(c => c.Locomotive).Distinct().OrderBy(l => l.Name).ToArray());
-                    if (comboBoxLocomotive.Items.Count == 1)
-                        comboBoxLocomotive.Items.Clear();
-                }
-                finally
-                {
-                    comboBoxLocomotive.EndUpdate();
-                }
-                UpdateFromMenuSelection<Locomotive>(comboBoxLocomotive, UserSettings.Menu_SelectionIndex.Locomotive, l => l.FilePath);
-            }
-            else
-            {
-                try
-                {
-                    comboBoxLocomotive.BeginUpdate();
-                    comboBoxConsist.BeginUpdate();
-                    var consist = SelectedActivity.Consist;
-                    comboBoxLocomotive.Items.Clear();
-                    comboBoxLocomotive.Items.Add(consist.Locomotive);
-                    comboBoxLocomotive.SelectedIndex = 0;
-                    comboBoxConsist.Items.Clear();
-                    comboBoxConsist.Items.Add(consist);
-                    comboBoxConsist.SelectedIndex = 0;
-                }
-                finally
-                {
-                    comboBoxLocomotive.EndUpdate();
-                    comboBoxConsist.EndUpdate();
-                }
-            }
-            UpdateEnabled();
-        }
-
-        private void ShowConsistList()
-        {
-            if (SelectedActivity == null || SelectedActivity is ExploreActivity)
-            {
-                try
-                {
-                    comboBoxConsist.BeginUpdate();
-                    comboBoxConsist.Items.Clear();
-                    comboBoxConsist.Items.AddRange(consists.Where(c => comboBoxLocomotive.SelectedItem.Equals(c.Locomotive)).OrderBy(c => c.Name).ToArray());
-                }
-                finally
-                {
-                    comboBoxConsist.EndUpdate();
-                }
-                UpdateFromMenuSelection<Consist>(comboBoxConsist, UserSettings.Menu_SelectionIndex.Consist, c => c.FilePath);
-            }
-            UpdateEnabled();
-        }
-        #endregion
-
-        #region Path lists
-        private async Task LoadStartAtListAsync()
-        {
-            lock (paths)
-            {
-                if (ctsPathLoading != null && !ctsPathLoading.IsCancellationRequested)
-                    ctsPathLoading.Cancel();
-                ctsPathLoading = ResetCancellationTokenSource(ctsPathLoading);
-            }
-
-            paths.Clear();
-            ShowStartAtList();
-            ShowHeadToList();
-
-            var selectedRoute = SelectedRoute;
-            try
-            {
-                paths = (await Task.Run(() => Path.GetPaths(selectedRoute, false, ctsPathLoading.Token))).OrderBy(a => a.ToString()).ToList();
-            }
-            catch (TaskCanceledException) { }
-            if (SelectedActivity == null || SelectedActivity is ExploreActivity)
-                ShowStartAtList();
-        }
-
-        private void ShowStartAtList()
-        {
-            if (SelectedActivity == null || SelectedActivity is ExploreActivity)
-            {
-                try
-                {
-                    comboBoxStartAt.BeginUpdate();
-                    comboBoxStartAt.Items.Clear();
-                    comboBoxStartAt.Items.AddRange(paths.Select(p => p.Start).Distinct().OrderBy(s => s.ToString()).ToArray());
-                }
-                finally
-                {
-                    comboBoxStartAt.EndUpdate();
-                }
-                // Because this list is unique names, we have to do some extra work to select it.
-                if (settings.Menu_Selection.Length >= (int)UserSettings.Menu_SelectionIndex.Path)
-                {
-                    string pathFilePath = settings.Menu_Selection[(int)UserSettings.Menu_SelectionIndex.Path];
-                    Path path = paths.FirstOrDefault(p => p.FilePath == pathFilePath);
-                    if (path != null)
-                        SelectComboBoxItem<string>(comboBoxStartAt, s => s == path.Start);
-                    else if (comboBoxStartAt.Items.Count > 0)
-                        comboBoxStartAt.SelectedIndex = 0;
-                }
-            }
-            else
-            {
-                try
-                {
-                    comboBoxStartAt.BeginUpdate();
-                    comboBoxHeadTo.BeginUpdate();
-                    Path path = SelectedActivity.Path;
-                    comboBoxStartAt.Items.Clear();
-                    comboBoxStartAt.Items.Add(path.Start);
-                    comboBoxHeadTo.Items.Clear();
-                    comboBoxHeadTo.Items.Add(path);
-                }
-                finally
-                {
-                    comboBoxStartAt.EndUpdate();
-                    comboBoxHeadTo.EndUpdate();
-                }
-                comboBoxStartAt.SelectedIndex = 0;
-                comboBoxHeadTo.SelectedIndex = 0;
-            }
-            UpdateEnabled();
-        }
-
-        private void ShowHeadToList()
-        {
-            if (SelectedActivity == null || SelectedActivity is ExploreActivity)
-            {
-                try
-                {
-                    comboBoxHeadTo.BeginUpdate();
-                    comboBoxHeadTo.Items.Clear();
-                    comboBoxHeadTo.Items.AddRange(paths.Where(p => p.Start == (string)comboBoxStartAt.SelectedItem).ToArray());
-                }
-                finally
-                {
-                    comboBoxHeadTo.EndUpdate();
-                }
-                UpdateFromMenuSelection<Path>(comboBoxHeadTo, UserSettings.Menu_SelectionIndex.Path, c => c.FilePath);
-            }
-            UpdateEnabled();
-        }
-        #endregion
-
-        #region Environment
-        private void ShowEnvironment()
-        {
-            if (SelectedActivity == null || SelectedActivity is ExploreActivity)
-            {
-                try
-                {
-                    comboBoxStartTime.BeginUpdate();
-                    comboBoxDuration.BeginUpdate();
-                    comboBoxStartTime.Items.Clear();
-                    foreach (var hour in Enumerable.Range(0, 24))
-                        comboBoxStartTime.Items.Add(String.Format("{0}:00", hour));
-                    comboBoxDuration.Items.Clear();
-                    comboBoxDuration.Items.Add("");
-                }
-                finally
-                {
-                    comboBoxStartTime.EndUpdate();
-                    comboBoxDuration.EndUpdate();
-                }
-
-                UpdateFromMenuSelection(comboBoxStartTime, UserSettings.Menu_SelectionIndex.Time, "12:00");
-                UpdateFromMenuSelection(comboBoxStartSeason, UserSettings.Menu_SelectionIndex.Season, s => s.Key.ToString(), new KeyedComboBoxItem(1, ""));
-                UpdateFromMenuSelection(comboBoxStartWeather, UserSettings.Menu_SelectionIndex.Weather, w => w.Key.ToString(), new KeyedComboBoxItem(0, ""));
-                comboBoxDifficulty.SelectedIndex = 3;
-                comboBoxDuration.SelectedIndex = 0;
-            }
-            else
-            {
-                try
-                {
-                    comboBoxStartTime.BeginUpdate();
-                    comboBoxDuration.BeginUpdate();
-
-                    comboBoxStartTime.Items.Clear();
-                    comboBoxStartTime.Items.Add(SelectedActivity.StartTime.FormattedStartTime());
-                    comboBoxDuration.Items.Clear();
-                    comboBoxDuration.Items.Add(SelectedActivity.Duration.FormattedDurationTime());
-                }
-                finally
-                {
-                    comboBoxStartTime.EndUpdate();
-                    comboBoxDuration.EndUpdate();
-                }
-                comboBoxStartTime.SelectedIndex = 0;
-                comboBoxStartSeason.SelectedIndex = (int)SelectedActivity.Season;
-                comboBoxStartWeather.SelectedIndex = (int)SelectedActivity.Weather;
-                comboBoxDifficulty.SelectedIndex = (int)SelectedActivity.Difficulty;
-                comboBoxDuration.SelectedIndex = 0;
-            }
-        }
-        #endregion
-
-        #region Timetable Set list
-        private async Task LoadTimetableSetListAsync()
-        {
-            lock (timetableSets)
-            {
-                if (ctsTimeTableLoading != null && !ctsTimeTableLoading.IsCancellationRequested)
-                    ctsTimeTableLoading.Cancel();
-                ctsTimeTableLoading = ResetCancellationTokenSource(ctsTimeTableLoading);
-            }
-
-            timetableSets.Clear();
-            ShowTimetableSetList();
-
-            var selectedFolder = SelectedFolder;
-            var selectedRoute = SelectedRoute;
-            try
-            {
-                timetableSets = (await Task.Run(() => TimetableInfo.GetTimetableInfo(selectedFolder, selectedRoute, ctsTimeTableLoading.Token))).OrderBy(tt => tt.Description).ToList();
-            }
-            catch (TaskCanceledException) { }
-            ShowTimetableSetList();
-        }
-
-        private void ShowTimetableSetList()
-        {
-            try
-            {
-                comboBoxTimetableSet.BeginUpdate();
-                comboBoxTimetableSet.Items.Clear();
-                comboBoxTimetableSet.Items.AddRange(timetableSets.ToArray());
-            }
-            finally
-            {
-                comboBoxTimetableSet.EndUpdate();
-            }
-            UpdateFromMenuSelection<TimetableInfo>(comboBoxTimetableSet, UserSettings.Menu_SelectionIndex.TimetableSet, t => t.FileName);
-            UpdateEnabled();
-        }
-
-        private void UpdateTimetableSet()
-        {
-            if (SelectedTimetableSet != null)
-            {
-                SelectedTimetableSet.Day = SelectedTimetableDay;
-                SelectedTimetableSet.Season = SelectedStartSeason;
-                SelectedTimetableSet.Weather = SelectedStartWeather;
-            }
-        }
-        #endregion
-
-        #region Timetable list
-        private void ShowTimetableList()
-        {
-            if (null != SelectedTimetableSet)
-            {
-                try
-                {
-                    comboBoxTimetable.BeginUpdate();
-                    comboBoxTimetable.Items.Clear();
-                    comboBoxTimetable.Items.AddRange(SelectedTimetableSet.ORTTList.ToArray());
-                }
-                finally
-                {
-                    comboBoxTimetable.EndUpdate();
-                }
-                UpdateFromMenuSelection<TimetableFileLite>(comboBoxTimetable, UserSettings.Menu_SelectionIndex.Timetable, t => t.Description);
-            }
-            else
-                comboBoxTimetable.Items.Clear();
-
-            UpdateEnabled();
-        }
-        #endregion
-
-        #region Timetable Train list
-        private void ShowTimetableTrainList()
-        {
-            if (null != SelectedTimetableSet)
-            {
-                try
-                {
-                    comboBoxTimetableTrain.BeginUpdate();
-                    comboBoxTimetableTrain.Items.Clear();
-
-                    var trains = SelectedTimetableSet.ORTTList[comboBoxTimetable.SelectedIndex].Trains;
-                    trains.Sort();
-                    comboBoxTimetableTrain.Items.AddRange(trains.ToArray());
-                }
-                finally
-                {
-                    comboBoxTimetableTrain.EndUpdate();
-                }
-                UpdateFromMenuSelection<TimetableFileLite.TrainInformation>(comboBoxTimetableTrain, UserSettings.Menu_SelectionIndex.Train, t => t.Column.ToString());
-            }
-            else
-                comboBoxTimetableTrain.Items.Clear();
-
-            UpdateEnabled();
-        }
-        #endregion
-
-        #region Timetable environment
-        private void ShowTimetableEnvironment()
-        {
-            UpdateFromMenuSelection(comboBoxTimetableDay, UserSettings.Menu_SelectionIndex.Day, d => d.Key.ToString(), new KeyedComboBoxItem(0, string.Empty));
-            UpdateFromMenuSelection(comboBoxTimetableSeason, UserSettings.Menu_SelectionIndex.Season, s => s.Key.ToString(), new KeyedComboBoxItem(1, string.Empty));
-            UpdateFromMenuSelection(comboBoxTimetableWeather, UserSettings.Menu_SelectionIndex.Weather, w => w.Key.ToString(), new KeyedComboBoxItem(0, string.Empty));
-        }
-        #endregion
-
-        #region Details
-        private void ShowDetails()
-        {
-            try
-            {
-                this.Suspend();
-                ClearDetails();
-                if (SelectedRoute != null && SelectedRoute.Description != null)
-                    ShowDetail(catalog.GetStringFmt("Route: {0}", SelectedRoute.Name), SelectedRoute.Description.Split('\n'));
-
-                if (radioButtonModeActivity.Checked)
-                {
-                    if (SelectedConsist != null && SelectedConsist.Locomotive != null && SelectedConsist.Locomotive.Description != null)
-                    {
-                        ShowDetail(catalog.GetStringFmt("Locomotive: {0}", SelectedConsist.Locomotive.Name), SelectedConsist.Locomotive.Description.Split('\n'));
-                    }
-                    if (SelectedActivity != null && SelectedActivity.Description != null)
-                    {
-                        ShowDetail(catalog.GetStringFmt("Activity: {0}", SelectedActivity.Name), SelectedActivity.Description.Split('\n'));
-                        ShowDetail(catalog.GetString("Activity Briefing"), SelectedActivity.Briefing.Split('\n'));
-                    }
-                    else if (SelectedPath != null)
-                    {
-                        ShowDetail(catalog.GetStringFmt("Path: {0}", SelectedPath.Name), new[] {
-                        catalog.GetStringFmt("Starting at: {0}", SelectedPath.Start),
-                        catalog.GetStringFmt("Heading to: {0}", SelectedPath.End)
-                    });
-                    }
-                }
-                if (radioButtonModeTimetable.Checked)
-                {
-                    if (SelectedTimetableSet != null)
-                    {
-                        ShowDetail(catalog.GetStringFmt("Timetable set: {0}", SelectedTimetableSet), new string[0]);
-                    }
-                    if (SelectedTimetable != null)
-                    {
-                        ShowDetail(catalog.GetStringFmt("Timetable: {0}", SelectedTimetable), new string[0]);
-                    }
-                    if (SelectedTimetableTrain != null)
-                    {
-                        ShowDetail(catalog.GetStringFmt("Train: {0}", SelectedTimetableTrain), SelectedTimetableTrain.ToInfo());
-                        if (SelectedTimetableConsist != null)
-                        {
-                            ShowDetail(catalog.GetStringFmt("Consist: {0}", SelectedTimetableConsist.Name), new string[0]);
-                            if (SelectedTimetableConsist.Locomotive != null && SelectedTimetableConsist.Locomotive.Description != null)
-                            {
-                                ShowDetail(catalog.GetStringFmt("Locomotive: {0}", SelectedTimetableConsist.Locomotive.Name), SelectedTimetableConsist.Locomotive.Description.Split('\n'));
-                            }
-                        }
-                        if (SelectedTimetablePath != null)
-                        {
-                            ShowDetail(catalog.GetStringFmt("Path: {0}", SelectedTimetablePath.Name), SelectedTimetablePath.ToInfo());
-                        }
-                    }
-                }
-
-                FlowDetails();
-            }
-            finally
-            {
-                this.Resume();
-            }
-        }
-
-        private List<Detail> Details = new List<Detail>();
-
-        private class Detail
-        {
-            public readonly Control Title;
-            public readonly Control Expander;
-            public readonly Control Summary;
-            public readonly Control Description;
-            public bool Expanded;
-            public Detail(Control title, Control expander, Control summary, Control lines)
-            {
-                Title = title;
-                Expander = expander;
-                Summary = summary;
-                Description = lines;
-                Expanded = false;
-            }
-        }
-
-        private void ClearDetails()
-        {
-            Details.Clear();
-            while (panelDetails.Controls.Count > 0)
-                panelDetails.Controls.RemoveAt(0);
-        }
-
-        private void ShowDetail(string title, string[] lines)
-        {
-            var titleControl = new Label { Margin = new Padding(2), Text = title, UseMnemonic = false, Font = new Font(panelDetails.Font, FontStyle.Bold), TextAlign = ContentAlignment.BottomLeft };
-            panelDetails.Controls.Add(titleControl);
-            titleControl.Left = titleControl.Margin.Left;
-            titleControl.Width = panelDetails.ClientSize.Width - titleControl.Margin.Horizontal - titleControl.PreferredHeight;
-            titleControl.Height = titleControl.PreferredHeight;
-            titleControl.Anchor = AnchorStyles.Left | AnchorStyles.Top | AnchorStyles.Right;
-
-            var expanderControl = new Button { Margin = new Padding(0), Text = "", FlatStyle = FlatStyle.Flat };
-            panelDetails.Controls.Add(expanderControl);
-            expanderControl.Left = panelDetails.ClientSize.Width - titleControl.Height - titleControl.Margin.Right;
-            expanderControl.Width = expanderControl.Height = titleControl.Height;
-            expanderControl.Anchor = AnchorStyles.Top | AnchorStyles.Right;
-            expanderControl.FlatAppearance.BorderSize = 0;
-            expanderControl.BackgroundImageLayout = ImageLayout.Center;
-
-            var summaryControl = new Label { Margin = new Padding(2), Text = String.Join("\n", lines), AutoSize = false, UseMnemonic = false, UseCompatibleTextRendering = false };
-            panelDetails.Controls.Add(summaryControl);
-            summaryControl.Anchor = AnchorStyles.Left | AnchorStyles.Top | AnchorStyles.Right;
-            summaryControl.Left = summaryControl.Margin.Left;
-            summaryControl.Width = panelDetails.ClientSize.Width - summaryControl.Margin.Horizontal;
-            summaryControl.Height = TextRenderer.MeasureText("1\n2\n3\n4\n5", summaryControl.Font).Height;
-
-            // Find out where we need to cut the text to make the summary 5 lines long. Uses a binaty search to find the cut point.
-            var size = MeasureText(summaryControl.Text, summaryControl);
-            if (size > summaryControl.Height)
-            {
-                var index = (float)summaryControl.Text.Length;
-                var indexChunk = (float)summaryControl.Text.Length / 2;
-                while (indexChunk > 0.5f || size > summaryControl.Height)
-                {
-                    if (size > summaryControl.Height)
-                        index -= indexChunk;
-                    else
-                        index += indexChunk;
-                    if (indexChunk > 0.5f)
-                        indexChunk /= 2;
-                    size = MeasureText(summaryControl.Text.Substring(0, (int)index) + "...", summaryControl);
-                }
-                summaryControl.Text = summaryControl.Text.Substring(0, (int)index) + "...";
-            }
-
-            var descriptionControl = new Label { Margin = new Padding(2), Text = String.Join("\n", lines), AutoSize = false, UseMnemonic = false, UseCompatibleTextRendering = false };
-            panelDetails.Controls.Add(descriptionControl);
-            descriptionControl.Anchor = AnchorStyles.Left | AnchorStyles.Top | AnchorStyles.Right;
-            descriptionControl.Left = descriptionControl.Margin.Left;
-            descriptionControl.Width = panelDetails.ClientSize.Width - descriptionControl.Margin.Horizontal;
-            descriptionControl.Height = MeasureText(descriptionControl.Text, descriptionControl);
-
-            // Enable the expander only if the full description is longer than the summary. Otherwise, disable the expander.
-            expanderControl.Enabled = descriptionControl.Height > summaryControl.Height;
-            if (expanderControl.Enabled)
-            {
-                expanderControl.BackgroundImage = (Image)resources.GetObject("ExpanderClosed");
-                expanderControl.Tag = Details.Count;
-                expanderControl.Click += new EventHandler(ExpanderControl_Click);
-            }
-            else
-            {
-                expanderControl.BackgroundImage = (Image)resources.GetObject("ExpanderClosedDisabled");
-            }
-            Details.Add(new Detail(titleControl, expanderControl, summaryControl, descriptionControl));
-        }
-
-        private static int MeasureText(string text, Label summaryControl)
-        {
-            return TextRenderer.MeasureText(text, summaryControl.Font, summaryControl.ClientSize, TextFormatFlags.TextBoxControl | TextFormatFlags.WordBreak | TextFormatFlags.NoPrefix).Height;
-        }
-
-        private void ExpanderControl_Click(object sender, EventArgs e)
-        {
-            try
-            {
-                this.Suspend();
-                var index = (int)(sender as Control).Tag;
-                Details[index].Expanded = !Details[index].Expanded;
-                Details[index].Expander.BackgroundImage = (Image)resources.GetObject(Details[index].Expanded ? "ExpanderOpen" : "ExpanderClosed");
-                FlowDetails();
-            }
-            finally
-            {
-                this.Resume();
-            }
-        }
-
-        private void FlowDetails()
-        {
-                var scrollPosition = panelDetails.AutoScrollPosition.Y;
-                panelDetails.AutoScrollPosition = Point.Empty;
-                panelDetails.AutoScrollMinSize = new Size(0, panelDetails.ClientSize.Height + 1);
-
-                var top = 0;
-                foreach (var detail in Details)
-                {
-                    top += detail.Title.Margin.Top;
-                    detail.Title.Top = detail.Expander.Top = top;
-                    top += detail.Title.Height + detail.Title.Margin.Bottom + detail.Description.Margin.Top;
-                    detail.Summary.Top = detail.Description.Top = top;
-                    detail.Summary.Visible = !detail.Expanded && detail.Expander.Enabled;
-                    detail.Description.Visible = !detail.Summary.Visible;
-                    if (detail.Description.Visible)
-                        top += detail.Description.Height + detail.Description.Margin.Bottom;
-                    else
-                        top += detail.Summary.Height + detail.Summary.Margin.Bottom;
-                }
-
-                if (panelDetails.AutoScrollMinSize.Height < top)
-                    panelDetails.AutoScrollMinSize = new Size(0, top);
-                panelDetails.AutoScrollPosition = new Point(0, -scrollPosition);
-        }
-        #endregion
-
-        #region Utility functions
-        private void UpdateFromMenuSelection<T>(ComboBox comboBox, UserSettings.Menu_SelectionIndex index, T defaultValue)
-        {
-            UpdateFromMenuSelection<T>(comboBox, index, _ => _.ToString(), defaultValue);
-        }
-
-        private void UpdateFromMenuSelection<T>(ComboBox comboBox, UserSettings.Menu_SelectionIndex index, Func<T, string> map)
-        {
-            UpdateFromMenuSelection<T>(comboBox, index, map, default(T));
-        }
-
-        private void UpdateFromMenuSelection<T>(ComboBox comboBox, UserSettings.Menu_SelectionIndex index, Func<T, string> map, T defaultValue)
-        {
-            if (settings.Menu_Selection.Length > (int)index && settings.Menu_Selection[(int)index] != "")
-            {
-                if (comboBox.DropDownStyle == ComboBoxStyle.DropDown)
-                    comboBox.Text = settings.Menu_Selection[(int)index];
-                else
-                    SelectComboBoxItem<T>(comboBox, item => map(item) == settings.Menu_Selection[(int)index]);
-            }
-            else
-            {
-                if (comboBox.DropDownStyle == ComboBoxStyle.DropDown)
-                    comboBox.Text = map(defaultValue);
-                else if (defaultValue != null)
-                    SelectComboBoxItem<T>(comboBox, item => map(item) == map(defaultValue));
-                else if (comboBox.Items.Count > 0)
-                    comboBox.SelectedIndex = 0;
-            }
-        }
-
-        private void SelectComboBoxItem<T>(ComboBox comboBox, Func<T, bool> predicate)
-        {
-            if (comboBox.Items.Count == 0)
-                return;
-
-            for (var i = 0; i < comboBox.Items.Count; i++)
-            {
-                if (comboBox.Items[i] is T && predicate((T)comboBox.Items[i]))
-                {
-                    comboBox.SelectedIndex = i;
-                    return;
-                }
-            }
-            comboBox.SelectedIndex = 0;
-        }
-
-        private class KeyedComboBoxItem
-        {
-            public readonly int Key;
-            public readonly string Value;
-
-            public override string ToString()
-            {
-                return Value;
-            }
-
-            public KeyedComboBoxItem(int key, string value)
-            {
-                Key = key;
-                Value = value;
-            }
-        }
-        #endregion
-
-        #region Executable utils
-        private enum ImageSubsystem
-        {
-            Unknown = 0,
-            Native = 1,
-            WindowsGui = 2,
-            WindowsConsole = 3,
-        }
-
-        private static ImageSubsystem GetImageSubsystem(BinaryReader stream)
-        {
-            try
-            {
-                var baseOffset = stream.BaseStream.Position;
-
-                // WORD IMAGE_DOS_HEADER.e_magic = 0x4D5A (MZ)
-                stream.BaseStream.Seek(baseOffset + 0, SeekOrigin.Begin);
-                var dosMagic = stream.ReadUInt16();
-                if (dosMagic != 0x5A4D)
-                    return ImageSubsystem.Unknown;
-
-                // LONG IMAGE_DOS_HEADER.e_lfanew
-                stream.BaseStream.Seek(baseOffset + 60, SeekOrigin.Begin);
-                var ntHeaderOffset = stream.ReadUInt32();
-                if (ntHeaderOffset == 0)
-                    return ImageSubsystem.Unknown;
-
-                // DWORD IMAGE_NT_HEADERS.Signature = 0x00004550 (PE..)
-                stream.BaseStream.Seek(baseOffset + ntHeaderOffset, SeekOrigin.Begin);
-                var ntMagic = stream.ReadUInt32();
-                if (ntMagic != 0x00004550)
-                    return ImageSubsystem.Unknown;
-
-                // WORD IMAGE_OPTIONAL_HEADER.Magic = 0x010A (32bit header) or 0x020B (64bit header)
-                stream.BaseStream.Seek(baseOffset + ntHeaderOffset + 24, SeekOrigin.Begin);
-                var optionalMagic = stream.ReadUInt16();
-                if (optionalMagic != 0x010B && optionalMagic != 0x020B)
-                    return ImageSubsystem.Unknown;
-
-                // WORD IMAGE_OPTIONAL_HEADER.Subsystem
-                // Note: There might need to be an adjustment for ImageBase being ULONGLONG in the 64bit header though this doesn't actually seem to be true.
-                stream.BaseStream.Seek(baseOffset + ntHeaderOffset + 92, SeekOrigin.Begin);
-                var peSubsystem = stream.ReadUInt16();
-
-                return (ImageSubsystem)peSubsystem;
-            }
-            catch (EndOfStreamException)
-            {
-                return ImageSubsystem.Unknown;
-            }
-        }
-        #endregion
-
-        private static CancellationTokenSource ResetCancellationTokenSource(CancellationTokenSource cts)
-        {
-            if (cts != null)
-            {
-                cts.Dispose();
-            }
-            // Create a new cancellation token source so that can cancel all the tokens again 
-            return new CancellationTokenSource();
-        }
-
-        private void ComboBoxTimetable_EnabledChanged(object sender, EventArgs e)
-        {
-            //Debrief Eval TTActivity.
-            if (!comboBoxTimetable.Enabled)
-            {
-                //comboBoxTimetable.Enabled == false then we erase comboBoxTimetable and comboBoxTimetableTrain data.
-                if (comboBoxTimetable.Items.Count > 0)
-                {
-                    comboBoxTimetable.Items.Clear();
-                    comboBoxTimetableTrain.Items.Clear();
-                    buttonStart.Enabled = false;
-                }
-            }
-            //TO DO: Debrief Eval TTActivity
-        }
-    }
-
-    internal static class ControlExtension
-    {
-        public static void Suspend(this Control control)
-        {
-            NativeMethods.LockWindowUpdate(control.Handle);
-        }
-
-        public static void Resume(this Control control)
-        {
-            NativeMethods.LockWindowUpdate(IntPtr.Zero);
-        }
-    }
-}
-=======
-﻿// COPYRIGHT 2009, 2010, 2011, 2012, 2013, 2014, 2015 by the Open Rails project.
-// 
-// This file is part of Open Rails.
-// 
-// Open Rails is free software: you can redistribute it and/or modify
-// it under the terms of the GNU General Public License as published by
-// the Free Software Foundation, either version 3 of the License, or
-// (at your option) any later version.
-// 
-// Open Rails is distributed in the hope that it will be useful,
-// but WITHOUT ANY WARRANTY; without even the implied warranty of
-// MERCHANTABILITY or FITNESS FOR A PARTICULAR PURPOSE.  See the
-// GNU General Public License for more details.
-// 
-// You should have received a copy of the GNU General Public License
-// along with Open Rails.  If not, see <http://www.gnu.org/licenses/>.
-
-using GNU.Gettext;
-using GNU.Gettext.WinForms;
-using Orts.Formats.OR;
-using ORTS.Common;
-using ORTS.Menu;
-using ORTS.Settings;
-using ORTS.Updater;
-using System;
-using System.Collections.Generic;
-using System.Diagnostics;
-using System.Drawing;
-using System.Globalization;
-using System.IO;
-using System.Linq;
-using System.Resources;
-using System.Runtime.InteropServices;
-using System.Threading;
-using System.Windows.Forms;
-using Path = ORTS.Menu.Path;
-
-namespace ORTS
-{
-    public partial class MainForm : Form
-    {
-        public enum UserAction
-        {
-            SingleplayerNewGame,
-            SingleplayerResumeSave,
-            SingleplayerReplaySave,
-            SingleplayerReplaySaveFromSave,
-            MultiplayerServer,
-            MultiplayerClient,
-            SinglePlayerTimetableGame,
-            SinglePlayerResumeTimetableGame,
-            MultiplayerServerResumeSave,
-            MultiplayerClientResumeSave
-        }
-
-        bool Initialized;
-        UserSettings Settings;
-        List<Folder> Folders = new List<Folder>();
-        public List<Route> Routes = new List<Route>();
-        List<Activity> Activities = new List<Activity>();
-        public List<Consist> Consists = new List<Consist>();
-        List<Path> Paths = new List<Path>();
-        List<TimetableInfo> TimetableSets = new List<TimetableInfo>();
-        List<WeatherFileInfo> TimetableWeatherFileSet = new List<WeatherFileInfo>();
-        Task<List<Folder>> FolderLoader;
-        Task<List<Route>> RouteLoader;
-        Task<List<Activity>> ActivityLoader;
-        Task<List<Consist>> ConsistLoader;
-        Task<List<Path>> PathLoader;
-        Task<List<TimetableInfo>> TimetableSetLoader;
-        Task<List<WeatherFileInfo>> TimetableWeatherFileLoader;
-        readonly ResourceManager Resources = new ResourceManager("ORTS.Properties.Resources", typeof(MainForm).Assembly);
-        readonly UpdateManager UpdateManager;
-        readonly Image ElevationIcon;
-
-        internal string RunActivityProgram
-        {
-            get
-            {
-                return System.IO.Path.Combine(Application.StartupPath, "RunActivity.exe"); ;
-            }
-        }
-        
-        // Base items
-        public Folder SelectedFolder { get { return (Folder)comboBoxFolder.SelectedItem; } }
-        public Route SelectedRoute { get { return (Route)comboBoxRoute.SelectedItem; } }
-
-        // Activity mode items
-        public Activity SelectedActivity { get { return (Activity)comboBoxActivity.SelectedItem; } }
-        public Consist SelectedConsist { get { return (Consist)comboBoxConsist.SelectedItem; } }
-        public Path SelectedPath { get { return (Path)comboBoxHeadTo.SelectedItem; } }
-        public string SelectedStartTime { get { return comboBoxStartTime.Text; } }
-
-        // Timetable mode items
-        public TimetableInfo SelectedTimetableSet { get { return (TimetableInfo)comboBoxTimetableSet.SelectedItem; } }
-        public TimetableFileLite SelectedTimetable { get { return (TimetableFileLite)comboBoxTimetable.SelectedItem; } }
-        public TimetableFileLite.TrainInformation SelectedTimetableTrain { get { return (TimetableFileLite.TrainInformation)comboBoxTimetableTrain.SelectedItem; } }
-        public int SelectedTimetableDay { get { return (comboBoxTimetableDay.SelectedItem as KeyedComboBoxItem).Key; } }
-        public WeatherFileInfo SelectedWeatherFile { get { return (WeatherFileInfo)comboBoxTimetableWeatherFile.SelectedItem; } }
-        public Consist SelectedTimetableConsist;
-        public Path SelectedTimetablePath;
-
-        // Shared items
-        public int SelectedStartSeason { get { return radioButtonModeActivity.Checked ? (comboBoxStartSeason.SelectedItem as KeyedComboBoxItem).Key : (comboBoxTimetableSeason.SelectedItem as KeyedComboBoxItem).Key; } }
-        public int SelectedStartWeather { get { return radioButtonModeActivity.Checked ? (comboBoxStartWeather.SelectedItem as KeyedComboBoxItem).Key : (comboBoxTimetableWeather.SelectedItem as KeyedComboBoxItem).Key; } }
-
-        public string SelectedSaveFile { get; set; }
-        public UserAction SelectedAction { get; set; }
-
-        GettextResourceManager catalog = new GettextResourceManager("Menu");
-
-        #region Main Form
-        public MainForm()
-        {
-            InitializeComponent();
-
-            // Windows 2000 and XP should use 8.25pt Tahoma, while Windows
-            // Vista and later should use 9pt "Segoe UI". We'll use the
-            // Message Box font to allow for user-customizations, though.
-            Font = SystemFonts.MessageBoxFont;
-
-            // Set title to show revision or build info.
-            Text = String.Format(VersionInfo.Version.Length > 0 ? "{0} {1}" : "{0} build {2}", Application.ProductName, VersionInfo.Version, VersionInfo.Build);
-#if DEBUG
-            Text = Text + " (debug)";
-#endif
-            panelModeTimetable.Location = panelModeActivity.Location;
-            ShowDetails();
-            UpdateEnabled();
-            UpdateManager = new UpdateManager(System.IO.Path.GetDirectoryName(Application.ExecutablePath), Application.ProductName, VersionInfo.VersionOrBuild);
-            ElevationIcon = new Icon(SystemIcons.Shield, SystemInformation.SmallIconSize).ToBitmap();
-        }
-
-        void MainForm_Shown(object sender, EventArgs e)
-        {
-            var options = Environment.GetCommandLineArgs().Where(a => (a.StartsWith("-") || a.StartsWith("/"))).Select(a => a.Substring(1));
-            Settings = new UserSettings(options);
-
-            LoadOptions();
-            LoadLanguage();
-
-            if (!Initialized)
-            {
-                var Seasons = new[] {
-                    new KeyedComboBoxItem(0, catalog.GetString("Spring")),
-                    new KeyedComboBoxItem(1, catalog.GetString("Summer")),
-                    new KeyedComboBoxItem(2, catalog.GetString("Autumn")),
-                    new KeyedComboBoxItem(3, catalog.GetString("Winter")),
-                };
-                var Weathers = new[] {
-                    new KeyedComboBoxItem(0, catalog.GetString("Clear")),
-                    new KeyedComboBoxItem(1, catalog.GetString("Snow")),
-                    new KeyedComboBoxItem(2, catalog.GetString("Rain")),
-                };
-                var Difficulties = new[] {
-                    catalog.GetString("Easy"),
-                    catalog.GetString("Medium"),
-                    catalog.GetString("Hard"),
-                    "",
-                };
-                var Days = new[] {
-                    new KeyedComboBoxItem(0, catalog.GetString("Monday")),
-                    new KeyedComboBoxItem(1, catalog.GetString("Tuesday")),
-                    new KeyedComboBoxItem(2, catalog.GetString("Wednesday")),
-                    new KeyedComboBoxItem(3, catalog.GetString("Thursday")),
-                    new KeyedComboBoxItem(4, catalog.GetString("Friday")),
-                    new KeyedComboBoxItem(5, catalog.GetString("Saturday")),
-                    new KeyedComboBoxItem(6, catalog.GetString("Sunday")),
-                };
-
-                comboBoxStartSeason.Items.AddRange(Seasons);
-                comboBoxStartWeather.Items.AddRange(Weathers);
-                comboBoxDifficulty.Items.AddRange(Difficulties);
-
-                comboBoxTimetableSeason.Items.AddRange(Seasons);
-                comboBoxTimetableWeather.Items.AddRange(Weathers);
-                comboBoxTimetableDay.Items.AddRange(Days);
-
-                var coreExecutables = new[] {
-                    "OpenRails.exe",
-                    "Menu.exe",
-                    "RunActivity.exe",
-                    "RunActivityLAA.exe",
-                    "Updater.exe",
-                };
-                var tools = new List<ToolStripItem>();
-                foreach (var executable in Directory.GetFiles(System.IO.Path.GetDirectoryName(Application.ExecutablePath), "*.exe"))
-                {
-                    // Don't show any of the core parts of the application.
-                    if (coreExecutables.Contains(System.IO.Path.GetFileName(executable)))
-                        continue;
-
-                    var toolInfo = FileVersionInfo.GetVersionInfo(executable);
-
-                    // Skip any executable that isn't part of this product (e.g. Visual Studio hosting files).
-                    if (toolInfo.ProductName != Application.ProductName)
-                        continue;
-
-                    // Remove the product name from the tool's name and localise.
-                    var toolName = catalog.GetString(toolInfo.FileDescription.Replace(Application.ProductName, "").Trim());
-
-                    // Create menu item to execute tool.
-                    tools.Add(new ToolStripMenuItem(toolName, null, (Object sender2, EventArgs e2) =>
-                    {
-                        var toolPath = (sender2 as ToolStripItem).Tag as string;
-                        var toolIsConsole = false;
-                        using (var reader = new BinaryReader(File.OpenRead(toolPath)))
-                        {
-                            toolIsConsole = GetImageSubsystem(reader) == ImageSubsystem.WindowsConsole;
-                        }
-                        if (toolIsConsole)
-                            Process.Start("cmd", "/k \"" + toolPath + "\"");
-                        else
-                            Process.Start(toolPath);
-                    }) { Tag = executable });
-                }
-                // Add all the tools in alphabetical order.
-                contextMenuStripTools.Items.AddRange((from tool in tools
-                                                      orderby tool.Text
-                                                      select tool).ToArray());
-
-                // Just like above, buttonDocuments is a button that is treated like a menu.  The result is a button that acts like a combobox.
-                // Populate buttonDocuments.
-                // Documents button will be disabled if Documentation folder is not present.
-                var docs = new List<ToolStripItem>();
-                var dir = Directory.GetCurrentDirectory();
-                var path = dir + @"\Documentation\";
-                if (Directory.Exists(path))
-                {
-                    foreach (string entry in Directory.GetFiles(path))
-                    {
-                        // These are the following formats that can be selected.
-                        if (entry.Contains(".pdf") || entry.Contains(".doc") || entry.Contains(".docx") || entry.Contains(".pptx") || entry.Contains(".txt"))
-                        {
-                            var i = entry.LastIndexOf("\\");
-                            docs.Add(new ToolStripMenuItem(entry.Substring(i + 1), null, (Object sender2, EventArgs e2) =>
-                            {
-                                var docPath = (sender2 as ToolStripItem).Tag as string;
-                                Process.Start(docPath);
-                             }) { Tag = entry });
-                        }
-                        contextMenuStripDocuments.Items.AddRange((from tool in docs
-                                                                  orderby tool.Text
-                                                                  select tool).ToArray());
-                    }
-                }
-                else
-                    buttonDocuments.Enabled = false;
-            }
-
-            ShowEnvironment();
-            ShowTimetableEnvironment();
-
-            CheckForUpdate();
-
-            if (!Initialized)
-            {
-                LoadFolderList();
-                Initialized = true;
-            }
-        }
-
-        void MainForm_FormClosing(object sender, FormClosingEventArgs e)
-        {
-            SaveOptions();
-            if (RouteLoader != null)
-                RouteLoader.Cancel();
-            if (ActivityLoader != null)
-                ActivityLoader.Cancel();
-            if (ConsistLoader != null)
-                ConsistLoader.Cancel();
-            if (PathLoader != null)
-                PathLoader.Cancel();
-            if (TimetableSetLoader != null)
-                TimetableSetLoader.Cancel();
-            if (TimetableWeatherFileLoader != null)
-                TimetableWeatherFileLoader.Cancel();
-
-            // Remove any deleted saves
-            if (Directory.Exists(UserSettings.DeletedSaveFolder))
-                Directory.Delete(UserSettings.DeletedSaveFolder, true);   // true removes all contents as well as folder
-
-            // Tidy up after versions which used SAVE.BIN
-            var file = UserSettings.UserDataFolder + @"\SAVE.BIN";
-            if (File.Exists(file))
-                File.Delete(file);
-        }
-
-        void CheckForUpdate()
-        {
-            // This is known directly from the chosen channel so doesn't need to wait for the update check itself.
-            linkLabelChangeLog.Visible = !string.IsNullOrEmpty(UpdateManager.ChangeLogLink);
-
-            new Task<UpdateManager>(this, () =>
-            {
-                UpdateManager.Check();
-                return null;
-            }, _ =>
-            {
-                if (UpdateManager.LastCheckError != null)
-                    linkLabelUpdate.Text = catalog.GetString("Update check failed");
-                else if (UpdateManager.LastUpdate != null && UpdateManager.LastUpdate.Version != VersionInfo.Version)
-                    linkLabelUpdate.Text = catalog.GetStringFmt("Update to {0}", UpdateManager.LastUpdate.Version);
-                else
-                    linkLabelUpdate.Text = "";
-                linkLabelUpdate.Enabled = true;
-                linkLabelUpdate.Visible = linkLabelUpdate.Text.Length > 0;
-                // Update link's elevation icon and size/position.
-                if (UpdateManager.LastCheckError == null && UpdateManager.LastUpdate != null && UpdateManager.LastUpdate.Version != VersionInfo.Version && UpdateManager.UpdaterNeedsElevation)
-                    linkLabelUpdate.Image = ElevationIcon;
-                else
-                    linkLabelUpdate.Image = null;
-                linkLabelUpdate.AutoSize = true;
-                linkLabelUpdate.Left = panelDetails.Right - linkLabelUpdate.Width - ElevationIcon.Width;
-                linkLabelUpdate.AutoSize = false;
-                linkLabelUpdate.Width = panelDetails.Right - linkLabelUpdate.Left;
-            });
-        }
-
-        void LoadLanguage()
-        {
-            if (Settings.Language.Length > 0)
-            {
-                try
-                {
-                    CultureInfo.DefaultThreadCurrentUICulture = new CultureInfo(Settings.Language);
-                }
-                catch { }
-            }
-
-            Localizer.Localize(this, catalog);
-        }
-
-        void RestartMenu()
-        {
-            Process.Start(Application.ExecutablePath);
-            Close();
-        }
-        #endregion
-
-        #region Folders
-        void comboBoxFolder_SelectedIndexChanged(object sender, EventArgs e)
-        {
-            LoadRouteList();
-            LoadLocomotiveList();
-            ShowDetails();
-        }
-        #endregion
-
-        #region Routes
-        void comboBoxRoute_SelectedIndexChanged(object sender, EventArgs e)
-        {
-            LoadActivityList();
-            LoadStartAtList();
-            LoadTimetableSetList();
-            ShowDetails();
-        }
-        #endregion
-
-        #region Mode
-        void radioButtonMode_CheckedChanged(object sender, EventArgs e)
-        {
-            panelModeActivity.Visible = radioButtonModeActivity.Checked;
-            panelModeTimetable.Visible = radioButtonModeTimetable.Checked;
-            UpdateEnabled();
-            ShowDetails();
-        }
-        #endregion
-
-        #region Activities
-        void comboBoxActivity_SelectedIndexChanged(object sender, EventArgs e)
-        {
-            ShowLocomotiveList();
-            ShowConsistList();
-            ShowStartAtList();
-            ShowEnvironment();
-            ShowDetails();
-            //Debrief Activity Eval
-            //0 = "- Explore route -"
-            //1 = "+ Explore in Activity mode +"
-            if (comboBoxActivity.SelectedIndex < 2)
-            { checkDebriefActivityEval.Checked = false; checkDebriefActivityEval.Enabled = false; }
-            else
-            { checkDebriefActivityEval.Enabled = true; }
-        }
-        #endregion
-
-        #region Locomotives
-        void comboBoxLocomotive_SelectedIndexChanged(object sender, EventArgs e)
-        {
-            ShowConsistList();
-            ShowDetails();
-        }
-        #endregion
-
-        #region Consists
-        void comboBoxConsist_SelectedIndexChanged(object sender, EventArgs e)
-        {
-            UpdateExploreActivity();
-            ShowDetails();
-        }
-        #endregion
-
-        #region Starting from
-        void comboBoxStartAt_SelectedIndexChanged(object sender, EventArgs e)
-        {
-            ShowHeadToList();
-        }
-        #endregion
-
-        #region Heading to
-        void comboBoxHeadTo_SelectedIndexChanged(object sender, EventArgs e)
-        {
-            UpdateExploreActivity();
-            ShowDetails();
-        }
-        #endregion
-
-        #region Environment
-        void comboBoxStartTime_TextChanged(object sender, EventArgs e)
-        {
-            UpdateExploreActivity();
-        }
-
-        void comboBoxStartSeason_SelectedIndexChanged(object sender, EventArgs e)
-        {
-            UpdateExploreActivity();
-        }
-
-        void comboBoxStartWeather_SelectedIndexChanged(object sender, EventArgs e)
-        {
-            UpdateExploreActivity();
-        }
-        #endregion
-
-        #region Timetable Sets
-        void comboBoxTimetableSet_SelectedIndexChanged(object sender, EventArgs e)
-        {
-            UpdateTimetableSet();
-            ShowTimetableList();
-            ShowDetails();
-        }
-        #endregion
-
-        #region Timetables
-        void comboBoxTimetable_selectedIndexChanged(object sender, EventArgs e)
-        {
-            ShowTimetableTrainList();
-            ShowDetails();
-        }
-        #endregion
-
-        #region Timetable Trains
-        void comboBoxTimetableTrain_SelectedIndexChanged(object sender, EventArgs e)
-        {
-            var selectedTrain = comboBoxTimetableTrain.SelectedItem as TimetableFileLite.TrainInformation;
-            SelectedTimetableConsist = Consist.GetConsist(SelectedFolder, selectedTrain.LeadingConsist, selectedTrain.ReverseConsist);
-            SelectedTimetablePath = Path.GetPath(SelectedRoute, selectedTrain.Path, false);
-            ShowDetails();
-        }
-        #endregion
-
-        #region Timetable environment
-        void comboBoxTimetableDay_SelectedIndexChanged(object sender, EventArgs e)
-        {
-            UpdateTimetableSet();
-        }
-
-        void comboBoxTimetableSeason_SelectedIndexChanged(object sender, EventArgs e)
-        {
-            UpdateTimetableSet();
-        }
-
-        void comboBoxTimetableWeather_SelectedIndexChanged(object sender, EventArgs e)
-        {
-            UpdateTimetableSet();
-        }
-
-        void comboBoxTimetableWeatherFile_SelectedIndexChanged(object sender, EventArgs e)
-        {
-            UpdateTimetableWeatherSet();
-        }
-        #endregion
-
-        #region Multiplayer
-        void textBoxMPUser_TextChanged(object sender, EventArgs e)
-        {
-            UpdateEnabled();
-        }
-
-        bool CheckUserName(string text)
-        {
-            string tmp = text;
-            if (tmp.Length < 4 || tmp.Length > 10 || tmp.Contains("\"") || tmp.Contains("\'") || tmp.Contains(" ") || tmp.Contains("-") || Char.IsDigit(tmp, 0))
-            {
-                MessageBox.Show(catalog.GetString("User name must be 4-10 characters long, cannot contain space, ', \" or - and must not start with a digit."), Application.ProductName);
-                return false;
-            }
-            return true;
-        }
-
-        #endregion
-
-        #region Misc. buttons and options
-        void linkLabelUpdate_LinkClicked(object sender, LinkLabelLinkClickedEventArgs e)
-        {
-            if (UpdateManager.LastCheckError != null)
-            {
-                MessageBox.Show(catalog.GetStringFmt("The update check failed due to an error:\n\n{0}", UpdateManager.LastCheckError), Application.ProductName);
-                return;
-            }
-
-            UpdateManager.Update();
-
-            if (UpdateManager.LastUpdateError != null)
-            {
-                MessageBox.Show(catalog.GetStringFmt("The update failed due to an error:\n\n{0}", UpdateManager.LastUpdateError), Application.ProductName);
-                return;
-            }
-        }
-
-        void linkLabelChangeLog_LinkClicked(object sender, LinkLabelLinkClickedEventArgs e)
-        {
-            Process.Start(UpdateManager.ChangeLogLink);
-        }
-
-        void buttonTools_Click(object sender, EventArgs e)
-        {
-            contextMenuStripTools.Show(buttonTools, new Point(0, buttonTools.ClientSize.Height), ToolStripDropDownDirection.Default);
-        }
-
-        void buttonDocuments_Click(object sender, EventArgs e)
-        {
-            contextMenuStripDocuments.Show(buttonDocuments, new Point(0, buttonDocuments.ClientSize.Height), ToolStripDropDownDirection.Default);
-        }
-
-        void testingToolStripMenuItem_Click(object sender, EventArgs e)
-        {
-            using (var form = new TestingForm(this, Settings))
-            {
-                form.ShowDialog(this);
-            }
-        }
-
-        void buttonOptions_Click(object sender, EventArgs e)
-        {
-            SaveOptions();
-
-            using (var form = new OptionsForm(Settings, UpdateManager, false))
-            {
-                switch (form.ShowDialog(this))
-                {
-                    case DialogResult.OK:
-                        LoadFolderList();
-                        CheckForUpdate();
-                        break;
-                    case DialogResult.Retry:
-                        RestartMenu();
-                        break;
-                }
-            }
-        }
-
-        void buttonStart_Click(object sender, EventArgs e)
-        {
-            SaveOptions();
-
-            if (radioButtonModeActivity.Checked)
-            {
-                SelectedAction = UserAction.SingleplayerNewGame;
-                if (SelectedActivity != null)
-                    DialogResult = DialogResult.OK;
-            }
-            else
-            {
-                SelectedAction = UserAction.SinglePlayerTimetableGame;
-                if (SelectedTimetableTrain != null)
-                    DialogResult = DialogResult.OK;
-            }
-        }
-
-        void buttonResume_Click(object sender, EventArgs e)
-        {
-            OpenResumeForm(false);
-        }
-
-        void buttonResumeMP_Click(object sender, EventArgs e)
-        {
-            OpenResumeForm(true);
-        }
-
-        void OpenResumeForm (bool multiplayer)
-        {
-            if (radioButtonModeTimetable.Checked)
-            {
-                SelectedAction = UserAction.SinglePlayerTimetableGame;
-            }
-            else if (!multiplayer)
-            {
-                SelectedAction = UserAction.SingleplayerNewGame;
-            }
-            else if (radioButtonMPClient.Checked)
-            {
-                SelectedAction = UserAction.MultiplayerClient;
-            }
-            else
-                SelectedAction = UserAction.MultiplayerServer;
-
-            // if timetable mode but no timetable selected - no action
-            if (SelectedAction == UserAction.SinglePlayerTimetableGame && (SelectedTimetableSet == null || multiplayer))
-            {
-                return;
-            }
-
-            using (var form = new ResumeForm(Settings, SelectedRoute, SelectedAction, SelectedActivity, SelectedTimetableSet, this))
-            {
-                if (form.ShowDialog(this) == DialogResult.OK)
-                {
-                    SaveOptions();
-                    SelectedSaveFile = form.SelectedSaveFile;
-                    SelectedAction = form.SelectedAction;
-                    DialogResult = DialogResult.OK;
-                }
-            }
-        }
-
-        void buttonStartMP_Click(object sender, EventArgs e)
-        {
-            if (CheckUserName(textBoxMPUser.Text) == false) return;
-            SaveOptions();
-            SelectedAction = radioButtonMPClient.Checked? UserAction.MultiplayerClient : UserAction.MultiplayerServer;
-            DialogResult = DialogResult.OK;
-        }
-
-        #endregion
-
-        #region Options
-        void LoadOptions()
-        {
-            checkBoxWarnings.Checked = Settings.Logging;
-            checkBoxWindowed.Checked = !Settings.FullScreen;
-            //Debrief activity evaluation
-            checkDebriefActivityEval.Checked = Settings.DebriefActivityEval;
-            //TO DO: Debrief TTactivity evaluation
-            //checkDebriefTTActivityEval.Checked = Settings.DebriefTTActivityEval;
-
-            textBoxMPUser.Text = Settings.Multiplayer_User;
-            textBoxMPHost.Text = Settings.Multiplayer_Host + ":" + Settings.Multiplayer_Port;
-        }
-
-        void SaveOptions()
-        {
-            Settings.Logging = checkBoxWarnings.Checked;
-            Settings.FullScreen = !checkBoxWindowed.Checked;
-            Settings.Multiplayer_User = textBoxMPUser.Text;
-            //Debrief activity evaluation
-            Settings.DebriefActivityEval = checkDebriefActivityEval.Checked;
-            //TO DO: Debrief TTactivity evaluation
-            //Settings.DebriefTTActivityEval = checkDebriefTTActivityEval.Checked;
-
-            var mpHost = textBoxMPHost.Text.Split(':');
-            Settings.Multiplayer_Host = mpHost[0];
-            if (mpHost.Length > 1)
-            {
-                var port = Settings.Multiplayer_Port;
-                if (int.TryParse(mpHost[1], out port))
-                    Settings.Multiplayer_Port = port;
-            }
-            else
-            {
-                Settings.Multiplayer_Port = (int)Settings.GetDefaultValue("Multiplayer_Port");
-            }
-            Settings.Menu_Selection = new[] {
-                // Base items
-                SelectedFolder != null ? SelectedFolder.Path : "",
-                SelectedRoute != null ? SelectedRoute.Path : "",
-                // Activity mode items / Explore mode items
-                radioButtonModeActivity.Checked ?
-                    SelectedActivity != null && SelectedActivity.FilePath != null ? SelectedActivity.FilePath : "" :
-                    SelectedTimetableSet != null ? SelectedTimetableSet.fileName : "",
-                radioButtonModeActivity.Checked ?
-                    SelectedActivity is ExploreActivity && comboBoxLocomotive.SelectedItem != null && (comboBoxLocomotive.SelectedItem as Locomotive).FilePath != null ? (comboBoxLocomotive.SelectedItem as Locomotive).FilePath : "" :
-                    SelectedTimetable != null ? SelectedTimetable.Description : "",
-                radioButtonModeActivity.Checked ?
-                    SelectedActivity is ExploreActivity && SelectedConsist != null ? SelectedConsist.FilePath : "" :
-                    SelectedTimetableTrain != null ? SelectedTimetableTrain.Column.ToString() : "",
-                radioButtonModeActivity.Checked ?
-                    SelectedActivity is ExploreActivity && SelectedPath != null ? SelectedPath.FilePath : "" :
-                    SelectedTimetableDay.ToString(),
-                radioButtonModeActivity.Checked ?
-                    SelectedActivity is ExploreActivity ? SelectedStartTime : "" :
-                    "",
-                // Shared items
-                radioButtonModeActivity.Checked ?
-                    SelectedActivity is ExploreActivity ? SelectedStartSeason.ToString() : "" :
-                    SelectedStartSeason.ToString(),
-                radioButtonModeActivity.Checked ?
-                    SelectedActivity is ExploreActivity ? SelectedStartWeather.ToString() : "" :
-                    SelectedStartWeather.ToString(),
-            };
-            Settings.Save();
-        }
-        #endregion
-
-        #region Enabled state
-        void UpdateEnabled()
-        {
-            comboBoxFolder.Enabled = comboBoxFolder.Items.Count > 0;
-            comboBoxRoute.Enabled = comboBoxRoute.Items.Count > 0;
-            comboBoxActivity.Enabled = comboBoxActivity.Items.Count > 0;
-            comboBoxLocomotive.Enabled = comboBoxLocomotive.Items.Count > 0 && SelectedActivity is ExploreActivity;
-            comboBoxConsist.Enabled = comboBoxConsist.Items.Count > 0 && SelectedActivity is ExploreActivity;
-            comboBoxStartAt.Enabled = comboBoxStartAt.Items.Count > 0 && SelectedActivity is ExploreActivity;
-            comboBoxHeadTo.Enabled = comboBoxHeadTo.Items.Count > 0 && SelectedActivity is ExploreActivity;
-            comboBoxStartTime.Enabled = comboBoxStartSeason.Enabled = comboBoxStartWeather.Enabled = SelectedActivity is ExploreActivity;
-            comboBoxStartTime.DropDownStyle = SelectedActivity is ExploreActivity ? ComboBoxStyle.DropDown : ComboBoxStyle.DropDownList;
-            comboBoxTimetable.Enabled = comboBoxTimetableSet.Items.Count > 0;
-            comboBoxTimetableTrain.Enabled = comboBoxTimetable.Items.Count > 0;
-            comboBoxTimetableWeatherFile.Enabled = comboBoxTimetableWeatherFile.Items.Count > 0;
-            //Avoid to Start with a non valid Activity/Locomotive/Consist.
-            buttonResume.Enabled = buttonStart.Enabled = radioButtonModeActivity.Checked && !comboBoxActivity.Text.StartsWith("<") && !comboBoxLocomotive.Text.StartsWith("<") ?
-                SelectedActivity != null && (!(SelectedActivity is ExploreActivity) || (comboBoxConsist.Items.Count > 0 && comboBoxHeadTo.Items.Count > 0)) :
-                SelectedTimetableTrain != null;
-            buttonResumeMP.Enabled = buttonStartMP.Enabled = buttonStart.Enabled && !String.IsNullOrEmpty(textBoxMPUser.Text) && !String.IsNullOrEmpty(textBoxMPHost.Text);
-        }
-        #endregion
-
-        #region Folder list
-        void LoadFolderList()
-        {
-            var initialized = Initialized;
-            Folders.Clear();
-            ShowFolderList();
-
-            FolderLoader = new Task<List<Folder>>(this, () => Folder.GetFolders(Settings).OrderBy(f => f.Name).ToList(), (folders) =>
-            {
-                Folders = folders;
-                ShowFolderList();
-                if (Folders.Count > 0)
-                    comboBoxFolder.Focus();
-
-                if (!initialized && Folders.Count == 0)
-                {
-                    using (var form = new OptionsForm(Settings, UpdateManager, true))
-                    {
-                        switch (form.ShowDialog(this))
-                        {
-                            case DialogResult.OK:
-                                LoadFolderList();
-                                break;
-                            case DialogResult.Retry:
-                                RestartMenu();
-                                break;
-                        }
-                    }
-                }
-            });
-        }
-
-        void ShowFolderList()
-        {
-            comboBoxFolder.Items.Clear();
-            foreach (var folder in Folders)
-                comboBoxFolder.Items.Add(folder);
-            UpdateFromMenuSelection<Folder>(comboBoxFolder, UserSettings.Menu_SelectionIndex.Folder, f => f.Path);
-            UpdateEnabled();
-        }
-        #endregion
-
-        #region Route list
-        void LoadRouteList()
-        {
-            if (RouteLoader != null)
-                RouteLoader.Cancel();
-
-            Routes.Clear();
-            Activities.Clear();
-            Paths.Clear();
-            ShowRouteList();
-            ShowActivityList();
-            ShowStartAtList();
-            ShowHeadToList();
-
-            var selectedFolder = SelectedFolder;
-            RouteLoader = new Task<List<Route>>(this, () => Route.GetRoutes(selectedFolder).OrderBy(r => r.ToString()).ToList(), (routes) =>
-            {
-                Routes = routes;
-                ShowRouteList();
-            });
-        }
-
-        void ShowRouteList()
-        {
-            comboBoxRoute.Items.Clear();
-            foreach (var route in Routes)
-                comboBoxRoute.Items.Add(route);
-            UpdateFromMenuSelection<Route>(comboBoxRoute, UserSettings.Menu_SelectionIndex.Route, r => r.Path);
-            if (Settings.Menu_Selection.Length > (int)UserSettings.Menu_SelectionIndex.Activity)
-            {
-                var path = Settings.Menu_Selection[(int)UserSettings.Menu_SelectionIndex.Activity]; // Activity or Timetable
-                var extension = System.IO.Path.GetExtension(path).ToLower();
-                if (extension == ".act")
-                    radioButtonModeActivity.Checked = true;
-                else if (extension == ".timetable_or")
-                    radioButtonModeTimetable.Checked = true;
-            }
-            UpdateEnabled();
-        }
-        #endregion
-
-        #region Activity list
-        void LoadActivityList()
-        {
-            if (ActivityLoader != null)
-                ActivityLoader.Cancel();
-
-            Activities.Clear();
-            ShowActivityList();
-
-            var selectedFolder = SelectedFolder;
-            var selectedRoute = SelectedRoute;
-            ActivityLoader = new Task<List<Activity>>(this, () => Activity.GetActivities(selectedFolder, selectedRoute).OrderBy(a => a.ToString()).ToList(), (activities) =>
-            {
-                Activities = activities;
-                ShowActivityList();
-            });
-        }
-
-        void ShowActivityList()
-        {
-            comboBoxActivity.Items.Clear();
-            foreach (var activity in Activities)
-                comboBoxActivity.Items.Add(activity);
-            UpdateFromMenuSelection<Activity>(comboBoxActivity, UserSettings.Menu_SelectionIndex.Activity, a => a.FilePath);
-            UpdateEnabled();
-        }
-
-        void UpdateExploreActivity()
-        {
-            if (SelectedActivity == null || !(SelectedActivity is ExploreActivity))
-                return;
-
-            var exploreActivity = SelectedActivity as ExploreActivity;
-            exploreActivity.Consist = SelectedConsist;
-            exploreActivity.Path = SelectedPath;
-            exploreActivity.StartTime = SelectedStartTime;
-            exploreActivity.Season = (Orts.Formats.Msts.SeasonType)SelectedStartSeason;
-            exploreActivity.Weather = (Orts.Formats.Msts.WeatherType)SelectedStartWeather;
-        }
-        #endregion
-
-        #region Consist lists
-        void LoadLocomotiveList()
-        {
-            if (ConsistLoader != null)
-                ConsistLoader.Cancel();
-
-            Consists.Clear();
-            ShowLocomotiveList();
-            ShowConsistList();
-
-            var selectedFolder = SelectedFolder;
-            ConsistLoader = new Task<List<Consist>>(this, () => Consist.GetConsists(selectedFolder).OrderBy(a => a.ToString()).ToList(), (consists) =>
-            {
-                Consists = consists;
-                if (SelectedActivity == null || SelectedActivity is ExploreActivity)
-                    ShowLocomotiveList();
-            });
-        }
-
-        void ShowLocomotiveList()
-        {
-            if (SelectedActivity == null || SelectedActivity is ExploreActivity)
-            {
-                comboBoxLocomotive.Items.Clear();
-                comboBoxLocomotive.Items.Add(new Locomotive());
-                foreach (var loco in Consists.Where(c => c.Locomotive != null).Select(c => c.Locomotive).Distinct().OrderBy(l => l.ToString()))
-                    comboBoxLocomotive.Items.Add(loco);
-                if (comboBoxLocomotive.Items.Count == 1)
-                    comboBoxLocomotive.Items.Clear();
-                UpdateFromMenuSelection<Locomotive>(comboBoxLocomotive, UserSettings.Menu_SelectionIndex.Locomotive, l => l.FilePath);
-            }
-            else
-            {
-                var consist = SelectedActivity.Consist;
-                comboBoxLocomotive.Items.Clear();
-                comboBoxLocomotive.Items.Add(consist.Locomotive);
-                comboBoxLocomotive.SelectedIndex = 0;
-                comboBoxConsist.Items.Clear();
-                comboBoxConsist.Items.Add(consist);
-                comboBoxConsist.SelectedIndex = 0;
-            }
-            UpdateEnabled();
-        }
-
-        void ShowConsistList()
-        {
-            if (SelectedActivity == null || SelectedActivity is ExploreActivity)
-            {
-                comboBoxConsist.Items.Clear();
-                foreach (var consist in Consists.Where(c => comboBoxLocomotive.SelectedItem.Equals(c.Locomotive)).OrderBy(c => c.Name))
-                    comboBoxConsist.Items.Add(consist);
-                UpdateFromMenuSelection<Consist>(comboBoxConsist, UserSettings.Menu_SelectionIndex.Consist, c => c.FilePath);
-            }
-            UpdateEnabled();
-        }
-        #endregion
-
-        #region Path lists
-        void LoadStartAtList()
-        {
-            if (PathLoader != null)
-                PathLoader.Cancel();
-
-            Paths.Clear();
-            ShowStartAtList();
-            ShowHeadToList();
-
-            var selectedRoute = SelectedRoute;
-            PathLoader = new Task<List<Path>>(this, () => Path.GetPaths(selectedRoute, false).OrderBy(a => a.ToString()).ToList(), (paths) =>
-            {
-                Paths = paths;
-                if (SelectedActivity == null || SelectedActivity is ExploreActivity)
-                    ShowStartAtList();
-            });
-        }
-
-        void ShowStartAtList()
-        {
-            if (SelectedActivity == null || SelectedActivity is ExploreActivity)
-            {
-                comboBoxStartAt.Items.Clear();
-                foreach (var place in Paths.Select(p => p.Start).Distinct().OrderBy(s => s.ToString()))
-                    comboBoxStartAt.Items.Add(place);
-                // Because this list is unique names, we have to do some extra work to select it.
-                if (Settings.Menu_Selection.Length >= (int)UserSettings.Menu_SelectionIndex.Path)
-                {
-                    var pathFilePath = Settings.Menu_Selection[(int)UserSettings.Menu_SelectionIndex.Path];
-                    var path = Paths.FirstOrDefault(p => p.FilePath == pathFilePath);
-                    if (path != null)
-                        SelectComboBoxItem<string>(comboBoxStartAt, s => s == path.Start);
-                    else if (comboBoxStartAt.Items.Count > 0)
-                        comboBoxStartAt.SelectedIndex = 0;
-                }
-            }
-            else
-            {
-                var path = SelectedActivity.Path;
-                comboBoxStartAt.Items.Clear();
-                comboBoxStartAt.Items.Add(path.Start);
-                comboBoxStartAt.SelectedIndex = 0;
-                comboBoxHeadTo.Items.Clear();
-                comboBoxHeadTo.Items.Add(path);
-                comboBoxHeadTo.SelectedIndex = 0;
-            }
-            UpdateEnabled();
-        }
-
-        void ShowHeadToList()
-        {
-            if (SelectedActivity == null || SelectedActivity is ExploreActivity)
-            {
-                comboBoxHeadTo.Items.Clear();
-                foreach (var path in Paths.Where(p => p.Start == (string)comboBoxStartAt.SelectedItem))
-                    comboBoxHeadTo.Items.Add(path);
-                UpdateFromMenuSelection<Path>(comboBoxHeadTo, UserSettings.Menu_SelectionIndex.Path, c => c.FilePath);
-            }
-            UpdateEnabled();
-        }
-        #endregion
-
-        #region Environment
-        void ShowEnvironment()
-        {
-            if (SelectedActivity == null || SelectedActivity is ExploreActivity)
-            {
-                comboBoxStartTime.Items.Clear();
-                foreach (var hour in Enumerable.Range(0, 24))
-                    comboBoxStartTime.Items.Add(String.Format("{0}:00", hour));
-
-                UpdateFromMenuSelection<string>(comboBoxStartTime, UserSettings.Menu_SelectionIndex.Time, "12:00");
-                UpdateFromMenuSelection<KeyedComboBoxItem>(comboBoxStartSeason, UserSettings.Menu_SelectionIndex.Season, s => s.Key.ToString(), new KeyedComboBoxItem(1, ""));
-                UpdateFromMenuSelection<KeyedComboBoxItem>(comboBoxStartWeather, UserSettings.Menu_SelectionIndex.Weather, w => w.Key.ToString(), new KeyedComboBoxItem(0, ""));
-                comboBoxDifficulty.SelectedIndex = 3;
-                comboBoxDuration.Items.Clear();
-                comboBoxDuration.Items.Add("");
-                comboBoxDuration.SelectedIndex = 0;
-            }
-            else
-            {
-                comboBoxStartTime.Items.Clear();
-                comboBoxStartTime.Items.Add(SelectedActivity.StartTime.FormattedStartTime());
-                comboBoxStartTime.SelectedIndex = 0;
-                comboBoxStartSeason.SelectedIndex = (int)SelectedActivity.Season;
-                comboBoxStartWeather.SelectedIndex = (int)SelectedActivity.Weather;
-                comboBoxDifficulty.SelectedIndex = (int)SelectedActivity.Difficulty;
-                comboBoxDuration.Items.Clear();
-                comboBoxDuration.Items.Add(SelectedActivity.Duration.FormattedDurationTime());
-                comboBoxDuration.SelectedIndex = 0;
-            }
-        }
-        #endregion
-
-        #region Timetable Set list
-        void LoadTimetableSetList()
-        {
-            if (TimetableSetLoader != null)
-                TimetableSetLoader.Cancel();
-            if (TimetableWeatherFileLoader != null)
-                TimetableWeatherFileLoader.Cancel();
-
-            TimetableSets.Clear();
-            ShowTimetableSetList();
-            var selectedFolder = SelectedFolder;
-            var selectedRoute = SelectedRoute;
-            TimetableSetLoader = new Task<List<TimetableInfo>>(this, () => TimetableInfo.GetTimetableInfo(selectedFolder, selectedRoute).OrderBy(a => a.ToString()).ToList(), (timetableSets) =>
-            {
-                TimetableSets = timetableSets;
-                ShowTimetableSetList();
-            });
-
-            TimetableWeatherFileLoader = new Task<List<WeatherFileInfo>>(this, () => WeatherFileInfo.GetTimetableWeatherFiles(selectedFolder, selectedRoute).OrderBy(a => a.ToString()).ToList(), (timetableWeatherFileSet) =>
-            {
-                TimetableWeatherFileSet = timetableWeatherFileSet;
-                ShowTimetableWeatherSet();
-            });
-        }
-
-        void ShowTimetableSetList()
-        {
-            comboBoxTimetableSet.Items.Clear();
-            foreach (var timetableSet in TimetableSets)
-                comboBoxTimetableSet.Items.Add(timetableSet);
-            UpdateFromMenuSelection<TimetableInfo>(comboBoxTimetableSet, UserSettings.Menu_SelectionIndex.TimetableSet, t => t.fileName);
-            UpdateEnabled();
-        }
-
-        void UpdateTimetableSet()
-        {
-            if (SelectedTimetableSet != null)
-            {
-                SelectedTimetableSet.Day = SelectedTimetableDay;
-                SelectedTimetableSet.Season = SelectedStartSeason;
-                SelectedTimetableSet.Weather = SelectedStartWeather;
-            }
-        }
-
-        void ShowTimetableWeatherSet()
-        {
-            comboBoxTimetableWeatherFile.Items.Clear();
-            foreach (var weatherFile in TimetableWeatherFileSet)
-            {
-                comboBoxTimetableWeatherFile.Items.Add(weatherFile);
-                UpdateEnabled();
-            }
-        }
-
-        void UpdateTimetableWeatherSet()
-        {
-            SelectedTimetableSet.WeatherFile = SelectedWeatherFile.GetFullName();
-        }
-
-        #endregion
-
-        #region Timetable list
-        void ShowTimetableList()
-        {
-            comboBoxTimetable.Items.Clear();
-            if (SelectedTimetableSet != null)
-            {
-                foreach (var timetable in SelectedTimetableSet.ORTTList)
-                    comboBoxTimetable.Items.Add(timetable);
-                UpdateFromMenuSelection<TimetableFileLite>(comboBoxTimetable, UserSettings.Menu_SelectionIndex.Timetable, t => t.Description);
-            }
-            UpdateEnabled();
-        }
-        #endregion
-
-        #region Timetable Train list
-        void ShowTimetableTrainList()
-        {
-            comboBoxTimetableTrain.Items.Clear();
-            if (SelectedTimetable != null)
-            {
-                var trains = SelectedTimetableSet.ORTTList[comboBoxTimetable.SelectedIndex].Trains;
-                trains.Sort();
-                foreach (var train in trains)
-                    comboBoxTimetableTrain.Items.Add(train);
-                UpdateFromMenuSelection<TimetableFileLite.TrainInformation>(comboBoxTimetableTrain, UserSettings.Menu_SelectionIndex.Train, t => t.Column.ToString());
-            }
-            UpdateEnabled();
-        }
-        #endregion
-
-        #region Timetable environment
-        void ShowTimetableEnvironment()
-        {
-            UpdateFromMenuSelection<KeyedComboBoxItem>(comboBoxTimetableDay, UserSettings.Menu_SelectionIndex.Day, d => d.Key.ToString(), new KeyedComboBoxItem(0, ""));
-            UpdateFromMenuSelection<KeyedComboBoxItem>(comboBoxTimetableSeason, UserSettings.Menu_SelectionIndex.Season, s => s.Key.ToString(), new KeyedComboBoxItem(1, ""));
-            UpdateFromMenuSelection<KeyedComboBoxItem>(comboBoxTimetableWeather, UserSettings.Menu_SelectionIndex.Weather, w => w.Key.ToString(), new KeyedComboBoxItem(0, ""));
-        }
-        #endregion
-
-        #region Details
-        void ShowDetails()
-        {
-            Win32.LockWindowUpdate(Handle);
-            ClearDetails();
-            if (SelectedRoute != null && SelectedRoute.Description != null)
-                ShowDetail(catalog.GetStringFmt("Route: {0}", SelectedRoute.Name), SelectedRoute.Description.Split('\n'));
-
-            if (radioButtonModeActivity.Checked)
-            {
-                if (SelectedConsist != null && SelectedConsist.Locomotive != null && SelectedConsist.Locomotive.Description != null)
-                {
-                    ShowDetail(catalog.GetStringFmt("Locomotive: {0}", SelectedConsist.Locomotive.Name), SelectedConsist.Locomotive.Description.Split('\n'));
-                }
-                if (SelectedActivity != null && SelectedActivity.Description != null)
-                {
-                    ShowDetail(catalog.GetStringFmt("Activity: {0}", SelectedActivity.Name), SelectedActivity.Description.Split('\n'));
-                    ShowDetail(catalog.GetString("Activity Briefing"), SelectedActivity.Briefing.Split('\n'));
-                }
-                else if (SelectedPath != null)
-                {
-                    ShowDetail(catalog.GetStringFmt("Path: {0}", SelectedPath.Name), new[] {
-                        catalog.GetStringFmt("Starting at: {0}", SelectedPath.Start),
-                        catalog.GetStringFmt("Heading to: {0}", SelectedPath.End)
-                    });
-                }
-            }
-            if (radioButtonModeTimetable.Checked)
-            {
-                if (SelectedTimetableSet != null)
-                {
-                    ShowDetail(catalog.GetStringFmt("Timetable set: {0}", SelectedTimetableSet), new string[0]);
-                }
-                if (SelectedTimetable != null)
-                {
-                    ShowDetail(catalog.GetStringFmt("Timetable: {0}", SelectedTimetable), new string[0]);
-                }
-                if (SelectedTimetableTrain != null)
-                {
-                    ShowDetail(catalog.GetStringFmt("Train: {0}", SelectedTimetableTrain), SelectedTimetableTrain.ToInfo());
-                    if (SelectedTimetableConsist != null)
-                    {
-                        ShowDetail(catalog.GetStringFmt("Consist: {0}", SelectedTimetableConsist.Name), new string[0]);
-                        if (SelectedTimetableConsist.Locomotive != null && SelectedTimetableConsist.Locomotive.Description != null)
-                        {
-                            ShowDetail(catalog.GetStringFmt("Locomotive: {0}", SelectedTimetableConsist.Locomotive.Name), SelectedTimetableConsist.Locomotive.Description.Split('\n'));
-                        }
-                    }
-                    if (SelectedTimetablePath != null)
-                    {
-                        ShowDetail(catalog.GetStringFmt("Path: {0}", SelectedTimetablePath.Name), SelectedTimetablePath.ToInfo());
-                    }
-                }
-            }
-
-            FlowDetails();
-            Win32.LockWindowUpdate(IntPtr.Zero);
-        }
-
-        List<Detail> Details = new List<Detail>();
-        class Detail
-        {
-            public readonly Control Title;
-            public readonly Control Expander;
-            public readonly Control Summary;
-            public readonly Control Description;
-            public bool Expanded;
-            public Detail(Control title, Control expander, Control summary, Control lines)
-            {
-                Title = title;
-                Expander = expander;
-                Summary = summary;
-                Description = lines;
-                Expanded = false;
-            }
-        }
-
-        void ClearDetails()
-        {
-            Details.Clear();
-            while (panelDetails.Controls.Count > 0)
-                panelDetails.Controls.RemoveAt(0);
-        }
-
-        void ShowDetail(string title, string[] lines)
-        {
-            var titleControl = new Label { Margin = new Padding(2), Text = title, UseMnemonic = false, Font = new Font(panelDetails.Font, FontStyle.Bold), TextAlign = ContentAlignment.BottomLeft };
-            panelDetails.Controls.Add(titleControl);
-            titleControl.Left = titleControl.Margin.Left;
-            titleControl.Width = panelDetails.ClientSize.Width - titleControl.Margin.Horizontal - titleControl.PreferredHeight;
-            titleControl.Height = titleControl.PreferredHeight;
-            titleControl.Anchor = AnchorStyles.Left | AnchorStyles.Top | AnchorStyles.Right;
-
-            var expanderControl = new Button { Margin = new Padding(0), Text = "", FlatStyle = FlatStyle.Flat };
-            panelDetails.Controls.Add(expanderControl);
-            expanderControl.Left = panelDetails.ClientSize.Width - titleControl.Height - titleControl.Margin.Right;
-            expanderControl.Width = expanderControl.Height = titleControl.Height;
-            expanderControl.Anchor = AnchorStyles.Top | AnchorStyles.Right;
-            expanderControl.FlatAppearance.BorderSize = 0;
-            expanderControl.BackgroundImageLayout = ImageLayout.Center;
-
-            var summaryControl = new Label { Margin = new Padding(2), Text = String.Join("\n", lines), AutoSize = false, UseMnemonic = false, UseCompatibleTextRendering = false };
-            panelDetails.Controls.Add(summaryControl);
-            summaryControl.Anchor = AnchorStyles.Left | AnchorStyles.Top | AnchorStyles.Right;
-            summaryControl.Left = summaryControl.Margin.Left;
-            summaryControl.Width = panelDetails.ClientSize.Width - summaryControl.Margin.Horizontal;
-            summaryControl.Height = TextRenderer.MeasureText("1\n2\n3\n4\n5", summaryControl.Font).Height;
-
-            // Find out where we need to cut the text to make the summary 5 lines long. Uses a binaty search to find the cut point.
-            var size = MeasureText(summaryControl.Text, summaryControl);
-            if (size > summaryControl.Height)
-            {
-                var index = (float)summaryControl.Text.Length;
-                var indexChunk = (float)summaryControl.Text.Length / 2;
-                while (indexChunk > 0.5f || size > summaryControl.Height)
-                {
-                    if (size > summaryControl.Height)
-                        index -= indexChunk;
-                    else
-                        index += indexChunk;
-                    if (indexChunk > 0.5f)
-                        indexChunk /= 2;
-                    size = MeasureText(summaryControl.Text.Substring(0, (int)index) + "...", summaryControl);
-                }
-                summaryControl.Text = summaryControl.Text.Substring(0, (int)index) + "...";
-            }
-
-            var descriptionControl = new Label { Margin = new Padding(2), Text = String.Join("\n", lines), AutoSize = false, UseMnemonic = false, UseCompatibleTextRendering = false };
-            panelDetails.Controls.Add(descriptionControl);
-            descriptionControl.Anchor = AnchorStyles.Left | AnchorStyles.Top | AnchorStyles.Right;
-            descriptionControl.Left = descriptionControl.Margin.Left;
-            descriptionControl.Width = panelDetails.ClientSize.Width - descriptionControl.Margin.Horizontal;
-            descriptionControl.Height = MeasureText(descriptionControl.Text, descriptionControl);
-
-            // Enable the expander only if the full description is longer than the summary. Otherwise, disable the expander.
-            expanderControl.Enabled = descriptionControl.Height > summaryControl.Height;
-            if (expanderControl.Enabled)
-            {
-                expanderControl.BackgroundImage = (Image)Resources.GetObject("ExpanderClosed");
-                expanderControl.Tag = Details.Count;
-                expanderControl.Click += new EventHandler(expanderControl_Click);
-            }
-            else
-            {
-                expanderControl.BackgroundImage = (Image)Resources.GetObject("ExpanderClosedDisabled");
-            }
-
-            Details.Add(new Detail(titleControl, expanderControl, summaryControl, descriptionControl));
-        }
-
-        static int MeasureText(string text, Label summaryControl)
-        {
-            return TextRenderer.MeasureText(text, summaryControl.Font, summaryControl.ClientSize, TextFormatFlags.TextBoxControl | TextFormatFlags.WordBreak | TextFormatFlags.NoPrefix).Height;
-        }
-
-        void expanderControl_Click(object sender, EventArgs e)
-        {
-            Win32.LockWindowUpdate(Handle);
-            var index = (int)(sender as Control).Tag;
-            Details[index].Expanded = !Details[index].Expanded;
-            Details[index].Expander.BackgroundImage = (Image)Resources.GetObject(Details[index].Expanded ? "ExpanderOpen" : "ExpanderClosed");
-            FlowDetails();
-            Win32.LockWindowUpdate(IntPtr.Zero);
-        }
-
-        void FlowDetails()
-        {
-            var scrollPosition = panelDetails.AutoScrollPosition.Y;
-            panelDetails.AutoScrollPosition = Point.Empty;
-            panelDetails.AutoScrollMinSize = new Size(0, panelDetails.ClientSize.Height + 1);
-
-            var top = 0;
-            foreach (var detail in Details)
-            {
-                top += detail.Title.Margin.Top;
-                detail.Title.Top = detail.Expander.Top = top;
-                top += detail.Title.Height + detail.Title.Margin.Bottom + detail.Description.Margin.Top;
-                detail.Summary.Top = detail.Description.Top = top;
-                detail.Summary.Visible = !detail.Expanded && detail.Expander.Enabled;
-                detail.Description.Visible = !detail.Summary.Visible;
-                if (detail.Description.Visible)
-                    top += detail.Description.Height + detail.Description.Margin.Bottom;
-                else
-                    top += detail.Summary.Height + detail.Summary.Margin.Bottom;
-            }
-
-            if (panelDetails.AutoScrollMinSize.Height < top)
-                panelDetails.AutoScrollMinSize = new Size(0, top);
-            panelDetails.AutoScrollPosition = new Point(0, -scrollPosition);
-        }
-        #endregion
-
-        #region Utility functions
-        void UpdateFromMenuSelection<T>(ComboBox comboBox, UserSettings.Menu_SelectionIndex index, T defaultValue)
-        {
-            UpdateFromMenuSelection<T>(comboBox, index, _ => _.ToString(), defaultValue);
-        }
-
-        void UpdateFromMenuSelection<T>(ComboBox comboBox, UserSettings.Menu_SelectionIndex index, Func<T, string> map)
-        {
-            UpdateFromMenuSelection<T>(comboBox, index, map, default(T));
-        }
-
-        void UpdateFromMenuSelection<T>(ComboBox comboBox, UserSettings.Menu_SelectionIndex index, Func<T, string> map, T defaultValue)
-        {
-            if (Settings.Menu_Selection.Length > (int)index && Settings.Menu_Selection[(int)index] != "")
-            {
-                if (comboBox.DropDownStyle == ComboBoxStyle.DropDown)
-                    comboBox.Text = Settings.Menu_Selection[(int)index];
-                else
-                    SelectComboBoxItem<T>(comboBox, item => map(item) == Settings.Menu_Selection[(int)index]);
-            }
-            else
-            {
-                if (comboBox.DropDownStyle == ComboBoxStyle.DropDown)
-                    comboBox.Text = map(defaultValue);
-                else if (defaultValue != null)
-                    SelectComboBoxItem<T>(comboBox, item => map(item) == map(defaultValue));
-                else if (comboBox.Items.Count > 0)
-                    comboBox.SelectedIndex = 0;
-            }
-        }
-
-        void SelectComboBoxItem<T>(ComboBox comboBox, Func<T, bool> predicate)
-        {
-            if (comboBox.Items.Count == 0)
-                return;
-
-            for (var i = 0; i < comboBox.Items.Count; i++)
-            {
-                if (comboBox.Items[i] is T && predicate((T)comboBox.Items[i]))
-                {
-                    comboBox.SelectedIndex = i;
-                    return;
-                }
-            }
-            comboBox.SelectedIndex = 0;
-        }
-
-        private class KeyedComboBoxItem
-        {
-            public readonly int Key;
-            public readonly string Value;
-
-            public override string ToString()
-            {
-                return Value;
-            }
-
-            public KeyedComboBoxItem(int key, string value)
-            {
-                Key = key;
-                Value = value;
-            }
-        }
-
-        private sealed class Win32
-        {
-            Win32() { }
-
-            /// <summary>
-            /// Lock ore relase the wndow for updating.
-            /// </summary>
-            [DllImport("user32")]
-            public static extern int LockWindowUpdate(IntPtr hwnd);
-        }
-        #endregion
-
-        #region Documentation
-        void CheckForDocumentation()
-        {
-
-        }
-        #endregion
-
-        #region Executable utils
-        enum ImageSubsystem
-        {
-            Unknown = 0,
-            Native = 1,
-            WindowsGui = 2,
-            WindowsConsole = 3,
-        }
-
-        ImageSubsystem GetImageSubsystem(BinaryReader stream)
-        {
-            try
-            {
-                var baseOffset = stream.BaseStream.Position;
-
-                // WORD IMAGE_DOS_HEADER.e_magic = 0x4D5A (MZ)
-                stream.BaseStream.Seek(baseOffset + 0, SeekOrigin.Begin);
-                var dosMagic = stream.ReadUInt16();
-                if (dosMagic != 0x5A4D)
-                    return ImageSubsystem.Unknown;
-
-                // LONG IMAGE_DOS_HEADER.e_lfanew
-                stream.BaseStream.Seek(baseOffset + 60, SeekOrigin.Begin);
-                var ntHeaderOffset = stream.ReadUInt32();
-                if (ntHeaderOffset == 0)
-                    return ImageSubsystem.Unknown;
-
-                // DWORD IMAGE_NT_HEADERS.Signature = 0x00004550 (PE..)
-                stream.BaseStream.Seek(baseOffset + ntHeaderOffset, SeekOrigin.Begin);
-                var ntMagic = stream.ReadUInt32();
-                if (ntMagic != 0x00004550)
-                    return ImageSubsystem.Unknown;
-
-                // WORD IMAGE_OPTIONAL_HEADER.Magic = 0x010A (32bit header) or 0x020B (64bit header)
-                stream.BaseStream.Seek(baseOffset + ntHeaderOffset + 24, SeekOrigin.Begin);
-                var optionalMagic = stream.ReadUInt16();
-                if (optionalMagic != 0x010B && optionalMagic != 0x020B)
-                    return ImageSubsystem.Unknown;
-
-                // WORD IMAGE_OPTIONAL_HEADER.Subsystem
-                // Note: There might need to be an adjustment for ImageBase being ULONGLONG in the 64bit header though this doesn't actually seem to be true.
-                stream.BaseStream.Seek(baseOffset + ntHeaderOffset + 92, SeekOrigin.Begin);
-                var peSubsystem = stream.ReadUInt16();
-
-                return (ImageSubsystem)peSubsystem;
-            }
-            catch (EndOfStreamException)
-            {
-                return ImageSubsystem.Unknown;
-            }
-        }
-        #endregion
-
-        void comboBoxTimetable_EnabledChanged(object sender, EventArgs e)
-        {
-            //Debrief Eval TTActivity.
-            if (!comboBoxTimetable.Enabled)
-            {
-                //comboBoxTimetable.Enabled == false then we erase comboBoxTimetable and comboBoxTimetableTrain data.
-                if (comboBoxTimetable.Items.Count > 0)
-                {
-                    comboBoxTimetable.Items.Clear();
-                    comboBoxTimetableTrain.Items.Clear();
-                    buttonStart.Enabled = false;
-                }
-            }
-            //TO DO: Debrief Eval TTActivity
-        }
-    }
-}
->>>>>>> e8fedd38
+﻿// COPYRIGHT 2009, 2010, 2011, 2012, 2013, 2014, 2015 by the Open Rails project.
+// 
+// This file is part of Open Rails.
+// 
+// Open Rails is free software: you can redistribute it and/or modify
+// it under the terms of the GNU General Public License as published by
+// the Free Software Foundation, either version 3 of the License, or
+// (at your option) any later version.
+// 
+// Open Rails is distributed in the hope that it will be useful,
+// but WITHOUT ANY WARRANTY; without even the implied warranty of
+// MERCHANTABILITY or FITNESS FOR A PARTICULAR PURPOSE.  See the
+// GNU General Public License for more details.
+// 
+// You should have received a copy of the GNU General Public License
+// along with Open Rails.  If not, see <http://www.gnu.org/licenses/>.
+
+using System;
+using System.Collections.Generic;
+using System.Diagnostics;
+using System.Drawing;
+using System.Globalization;
+using System.IO;
+using System.Linq;
+using System.Resources;
+using System.Runtime.InteropServices;
+using System.Threading;
+using System.Threading.Tasks;
+using System.Windows.Forms;
+using GNU.Gettext;
+using GNU.Gettext.WinForms;
+using Orts.Formats.OR;
+using Orts.Menu.Entities;
+using Orts.Common;
+using Orts.Common.Native;
+using Orts.Settings;
+using Orts.Updater;
+using Path = Orts.Menu.Entities.Path;
+
+namespace Orts.Menu
+{
+    public partial class MainForm : Form
+    {
+        public enum UserAction
+        {
+            SingleplayerNewGame,
+            SingleplayerResumeSave,
+            SingleplayerReplaySave,
+            SingleplayerReplaySaveFromSave,
+            MultiplayerServer,
+            MultiplayerClient,
+            SinglePlayerTimetableGame,
+            SinglePlayerResumeTimetableGame,
+            MultiplayerServerResumeSave,
+            MultiplayerClientResumeSave
+        }
+
+        private bool initialized;
+        private UserSettings settings;
+        private List<Folder> folders = new List<Folder>();
+        private List<Route> routes = new List<Route>();
+        private List<Activity> activities = new List<Activity>();
+        private List<Consist> consists = new List<Consist>();
+        private List<Path> paths = new List<Path>();
+        private List<TimetableInfo> timetableSets = new List<TimetableInfo>();
+        private List<WeatherFileInfo> TimetableWeatherFileSet = new List<WeatherFileInfo>();
+        private CancellationTokenSource ctsRouteLoading;
+        private CancellationTokenSource ctsActivityLoading;
+        private CancellationTokenSource ctsConsistLoading;
+        private CancellationTokenSource ctsPathLoading;
+        private CancellationTokenSource ctsTimeTableLoading;
+
+        Task<List<WeatherFileInfo>> TimetableWeatherFileLoader;
+        private UpdateManager updateManager;
+        private readonly Image elevationIcon;
+
+        internal string RunActivityProgram
+        {
+            get
+            {
+                return System.IO.Path.Combine(Application.StartupPath, "ActivityRunner.exe"); ;
+            }
+        }
+        
+        // Base items
+        public Folder SelectedFolder { get { return (Folder)comboBoxFolder.SelectedItem; } }
+        public Route SelectedRoute { get { return (Route)comboBoxRoute.SelectedItem; } }
+
+        // Activity mode items
+        public Activity SelectedActivity { get { return (Activity)comboBoxActivity.SelectedItem; } }
+        public Consist SelectedConsist { get { return (Consist)comboBoxConsist.SelectedItem; } }
+        public Path SelectedPath { get { return (Path)comboBoxHeadTo.SelectedItem; } }
+        public string SelectedStartTime { get { return comboBoxStartTime.Text; } }
+
+        // Timetable mode items
+        public TimetableInfo SelectedTimetableSet { get { return (TimetableInfo)comboBoxTimetableSet.SelectedItem; } }
+        public TimetableFileLite SelectedTimetable { get { return (TimetableFileLite)comboBoxTimetable.SelectedItem; } }
+        public TimetableFileLite.TrainInformation SelectedTimetableTrain { get { return (TimetableFileLite.TrainInformation)comboBoxTimetableTrain.SelectedItem; } }
+        public int SelectedTimetableDay { get { return initialized ? (comboBoxTimetableDay.SelectedItem as KeyedComboBoxItem).Key : 0; } }
+        public WeatherFileInfo SelectedWeatherFile { get { return (WeatherFileInfo)comboBoxTimetableWeatherFile.SelectedItem; } }
+        public Consist SelectedTimetableConsist;
+        public Path SelectedTimetablePath;
+
+        // Shared items
+        public int SelectedStartSeason { get { return initialized ? (radioButtonModeActivity.Checked ? (comboBoxStartSeason.SelectedItem as KeyedComboBoxItem).Key : (comboBoxTimetableSeason.SelectedItem as KeyedComboBoxItem).Key) : 0; } }
+        public int SelectedStartWeather { get { return initialized ? (radioButtonModeActivity.Checked ? (comboBoxStartWeather.SelectedItem as KeyedComboBoxItem).Key : (comboBoxTimetableWeather.SelectedItem as KeyedComboBoxItem).Key) : 0; } }
+
+        public string SelectedSaveFile { get; set; }
+        public UserAction SelectedAction { get; set; }
+
+        private GettextResourceManager catalog = new GettextResourceManager("Menu");
+
+        #region Main Form
+        public MainForm()
+        {
+            InitializeComponent();
+
+            // Windows 2000 and XP should use 8.25pt Tahoma, while Windows
+            // Vista and later should use 9pt "Segoe UI". We'll use the
+            // Message Box font to allow for user-customizations, though.
+            Font = SystemFonts.MessageBoxFont;
+
+            // Set title to show revision or build info.
+            Text = VersionInfo.Version.Length > 0 ? $"{Application.ProductName} {VersionInfo.Version}" : $"{Application.ProductName} build {VersionInfo.Build}";
+#if DEBUG
+            Text += " (debug)";
+#endif
+            panelModeTimetable.Location = panelModeActivity.Location;
+            UpdateEnabled();
+            elevationIcon = new Icon(SystemIcons.Shield, SystemInformation.SmallIconSize).ToBitmap();
+        }
+
+        private async void MainForm_Shown(object sender, EventArgs e)
+        {
+            this.Suspend();
+            var options = Environment.GetCommandLineArgs().Where(a => (a.StartsWith("-") || a.StartsWith("/"))).Select(a => a.Substring(1));
+            settings = new UserSettings(options);
+
+            List<Task> initTasks = new List<Task>
+            {
+                InitializeUpdateManager(),
+                LoadToolsAndDocuments()
+            };
+
+            LoadOptions();
+            LoadLanguage();
+
+            if (!initialized)
+            {
+                var seasons = new[] {
+                    new KeyedComboBoxItem(0, catalog.GetString("Spring")),
+                    new KeyedComboBoxItem(1, catalog.GetString("Summer")),
+                    new KeyedComboBoxItem(2, catalog.GetString("Autumn")),
+                    new KeyedComboBoxItem(3, catalog.GetString("Winter")),
+                };
+                var weathers = new[] {
+                    new KeyedComboBoxItem(0, catalog.GetString("Clear")),
+                    new KeyedComboBoxItem(1, catalog.GetString("Snow")),
+                    new KeyedComboBoxItem(2, catalog.GetString("Rain")),
+                };
+                var difficulties = new[] {
+                    catalog.GetString("Easy"),
+                    catalog.GetString("Medium"),
+                    catalog.GetString("Hard"),
+                    "",
+                };
+                var days = new[] {
+                    new KeyedComboBoxItem(0, catalog.GetString("Monday")),
+                    new KeyedComboBoxItem(1, catalog.GetString("Tuesday")),
+                    new KeyedComboBoxItem(2, catalog.GetString("Wednesday")),
+                    new KeyedComboBoxItem(3, catalog.GetString("Thursday")),
+                    new KeyedComboBoxItem(4, catalog.GetString("Friday")),
+                    new KeyedComboBoxItem(5, catalog.GetString("Saturday")),
+                    new KeyedComboBoxItem(6, catalog.GetString("Sunday")),
+                };
+
+                comboBoxStartSeason.Items.AddRange(seasons);
+                comboBoxStartWeather.Items.AddRange(weathers);
+                comboBoxDifficulty.Items.AddRange(difficulties);
+
+                comboBoxTimetableSeason.Items.AddRange(seasons);
+                comboBoxTimetableWeather.Items.AddRange(weathers);
+                comboBoxTimetableDay.Items.AddRange(days);
+
+                initTasks.Add(LoadFolderListAsync());
+
+                initialized = true;
+            }
+
+            ShowEnvironment();
+            ShowTimetableEnvironment();
+            ShowDetails();
+
+            this.Resume();
+
+            await Task.WhenAll(initTasks);
+
+        }
+
+        private async Task InitializeUpdateManager()
+        {
+            await Task.Run(() =>
+            {
+                updateManager = new UpdateManager(System.IO.Path.GetDirectoryName(Application.ExecutablePath), Application.ProductName, VersionInfo.VersionOrBuild);
+            });
+            await CheckForUpdateAsync();
+        }
+
+        private Task<List<ToolStripItem>> LoadTools()
+        {
+            SemaphoreSlim addItems = new SemaphoreSlim(1);
+            List<ToolStripItem> result = new List<ToolStripItem>();
+
+            var coreExecutables = new[] {
+                    "OpenRails.exe",
+                    "Menu.exe",
+                    "ActivityRunner.exe",
+                    "RunActivityLAA.exe",
+                    "Updater.exe",
+                };
+            Parallel.ForEach(Directory.GetFiles(System.IO.Path.GetDirectoryName(Application.ExecutablePath), "*.exe"), (fileName) =>
+            {
+                // Don't show any of the core parts of the application.
+                if (coreExecutables.Contains(System.IO.Path.GetFileName(fileName)))
+                    return;
+
+                FileVersionInfo toolInfo = FileVersionInfo.GetVersionInfo(fileName);
+
+                // Skip any executable that isn't part of this product (e.g. Visual Studio hosting files).
+                if (toolInfo.ProductName != Application.ProductName)
+                    return;
+
+                // Remove the product name from the tool's name and localise.
+                string toolName = catalog.GetString(toolInfo.FileDescription.Replace(Application.ProductName, "").Trim());
+
+                addItems.Wait();
+                    // Create menu item to execute tool.
+                    result.Add(new ToolStripMenuItem(toolName, null, (object sender2, EventArgs e2) =>
+                    {
+                        string toolPath = (sender2 as ToolStripItem).Tag as string;
+                        bool toolIsConsole = false;
+                        using (var reader = new BinaryReader(File.OpenRead(toolPath)))
+                        {
+                            toolIsConsole = GetImageSubsystem(reader) == ImageSubsystem.WindowsConsole;
+                        }
+                        if (toolIsConsole)
+                            Process.Start("cmd", $"/k \"{toolPath}\"");
+                        else
+                            Process.Start(toolPath);
+                    })
+                    { Tag = fileName });
+                addItems.Release();
+            });
+            return Task.FromResult(result);
+        }
+
+        private Task<List<ToolStripItem>> LoadDocuments()
+        {
+            SemaphoreSlim addItems = new SemaphoreSlim(1);
+            List<ToolStripItem> result = new List<ToolStripItem>();
+
+            string path = System.IO.Path.Combine(Directory.GetCurrentDirectory(), "Documentation");
+            if (Directory.Exists(path))
+            {
+                Parallel.ForEach(Directory.GetFiles(path), (fileName) =>
+                {
+                    // These are the following formats that can be selected.
+                    if (fileName.EndsWith(".pdf") || fileName.EndsWith(".doc") || fileName.EndsWith(".docx") || fileName.EndsWith(".pptx") || fileName.EndsWith(".txt"))
+                    {
+                        addItems.Wait();
+                            result.Add(new ToolStripMenuItem(System.IO.Path.GetFileName(fileName), null, (Object sender2, EventArgs e2) =>
+                            {
+                                var docPath = (sender2 as ToolStripItem).Tag as string;
+                                Process.Start(docPath);
+                            })
+                            { Tag = fileName });
+                        addItems.Release();
+                    }
+                });
+            }
+            return Task.FromResult(result);
+        }
+
+        private async Task LoadToolsAndDocuments()
+        {
+            await Task.WhenAll(
+                Task.Run(() => LoadTools()).ContinueWith((tools) =>
+                {
+                    // Add all the tools in alphabetical order.
+                    contextMenuStripTools.Items.AddRange((from tool in tools.Result
+                                                          orderby tool.Text
+                                                          select tool).ToArray());
+
+                }),
+                // Just like above, buttonDocuments is a button that is treated like a menu.  The result is a button that acts like a combobox.
+                // Populate buttonDocuments.
+                Task.Run(() => LoadDocuments()).ContinueWith((documents) =>
+                {
+                    // Add all the tools in alphabetical order.
+                    contextMenuStripDocuments.Items.AddRange((from doc in documents.Result
+                                                              orderby doc.Text
+                                                              select doc).ToArray());
+
+                }));
+            // Documents button will be disabled if Documentation folder is not present.
+            buttonDocuments.Enabled = contextMenuStripDocuments.Items.Count > 0;
+        }
+
+        private void MainForm_FormClosing(object sender, FormClosingEventArgs e)
+        {
+            SaveOptions();
+            if (null != ctsRouteLoading && !ctsRouteLoading.IsCancellationRequested)
+                ctsRouteLoading.Cancel();
+            if (null != ctsActivityLoading && !ctsActivityLoading.IsCancellationRequested)
+                ctsActivityLoading.Cancel();
+            if (null != ctsConsistLoading && !ctsConsistLoading.IsCancellationRequested)
+                ctsConsistLoading.Cancel();
+            if (null != ctsPathLoading && !ctsPathLoading.IsCancellationRequested)
+                ctsPathLoading.Cancel();
+            if (null != ctsTimeTableLoading && !ctsPathLoading.IsCancellationRequested)
+                ctsTimeTableLoading.Cancel();
+            if (TimetableWeatherFileLoader != null)
+                TimetableWeatherFileLoader.Cancel();
+
+            // Remove any deleted saves
+            if (Directory.Exists(UserSettings.DeletedSaveFolder))
+                Directory.Delete(UserSettings.DeletedSaveFolder, true);   // true removes all contents as well as folder
+
+            // Tidy up after versions which used SAVE.BIN
+            string file = UserSettings.UserDataFolder + @"\SAVE.BIN";
+            if (File.Exists(file))
+                File.Delete(file);
+        }
+
+        private async Task CheckForUpdateAsync()
+        {
+            if (string.IsNullOrEmpty(updateManager.ChannelName))
+            {
+                linkLabelChangeLog.Visible = false;
+                linkLabelUpdate.Visible = false;
+                return;
+            }
+            // This is known directly from the chosen channel so doesn't need to wait for the update check itself.
+            linkLabelChangeLog.Visible = !string.IsNullOrEmpty(updateManager.ChangeLogLink);
+
+//            await Task.Run(() => UpdateManager.CheckForUpdateAsync());
+            await updateManager.CheckForUpdateAsync();
+
+            if (updateManager.LastCheckError != null)
+                linkLabelUpdate.Text = catalog.GetString("Update check failed");
+            else if (updateManager.LastUpdate != null && updateManager.LastUpdate.Version != VersionInfo.Version)
+                linkLabelUpdate.Text = catalog.GetStringFmt("Update to {0}", updateManager.LastUpdate.Version);
+            else
+                linkLabelUpdate.Text = "";
+            linkLabelUpdate.Enabled = true;
+            linkLabelUpdate.Visible = linkLabelUpdate.Text.Length > 0;
+            // Update link's elevation icon and size/position.
+            if (updateManager.LastCheckError == null && updateManager.LastUpdate?.Version != VersionInfo.Version && updateManager.UpdaterNeedsElevation)
+                linkLabelUpdate.Image = elevationIcon;
+            else
+                linkLabelUpdate.Image = null;
+            linkLabelUpdate.AutoSize = true;
+            linkLabelUpdate.Left = panelDetails.Right - linkLabelUpdate.Width - elevationIcon.Width;
+            linkLabelUpdate.AutoSize = false;
+            linkLabelUpdate.Width = panelDetails.Right - linkLabelUpdate.Left;
+        }
+
+        private void LoadLanguage()
+        {
+            if (!string.IsNullOrEmpty(settings.Language))
+            {
+                try
+                {
+                    CultureInfo.DefaultThreadCurrentUICulture = new CultureInfo(settings.Language);
+                }
+                catch
+                {
+                }
+            }
+
+            Localizer.Localize(this, catalog);
+        }
+
+        private void RestartMenu()
+        {
+            Process.Start(Application.ExecutablePath);
+            Close();
+        }
+        #endregion
+
+        #region Folders
+        private async void ComboBoxFolder_SelectedIndexChanged(object sender, EventArgs e)
+        {
+            try
+            {
+                await Task.WhenAll(LoadRouteListAsync(), LoadLocomotiveListAsync());
+                ShowDetails();
+            }
+            catch (TaskCanceledException) { }
+        }
+        #endregion
+
+        #region Routes
+        private async void ComboBoxRoute_SelectedIndexChanged(object sender, EventArgs e)
+        {
+            try
+            {
+                await Task.WhenAll(
+                    LoadActivityListAsync(),
+                    LoadStartAtListAsync(),
+                    LoadTimetableSetListAsync());
+                ShowDetails();
+            }
+            catch (TaskCanceledException) { }
+        }
+        #endregion
+
+        #region Mode
+        private void RadioButtonMode_CheckedChanged(object sender, EventArgs e)
+        {
+            panelModeActivity.Visible = radioButtonModeActivity.Checked;
+            panelModeTimetable.Visible = radioButtonModeTimetable.Checked;
+            UpdateEnabled();
+            ShowDetails();
+        }
+        #endregion
+
+        #region Activities
+        private void ComboBoxActivity_SelectedIndexChanged(object sender, EventArgs e)
+        {
+            ShowLocomotiveList();
+            ShowConsistList();
+            ShowStartAtList();
+            ShowEnvironment();
+            ShowDetails();
+            //Debrief Activity Eval
+            //0 = "- Explore route -"
+            //1 = "+ Explore in Activity mode +"
+            if (comboBoxActivity.SelectedIndex < 2)
+            { checkDebriefActivityEval.Checked = false; checkDebriefActivityEval.Enabled = false; }
+            else
+            { checkDebriefActivityEval.Enabled = true; }
+        }
+        #endregion
+
+        #region Locomotives
+        private void ComboBoxLocomotive_SelectedIndexChanged(object sender, EventArgs e)
+        {
+            ShowConsistList();
+            ShowDetails();
+        }
+        #endregion
+
+        #region Consists
+        private void ComboBoxConsist_SelectedIndexChanged(object sender, EventArgs e)
+        {
+            UpdateExploreActivity();
+            ShowDetails();
+        }
+        #endregion
+
+        #region Starting from
+        private void comboBoxStartAt_SelectedIndexChanged(object sender, EventArgs e)
+        {
+            ShowHeadToList();
+        }
+        #endregion
+
+        #region Heading to
+        private void ComboBoxHeadTo_SelectedIndexChanged(object sender, EventArgs e)
+        {
+            UpdateExploreActivity();
+            ShowDetails();
+        }
+        #endregion
+
+        #region Environment
+        private void ComboBoxStartTime_TextChanged(object sender, EventArgs e)
+        {
+            UpdateExploreActivity();
+        }
+
+        private void ComboBoxStartSeason_SelectedIndexChanged(object sender, EventArgs e)
+        {
+            UpdateExploreActivity();
+        }
+
+        private void ComboBoxStartWeather_SelectedIndexChanged(object sender, EventArgs e)
+        {
+            UpdateExploreActivity();
+        }
+        #endregion
+
+        #region Timetable Sets
+        private void ComboBoxTimetableSet_SelectedIndexChanged(object sender, EventArgs e)
+        {
+            UpdateTimetableSet();
+            ShowTimetableList();
+            ShowDetails();
+        }
+        #endregion
+
+        #region Timetables
+        private void ComboBoxTimetable_selectedIndexChanged(object sender, EventArgs e)
+        {
+            ShowTimetableTrainList();
+            ShowDetails();
+        }
+        #endregion
+
+        #region Timetable Trains
+        private void ComboBoxTimetableTrain_SelectedIndexChanged(object sender, EventArgs e)
+        {
+            var selectedTrain = comboBoxTimetableTrain.SelectedItem as TimetableFileLite.TrainInformation;
+            if (null != selectedTrain)
+            {
+                SelectedTimetableConsist = Consist.GetConsist(SelectedFolder, selectedTrain.LeadingConsist, selectedTrain.ReverseConsist);
+                SelectedTimetablePath = Path.GetPath(SelectedRoute, selectedTrain.Path, false);
+                ShowDetails();
+            }
+        }
+        #endregion
+
+        #region Timetable environment
+        private void ComboBoxTimetableDay_SelectedIndexChanged(object sender, EventArgs e)
+        {
+            UpdateTimetableSet();
+        }
+
+        private void ComboBoxTimetableSeason_SelectedIndexChanged(object sender, EventArgs e)
+        {
+            UpdateTimetableSet();
+        }
+
+        private void ComboBoxTimetableWeather_SelectedIndexChanged(object sender, EventArgs e)
+        {
+            UpdateTimetableSet();
+        }
+
+        void comboBoxTimetableWeatherFile_SelectedIndexChanged(object sender, EventArgs e)
+        {
+            UpdateTimetableWeatherSet();
+        }
+        #endregion
+
+        #region Multiplayer
+        private void TextBoxMPUser_TextChanged(object sender, EventArgs e)
+        {
+            UpdateEnabled();
+        }
+
+        private bool CheckUserName(string text)
+        {
+            string tmp = text;
+            if (tmp.Length < 4 || tmp.Length > 10 || tmp.Contains("\"") || tmp.Contains("\'") || tmp.Contains(" ") || tmp.Contains("-") || Char.IsDigit(tmp, 0))
+            {
+                MessageBox.Show(catalog.GetString("User name must be 4-10 characters long, cannot contain space, ', \" or - and must not start with a digit."), Application.ProductName);
+                return false;
+            }
+            return true;
+        }
+
+        #endregion
+
+        #region Misc. buttons and options
+        private async void LinkLabelUpdate_LinkClicked(object sender, LinkLabelLinkClickedEventArgs e)
+        {
+            if (updateManager.LastCheckError != null)
+            {
+                MessageBox.Show(catalog.GetStringFmt("The update check failed due to an error:\n\n{0}", updateManager.LastCheckError), Application.ProductName);
+                return;
+            }
+
+            await updateManager.RunUpdateProcess();
+
+            if (updateManager.LastUpdateError != null)
+            {
+                MessageBox.Show(catalog.GetStringFmt("The update failed due to an error:\n\n{0}", updateManager.LastUpdateError), Application.ProductName);
+            }
+        }
+
+        private void LinkLabelChangeLog_LinkClicked(object sender, LinkLabelLinkClickedEventArgs e)
+        {
+            Process.Start(updateManager.ChangeLogLink);
+        }
+
+        private void ButtonTools_Click(object sender, EventArgs e)
+        {
+            contextMenuStripTools.Show(buttonTools, new Point(0, buttonTools.ClientSize.Height), ToolStripDropDownDirection.Default);
+        }
+
+        private void ButtonDocuments_Click(object sender, EventArgs e)
+        {
+            contextMenuStripDocuments.Show(buttonDocuments, new Point(0, buttonDocuments.ClientSize.Height), ToolStripDropDownDirection.Default);
+        }
+
+        private void TestingToolStripMenuItem_Click(object sender, EventArgs e)
+        {
+            using (var form = new TestingForm(settings, this.RunActivityProgram))
+            {
+                form.ShowDialog(this);
+            }
+        }
+
+        private async void ButtonOptions_Click(object sender, EventArgs e)
+        {
+            SaveOptions();
+
+            using (var form = new OptionsForm(settings, updateManager, false))
+            {
+                switch (form.ShowDialog(this))
+                {
+                    case DialogResult.OK:
+                        await Task.WhenAll(LoadFolderListAsync(), CheckForUpdateAsync());
+                        break;
+                    case DialogResult.Retry:
+                        RestartMenu();
+                        break;
+                }
+            }
+        }
+
+        private void ButtonStart_Click(object sender, EventArgs e)
+        {
+            SaveOptions();
+
+            if (radioButtonModeActivity.Checked)
+            {
+                SelectedAction = UserAction.SingleplayerNewGame;
+                if (SelectedActivity != null)
+                    DialogResult = DialogResult.OK;
+            }
+            else
+            {
+                SelectedAction = UserAction.SinglePlayerTimetableGame;
+                if (SelectedTimetableTrain != null)
+                    DialogResult = DialogResult.OK;
+            }
+        }
+
+        private void ButtonResume_Click(object sender, EventArgs e)
+        {
+            OpenResumeForm(false);
+        }
+
+        void buttonResumeMP_Click(object sender, EventArgs e)
+        {
+            OpenResumeForm(true);
+        }
+
+        void OpenResumeForm (bool multiplayer)
+        {
+            if (radioButtonModeTimetable.Checked)
+            {
+                SelectedAction = UserAction.SinglePlayerTimetableGame;
+            }
+            else if (!multiplayer)
+            {
+                SelectedAction = UserAction.SingleplayerNewGame;
+            }
+            else if (radioButtonMPClient.Checked)
+            {
+                SelectedAction = UserAction.MultiplayerClient;
+            }
+            else
+                SelectedAction = UserAction.MultiplayerServer;
+
+            // if timetable mode but no timetable selected - no action
+            if (SelectedAction == UserAction.SinglePlayerTimetableGame && (SelectedTimetableSet == null || multiplayer))
+            {
+                return;
+            }
+
+            using (var form = new ResumeForm(settings, SelectedRoute, SelectedAction, SelectedActivity, SelectedTimetableSet, this.routes))
+            {
+                if (form.ShowDialog(this) == DialogResult.OK)
+                {
+                    SaveOptions();
+                    SelectedSaveFile = form.SelectedSaveFile;
+                    SelectedAction = form.SelectedAction;
+                    DialogResult = DialogResult.OK;
+                }
+            }
+        }
+
+        void buttonStartMP_Click(object sender, EventArgs e)
+        {
+            if (CheckUserName(textBoxMPUser.Text) == false) return;
+            SaveOptions();
+            SelectedAction = radioButtonMPClient.Checked? UserAction.MultiplayerClient : UserAction.MultiplayerServer;
+            DialogResult = DialogResult.OK;
+        }
+
+        #endregion
+
+        #region Options
+        private void LoadOptions()
+        {
+            checkBoxWarnings.Checked = settings.Logging;
+            //Debrief activity evaluation
+            checkDebriefActivityEval.Checked = settings.DebriefActivityEval;
+            //TO DO: Debrief TTactivity evaluation
+            //checkDebriefTTActivityEval.Checked = Settings.DebriefTTActivityEval;
+
+            textBoxMPUser.Text = settings.Multiplayer_User;
+            textBoxMPHost.Text = settings.Multiplayer_Host + ":" + settings.Multiplayer_Port;
+        }
+
+        private void SaveOptions()
+        {
+            settings.Logging = checkBoxWarnings.Checked;
+            settings.Multiplayer_User = textBoxMPUser.Text;
+            //Debrief activity evaluation
+            settings.DebriefActivityEval = checkDebriefActivityEval.Checked;
+            //TO DO: Debrief TTactivity evaluation
+            //Settings.DebriefTTActivityEval = checkDebriefTTActivityEval.Checked;
+
+            var mpHost = textBoxMPHost.Text.Split(':');
+            settings.Multiplayer_Host = mpHost[0];
+            if (mpHost.Length > 1)
+            {
+                var port = settings.Multiplayer_Port;
+                if (int.TryParse(mpHost[1], out port))
+                    settings.Multiplayer_Port = port;
+            }
+            else
+            {
+                settings.Multiplayer_Port = (int)settings.GetDefaultValue("Multiplayer_Port");
+            }
+            settings.Menu_Selection = new[] {
+                // Base items
+                SelectedFolder?.Path ?? string.Empty,
+                SelectedRoute?.Path ?? string.Empty,
+                // Activity mode items / Explore mode items
+                radioButtonModeActivity.Checked ? SelectedActivity?.FilePath ?? string.Empty : SelectedTimetableSet?.FileName ?? string.Empty,
+                radioButtonModeActivity.Checked ?
+                    SelectedActivity is ExploreActivity && (comboBoxLocomotive.SelectedItem as Locomotive)?.FilePath != null ? (comboBoxLocomotive.SelectedItem as Locomotive).FilePath : string.Empty :
+                    SelectedTimetable?.Description ?? string.Empty,
+                radioButtonModeActivity.Checked ?
+                    SelectedActivity is ExploreActivity && SelectedConsist != null ? SelectedConsist.FilePath : string.Empty :
+                    SelectedTimetableTrain?.Column.ToString() ?? string.Empty,
+                radioButtonModeActivity.Checked ?
+                    SelectedActivity is ExploreActivity && SelectedPath != null ? SelectedPath.FilePath : string.Empty : SelectedTimetableDay.ToString(),
+                radioButtonModeActivity.Checked ?
+                    SelectedActivity is ExploreActivity ? SelectedStartTime : string.Empty : string.Empty,
+                // Shared items
+                radioButtonModeActivity.Checked ?
+                    SelectedActivity is ExploreActivity ? SelectedStartSeason.ToString() : string.Empty : SelectedStartSeason.ToString(),
+                radioButtonModeActivity.Checked ?
+                    SelectedActivity is ExploreActivity ? SelectedStartWeather.ToString() : string.Empty : SelectedStartWeather.ToString(),
+            };
+            settings.Save();
+        }
+        #endregion
+
+        #region Enabled state
+        private void UpdateEnabled()
+        {
+            comboBoxFolder.Enabled = comboBoxFolder.Items.Count > 0;
+            comboBoxRoute.Enabled = comboBoxRoute.Items.Count > 0;
+            comboBoxActivity.Enabled = comboBoxActivity.Items.Count > 0;
+            comboBoxLocomotive.Enabled = comboBoxLocomotive.Items.Count > 0 && SelectedActivity is ExploreActivity;
+            comboBoxConsist.Enabled = comboBoxConsist.Items.Count > 0 && SelectedActivity is ExploreActivity;
+            comboBoxStartAt.Enabled = comboBoxStartAt.Items.Count > 0 && SelectedActivity is ExploreActivity;
+            comboBoxHeadTo.Enabled = comboBoxHeadTo.Items.Count > 0 && SelectedActivity is ExploreActivity;
+            comboBoxStartTime.Enabled = comboBoxStartSeason.Enabled = comboBoxStartWeather.Enabled = SelectedActivity is ExploreActivity;
+            comboBoxStartTime.DropDownStyle = SelectedActivity is ExploreActivity ? ComboBoxStyle.DropDown : ComboBoxStyle.DropDownList;
+            comboBoxTimetable.Enabled = comboBoxTimetableSet.Items.Count > 0;
+            comboBoxTimetableTrain.Enabled = comboBoxTimetable.Items.Count > 0;
+            comboBoxTimetableWeatherFile.Enabled = comboBoxTimetableWeatherFile.Items.Count > 0;
+            //Avoid to Start with a non valid Activity/Locomotive/Consist.
+            buttonResume.Enabled = buttonStart.Enabled = radioButtonModeActivity.Checked && !comboBoxActivity.Text.StartsWith("<") && !comboBoxLocomotive.Text.StartsWith("<") ?
+                SelectedActivity != null && (!(SelectedActivity is ExploreActivity) || (comboBoxConsist.Items.Count > 0 && comboBoxHeadTo.Items.Count > 0)) :
+                SelectedTimetableTrain != null;
+            buttonResumeMP.Enabled = buttonStartMP.Enabled = buttonStart.Enabled && !String.IsNullOrEmpty(textBoxMPUser.Text) && !String.IsNullOrEmpty(textBoxMPHost.Text);
+        }
+        #endregion
+
+        #region Folder list
+        private async Task LoadFolderListAsync()
+        {
+            folders.Clear();
+            ShowFolderList();
+            try
+            {
+                folders = (await Task.Run(() => Folder.GetFolders(settings))).OrderBy(f => f.Name).ToList();
+            }
+            catch (TaskCanceledException) { }
+            ShowFolderList();
+            if (folders.Count > 0)
+                comboBoxFolder.Focus();
+
+            if (!initialized && folders.Count == 0)
+            {
+                using (var form = new OptionsForm(settings, updateManager, true))
+                {
+                    switch (form.ShowDialog(this))
+                    {
+                        case DialogResult.OK:
+                            await LoadFolderListAsync();
+                            break;
+                        case DialogResult.Retry:
+                            RestartMenu();
+                            break;
+                    }
+                }
+            }
+        }
+
+        private void ShowFolderList()
+        {
+            try
+            {
+                comboBoxFolder.BeginUpdate();
+                comboBoxFolder.Items.Clear();
+                comboBoxFolder.Items.AddRange(folders.ToArray());
+            }
+            finally
+            {
+                comboBoxFolder.EndUpdate();
+            }
+            UpdateFromMenuSelection<Folder>(comboBoxFolder, UserSettings.Menu_SelectionIndex.Folder, f => f.Path);
+            UpdateEnabled();
+        }
+        #endregion
+
+        #region Route list
+        private async Task LoadRouteListAsync()
+        {
+            lock (routes)
+            {
+                if (ctsRouteLoading != null && !ctsRouteLoading.IsCancellationRequested)
+                    ctsRouteLoading.Cancel();
+                ctsRouteLoading = ResetCancellationTokenSource(ctsRouteLoading);
+            }
+            routes.Clear();
+            activities.Clear();
+            paths.Clear();
+
+            //cleanout existing data
+            ShowRouteList();
+            ShowActivityList();
+            ShowStartAtList();
+            ShowHeadToList();
+
+            Folder selectedFolder = SelectedFolder;
+            try
+            {
+                routes = (await Task.Run(() => Route.GetRoutes(selectedFolder, ctsRouteLoading.Token))).OrderBy(r => r.Name).ToList();
+            }
+            catch (TaskCanceledException) { }
+            ShowRouteList();
+        }
+
+        private void ShowRouteList()
+        {
+            try
+            {
+                comboBoxRoute.BeginUpdate();
+                comboBoxRoute.Items.Clear();
+                comboBoxRoute.Items.AddRange(routes.ToArray());
+            }
+            finally
+            {
+                comboBoxRoute.EndUpdate();
+            }
+            UpdateFromMenuSelection<Route>(comboBoxRoute, UserSettings.Menu_SelectionIndex.Route, r => r.Path);
+            if (settings.Menu_Selection.Length > (int)UserSettings.Menu_SelectionIndex.Activity)
+            {
+                string path = settings.Menu_Selection[(int)UserSettings.Menu_SelectionIndex.Activity]; // Activity or Timetable
+                string extension = System.IO.Path.GetExtension(path).ToLower();
+                if (extension == ".act")
+                    radioButtonModeActivity.Checked = true;
+                else if (extension == ".timetable_or")
+                    radioButtonModeTimetable.Checked = true;
+            }
+            UpdateEnabled();
+        }
+        #endregion
+
+        #region Activity list
+        private async Task LoadActivityListAsync()
+        {
+            lock (activities)
+            {
+                if (ctsActivityLoading != null && !ctsActivityLoading.IsCancellationRequested)
+                    ctsActivityLoading.Cancel();
+                ctsActivityLoading = ResetCancellationTokenSource(ctsActivityLoading);
+            }
+            activities.Clear();
+            ShowActivityList();
+
+            Folder selectedFolder = SelectedFolder;
+            Route selectedRoute = SelectedRoute;
+            try
+            {
+                activities = (await Task.Run(() => Activity.GetActivities(selectedFolder, selectedRoute, ctsActivityLoading.Token))).OrderBy(a => a.Name).ToList();
+            }
+            catch (TaskCanceledException) { }
+            ShowActivityList();
+        }
+
+        private void ShowActivityList()
+        {
+            try
+            {
+                comboBoxActivity.BeginUpdate();
+                comboBoxActivity.Items.Clear();
+                comboBoxActivity.Items.AddRange(activities.ToArray());
+            }
+            finally
+            {
+                comboBoxActivity.EndUpdate();
+            }
+            UpdateFromMenuSelection<Activity>(comboBoxActivity, UserSettings.Menu_SelectionIndex.Activity, a => a.FilePath);
+            UpdateEnabled();
+        }
+
+        private void UpdateExploreActivity()
+        {
+            (SelectedActivity as ExploreActivity)?.UpdateActivity(SelectedStartTime, (Orts.Formats.Msts.SeasonType)SelectedStartSeason, (Orts.Formats.Msts.WeatherType)SelectedStartWeather, SelectedConsist, SelectedPath);
+        }
+        #endregion
+
+        #region Consist lists
+        private async Task LoadLocomotiveListAsync()
+        {
+            lock (consists)
+            {
+                if (ctsConsistLoading != null && !ctsConsistLoading.IsCancellationRequested)
+                    ctsConsistLoading.Cancel();
+                ctsConsistLoading = ResetCancellationTokenSource(ctsConsistLoading);
+            }
+
+            consists.Clear();
+            ShowLocomotiveList();
+            ShowConsistList();
+
+            Folder selectedFolder = SelectedFolder;
+            try
+            {
+                consists = (await Task.Run(() => Consist.GetConsists(selectedFolder, ctsConsistLoading.Token))).OrderBy(c => c.Name).ToList();
+            }
+            catch (TaskCanceledException) { }
+            if (SelectedActivity == null || SelectedActivity is ExploreActivity)
+                ShowLocomotiveList();
+        }
+
+        private void ShowLocomotiveList()
+        {
+            if (SelectedActivity == null || SelectedActivity is ExploreActivity)
+            {
+                try
+                {
+                    comboBoxLocomotive.BeginUpdate();
+                    comboBoxLocomotive.Items.Clear();
+                    comboBoxLocomotive.Items.Add(Locomotive.GetLocomotive(null));
+                    comboBoxLocomotive.Items.AddRange(consists.Where(c => c.Locomotive != null).Select(c => c.Locomotive).Distinct().OrderBy(l => l.Name).ToArray());
+                    if (comboBoxLocomotive.Items.Count == 1)
+                        comboBoxLocomotive.Items.Clear();
+                }
+                finally
+                {
+                    comboBoxLocomotive.EndUpdate();
+                }
+                UpdateFromMenuSelection<Locomotive>(comboBoxLocomotive, UserSettings.Menu_SelectionIndex.Locomotive, l => l.FilePath);
+            }
+            else
+            {
+                try
+                {
+                    comboBoxLocomotive.BeginUpdate();
+                    comboBoxConsist.BeginUpdate();
+                    var consist = SelectedActivity.Consist;
+                    comboBoxLocomotive.Items.Clear();
+                    comboBoxLocomotive.Items.Add(consist.Locomotive);
+                    comboBoxLocomotive.SelectedIndex = 0;
+                    comboBoxConsist.Items.Clear();
+                    comboBoxConsist.Items.Add(consist);
+                    comboBoxConsist.SelectedIndex = 0;
+                }
+                finally
+                {
+                    comboBoxLocomotive.EndUpdate();
+                    comboBoxConsist.EndUpdate();
+                }
+            }
+            UpdateEnabled();
+        }
+
+        private void ShowConsistList()
+        {
+            if (SelectedActivity == null || SelectedActivity is ExploreActivity)
+            {
+                try
+                {
+                    comboBoxConsist.BeginUpdate();
+                    comboBoxConsist.Items.Clear();
+                    comboBoxConsist.Items.AddRange(consists.Where(c => comboBoxLocomotive.SelectedItem.Equals(c.Locomotive)).OrderBy(c => c.Name).ToArray());
+                }
+                finally
+                {
+                    comboBoxConsist.EndUpdate();
+                }
+                UpdateFromMenuSelection<Consist>(comboBoxConsist, UserSettings.Menu_SelectionIndex.Consist, c => c.FilePath);
+            }
+            UpdateEnabled();
+        }
+        #endregion
+
+        #region Path lists
+        private async Task LoadStartAtListAsync()
+        {
+            lock (paths)
+            {
+                if (ctsPathLoading != null && !ctsPathLoading.IsCancellationRequested)
+                    ctsPathLoading.Cancel();
+                ctsPathLoading = ResetCancellationTokenSource(ctsPathLoading);
+            }
+
+            paths.Clear();
+            ShowStartAtList();
+            ShowHeadToList();
+
+            var selectedRoute = SelectedRoute;
+            try
+            {
+                paths = (await Task.Run(() => Path.GetPaths(selectedRoute, false, ctsPathLoading.Token))).OrderBy(a => a.ToString()).ToList();
+            }
+            catch (TaskCanceledException) { }
+            if (SelectedActivity == null || SelectedActivity is ExploreActivity)
+                ShowStartAtList();
+        }
+
+        private void ShowStartAtList()
+        {
+            if (SelectedActivity == null || SelectedActivity is ExploreActivity)
+            {
+                try
+                {
+                    comboBoxStartAt.BeginUpdate();
+                    comboBoxStartAt.Items.Clear();
+                    comboBoxStartAt.Items.AddRange(paths.Select(p => p.Start).Distinct().OrderBy(s => s.ToString()).ToArray());
+                }
+                finally
+                {
+                    comboBoxStartAt.EndUpdate();
+                }
+                // Because this list is unique names, we have to do some extra work to select it.
+                if (settings.Menu_Selection.Length >= (int)UserSettings.Menu_SelectionIndex.Path)
+                {
+                    string pathFilePath = settings.Menu_Selection[(int)UserSettings.Menu_SelectionIndex.Path];
+                    Path path = paths.FirstOrDefault(p => p.FilePath == pathFilePath);
+                    if (path != null)
+                        SelectComboBoxItem<string>(comboBoxStartAt, s => s == path.Start);
+                    else if (comboBoxStartAt.Items.Count > 0)
+                        comboBoxStartAt.SelectedIndex = 0;
+                }
+            }
+            else
+            {
+                try
+                {
+                    comboBoxStartAt.BeginUpdate();
+                    comboBoxHeadTo.BeginUpdate();
+                    Path path = SelectedActivity.Path;
+                    comboBoxStartAt.Items.Clear();
+                    comboBoxStartAt.Items.Add(path.Start);
+                    comboBoxHeadTo.Items.Clear();
+                    comboBoxHeadTo.Items.Add(path);
+                }
+                finally
+                {
+                    comboBoxStartAt.EndUpdate();
+                    comboBoxHeadTo.EndUpdate();
+                }
+                comboBoxStartAt.SelectedIndex = 0;
+                comboBoxHeadTo.SelectedIndex = 0;
+            }
+            UpdateEnabled();
+        }
+
+        private void ShowHeadToList()
+        {
+            if (SelectedActivity == null || SelectedActivity is ExploreActivity)
+            {
+                try
+                {
+                    comboBoxHeadTo.BeginUpdate();
+                    comboBoxHeadTo.Items.Clear();
+                    comboBoxHeadTo.Items.AddRange(paths.Where(p => p.Start == (string)comboBoxStartAt.SelectedItem).ToArray());
+                }
+                finally
+                {
+                    comboBoxHeadTo.EndUpdate();
+                }
+                UpdateFromMenuSelection<Path>(comboBoxHeadTo, UserSettings.Menu_SelectionIndex.Path, c => c.FilePath);
+            }
+            UpdateEnabled();
+        }
+        #endregion
+
+        #region Environment
+        private void ShowEnvironment()
+        {
+            if (SelectedActivity == null || SelectedActivity is ExploreActivity)
+            {
+                try
+                {
+                    comboBoxStartTime.BeginUpdate();
+                    comboBoxDuration.BeginUpdate();
+                    comboBoxStartTime.Items.Clear();
+                    foreach (var hour in Enumerable.Range(0, 24))
+                        comboBoxStartTime.Items.Add(String.Format("{0}:00", hour));
+                    comboBoxDuration.Items.Clear();
+                    comboBoxDuration.Items.Add("");
+                }
+                finally
+                {
+                    comboBoxStartTime.EndUpdate();
+                    comboBoxDuration.EndUpdate();
+                }
+
+                UpdateFromMenuSelection(comboBoxStartTime, UserSettings.Menu_SelectionIndex.Time, "12:00");
+                UpdateFromMenuSelection(comboBoxStartSeason, UserSettings.Menu_SelectionIndex.Season, s => s.Key.ToString(), new KeyedComboBoxItem(1, ""));
+                UpdateFromMenuSelection(comboBoxStartWeather, UserSettings.Menu_SelectionIndex.Weather, w => w.Key.ToString(), new KeyedComboBoxItem(0, ""));
+                comboBoxDifficulty.SelectedIndex = 3;
+                comboBoxDuration.SelectedIndex = 0;
+            }
+            else
+            {
+                try
+                {
+                    comboBoxStartTime.BeginUpdate();
+                    comboBoxDuration.BeginUpdate();
+
+                    comboBoxStartTime.Items.Clear();
+                    comboBoxStartTime.Items.Add(SelectedActivity.StartTime.FormattedStartTime());
+                    comboBoxDuration.Items.Clear();
+                    comboBoxDuration.Items.Add(SelectedActivity.Duration.FormattedDurationTime());
+                }
+                finally
+                {
+                    comboBoxStartTime.EndUpdate();
+                    comboBoxDuration.EndUpdate();
+                }
+                comboBoxStartTime.SelectedIndex = 0;
+                comboBoxStartSeason.SelectedIndex = (int)SelectedActivity.Season;
+                comboBoxStartWeather.SelectedIndex = (int)SelectedActivity.Weather;
+                comboBoxDifficulty.SelectedIndex = (int)SelectedActivity.Difficulty;
+                comboBoxDuration.SelectedIndex = 0;
+            }
+        }
+        #endregion
+
+        #region Timetable Set list
+        private async Task LoadTimetableSetListAsync()
+        {
+            lock (timetableSets)
+            {
+                if (ctsTimeTableLoading != null && !ctsTimeTableLoading.IsCancellationRequested)
+                    ctsTimeTableLoading.Cancel();
+            if (TimetableWeatherFileLoader != null)
+                TimetableWeatherFileLoader.Cancel();
+                ctsTimeTableLoading = ResetCancellationTokenSource(ctsTimeTableLoading);
+            }
+
+            timetableSets.Clear();
+            ShowTimetableSetList();
+
+            var selectedFolder = SelectedFolder;
+            var selectedRoute = SelectedRoute;
+            try
+            {
+                timetableSets = (await Task.Run(() => TimetableInfo.GetTimetableInfo(selectedFolder, selectedRoute, ctsTimeTableLoading.Token))).OrderBy(tt => tt.Description).ToList();
+            }
+            catch (TaskCanceledException) { }
+            ShowTimetableSetList();
+
+            TimetableWeatherFileLoader = new Task<List<WeatherFileInfo>>(this, () => WeatherFileInfo.GetTimetableWeatherFiles(selectedFolder, selectedRoute).OrderBy(a => a.ToString()).ToList(), (timetableWeatherFileSet) =>
+            {
+                TimetableWeatherFileSet = timetableWeatherFileSet;
+                ShowTimetableWeatherSet();
+            });
+        }
+
+        private void ShowTimetableSetList()
+        {
+            try
+            {
+                comboBoxTimetableSet.BeginUpdate();
+                comboBoxTimetableSet.Items.Clear();
+                comboBoxTimetableSet.Items.AddRange(timetableSets.ToArray());
+            }
+            finally
+            {
+                comboBoxTimetableSet.EndUpdate();
+            }
+            UpdateFromMenuSelection<TimetableInfo>(comboBoxTimetableSet, UserSettings.Menu_SelectionIndex.TimetableSet, t => t.FileName);
+            UpdateEnabled();
+        }
+
+        private void UpdateTimetableSet()
+        {
+            if (SelectedTimetableSet != null)
+            {
+                SelectedTimetableSet.Day = SelectedTimetableDay;
+                SelectedTimetableSet.Season = SelectedStartSeason;
+                SelectedTimetableSet.Weather = SelectedStartWeather;
+            }
+        }
+
+        void ShowTimetableWeatherSet()
+        {
+            comboBoxTimetableWeatherFile.Items.Clear();
+            foreach (var weatherFile in TimetableWeatherFileSet)
+            {
+                comboBoxTimetableWeatherFile.Items.Add(weatherFile);
+                UpdateEnabled();
+            }
+        }
+
+        void UpdateTimetableWeatherSet()
+        {
+            SelectedTimetableSet.WeatherFile = SelectedWeatherFile.GetFullName();
+        }
+
+        #endregion
+
+        #region Timetable list
+        private void ShowTimetableList()
+        {
+            if (null != SelectedTimetableSet)
+            {
+                try
+                {
+                    comboBoxTimetable.BeginUpdate();
+                    comboBoxTimetable.Items.Clear();
+                    comboBoxTimetable.Items.AddRange(SelectedTimetableSet.ORTTList.ToArray());
+                }
+                finally
+                {
+                    comboBoxTimetable.EndUpdate();
+                }
+                UpdateFromMenuSelection<TimetableFileLite>(comboBoxTimetable, UserSettings.Menu_SelectionIndex.Timetable, t => t.Description);
+            }
+            else
+                comboBoxTimetable.Items.Clear();
+
+            UpdateEnabled();
+        }
+        #endregion
+
+        #region Timetable Train list
+        private void ShowTimetableTrainList()
+        {
+            if (null != SelectedTimetableSet)
+            {
+                try
+                {
+                    comboBoxTimetableTrain.BeginUpdate();
+                    comboBoxTimetableTrain.Items.Clear();
+
+                    var trains = SelectedTimetableSet.ORTTList[comboBoxTimetable.SelectedIndex].Trains;
+                    trains.Sort();
+                    comboBoxTimetableTrain.Items.AddRange(trains.ToArray());
+                }
+                finally
+                {
+                    comboBoxTimetableTrain.EndUpdate();
+                }
+                UpdateFromMenuSelection<TimetableFileLite.TrainInformation>(comboBoxTimetableTrain, UserSettings.Menu_SelectionIndex.Train, t => t.Column.ToString());
+            }
+            else
+                comboBoxTimetableTrain.Items.Clear();
+
+            UpdateEnabled();
+        }
+        #endregion
+
+        #region Timetable environment
+        private void ShowTimetableEnvironment()
+        {
+            UpdateFromMenuSelection(comboBoxTimetableDay, UserSettings.Menu_SelectionIndex.Day, d => d.Key.ToString(), new KeyedComboBoxItem(0, string.Empty));
+            UpdateFromMenuSelection(comboBoxTimetableSeason, UserSettings.Menu_SelectionIndex.Season, s => s.Key.ToString(), new KeyedComboBoxItem(1, string.Empty));
+            UpdateFromMenuSelection(comboBoxTimetableWeather, UserSettings.Menu_SelectionIndex.Weather, w => w.Key.ToString(), new KeyedComboBoxItem(0, string.Empty));
+        }
+        #endregion
+
+        #region Details
+        private void ShowDetails()
+        {
+            try
+            {
+                this.Suspend();
+                ClearDetails();
+                if (SelectedRoute != null && SelectedRoute.Description != null)
+                    ShowDetail(catalog.GetStringFmt("Route: {0}", SelectedRoute.Name), SelectedRoute.Description.Split('\n'));
+
+                if (radioButtonModeActivity.Checked)
+                {
+                    if (SelectedConsist != null && SelectedConsist.Locomotive != null && SelectedConsist.Locomotive.Description != null)
+                    {
+                        ShowDetail(catalog.GetStringFmt("Locomotive: {0}", SelectedConsist.Locomotive.Name), SelectedConsist.Locomotive.Description.Split('\n'));
+                    }
+                    if (SelectedActivity != null && SelectedActivity.Description != null)
+                    {
+                        ShowDetail(catalog.GetStringFmt("Activity: {0}", SelectedActivity.Name), SelectedActivity.Description.Split('\n'));
+                        ShowDetail(catalog.GetString("Activity Briefing"), SelectedActivity.Briefing.Split('\n'));
+                    }
+                    else if (SelectedPath != null)
+                    {
+                        ShowDetail(catalog.GetStringFmt("Path: {0}", SelectedPath.Name), new[] {
+                        catalog.GetStringFmt("Starting at: {0}", SelectedPath.Start),
+                        catalog.GetStringFmt("Heading to: {0}", SelectedPath.End)
+                    });
+                    }
+                }
+                if (radioButtonModeTimetable.Checked)
+                {
+                    if (SelectedTimetableSet != null)
+                    {
+                        ShowDetail(catalog.GetStringFmt("Timetable set: {0}", SelectedTimetableSet), new string[0]);
+                    }
+                    if (SelectedTimetable != null)
+                    {
+                        ShowDetail(catalog.GetStringFmt("Timetable: {0}", SelectedTimetable), new string[0]);
+                    }
+                    if (SelectedTimetableTrain != null)
+                    {
+                        ShowDetail(catalog.GetStringFmt("Train: {0}", SelectedTimetableTrain), SelectedTimetableTrain.ToInfo());
+                        if (SelectedTimetableConsist != null)
+                        {
+                            ShowDetail(catalog.GetStringFmt("Consist: {0}", SelectedTimetableConsist.Name), new string[0]);
+                            if (SelectedTimetableConsist.Locomotive != null && SelectedTimetableConsist.Locomotive.Description != null)
+                            {
+                                ShowDetail(catalog.GetStringFmt("Locomotive: {0}", SelectedTimetableConsist.Locomotive.Name), SelectedTimetableConsist.Locomotive.Description.Split('\n'));
+                            }
+                        }
+                        if (SelectedTimetablePath != null)
+                        {
+                            ShowDetail(catalog.GetStringFmt("Path: {0}", SelectedTimetablePath.Name), SelectedTimetablePath.ToInfo());
+                        }
+                    }
+                }
+
+                FlowDetails();
+            }
+            finally
+            {
+                this.Resume();
+            }
+        }
+
+        private List<Detail> Details = new List<Detail>();
+
+        private class Detail
+        {
+            public readonly Control Title;
+            public readonly Control Expander;
+            public readonly Control Summary;
+            public readonly Control Description;
+            public bool Expanded;
+            public Detail(Control title, Control expander, Control summary, Control lines)
+            {
+                Title = title;
+                Expander = expander;
+                Summary = summary;
+                Description = lines;
+                Expanded = false;
+            }
+        }
+
+        private void ClearDetails()
+        {
+            Details.Clear();
+            while (panelDetails.Controls.Count > 0)
+                panelDetails.Controls.RemoveAt(0);
+        }
+
+        private void ShowDetail(string title, string[] lines)
+        {
+            var titleControl = new Label { Margin = new Padding(2), Text = title, UseMnemonic = false, Font = new Font(panelDetails.Font, FontStyle.Bold), TextAlign = ContentAlignment.BottomLeft };
+            panelDetails.Controls.Add(titleControl);
+            titleControl.Left = titleControl.Margin.Left;
+            titleControl.Width = panelDetails.ClientSize.Width - titleControl.Margin.Horizontal - titleControl.PreferredHeight;
+            titleControl.Height = titleControl.PreferredHeight;
+            titleControl.Anchor = AnchorStyles.Left | AnchorStyles.Top | AnchorStyles.Right;
+
+            var expanderControl = new Button { Margin = new Padding(0), Text = "", FlatStyle = FlatStyle.Flat };
+            panelDetails.Controls.Add(expanderControl);
+            expanderControl.Left = panelDetails.ClientSize.Width - titleControl.Height - titleControl.Margin.Right;
+            expanderControl.Width = expanderControl.Height = titleControl.Height;
+            expanderControl.Anchor = AnchorStyles.Top | AnchorStyles.Right;
+            expanderControl.FlatAppearance.BorderSize = 0;
+            expanderControl.BackgroundImageLayout = ImageLayout.Center;
+
+            var summaryControl = new Label { Margin = new Padding(2), Text = String.Join("\n", lines), AutoSize = false, UseMnemonic = false, UseCompatibleTextRendering = false };
+            panelDetails.Controls.Add(summaryControl);
+            summaryControl.Anchor = AnchorStyles.Left | AnchorStyles.Top | AnchorStyles.Right;
+            summaryControl.Left = summaryControl.Margin.Left;
+            summaryControl.Width = panelDetails.ClientSize.Width - summaryControl.Margin.Horizontal;
+            summaryControl.Height = TextRenderer.MeasureText("1\n2\n3\n4\n5", summaryControl.Font).Height;
+
+            // Find out where we need to cut the text to make the summary 5 lines long. Uses a binaty search to find the cut point.
+            var size = MeasureText(summaryControl.Text, summaryControl);
+            if (size > summaryControl.Height)
+            {
+                var index = (float)summaryControl.Text.Length;
+                var indexChunk = (float)summaryControl.Text.Length / 2;
+                while (indexChunk > 0.5f || size > summaryControl.Height)
+                {
+                    if (size > summaryControl.Height)
+                        index -= indexChunk;
+                    else
+                        index += indexChunk;
+                    if (indexChunk > 0.5f)
+                        indexChunk /= 2;
+                    size = MeasureText(summaryControl.Text.Substring(0, (int)index) + "...", summaryControl);
+                }
+                summaryControl.Text = summaryControl.Text.Substring(0, (int)index) + "...";
+            }
+
+            var descriptionControl = new Label { Margin = new Padding(2), Text = String.Join("\n", lines), AutoSize = false, UseMnemonic = false, UseCompatibleTextRendering = false };
+            panelDetails.Controls.Add(descriptionControl);
+            descriptionControl.Anchor = AnchorStyles.Left | AnchorStyles.Top | AnchorStyles.Right;
+            descriptionControl.Left = descriptionControl.Margin.Left;
+            descriptionControl.Width = panelDetails.ClientSize.Width - descriptionControl.Margin.Horizontal;
+            descriptionControl.Height = MeasureText(descriptionControl.Text, descriptionControl);
+
+            // Enable the expander only if the full description is longer than the summary. Otherwise, disable the expander.
+            expanderControl.Enabled = descriptionControl.Height > summaryControl.Height;
+            if (expanderControl.Enabled)
+            {
+                expanderControl.BackgroundImage = (Image)resources.GetObject("ExpanderClosed");
+                expanderControl.Tag = Details.Count;
+                expanderControl.Click += new EventHandler(ExpanderControl_Click);
+            }
+            else
+            {
+                expanderControl.BackgroundImage = (Image)resources.GetObject("ExpanderClosedDisabled");
+            }
+            Details.Add(new Detail(titleControl, expanderControl, summaryControl, descriptionControl));
+        }
+
+        private static int MeasureText(string text, Label summaryControl)
+        {
+            return TextRenderer.MeasureText(text, summaryControl.Font, summaryControl.ClientSize, TextFormatFlags.TextBoxControl | TextFormatFlags.WordBreak | TextFormatFlags.NoPrefix).Height;
+        }
+
+        private void ExpanderControl_Click(object sender, EventArgs e)
+        {
+            try
+            {
+                this.Suspend();
+                var index = (int)(sender as Control).Tag;
+                Details[index].Expanded = !Details[index].Expanded;
+                Details[index].Expander.BackgroundImage = (Image)resources.GetObject(Details[index].Expanded ? "ExpanderOpen" : "ExpanderClosed");
+                FlowDetails();
+            }
+            finally
+            {
+                this.Resume();
+            }
+        }
+
+        private void FlowDetails()
+        {
+                var scrollPosition = panelDetails.AutoScrollPosition.Y;
+                panelDetails.AutoScrollPosition = Point.Empty;
+                panelDetails.AutoScrollMinSize = new Size(0, panelDetails.ClientSize.Height + 1);
+
+                var top = 0;
+                foreach (var detail in Details)
+                {
+                    top += detail.Title.Margin.Top;
+                    detail.Title.Top = detail.Expander.Top = top;
+                    top += detail.Title.Height + detail.Title.Margin.Bottom + detail.Description.Margin.Top;
+                    detail.Summary.Top = detail.Description.Top = top;
+                    detail.Summary.Visible = !detail.Expanded && detail.Expander.Enabled;
+                    detail.Description.Visible = !detail.Summary.Visible;
+                    if (detail.Description.Visible)
+                        top += detail.Description.Height + detail.Description.Margin.Bottom;
+                    else
+                        top += detail.Summary.Height + detail.Summary.Margin.Bottom;
+                }
+
+                if (panelDetails.AutoScrollMinSize.Height < top)
+                    panelDetails.AutoScrollMinSize = new Size(0, top);
+                panelDetails.AutoScrollPosition = new Point(0, -scrollPosition);
+        }
+        #endregion
+
+        #region Utility functions
+        private void UpdateFromMenuSelection<T>(ComboBox comboBox, UserSettings.Menu_SelectionIndex index, T defaultValue)
+        {
+            UpdateFromMenuSelection<T>(comboBox, index, _ => _.ToString(), defaultValue);
+        }
+
+        private void UpdateFromMenuSelection<T>(ComboBox comboBox, UserSettings.Menu_SelectionIndex index, Func<T, string> map)
+        {
+            UpdateFromMenuSelection<T>(comboBox, index, map, default(T));
+        }
+
+        private void UpdateFromMenuSelection<T>(ComboBox comboBox, UserSettings.Menu_SelectionIndex index, Func<T, string> map, T defaultValue)
+        {
+            if (settings.Menu_Selection.Length > (int)index && settings.Menu_Selection[(int)index] != "")
+            {
+                if (comboBox.DropDownStyle == ComboBoxStyle.DropDown)
+                    comboBox.Text = settings.Menu_Selection[(int)index];
+                else
+                    SelectComboBoxItem<T>(comboBox, item => map(item) == settings.Menu_Selection[(int)index]);
+            }
+            else
+            {
+                if (comboBox.DropDownStyle == ComboBoxStyle.DropDown)
+                    comboBox.Text = map(defaultValue);
+                else if (defaultValue != null)
+                    SelectComboBoxItem<T>(comboBox, item => map(item) == map(defaultValue));
+                else if (comboBox.Items.Count > 0)
+                    comboBox.SelectedIndex = 0;
+            }
+        }
+
+        private void SelectComboBoxItem<T>(ComboBox comboBox, Func<T, bool> predicate)
+        {
+            if (comboBox.Items.Count == 0)
+                return;
+
+            for (var i = 0; i < comboBox.Items.Count; i++)
+            {
+                if (comboBox.Items[i] is T && predicate((T)comboBox.Items[i]))
+                {
+                    comboBox.SelectedIndex = i;
+                    return;
+                }
+            }
+            comboBox.SelectedIndex = 0;
+        }
+
+        private class KeyedComboBoxItem
+        {
+            public readonly int Key;
+            public readonly string Value;
+
+            public override string ToString()
+            {
+                return Value;
+            }
+
+            public KeyedComboBoxItem(int key, string value)
+            {
+                Key = key;
+                Value = value;
+            }
+        }
+        #endregion
+
+        #region Executable utils
+        private enum ImageSubsystem
+        {
+            Unknown = 0,
+            Native = 1,
+            WindowsGui = 2,
+            WindowsConsole = 3,
+        }
+
+        private static ImageSubsystem GetImageSubsystem(BinaryReader stream)
+        {
+            try
+            {
+                var baseOffset = stream.BaseStream.Position;
+
+                // WORD IMAGE_DOS_HEADER.e_magic = 0x4D5A (MZ)
+                stream.BaseStream.Seek(baseOffset + 0, SeekOrigin.Begin);
+                var dosMagic = stream.ReadUInt16();
+                if (dosMagic != 0x5A4D)
+                    return ImageSubsystem.Unknown;
+
+                // LONG IMAGE_DOS_HEADER.e_lfanew
+                stream.BaseStream.Seek(baseOffset + 60, SeekOrigin.Begin);
+                var ntHeaderOffset = stream.ReadUInt32();
+                if (ntHeaderOffset == 0)
+                    return ImageSubsystem.Unknown;
+
+                // DWORD IMAGE_NT_HEADERS.Signature = 0x00004550 (PE..)
+                stream.BaseStream.Seek(baseOffset + ntHeaderOffset, SeekOrigin.Begin);
+                var ntMagic = stream.ReadUInt32();
+                if (ntMagic != 0x00004550)
+                    return ImageSubsystem.Unknown;
+
+                // WORD IMAGE_OPTIONAL_HEADER.Magic = 0x010A (32bit header) or 0x020B (64bit header)
+                stream.BaseStream.Seek(baseOffset + ntHeaderOffset + 24, SeekOrigin.Begin);
+                var optionalMagic = stream.ReadUInt16();
+                if (optionalMagic != 0x010B && optionalMagic != 0x020B)
+                    return ImageSubsystem.Unknown;
+
+                // WORD IMAGE_OPTIONAL_HEADER.Subsystem
+                // Note: There might need to be an adjustment for ImageBase being ULONGLONG in the 64bit header though this doesn't actually seem to be true.
+                stream.BaseStream.Seek(baseOffset + ntHeaderOffset + 92, SeekOrigin.Begin);
+                var peSubsystem = stream.ReadUInt16();
+
+                return (ImageSubsystem)peSubsystem;
+            }
+            catch (EndOfStreamException)
+            {
+                return ImageSubsystem.Unknown;
+            }
+        }
+        #endregion
+
+        private static CancellationTokenSource ResetCancellationTokenSource(CancellationTokenSource cts)
+        {
+            if (cts != null)
+            {
+                cts.Dispose();
+            }
+            // Create a new cancellation token source so that can cancel all the tokens again 
+            return new CancellationTokenSource();
+        }
+
+        private void ComboBoxTimetable_EnabledChanged(object sender, EventArgs e)
+        {
+            //Debrief Eval TTActivity.
+            if (!comboBoxTimetable.Enabled)
+            {
+                //comboBoxTimetable.Enabled == false then we erase comboBoxTimetable and comboBoxTimetableTrain data.
+                if (comboBoxTimetable.Items.Count > 0)
+                {
+                    comboBoxTimetable.Items.Clear();
+                    comboBoxTimetableTrain.Items.Clear();
+                    buttonStart.Enabled = false;
+                }
+            }
+            //TO DO: Debrief Eval TTActivity
+        }
+    }
+
+    internal static class ControlExtension
+    {
+        public static void Suspend(this Control control)
+        {
+            NativeMethods.LockWindowUpdate(control.Handle);
+        }
+
+        public static void Resume(this Control control)
+        {
+            NativeMethods.LockWindowUpdate(IntPtr.Zero);
+        }
+    }
+}