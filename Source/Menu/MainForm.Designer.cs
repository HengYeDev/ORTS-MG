--- conflicted
+++ resolved
@@ -84,11 +84,7 @@
             this.comboBoxDifficulty = new System.Windows.Forms.ComboBox();
             this.label8 = new System.Windows.Forms.Label();
             this.panelModeTimetable = new System.Windows.Forms.Panel();
-<<<<<<< HEAD
-            this.lableTimetableWeatherFile = new System.Windows.Forms.Label();
-=======
             this.labelTimetableWeatherFile = new System.Windows.Forms.Label();
->>>>>>> 761fcfe4
             this.comboBoxTimetableWeatherFile = new System.Windows.Forms.ComboBox();
             this.label24 = new System.Windows.Forms.Label();
             this.comboBoxTimetableTrain = new System.Windows.Forms.ComboBox();
