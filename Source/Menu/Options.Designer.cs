--- conflicted
+++ resolved
@@ -208,9 +208,6 @@
             this.ElevationText = new System.Windows.Forms.Label();
             this.checkPreferDDSTexture = new System.Windows.Forms.CheckBox();
             this.toolTip1 = new System.Windows.Forms.ToolTip(this.components);
-            this.label28 = new System.Windows.Forms.Label();
-            this.trackMultiSampling = new System.Windows.Forms.TrackBar();
-            this.lblMSAACount = new System.Windows.Forms.Label();
             ((System.ComponentModel.ISupportInitialize)(this.numericBrakePipeChargingRate)).BeginInit();
             this.tabOptions.SuspendLayout();
             this.tabPageGeneral.SuspendLayout();
@@ -256,7 +253,6 @@
             ((System.ComponentModel.ISupportInitialize)(this.numericSuperElevationGauge)).BeginInit();
             ((System.ComponentModel.ISupportInitialize)(this.numericSuperElevationMinLen)).BeginInit();
             ((System.ComponentModel.ISupportInitialize)(this.numericUseSuperElevation)).BeginInit();
-            ((System.ComponentModel.ISupportInitialize)(this.trackMultiSampling)).BeginInit();
             this.SuspendLayout();
             // 
             // buttonOK
@@ -1118,16 +1114,6 @@
             this.checkHotStart.TabIndex = 8;
             this.checkHotStart.Text = "Steam locomotive hot start";
             this.checkHotStart.UseVisualStyleBackColor = true;
-            //
-            // checkSimpleControlPhysics
-            // 
-            this.checkSimpleControlPhysics.AutoSize = true;
-            this.checkSimpleControlPhysics.Location = new System.Drawing.Point(6, 215);
-            this.checkSimpleControlPhysics.Name = "checkSimpleControlPhysics";
-            this.checkSimpleControlPhysics.Size = new System.Drawing.Size(151, 17);
-            this.checkSimpleControlPhysics.TabIndex = 8;
-            this.checkSimpleControlPhysics.Text = "Simple Contol and Physics";
-            this.checkSimpleControlPhysics.UseVisualStyleBackColor = true;
             // 
             // checkSimpleControlPhysics
             // 
@@ -2528,38 +2514,6 @@
             this.checkPreferDDSTexture.TabIndex = 23;
             this.checkPreferDDSTexture.Text = "Load DDS textures in preference to ACE";
             this.checkPreferDDSTexture.UseVisualStyleBackColor = true;
-            // 
-            // label28
-            // 
-            this.label28.AutoSize = true;
-            this.label28.Location = new System.Drawing.Point(304, 56);
-            this.label28.Margin = new System.Windows.Forms.Padding(3);
-            this.label28.Name = "label28";
-            this.label28.Size = new System.Drawing.Size(141, 13);
-            this.label28.TabIndex = 28;
-            this.label28.Text = "MultiSampling (Anti-Aliasing):";
-            // 
-            // trackMultiSampling
-            // 
-            this.trackMultiSampling.AutoSize = false;
-            this.trackMultiSampling.BackColor = System.Drawing.SystemColors.Window;
-            this.trackMultiSampling.LargeChange = 2;
-            this.trackMultiSampling.Location = new System.Drawing.Point(298, 75);
-            this.trackMultiSampling.Maximum = 5;
-            this.trackMultiSampling.Name = "trackMultiSampling";
-            this.trackMultiSampling.Size = new System.Drawing.Size(281, 45);
-            this.trackMultiSampling.TabIndex = 29;
-            this.trackMultiSampling.ValueChanged += new System.EventHandler(this.trackMultiSampling_ValueChanged);
-            // 
-            // lblMSAACount
-            // 
-            this.lblMSAACount.Location = new System.Drawing.Point(447, 56);
-            this.lblMSAACount.Margin = new System.Windows.Forms.Padding(3);
-            this.lblMSAACount.Name = "lblMSAACount";
-            this.lblMSAACount.Size = new System.Drawing.Size(129, 13);
-            this.lblMSAACount.TabIndex = 30;
-            this.lblMSAACount.Text = "0x";
-            this.lblMSAACount.TextAlign = System.Drawing.ContentAlignment.TopRight;
             // 
             // OptionsForm
             // 
@@ -2634,7 +2588,6 @@
             ((System.ComponentModel.ISupportInitialize)(this.numericSuperElevationGauge)).EndInit();
             ((System.ComponentModel.ISupportInitialize)(this.numericSuperElevationMinLen)).EndInit();
             ((System.ComponentModel.ISupportInitialize)(this.numericUseSuperElevation)).EndInit();
-            ((System.ComponentModel.ISupportInitialize)(this.trackMultiSampling)).EndInit();
             this.ResumeLayout(false);
 
         }
@@ -2798,7 +2751,6 @@
         private System.Windows.Forms.NumericUpDown numericActWeatherRandomizationLevel;
         private System.Windows.Forms.Label label26;
         private System.Windows.Forms.CheckBox checkShadowAllShapes;
-<<<<<<< HEAD
         private System.Windows.Forms.TabPage tabPageRailDriver;
         private System.Windows.Forms.Panel panelRDSettings;
         private System.Windows.Forms.Button btnShowRDLegend;
@@ -2819,10 +2771,5 @@
         private System.Windows.Forms.Label label28;
         private System.Windows.Forms.CheckBox checkEnableWatchdog;
         private System.Windows.Forms.CheckBox checkRunAt32bit;
-=======
-        private System.Windows.Forms.Label lblMSAACount;
-        private System.Windows.Forms.TrackBar trackMultiSampling;
-        private System.Windows.Forms.Label label28;
->>>>>>> f903197a
     }
 }