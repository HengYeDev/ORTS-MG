--- conflicted
+++ resolved
@@ -1,430 +1,222 @@
-<<<<<<< HEAD
-﻿<?xml version="1.0" encoding="utf-8"?>
-<Project ToolsVersion="12.0" DefaultTargets="Build" xmlns="http://schemas.microsoft.com/developer/msbuild/2003">
-  <Import Project="$(MSBuildExtensionsPath)\$(MSBuildToolsVersion)\Microsoft.Common.props" Condition="Exists('$(MSBuildExtensionsPath)\$(MSBuildToolsVersion)\Microsoft.Common.props')" />
-  <PropertyGroup>
-    <Configuration Condition=" '$(Configuration)' == '' ">Debug</Configuration>
-    <Platform Condition=" '$(Platform)' == '' ">x86</Platform>
-    <ProjectGuid>{5EA53243-5C52-4F9C-A730-C35F6C68FB74}</ProjectGuid>
-    <OutputType>WinExe</OutputType>
-    <AppDesignerFolder>Properties</AppDesignerFolder>
-    <RootNamespace>ORTS</RootNamespace>
-    <AssemblyName>Menu</AssemblyName>
-    <TargetFrameworkVersion>v4.8</TargetFrameworkVersion>
-    <FileAlignment>512</FileAlignment>
-    <ApplicationIcon>..\ORTS.ico</ApplicationIcon>
-    <TargetFrameworkProfile />
-    <NuGetPackageImportStamp>
-    </NuGetPackageImportStamp>
-  </PropertyGroup>
-  <PropertyGroup>
-    <ApplicationManifest>..\Launcher\app.manifest</ApplicationManifest>
-  </PropertyGroup>
-  <PropertyGroup Condition="'$(Configuration)|$(Platform)' == 'Debug|AnyCPU'">
-    <DebugSymbols>true</DebugSymbols>
-    <OutputPath>..\..\Program\</OutputPath>
-    <DefineConstants>DEBUG;TRACE</DefineConstants>
-    <DebugType>full</DebugType>
-    <PlatformTarget>AnyCPU</PlatformTarget>
-    <LangVersion>latest</LangVersion>
-    <ErrorReport>prompt</ErrorReport>
-    <CodeAnalysisRuleSet>MinimumRecommendedRules.ruleset</CodeAnalysisRuleSet>
-    <Prefer32Bit>false</Prefer32Bit>
-  </PropertyGroup>
-  <PropertyGroup Condition="'$(Configuration)|$(Platform)' == 'Release|AnyCPU'">
-    <OutputPath>..\..\Program\</OutputPath>
-    <DefineConstants>TRACE</DefineConstants>
-    <DocumentationFile>
-    </DocumentationFile>
-    <Optimize>true</Optimize>
-    <NoWarn>1591</NoWarn>
-    <LangVersion>latest</LangVersion>
-    <PlatformTarget>AnyCPU</PlatformTarget>
-    <ErrorReport>prompt</ErrorReport>
-    <CodeAnalysisRuleSet>MinimumRecommendedRules.ruleset</CodeAnalysisRuleSet>
-    <Prefer32Bit>false</Prefer32Bit>
-  </PropertyGroup>
-  <ItemGroup>
-    <Reference Include="GNU.Gettext, Version=1.1.5151.39896, Culture=neutral, processorArchitecture=MSIL">
-      <SpecificVersion>False</SpecificVersion>
-      <HintPath>..\3rdPartyLibs\GNU.Gettext.dll</HintPath>
-    </Reference>
-    <Reference Include="GNU.Gettext.WinForms, Version=1.0.5151.39911, Culture=neutral, processorArchitecture=MSIL">
-      <SpecificVersion>False</SpecificVersion>
-      <HintPath>..\3rdPartyLibs\GNU.Gettext.WinForms.dll</HintPath>
-    </Reference>
-    <Reference Include="System" />
-    <Reference Include="System.Core">
-      <RequiredTargetFramework>3.5</RequiredTargetFramework>
-    </Reference>
-    <Reference Include="System.Drawing" />
-    <Reference Include="System.IO.Compression" />
-    <Reference Include="System.IO.Compression.FileSystem" />
-    <Reference Include="System.Windows.Forms" />
-  </ItemGroup>
-  <ItemGroup>
-    <Compile Include="OptionsKeyboard.cs">
-      <SubType>Form</SubType>
-    </Compile>
-    <Compile Include="RDButtonInputControl.cs">
-      <SubType>UserControl</SubType>
-    </Compile>
-    <Compile Include="RDButtonInputControl.Designer.cs">
-      <DependentUpon>RDButtonInputControl.cs</DependentUpon>
-    </Compile>
-    <Compile Include="KeyInputEditControl.cs">
-      <SubType>Form</SubType>
-    </Compile>
-    <Compile Include="KeyInputEditControl.Designer.cs">
-      <DependentUpon>KeyInputEditControl.cs</DependentUpon>
-    </Compile>
-    <Compile Include="ImportExportSaveForm.cs">
-      <SubType>Form</SubType>
-    </Compile>
-    <Compile Include="ImportExportSaveForm.Designer.cs">
-      <DependentUpon>ImportExportSaveForm.cs</DependentUpon>
-    </Compile>
-    <Compile Include="KeyInputControl.cs">
-      <SubType>Component</SubType>
-    </Compile>
-    <Compile Include="KeyInputControl.Designer.cs">
-      <DependentUpon>KeyInputControl.cs</DependentUpon>
-    </Compile>
-    <Compile Include="OptionsRailDriver.cs">
-      <SubType>Form</SubType>
-    </Compile>
-    <Compile Include="Properties\Resources.Designer.cs">
-      <AutoGen>True</AutoGen>
-      <DesignTime>True</DesignTime>
-      <DependentUpon>Resources.resx</DependentUpon>
-    </Compile>
-    <Compile Include="ResumeForm.cs">
-      <SubType>Form</SubType>
-    </Compile>
-    <Compile Include="ResumeForm.Designer.cs">
-      <DependentUpon>ResumeForm.cs</DependentUpon>
-    </Compile>
-    <Compile Include="MainForm.cs">
-      <SubType>Form</SubType>
-    </Compile>
-    <Compile Include="MainForm.Designer.cs">
-      <DependentUpon>MainForm.cs</DependentUpon>
-    </Compile>
-    <Compile Include="Options.cs">
-      <SubType>Form</SubType>
-    </Compile>
-    <Compile Include="Options.Designer.cs">
-      <DependentUpon>Options.cs</DependentUpon>
-    </Compile>
-    <Compile Include="Program.cs" />
-    <Compile Include="Properties\AssemblyInfo.cs" />
-    <EmbeddedResource Include="RDButtonInputControl.resx">
-      <DependentUpon>RDButtonInputControl.cs</DependentUpon>
-      <SubType>Designer</SubType>
-    </EmbeddedResource>
-    <EmbeddedResource Include="KeyInputEditControl.resx">
-      <DependentUpon>KeyInputEditControl.cs</DependentUpon>
-      <SubType>Designer</SubType>
-    </EmbeddedResource>
-    <EmbeddedResource Include="ImportExportSaveForm.resx">
-      <DependentUpon>ImportExportSaveForm.cs</DependentUpon>
-      <SubType>Designer</SubType>
-    </EmbeddedResource>
-    <EmbeddedResource Include="KeyInputControl.resx">
-      <DependentUpon>KeyInputControl.cs</DependentUpon>
-      <SubType>Designer</SubType>
-    </EmbeddedResource>
-    <EmbeddedResource Include="Properties\Resources.resx">
-      <Generator>ResXFileCodeGenerator</Generator>
-      <LastGenOutput>Resources.Designer.cs</LastGenOutput>
-      <SubType>Designer</SubType>
-    </EmbeddedResource>
-    <EmbeddedResource Include="ResumeForm.resx">
-      <DependentUpon>ResumeForm.cs</DependentUpon>
-      <SubType>Designer</SubType>
-    </EmbeddedResource>
-    <EmbeddedResource Include="MainForm.resx">
-      <DependentUpon>MainForm.cs</DependentUpon>
-      <SubType>Designer</SubType>
-    </EmbeddedResource>
-    <EmbeddedResource Include="Options.resx">
-      <DependentUpon>Options.cs</DependentUpon>
-      <SubType>Designer</SubType>
-    </EmbeddedResource>
-    <EmbeddedResource Include="TestingForm.resx">
-      <DependentUpon>TestingForm.cs</DependentUpon>
-      <SubType>Designer</SubType>
-    </EmbeddedResource>
-    <Compile Include="SortableBindingList.cs" />
-    <Compile Include="TestingForm.cs">
-      <SubType>Form</SubType>
-    </Compile>
-    <Compile Include="TestingForm.Designer.cs">
-      <DependentUpon>TestingForm.cs</DependentUpon>
-    </Compile>
-  </ItemGroup>
-  <ItemGroup>
-    <None Include="app.config" />
-    <None Include="Expander-closed.png" />
-    <None Include="Expander-closed-disabled.png" />
-    <None Include="Expander-open.png" />
-    <None Include="Properties\DataSources\OptionsForm.ContentFolder.datasource" />
-    <None Include="Properties\DataSources\ResumeForm.Save.datasource" />
-    <None Include="Updater.ini">
-      <CopyToOutputDirectory>PreserveNewest</CopyToOutputDirectory>
-    </None>
-  </ItemGroup>
-  <ItemGroup>
-    <ProjectReference Include="..\Orts.Formats.Msts\Orts.Formats.Msts.csproj">
-      <Project>{570709FA-0C8A-4B1D-BA2D-D9455AFD9B5C}</Project>
-      <Name>Orts.Formats.Msts</Name>
-    </ProjectReference>
-    <ProjectReference Include="..\ORTS.Common\ORTS.Common.csproj">
-      <Project>{DA94D876-7D35-46C3-AECE-AFACE72C686C}</Project>
-      <Name>ORTS.Common</Name>
-    </ProjectReference>
-    <ProjectReference Include="..\Orts.Formats.OR\Orts.Formats.OR.csproj">
-      <Project>{0d8d312b-2c02-4b77-a795-566394a9db95}</Project>
-      <Name>Orts.Formats.OR</Name>
-    </ProjectReference>
-    <ProjectReference Include="..\ORTS.Menu\ORTS.Menu.csproj">
-      <Project>{1C5B0B41-2FE9-41C9-8B21-CCDCBEB3DDA5}</Project>
-      <Name>ORTS.Menu</Name>
-    </ProjectReference>
-    <ProjectReference Include="..\ORTS.Settings\ORTS.Settings.csproj">
-      <Project>{67F84996-8769-4FD8-819B-464AF269037B}</Project>
-      <Name>ORTS.Settings</Name>
-    </ProjectReference>
-    <ProjectReference Include="..\ORTS.Updater\ORTS.Updater.csproj">
-      <Project>{88108A94-0389-43FF-A75C-C55BD202FC8D}</Project>
-      <Name>ORTS.Updater</Name>
-    </ProjectReference>
-  </ItemGroup>
-  <ItemGroup>
-    <PackageReference Include="MonoGame.Framework.WindowsDX">
-      <Version>3.7.1.189</Version>
-    </PackageReference>
-  </ItemGroup>
-  <ItemGroup>
-    <None Include="RailDriverLegend.png" />
-  </ItemGroup>
-  <Import Project="$(MSBuildToolsPath)\Microsoft.CSharp.targets" />
-  <!-- To modify your build process, add your task inside one of the targets below and uncomment it.
-       Other similar extension points exist, see Microsoft.Common.targets.
-  <Target Name="BeforeBuild">
-  </Target>
-  <Target Name="AfterBuild">
-  </Target>
-  -->
-  <PropertyGroup>
-    <PreBuildEvent>
-    </PreBuildEvent>
-    <PostBuildEvent>echo $Revision: 000 $&gt;Revision.txt
-date /t&gt;&gt;Revision.txt
-time /t&gt;&gt;Revision.txt</PostBuildEvent>
-  </PropertyGroup>
-=======
-﻿<?xml version="1.0" encoding="utf-8"?>
-<Project ToolsVersion="12.0" DefaultTargets="Build" xmlns="http://schemas.microsoft.com/developer/msbuild/2003">
-  <Import Project="$(MSBuildExtensionsPath)\$(MSBuildToolsVersion)\Microsoft.Common.props" Condition="Exists('$(MSBuildExtensionsPath)\$(MSBuildToolsVersion)\Microsoft.Common.props')" />
-  <PropertyGroup>
-    <Configuration Condition=" '$(Configuration)' == '' ">Debug</Configuration>
-    <Platform Condition=" '$(Platform)' == '' ">x86</Platform>
-    <ProjectGuid>{5EA53243-5C52-4F9C-A730-C35F6C68FB74}</ProjectGuid>
-    <OutputType>WinExe</OutputType>
-    <AppDesignerFolder>Properties</AppDesignerFolder>
-    <RootNamespace>ORTS</RootNamespace>
-    <AssemblyName>Menu</AssemblyName>
-    <TargetFrameworkVersion>v4.7.2</TargetFrameworkVersion>
-    <FileAlignment>512</FileAlignment>
-    <ApplicationIcon>..\ORTS.ico</ApplicationIcon>
-    <TargetFrameworkProfile />
-  </PropertyGroup>
-  <PropertyGroup Condition="'$(Configuration)|$(Platform)' == 'Debug|x86'">
-    <DebugSymbols>true</DebugSymbols>
-    <DebugType>full</DebugType>
-    <Optimize>false</Optimize>
-    <OutputPath>..\..\Program\</OutputPath>
-    <DefineConstants>DEBUG;TRACE</DefineConstants>
-    <ErrorReport>prompt</ErrorReport>
-    <WarningLevel>4</WarningLevel>
-    <PlatformTarget>x86</PlatformTarget>
-    <Prefer32Bit>false</Prefer32Bit>
-    <LangVersion>7.3</LangVersion>
-  </PropertyGroup>
-  <PropertyGroup Condition="'$(Configuration)|$(Platform)' == 'Release|x86'">
-    <DebugType>pdbonly</DebugType>
-    <Optimize>true</Optimize>
-    <OutputPath>..\..\Program\</OutputPath>
-    <DefineConstants>TRACE</DefineConstants>
-    <ErrorReport>prompt</ErrorReport>
-    <WarningLevel>4</WarningLevel>
-    <DocumentationFile>..\..\Program\Menu.xml</DocumentationFile>
-    <PlatformTarget>x86</PlatformTarget>
-    <NoWarn>1591</NoWarn>
-    <Prefer32Bit>false</Prefer32Bit>
-    <LangVersion>7.3</LangVersion>
-  </PropertyGroup>
-  <PropertyGroup>
-    <ApplicationManifest>..\Launcher\app.manifest</ApplicationManifest>
-  </PropertyGroup>
-  <ItemGroup>
-    <Reference Include="GNU.Gettext, Version=1.1.5151.39896, Culture=neutral, processorArchitecture=MSIL">
-      <SpecificVersion>False</SpecificVersion>
-      <HintPath>..\3rdPartyLibs\GNU.Gettext.dll</HintPath>
-    </Reference>
-    <Reference Include="GNU.Gettext.WinForms, Version=1.0.5151.39911, Culture=neutral, processorArchitecture=MSIL">
-      <SpecificVersion>False</SpecificVersion>
-      <HintPath>..\3rdPartyLibs\GNU.Gettext.WinForms.dll</HintPath>
-    </Reference>
-    <Reference Include="Microsoft.Xna.Framework, Version=3.1.0.0, Culture=neutral, PublicKeyToken=6d5c3888ef60e27d, processorArchitecture=x86" />
-    <Reference Include="System" />
-    <Reference Include="System.Data" />
-    <Reference Include="System.Drawing" />
-    <Reference Include="System.Windows.Forms" />
-    <Reference Include="WindowsBase" />
-  </ItemGroup>
-  <ItemGroup>
-    <Compile Include="KeyInputEditControl.cs">
-      <SubType>Form</SubType>
-    </Compile>
-    <Compile Include="KeyInputEditControl.Designer.cs">
-      <DependentUpon>KeyInputEditControl.cs</DependentUpon>
-    </Compile>
-    <Compile Include="ImportExportSaveForm.cs">
-      <SubType>Form</SubType>
-    </Compile>
-    <Compile Include="ImportExportSaveForm.Designer.cs">
-      <DependentUpon>ImportExportSaveForm.cs</DependentUpon>
-    </Compile>
-    <Compile Include="KeyInputControl.cs">
-      <SubType>Component</SubType>
-    </Compile>
-    <Compile Include="KeyInputControl.Designer.cs">
-      <DependentUpon>KeyInputControl.cs</DependentUpon>
-    </Compile>
-    <Compile Include="Properties\Resources.Designer.cs">
-      <AutoGen>True</AutoGen>
-      <DesignTime>True</DesignTime>
-      <DependentUpon>Resources.resx</DependentUpon>
-    </Compile>
-    <Compile Include="ResumeForm.cs">
-      <SubType>Form</SubType>
-    </Compile>
-    <Compile Include="ResumeForm.Designer.cs">
-      <DependentUpon>ResumeForm.cs</DependentUpon>
-    </Compile>
-    <Compile Include="MainForm.cs">
-      <SubType>Form</SubType>
-    </Compile>
-    <Compile Include="MainForm.Designer.cs">
-      <DependentUpon>MainForm.cs</DependentUpon>
-    </Compile>
-    <Compile Include="Options.cs">
-      <SubType>Form</SubType>
-    </Compile>
-    <Compile Include="Options.Designer.cs">
-      <DependentUpon>Options.cs</DependentUpon>
-    </Compile>
-    <Compile Include="Program.cs" />
-    <Compile Include="Properties\AssemblyInfo.cs" />
-    <EmbeddedResource Include="KeyInputEditControl.resx">
-      <DependentUpon>KeyInputEditControl.cs</DependentUpon>
-      <SubType>Designer</SubType>
-    </EmbeddedResource>
-    <EmbeddedResource Include="ImportExportSaveForm.resx">
-      <DependentUpon>ImportExportSaveForm.cs</DependentUpon>
-      <SubType>Designer</SubType>
-    </EmbeddedResource>
-    <EmbeddedResource Include="KeyInputControl.resx">
-      <DependentUpon>KeyInputControl.cs</DependentUpon>
-      <SubType>Designer</SubType>
-    </EmbeddedResource>
-    <EmbeddedResource Include="Properties\Resources.resx">
-      <Generator>ResXFileCodeGenerator</Generator>
-      <LastGenOutput>Resources.Designer.cs</LastGenOutput>
-      <SubType>Designer</SubType>
-    </EmbeddedResource>
-    <EmbeddedResource Include="ResumeForm.resx">
-      <DependentUpon>ResumeForm.cs</DependentUpon>
-      <SubType>Designer</SubType>
-    </EmbeddedResource>
-    <EmbeddedResource Include="MainForm.resx">
-      <DependentUpon>MainForm.cs</DependentUpon>
-      <SubType>Designer</SubType>
-    </EmbeddedResource>
-    <EmbeddedResource Include="Options.resx">
-      <DependentUpon>Options.cs</DependentUpon>
-      <SubType>Designer</SubType>
-    </EmbeddedResource>
-    <EmbeddedResource Include="TestingForm.resx">
-      <DependentUpon>TestingForm.cs</DependentUpon>
-      <SubType>Designer</SubType>
-    </EmbeddedResource>
-    <Compile Include="SortableBindingList.cs" />
-    <Compile Include="Task.cs" />
-    <Compile Include="TestingForm.cs">
-      <SubType>Form</SubType>
-    </Compile>
-    <Compile Include="TestingForm.Designer.cs">
-      <DependentUpon>TestingForm.cs</DependentUpon>
-    </Compile>
-  </ItemGroup>
-  <ItemGroup>
-    <None Include="app.config" />
-    <None Include="Expander-closed.png" />
-    <None Include="Expander-closed-disabled.png" />
-    <None Include="Expander-open.png" />
-    <None Include="Properties\DataSources\OptionsForm.ContentFolder.datasource" />
-    <None Include="Properties\DataSources\ResumeForm.Save.datasource" />
-    <None Include="Updater.ini">
-      <CopyToOutputDirectory>Always</CopyToOutputDirectory>
-    </None>
-  </ItemGroup>
-  <ItemGroup>
-    <ProjectReference Include="..\Orts.Formats.Msts\Orts.Formats.Msts.csproj">
-      <Project>{570709FA-0C8A-4B1D-BA2D-D9455AFD9B5C}</Project>
-      <Name>Orts.Formats.Msts</Name>
-    </ProjectReference>
-    <ProjectReference Include="..\ORTS.Common\ORTS.Common.csproj">
-      <Project>{DA94D876-7D35-46C3-AECE-AFACE72C686C}</Project>
-      <Name>ORTS.Common</Name>
-    </ProjectReference>
-    <ProjectReference Include="..\ORTS.Content\ORTS.Content.csproj">
-      <Project>{812685A7-2683-4102-A3CA-2A5CED2E61EE}</Project>
-      <Name>ORTS.Content</Name>
-    </ProjectReference>
-    <ProjectReference Include="..\Orts.Formats.OR\Orts.Formats.OR.csproj">
-      <Project>{0d8d312b-2c02-4b77-a795-566394a9db95}</Project>
-      <Name>Orts.Formats.OR</Name>
-    </ProjectReference>
-    <ProjectReference Include="..\ORTS.Menu\ORTS.Menu.csproj">
-      <Project>{1C5B0B41-2FE9-41C9-8B21-CCDCBEB3DDA5}</Project>
-      <Name>ORTS.Menu</Name>
-    </ProjectReference>
-    <ProjectReference Include="..\ORTS.Settings\ORTS.Settings.csproj">
-      <Project>{67F84996-8769-4FD8-819B-464AF269037B}</Project>
-      <Name>ORTS.Settings</Name>
-    </ProjectReference>
-    <ProjectReference Include="..\ORTS.Updater\ORTS.Updater.csproj">
-      <Project>{88108A94-0389-43FF-A75C-C55BD202FC8D}</Project>
-      <Name>ORTS.Updater</Name>
-    </ProjectReference>
-  </ItemGroup>
-  <Import Project="$(MSBuildToolsPath)\Microsoft.CSharp.targets" />
-  <!-- To modify your build process, add your task inside one of the targets below and uncomment it.
-       Other similar extension points exist, see Microsoft.Common.targets.
-  <Target Name="BeforeBuild">
-  </Target>
-  <Target Name="AfterBuild">
-  </Target>
-  -->
-  <PropertyGroup>
-    <PreBuildEvent>
-    </PreBuildEvent>
-    <PostBuildEvent>echo $Revision: 000 $&gt;Revision.txt
-date /t&gt;&gt;Revision.txt
-time /t&gt;&gt;Revision.txt</PostBuildEvent>
-  </PropertyGroup>
->>>>>>> efc8a86f
+﻿<?xml version="1.0" encoding="utf-8"?>
+<Project ToolsVersion="12.0" DefaultTargets="Build" xmlns="http://schemas.microsoft.com/developer/msbuild/2003">
+  <Import Project="$(MSBuildExtensionsPath)\$(MSBuildToolsVersion)\Microsoft.Common.props" Condition="Exists('$(MSBuildExtensionsPath)\$(MSBuildToolsVersion)\Microsoft.Common.props')" />
+  <PropertyGroup>
+    <Configuration Condition=" '$(Configuration)' == '' ">Debug</Configuration>
+    <Platform Condition=" '$(Platform)' == '' ">x86</Platform>
+    <ProjectGuid>{5EA53243-5C52-4F9C-A730-C35F6C68FB74}</ProjectGuid>
+    <OutputType>WinExe</OutputType>
+    <AppDesignerFolder>Properties</AppDesignerFolder>
+    <RootNamespace>ORTS</RootNamespace>
+    <AssemblyName>Menu</AssemblyName>
+    <TargetFrameworkVersion>v4.8</TargetFrameworkVersion>
+    <FileAlignment>512</FileAlignment>
+    <ApplicationIcon>..\ORTS.ico</ApplicationIcon>
+    <TargetFrameworkProfile />
+    <NuGetPackageImportStamp>
+    </NuGetPackageImportStamp>
+  </PropertyGroup>
+  <PropertyGroup>
+    <ApplicationManifest>..\Launcher\app.manifest</ApplicationManifest>
+  </PropertyGroup>
+  <PropertyGroup Condition="'$(Configuration)|$(Platform)' == 'Debug|AnyCPU'">
+    <DebugSymbols>true</DebugSymbols>
+    <OutputPath>..\..\Program\</OutputPath>
+    <DefineConstants>DEBUG;TRACE</DefineConstants>
+    <DebugType>full</DebugType>
+    <PlatformTarget>AnyCPU</PlatformTarget>
+    <LangVersion>latest</LangVersion>
+    <ErrorReport>prompt</ErrorReport>
+    <CodeAnalysisRuleSet>MinimumRecommendedRules.ruleset</CodeAnalysisRuleSet>
+    <Prefer32Bit>false</Prefer32Bit>
+  </PropertyGroup>
+  <PropertyGroup Condition="'$(Configuration)|$(Platform)' == 'Release|AnyCPU'">
+    <OutputPath>..\..\Program\</OutputPath>
+    <DefineConstants>TRACE</DefineConstants>
+    <DocumentationFile>
+    </DocumentationFile>
+    <Optimize>true</Optimize>
+    <NoWarn>1591</NoWarn>
+    <LangVersion>latest</LangVersion>
+    <PlatformTarget>AnyCPU</PlatformTarget>
+    <ErrorReport>prompt</ErrorReport>
+    <CodeAnalysisRuleSet>MinimumRecommendedRules.ruleset</CodeAnalysisRuleSet>
+    <Prefer32Bit>false</Prefer32Bit>
+  </PropertyGroup>
+  <ItemGroup>
+    <Reference Include="GNU.Gettext, Version=1.1.5151.39896, Culture=neutral, processorArchitecture=MSIL">
+      <SpecificVersion>False</SpecificVersion>
+      <HintPath>..\3rdPartyLibs\GNU.Gettext.dll</HintPath>
+    </Reference>
+    <Reference Include="GNU.Gettext.WinForms, Version=1.0.5151.39911, Culture=neutral, processorArchitecture=MSIL">
+      <SpecificVersion>False</SpecificVersion>
+      <HintPath>..\3rdPartyLibs\GNU.Gettext.WinForms.dll</HintPath>
+    </Reference>
+    <Reference Include="System" />
+    <Reference Include="System.Drawing" />
+    <Reference Include="System.IO.Compression" />
+    <Reference Include="System.IO.Compression.FileSystem" />
+    <Reference Include="System.Windows.Forms" />
+  </ItemGroup>
+  <ItemGroup>
+    <Compile Include="OptionsKeyboard.cs">
+      <SubType>Form</SubType>
+    </Compile>
+    <Compile Include="RDButtonInputControl.cs">
+      <SubType>UserControl</SubType>
+    </Compile>
+    <Compile Include="RDButtonInputControl.Designer.cs">
+      <DependentUpon>RDButtonInputControl.cs</DependentUpon>
+    </Compile>
+    <Compile Include="KeyInputEditControl.cs">
+      <SubType>Form</SubType>
+    </Compile>
+    <Compile Include="KeyInputEditControl.Designer.cs">
+      <DependentUpon>KeyInputEditControl.cs</DependentUpon>
+    </Compile>
+    <Compile Include="ImportExportSaveForm.cs">
+      <SubType>Form</SubType>
+    </Compile>
+    <Compile Include="ImportExportSaveForm.Designer.cs">
+      <DependentUpon>ImportExportSaveForm.cs</DependentUpon>
+    </Compile>
+    <Compile Include="KeyInputControl.cs">
+      <SubType>Component</SubType>
+    </Compile>
+    <Compile Include="KeyInputControl.Designer.cs">
+      <DependentUpon>KeyInputControl.cs</DependentUpon>
+    </Compile>
+    <Compile Include="OptionsRailDriver.cs">
+      <SubType>Form</SubType>
+    </Compile>
+    <Compile Include="Properties\Resources.Designer.cs">
+      <AutoGen>True</AutoGen>
+      <DesignTime>True</DesignTime>
+      <DependentUpon>Resources.resx</DependentUpon>
+    </Compile>
+    <Compile Include="ResumeForm.cs">
+      <SubType>Form</SubType>
+    </Compile>
+    <Compile Include="ResumeForm.Designer.cs">
+      <DependentUpon>ResumeForm.cs</DependentUpon>
+    </Compile>
+    <Compile Include="MainForm.cs">
+      <SubType>Form</SubType>
+    </Compile>
+    <Compile Include="MainForm.Designer.cs">
+      <DependentUpon>MainForm.cs</DependentUpon>
+    </Compile>
+    <Compile Include="Options.cs">
+      <SubType>Form</SubType>
+    </Compile>
+    <Compile Include="Options.Designer.cs">
+      <DependentUpon>Options.cs</DependentUpon>
+    </Compile>
+    <Compile Include="Program.cs" />
+    <Compile Include="Properties\AssemblyInfo.cs" />
+    <EmbeddedResource Include="RDButtonInputControl.resx">
+      <DependentUpon>RDButtonInputControl.cs</DependentUpon>
+      <SubType>Designer</SubType>
+    </EmbeddedResource>
+    <EmbeddedResource Include="KeyInputEditControl.resx">
+      <DependentUpon>KeyInputEditControl.cs</DependentUpon>
+      <SubType>Designer</SubType>
+    </EmbeddedResource>
+    <EmbeddedResource Include="ImportExportSaveForm.resx">
+      <DependentUpon>ImportExportSaveForm.cs</DependentUpon>
+      <SubType>Designer</SubType>
+    </EmbeddedResource>
+    <EmbeddedResource Include="KeyInputControl.resx">
+      <DependentUpon>KeyInputControl.cs</DependentUpon>
+      <SubType>Designer</SubType>
+    </EmbeddedResource>
+    <EmbeddedResource Include="Properties\Resources.resx">
+      <Generator>ResXFileCodeGenerator</Generator>
+      <LastGenOutput>Resources.Designer.cs</LastGenOutput>
+      <SubType>Designer</SubType>
+    </EmbeddedResource>
+    <EmbeddedResource Include="ResumeForm.resx">
+      <DependentUpon>ResumeForm.cs</DependentUpon>
+      <SubType>Designer</SubType>
+    </EmbeddedResource>
+    <EmbeddedResource Include="MainForm.resx">
+      <DependentUpon>MainForm.cs</DependentUpon>
+      <SubType>Designer</SubType>
+    </EmbeddedResource>
+    <EmbeddedResource Include="Options.resx">
+      <DependentUpon>Options.cs</DependentUpon>
+      <SubType>Designer</SubType>
+    </EmbeddedResource>
+    <EmbeddedResource Include="TestingForm.resx">
+      <DependentUpon>TestingForm.cs</DependentUpon>
+      <SubType>Designer</SubType>
+    </EmbeddedResource>
+    <Compile Include="SortableBindingList.cs" />
+    <Compile Include="TestingForm.cs">
+      <SubType>Form</SubType>
+    </Compile>
+    <Compile Include="TestingForm.Designer.cs">
+      <DependentUpon>TestingForm.cs</DependentUpon>
+    </Compile>
+  </ItemGroup>
+  <ItemGroup>
+    <None Include="app.config" />
+    <None Include="Expander-closed.png" />
+    <None Include="Expander-closed-disabled.png" />
+    <None Include="Expander-open.png" />
+    <None Include="Properties\DataSources\OptionsForm.ContentFolder.datasource" />
+    <None Include="Properties\DataSources\ResumeForm.Save.datasource" />
+    <None Include="Updater.ini">
+      <CopyToOutputDirectory>PreserveNewest</CopyToOutputDirectory>
+    </None>
+  </ItemGroup>
+  <ItemGroup>
+    <ProjectReference Include="..\Orts.Formats.Msts\Orts.Formats.Msts.csproj">
+      <Project>{570709FA-0C8A-4B1D-BA2D-D9455AFD9B5C}</Project>
+      <Name>Orts.Formats.Msts</Name>
+    </ProjectReference>
+    <ProjectReference Include="..\ORTS.Common\ORTS.Common.csproj">
+      <Project>{DA94D876-7D35-46C3-AECE-AFACE72C686C}</Project>
+      <Name>ORTS.Common</Name>
+    </ProjectReference>
+    <ProjectReference Include="..\Orts.Formats.OR\Orts.Formats.OR.csproj">
+      <Project>{0d8d312b-2c02-4b77-a795-566394a9db95}</Project>
+      <Name>Orts.Formats.OR</Name>
+    </ProjectReference>
+    <ProjectReference Include="..\ORTS.Menu\ORTS.Menu.csproj">
+      <Project>{1C5B0B41-2FE9-41C9-8B21-CCDCBEB3DDA5}</Project>
+      <Name>ORTS.Menu</Name>
+    </ProjectReference>
+    <ProjectReference Include="..\ORTS.Settings\ORTS.Settings.csproj">
+      <Project>{67F84996-8769-4FD8-819B-464AF269037B}</Project>
+      <Name>ORTS.Settings</Name>
+    </ProjectReference>
+    <ProjectReference Include="..\ORTS.Updater\ORTS.Updater.csproj">
+      <Project>{88108A94-0389-43FF-A75C-C55BD202FC8D}</Project>
+      <Name>ORTS.Updater</Name>
+    </ProjectReference>
+  </ItemGroup>
+  <ItemGroup>
+    <PackageReference Include="MonoGame.Framework.WindowsDX">
+      <Version>3.7.1.189</Version>
+    </PackageReference>
+  </ItemGroup>
+  <ItemGroup>
+    <None Include="RailDriverLegend.png" />
+  </ItemGroup>
+  <Import Project="$(MSBuildToolsPath)\Microsoft.CSharp.targets" />
+  <!-- To modify your build process, add your task inside one of the targets below and uncomment it.
+       Other similar extension points exist, see Microsoft.Common.targets.
+  <Target Name="BeforeBuild">
+  </Target>
+  <Target Name="AfterBuild">
+  </Target>
+  -->
+  <PropertyGroup>
+    <PreBuildEvent>
+    </PreBuildEvent>
+    <PostBuildEvent>echo $Revision: 000 $&gt;Revision.txt
+date /t&gt;&gt;Revision.txt
+time /t&gt;&gt;Revision.txt</PostBuildEvent>
+  </PropertyGroup>
 </Project>