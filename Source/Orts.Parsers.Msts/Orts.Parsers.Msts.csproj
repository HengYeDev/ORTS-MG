<<<<<<< HEAD
﻿<?xml version="1.0" encoding="utf-8"?>
<Project ToolsVersion="12.0" DefaultTargets="Build" xmlns="http://schemas.microsoft.com/developer/msbuild/2003">
  <Import Project="$(MSBuildExtensionsPath)\$(MSBuildToolsVersion)\Microsoft.Common.props" Condition="Exists('$(MSBuildExtensionsPath)\$(MSBuildToolsVersion)\Microsoft.Common.props')" />
  <PropertyGroup>
    <Configuration Condition=" '$(Configuration)' == '' ">Debug</Configuration>
    <Platform Condition=" '$(Platform)' == '' ">x86</Platform>
    <ProjectGuid>{8A84696C-3559-49B8-B27F-BB6932D8A1C6}</ProjectGuid>
    <OutputType>Library</OutputType>
    <AppDesignerFolder>Properties</AppDesignerFolder>
    <RootNamespace>Orts.Parsers.Msts</RootNamespace>
    <AssemblyName>Orts.Parsers.Msts</AssemblyName>
    <TargetFrameworkVersion>v4.8</TargetFrameworkVersion>
    <FileAlignment>512</FileAlignment>
    <TargetFrameworkProfile />
    <NuGetPackageImportStamp>
    </NuGetPackageImportStamp>
  </PropertyGroup>
  <PropertyGroup Condition="'$(Configuration)|$(Platform)' == 'Debug|AnyCPU'">
    <DebugSymbols>true</DebugSymbols>
    <OutputPath>..\..\Program\</OutputPath>
    <DefineConstants>TRACE;DEBUG</DefineConstants>
    <DebugType>full</DebugType>
    <PlatformTarget>AnyCPU</PlatformTarget>
    <LangVersion>latest</LangVersion>
    <ErrorReport>prompt</ErrorReport>
    <CodeAnalysisRuleSet>MinimumRecommendedRules.ruleset</CodeAnalysisRuleSet>
    <Prefer32Bit>false</Prefer32Bit>
  </PropertyGroup>
  <PropertyGroup Condition="'$(Configuration)|$(Platform)' == 'Release|AnyCPU'">
    <OutputPath>..\..\Program\</OutputPath>
    <DefineConstants>TRACE</DefineConstants>
    <DocumentationFile>
    </DocumentationFile>
    <Optimize>true</Optimize>
    <PlatformTarget>AnyCPU</PlatformTarget>
    <LangVersion>latest</LangVersion>
    <ErrorReport>prompt</ErrorReport>
    <CodeAnalysisRuleSet>MinimumRecommendedRules.ruleset</CodeAnalysisRuleSet>
    <Prefer32Bit>false</Prefer32Bit>
  </PropertyGroup>
  <ItemGroup>
    <Reference Include="System" />
    <Reference Include="System.Core">
      <RequiredTargetFramework>3.5</RequiredTargetFramework>
    </Reference>
    <Reference Include="System.Data" />
    <Reference Include="System.Data.DataSetExtensions">
      <RequiredTargetFramework>3.5</RequiredTargetFramework>
    </Reference>
    <Reference Include="System.Xml" />
    <Reference Include="System.Xml.Linq">
      <RequiredTargetFramework>3.5</RequiredTargetFramework>
    </Reference>
  </ItemGroup>
  <ItemGroup>
    <Compile Include="Interpolator.cs" />
    <Compile Include="Properties\AssemblyInfo.cs" />
    <Compile Include="SBR.cs" />
    <Compile Include="STFReader.cs" />
    <Compile Include="TokenID.cs" />
  </ItemGroup>
  <ItemGroup>
    <PackageReference Include="MonoGame.Framework.WindowsDX">
      <Version>3.7.1.189</Version>
    </PackageReference>
  </ItemGroup>
  <Import Project="$(MSBuildToolsPath)\Microsoft.CSharp.targets" />
  <!-- To modify your build process, add your task inside one of the targets below and uncomment it.
       Other similar extension points exist, see Microsoft.Common.targets.
  <Target Name="BeforeBuild">
  </Target>
  <Target Name="AfterBuild">
  </Target>
  -->
  <PropertyGroup>
    <PostBuildEvent>
    </PostBuildEvent>
  </PropertyGroup>
=======
﻿<?xml version="1.0" encoding="utf-8"?>
<Project ToolsVersion="12.0" DefaultTargets="Build" xmlns="http://schemas.microsoft.com/developer/msbuild/2003">
  <Import Project="$(MSBuildExtensionsPath)\$(MSBuildToolsVersion)\Microsoft.Common.props" Condition="Exists('$(MSBuildExtensionsPath)\$(MSBuildToolsVersion)\Microsoft.Common.props')" />
  <PropertyGroup>
    <Configuration Condition=" '$(Configuration)' == '' ">Debug</Configuration>
    <Platform Condition=" '$(Platform)' == '' ">x86</Platform>
    <ProjectGuid>{8A84696C-3559-49B8-B27F-BB6932D8A1C6}</ProjectGuid>
    <OutputType>Library</OutputType>
    <AppDesignerFolder>Properties</AppDesignerFolder>
    <RootNamespace>Orts.Parsers.Msts</RootNamespace>
    <AssemblyName>Orts.Parsers.Msts</AssemblyName>
    <TargetFrameworkVersion>v4.7.2</TargetFrameworkVersion>
    <FileAlignment>512</FileAlignment>
    <TargetFrameworkProfile />
  </PropertyGroup>
  <PropertyGroup Condition="'$(Configuration)|$(Platform)' == 'Debug|x86'">
    <DebugSymbols>true</DebugSymbols>
    <DebugType>full</DebugType>
    <Optimize>false</Optimize>
    <OutputPath>..\..\Program\</OutputPath>
    <DefineConstants>TRACE;DEBUG</DefineConstants>
    <ErrorReport>prompt</ErrorReport>
    <WarningLevel>4</WarningLevel>
    <PlatformTarget>x86</PlatformTarget>
    <Prefer32Bit>false</Prefer32Bit>
    <LangVersion>7.3</LangVersion>
  </PropertyGroup>
  <PropertyGroup Condition="'$(Configuration)|$(Platform)' == 'Release|x86'">
    <DebugType>pdbonly</DebugType>
    <Optimize>true</Optimize>
    <OutputPath>..\..\Program\</OutputPath>
    <DefineConstants>TRACE</DefineConstants>
    <ErrorReport>prompt</ErrorReport>
    <WarningLevel>4</WarningLevel>
    <DocumentationFile>..\..\Program\Orts.Parsers.Msts.xml</DocumentationFile>
    <PlatformTarget>x86</PlatformTarget>
    <Prefer32Bit>false</Prefer32Bit>
    <LangVersion>7.3</LangVersion>
  </PropertyGroup>
  <ItemGroup>
    <Reference Include="ICSharpCode.SharpZipLib, Version=0.81.0.1407, Culture=neutral, PublicKeyToken=1b03e6acf1164f73">
      <SpecificVersion>False</SpecificVersion>
      <HintPath>..\3rdPartyLibs\ICSharpCode.SharpZipLib.dll</HintPath>
    </Reference>
    <Reference Include="Microsoft.Xna.Framework, Version=3.1.0.0, Culture=neutral, PublicKeyToken=6d5c3888ef60e27d, processorArchitecture=x86" />
    <Reference Include="System" />
  </ItemGroup>
  <ItemGroup>
    <Compile Include="Interpolator.cs" />
    <Compile Include="Properties\AssemblyInfo.cs" />
    <Compile Include="SBR.cs" />
    <Compile Include="STFReader.cs" />
    <Compile Include="TokenID.cs" />
  </ItemGroup>
  <Import Project="$(MSBuildToolsPath)\Microsoft.CSharp.targets" />
  <!-- To modify your build process, add your task inside one of the targets below and uncomment it.
       Other similar extension points exist, see Microsoft.Common.targets.
  <Target Name="BeforeBuild">
  </Target>
  <Target Name="AfterBuild">
  </Target>
  -->
  <PropertyGroup>
    <PostBuildEvent>
    </PostBuildEvent>
  </PropertyGroup>
>>>>>>> efc8a86f
</Project><|MERGE_RESOLUTION|>--- conflicted
+++ resolved
@@ -1,148 +1,70 @@
-<<<<<<< HEAD
-﻿<?xml version="1.0" encoding="utf-8"?>
-<Project ToolsVersion="12.0" DefaultTargets="Build" xmlns="http://schemas.microsoft.com/developer/msbuild/2003">
-  <Import Project="$(MSBuildExtensionsPath)\$(MSBuildToolsVersion)\Microsoft.Common.props" Condition="Exists('$(MSBuildExtensionsPath)\$(MSBuildToolsVersion)\Microsoft.Common.props')" />
-  <PropertyGroup>
-    <Configuration Condition=" '$(Configuration)' == '' ">Debug</Configuration>
-    <Platform Condition=" '$(Platform)' == '' ">x86</Platform>
-    <ProjectGuid>{8A84696C-3559-49B8-B27F-BB6932D8A1C6}</ProjectGuid>
-    <OutputType>Library</OutputType>
-    <AppDesignerFolder>Properties</AppDesignerFolder>
-    <RootNamespace>Orts.Parsers.Msts</RootNamespace>
-    <AssemblyName>Orts.Parsers.Msts</AssemblyName>
-    <TargetFrameworkVersion>v4.8</TargetFrameworkVersion>
-    <FileAlignment>512</FileAlignment>
-    <TargetFrameworkProfile />
-    <NuGetPackageImportStamp>
-    </NuGetPackageImportStamp>
-  </PropertyGroup>
-  <PropertyGroup Condition="'$(Configuration)|$(Platform)' == 'Debug|AnyCPU'">
-    <DebugSymbols>true</DebugSymbols>
-    <OutputPath>..\..\Program\</OutputPath>
-    <DefineConstants>TRACE;DEBUG</DefineConstants>
-    <DebugType>full</DebugType>
-    <PlatformTarget>AnyCPU</PlatformTarget>
-    <LangVersion>latest</LangVersion>
-    <ErrorReport>prompt</ErrorReport>
-    <CodeAnalysisRuleSet>MinimumRecommendedRules.ruleset</CodeAnalysisRuleSet>
-    <Prefer32Bit>false</Prefer32Bit>
-  </PropertyGroup>
-  <PropertyGroup Condition="'$(Configuration)|$(Platform)' == 'Release|AnyCPU'">
-    <OutputPath>..\..\Program\</OutputPath>
-    <DefineConstants>TRACE</DefineConstants>
-    <DocumentationFile>
-    </DocumentationFile>
-    <Optimize>true</Optimize>
-    <PlatformTarget>AnyCPU</PlatformTarget>
-    <LangVersion>latest</LangVersion>
-    <ErrorReport>prompt</ErrorReport>
-    <CodeAnalysisRuleSet>MinimumRecommendedRules.ruleset</CodeAnalysisRuleSet>
-    <Prefer32Bit>false</Prefer32Bit>
-  </PropertyGroup>
-  <ItemGroup>
-    <Reference Include="System" />
-    <Reference Include="System.Core">
-      <RequiredTargetFramework>3.5</RequiredTargetFramework>
-    </Reference>
-    <Reference Include="System.Data" />
-    <Reference Include="System.Data.DataSetExtensions">
-      <RequiredTargetFramework>3.5</RequiredTargetFramework>
-    </Reference>
-    <Reference Include="System.Xml" />
-    <Reference Include="System.Xml.Linq">
-      <RequiredTargetFramework>3.5</RequiredTargetFramework>
-    </Reference>
-  </ItemGroup>
-  <ItemGroup>
-    <Compile Include="Interpolator.cs" />
-    <Compile Include="Properties\AssemblyInfo.cs" />
-    <Compile Include="SBR.cs" />
-    <Compile Include="STFReader.cs" />
-    <Compile Include="TokenID.cs" />
-  </ItemGroup>
-  <ItemGroup>
-    <PackageReference Include="MonoGame.Framework.WindowsDX">
-      <Version>3.7.1.189</Version>
-    </PackageReference>
-  </ItemGroup>
-  <Import Project="$(MSBuildToolsPath)\Microsoft.CSharp.targets" />
-  <!-- To modify your build process, add your task inside one of the targets below and uncomment it.
-       Other similar extension points exist, see Microsoft.Common.targets.
-  <Target Name="BeforeBuild">
-  </Target>
-  <Target Name="AfterBuild">
-  </Target>
-  -->
-  <PropertyGroup>
-    <PostBuildEvent>
-    </PostBuildEvent>
-  </PropertyGroup>
-=======
-﻿<?xml version="1.0" encoding="utf-8"?>
-<Project ToolsVersion="12.0" DefaultTargets="Build" xmlns="http://schemas.microsoft.com/developer/msbuild/2003">
-  <Import Project="$(MSBuildExtensionsPath)\$(MSBuildToolsVersion)\Microsoft.Common.props" Condition="Exists('$(MSBuildExtensionsPath)\$(MSBuildToolsVersion)\Microsoft.Common.props')" />
-  <PropertyGroup>
-    <Configuration Condition=" '$(Configuration)' == '' ">Debug</Configuration>
-    <Platform Condition=" '$(Platform)' == '' ">x86</Platform>
-    <ProjectGuid>{8A84696C-3559-49B8-B27F-BB6932D8A1C6}</ProjectGuid>
-    <OutputType>Library</OutputType>
-    <AppDesignerFolder>Properties</AppDesignerFolder>
-    <RootNamespace>Orts.Parsers.Msts</RootNamespace>
-    <AssemblyName>Orts.Parsers.Msts</AssemblyName>
-    <TargetFrameworkVersion>v4.7.2</TargetFrameworkVersion>
-    <FileAlignment>512</FileAlignment>
-    <TargetFrameworkProfile />
-  </PropertyGroup>
-  <PropertyGroup Condition="'$(Configuration)|$(Platform)' == 'Debug|x86'">
-    <DebugSymbols>true</DebugSymbols>
-    <DebugType>full</DebugType>
-    <Optimize>false</Optimize>
-    <OutputPath>..\..\Program\</OutputPath>
-    <DefineConstants>TRACE;DEBUG</DefineConstants>
-    <ErrorReport>prompt</ErrorReport>
-    <WarningLevel>4</WarningLevel>
-    <PlatformTarget>x86</PlatformTarget>
-    <Prefer32Bit>false</Prefer32Bit>
-    <LangVersion>7.3</LangVersion>
-  </PropertyGroup>
-  <PropertyGroup Condition="'$(Configuration)|$(Platform)' == 'Release|x86'">
-    <DebugType>pdbonly</DebugType>
-    <Optimize>true</Optimize>
-    <OutputPath>..\..\Program\</OutputPath>
-    <DefineConstants>TRACE</DefineConstants>
-    <ErrorReport>prompt</ErrorReport>
-    <WarningLevel>4</WarningLevel>
-    <DocumentationFile>..\..\Program\Orts.Parsers.Msts.xml</DocumentationFile>
-    <PlatformTarget>x86</PlatformTarget>
-    <Prefer32Bit>false</Prefer32Bit>
-    <LangVersion>7.3</LangVersion>
-  </PropertyGroup>
-  <ItemGroup>
-    <Reference Include="ICSharpCode.SharpZipLib, Version=0.81.0.1407, Culture=neutral, PublicKeyToken=1b03e6acf1164f73">
-      <SpecificVersion>False</SpecificVersion>
-      <HintPath>..\3rdPartyLibs\ICSharpCode.SharpZipLib.dll</HintPath>
-    </Reference>
-    <Reference Include="Microsoft.Xna.Framework, Version=3.1.0.0, Culture=neutral, PublicKeyToken=6d5c3888ef60e27d, processorArchitecture=x86" />
-    <Reference Include="System" />
-  </ItemGroup>
-  <ItemGroup>
-    <Compile Include="Interpolator.cs" />
-    <Compile Include="Properties\AssemblyInfo.cs" />
-    <Compile Include="SBR.cs" />
-    <Compile Include="STFReader.cs" />
-    <Compile Include="TokenID.cs" />
-  </ItemGroup>
-  <Import Project="$(MSBuildToolsPath)\Microsoft.CSharp.targets" />
-  <!-- To modify your build process, add your task inside one of the targets below and uncomment it.
-       Other similar extension points exist, see Microsoft.Common.targets.
-  <Target Name="BeforeBuild">
-  </Target>
-  <Target Name="AfterBuild">
-  </Target>
-  -->
-  <PropertyGroup>
-    <PostBuildEvent>
-    </PostBuildEvent>
-  </PropertyGroup>
->>>>>>> efc8a86f
+﻿<?xml version="1.0" encoding="utf-8"?>
+<Project ToolsVersion="12.0" DefaultTargets="Build" xmlns="http://schemas.microsoft.com/developer/msbuild/2003">
+  <Import Project="$(MSBuildExtensionsPath)\$(MSBuildToolsVersion)\Microsoft.Common.props" Condition="Exists('$(MSBuildExtensionsPath)\$(MSBuildToolsVersion)\Microsoft.Common.props')" />
+  <PropertyGroup>
+    <Configuration Condition=" '$(Configuration)' == '' ">Debug</Configuration>
+    <Platform Condition=" '$(Platform)' == '' ">x86</Platform>
+    <ProjectGuid>{8A84696C-3559-49B8-B27F-BB6932D8A1C6}</ProjectGuid>
+    <OutputType>Library</OutputType>
+    <AppDesignerFolder>Properties</AppDesignerFolder>
+    <RootNamespace>Orts.Parsers.Msts</RootNamespace>
+    <AssemblyName>Orts.Parsers.Msts</AssemblyName>
+    <TargetFrameworkVersion>v4.8</TargetFrameworkVersion>
+    <FileAlignment>512</FileAlignment>
+    <TargetFrameworkProfile />
+    <NuGetPackageImportStamp>
+    </NuGetPackageImportStamp>
+  </PropertyGroup>
+  <PropertyGroup Condition="'$(Configuration)|$(Platform)' == 'Debug|AnyCPU'">
+    <DebugSymbols>true</DebugSymbols>
+    <OutputPath>..\..\Program\</OutputPath>
+    <DefineConstants>TRACE;DEBUG</DefineConstants>
+    <DebugType>full</DebugType>
+    <PlatformTarget>AnyCPU</PlatformTarget>
+    <LangVersion>latest</LangVersion>
+    <ErrorReport>prompt</ErrorReport>
+    <CodeAnalysisRuleSet>MinimumRecommendedRules.ruleset</CodeAnalysisRuleSet>
+    <Prefer32Bit>false</Prefer32Bit>
+
+  </PropertyGroup>
+  <PropertyGroup Condition="'$(Configuration)|$(Platform)' == 'Release|AnyCPU'">
+    <OutputPath>..\..\Program\</OutputPath>
+    <DefineConstants>TRACE</DefineConstants>
+    <DocumentationFile>
+    </DocumentationFile>
+    <Optimize>true</Optimize>
+    <PlatformTarget>AnyCPU</PlatformTarget>
+    <LangVersion>latest</LangVersion>
+    <ErrorReport>prompt</ErrorReport>
+    <CodeAnalysisRuleSet>MinimumRecommendedRules.ruleset</CodeAnalysisRuleSet>
+    <Prefer32Bit>false</Prefer32Bit>
+
+  </PropertyGroup>
+  <ItemGroup>
+    <Reference Include="System" />
+  </ItemGroup>
+  <ItemGroup>
+    <Compile Include="Interpolator.cs" />
+    <Compile Include="Properties\AssemblyInfo.cs" />
+    <Compile Include="SBR.cs" />
+    <Compile Include="STFReader.cs" />
+    <Compile Include="TokenID.cs" />
+  </ItemGroup>
+  <ItemGroup>
+    <PackageReference Include="MonoGame.Framework.WindowsDX">
+      <Version>3.7.1.189</Version>
+    </PackageReference>
+  </ItemGroup>
+  <Import Project="$(MSBuildToolsPath)\Microsoft.CSharp.targets" />
+  <!-- To modify your build process, add your task inside one of the targets below and uncomment it.
+       Other similar extension points exist, see Microsoft.Common.targets.
+  <Target Name="BeforeBuild">
+  </Target>
+  <Target Name="AfterBuild">
+  </Target>
+  -->
+  <PropertyGroup>
+    <PostBuildEvent>
+    </PostBuildEvent>
+  </PropertyGroup>
 </Project>