--- conflicted
+++ resolved
@@ -1,1150 +1,598 @@
-<<<<<<< HEAD
-﻿// COPYRIGHT 2013, 2014 by the Open Rails project.
-// 
-// This file is part of Open Rails.
-// 
-// Open Rails is free software: you can redistribute it and/or modify
-// it under the terms of the GNU General Public License as published by
-// the Free Software Foundation, either version 3 of the License, or
-// (at your option) any later version.
-// 
-// Open Rails is distributed in the hope that it will be useful,
-// but WITHOUT ANY WARRANTY; without even the implied warranty of
-// MERCHANTABILITY or FITNESS FOR A PARTICULAR PURPOSE.  See the
-// GNU General Public License for more details.
-// 
-// You should have received a copy of the GNU General Public License
-// along with Open Rails.  If not, see <http://www.gnu.org/licenses/>.
-
-using System;
-using System.Collections.Generic;
-using System.Diagnostics;
-using System.Globalization;
-using System.IO;
-using System.Linq;
-using System.Runtime.InteropServices;
-using Microsoft.Win32;
-
-namespace ORTS.Common
-{
-	/// <summary>
-	/// Base class for all means of persisting settings from the user/game.
-	/// </summary>
-	public abstract class SettingsStore
-	{
-        /// <summary>Name of a 'section', to distinguish various part within a underlying store</summary>
-        protected string Section { get; private set; }
-
-        /// <summary>
-        /// Constructor
-        /// </summary>
-        /// <param name="section">Name of the 'section', to distinguish various part within a underlying store</param>
-		protected SettingsStore(string section)
-		{
-			Section = section;
-		}
-
-        /// <summary>
-        /// Assert that the type expected from the settings store is an allowed type.
-        /// </summary>
-        /// <param name="expectedType">Type that is expected</param>
-        protected static void AssertGetUserValueType(Type expectedType)
-        {
-            Debug.Assert(new[] {
-                typeof(bool),
-                typeof(int),
-                typeof(DateTime),
-                typeof(TimeSpan),
-                typeof(string),
-                typeof(int[]),
-                typeof(string[]),
-                typeof(byte),
-            }.Contains(expectedType), String.Format("GetUserValue called with unexpected type {0}.", expectedType.FullName));
-        }
-
-        /// <summary>
-        /// Return an array of all setting-names that are in the store
-        /// </summary>
-        public abstract string[] GetUserNames();
-
-        /// <summary>
-        /// Get the value of a user setting
-        /// </summary>
-        /// <param name="name">name of the setting</param>
-        /// <param name="expectedType">Type that is expected</param>
-        /// <returns>the value from the store, as a general object</returns>
-        public abstract object GetUserValue(string name, Type expectedType);
-
-        /// <summary>
-        /// Set a boolean user setting
-        /// </summary>
-        /// <param name="name">name of the setting</param>
-        /// <param name="value">value of the setting</param>
-        public abstract void SetUserValue(string name, bool value);
-
-        /// <summary>
-        /// Set a value of a user setting
-        /// </summary>
-        /// <param name="name">name of the setting</param>
-        /// <param name="value">value of the setting</param>
-        public abstract void SetUserValue(string name, int value);
-
-        /// <summary>
-        /// Set a value of a user setting
-        /// </summary>
-        /// <param name="name">name of the setting</param>
-        /// <param name="value">value of the setting</param>
-        public abstract void SetUserValue(string name, byte value);
-
-        /// <summary>
-        /// Set a value of a user setting
-        /// </summary>
-        /// <param name="name">name of the setting</param>
-        /// <param name="value">value of the setting</param>
-        public abstract void SetUserValue(string name, DateTime value);
-
-        /// <summary>
-        /// Set a value of a user setting
-        /// </summary>
-        /// <param name="name">name of the setting</param>
-        /// <param name="value">value of the setting</param>
-        public abstract void SetUserValue(string name, TimeSpan value);
-
-        /// <summary>
-        /// Set a value of a user setting
-        /// </summary>
-        /// <param name="name">name of the setting</param>
-        /// <param name="value">value of the setting</param>
-        public abstract void SetUserValue(string name, string value);
-
-        /// <summary>
-        /// Set a value of a user setting
-        /// </summary>
-        /// <param name="name">name of the setting</param>
-        /// <param name="value">value of the setting</param>
-        public abstract void SetUserValue(string name, int[] value);
-
-        /// <summary>
-        /// Set a value of a user setting
-        /// </summary>
-        /// <param name="name">name of the setting</param>
-        /// <param name="value">value of the setting</param>
-        public abstract void SetUserValue(string name, string[] value);
-
-        /// <summary>
-        /// Remove a user setting from the store
-        /// </summary>
-        /// <param name="name">name of the setting</param>
-		public abstract void DeleteUserValue(string name);
-
-        /// <summary>
-        /// Factory method to create a setting store (sub-class of SettingsStore)
-        /// </summary>
-        /// <param name="filePath">File patht o a .init file, if you want to use a .ini file</param>
-        /// <param name="registryKey">key to the 'windows' register, if you want to use a registry-based store</param>
-        /// <param name="section">Name to distinguish between various 'section's used in underlying store.</param>
-        /// <returns>The created SettingsStore</returns>
-		public static SettingsStore GetSettingStore(string filePath, string registryKey, string section)
-		{
-			if (!String.IsNullOrEmpty(filePath) && File.Exists(filePath))
-				return new SettingsStoreLocalIni(filePath, section);
-			if (!String.IsNullOrEmpty(registryKey))
-				return new SettingsStoreRegistry(registryKey, section);
-			throw new ArgumentException("Neither 'filePath' nor 'registryKey' arguments are valid.");
-		}
-	}
-
-	/// <summary>
-    /// Registry implementation of <see cref="SettingsStore"/>.
-	/// </summary>
-	public sealed class SettingsStoreRegistry : SettingsStore
-	{
-		readonly string RegistryKey;
-		readonly RegistryKey Key;
-
-		internal SettingsStoreRegistry(string registryKey, string section)
-			: base(section)
-		{
-			RegistryKey = String.IsNullOrEmpty(section) ? registryKey : registryKey + @"\" + section;
-			Key = Registry.CurrentUser.CreateSubKey(RegistryKey);
-		}
-
-        /// <summary>
-        /// Return an array of all setting-names that are in the store
-        /// </summary>
-        public override string[] GetUserNames()
-        {
-            return Key.GetValueNames();
-        }
-
-        /// <summary>
-        /// Get the value of a user setting
-        /// </summary>
-        /// <param name="name">name of the setting</param>
-        /// <param name="expectedType">Type that is expected</param>
-        /// <returns>the value from the store, as a general object</returns>
-        public override object GetUserValue(string name, Type expectedType)
-        {
-            AssertGetUserValueType(expectedType);
-
-            var userValue = Key.GetValue(name);
-            if (userValue == null)
-                return userValue;
-
-            try
-            {
-                // Expected bool-stored-as-int conversion.
-                if (expectedType == typeof(bool) && (userValue is int))
-                    return (int)userValue == 1;
-
-                // Expected DateTime-stored-as-long conversion.
-                if (expectedType == typeof(DateTime) && (userValue is long))
-                    return DateTime.FromBinary((long)userValue);
-
-                // Expected TimeSpan-stored-as-long conversion.
-                if (expectedType == typeof(TimeSpan) && (userValue is long))
-                    return TimeSpan.FromTicks((long)userValue);
-
-                // Expected int[]-stored-as-string conversion.
-                if (expectedType == typeof(int[]) && (userValue is string))
-                    return ((string)userValue).Split(',').Select(s => int.Parse(s)).ToArray();
-
-                // Convert whatever we're left with into the expected type.
-                return Convert.ChangeType(userValue, expectedType);
-            }
-            catch
-            {
-                Trace.TraceWarning("Setting {0} contains invalid value {1}.", name, userValue);
-                return null;
-            }
-        }
-
-        /// <summary>
-        /// Set a value of a user setting
-        /// </summary>
-        /// <param name="name">name of the setting</param>
-        /// <param name="value">value of the setting</param>
-        public override void SetUserValue(string name, bool value)
-        {
-            Key.SetValue(name, value ? 1 : 0, RegistryValueKind.DWord);
-        }
-
-        /// <summary>
-        /// Set a value of a user setting
-        /// </summary>
-        /// <param name="name">name of the setting</param>
-        /// <param name="value">value of the setting</param>
-        public override void SetUserValue(string name, int value)
-        {
-            Key.SetValue(name, value, RegistryValueKind.DWord);
-        }
-
-        /// <summary>
-        /// Set a value of a user setting
-        /// </summary>
-        /// <param name="name">name of the setting</param>
-        /// <param name="value">value of the setting</param>
-        public override void SetUserValue(string name, byte value)
-        {
-            Key.SetValue(name, value, RegistryValueKind.DWord);
-        }
-
-        /// <summary>
-        /// Set a value of a user setting
-        /// </summary>
-        /// <param name="name">name of the setting</param>
-        /// <param name="value">value of the setting</param>
-        public override void SetUserValue(string name, DateTime value)
-        {
-            Key.SetValue(name, value.ToBinary(), RegistryValueKind.QWord);
-        }
-
-        /// <summary>
-        /// Set a value of a user setting
-        /// </summary>
-        /// <param name="name">name of the setting</param>
-        /// <param name="value">value of the setting</param>
-        public override void SetUserValue(string name, TimeSpan value)
-        {
-            Key.SetValue(name, value.Ticks, RegistryValueKind.QWord);
-        }
-
-        /// <summary>
-        /// Set a value of a user setting
-        /// </summary>
-        /// <param name="name">name of the setting</param>
-        /// <param name="value">value of the setting</param>
-        public override void SetUserValue(string name, string value)
-        {
-            Key.SetValue(name, value, RegistryValueKind.String);
-        }
-
-        /// <summary>
-        /// Set a value of a user setting
-        /// </summary>
-        /// <param name="name">name of the setting</param>
-        /// <param name="value">value of the setting</param>
-        public override void SetUserValue(string name, int[] value)
-		{
-			Key.SetValue(name, String.Join(",", ((int[])value).Select(v => v.ToString()).ToArray()), RegistryValueKind.String);
-		}
-
-        /// <summary>
-        /// Set a value of a user setting
-        /// </summary>
-        /// <param name="name">name of the setting</param>
-        /// <param name="value">value of the setting</param>
-        public override void SetUserValue(string name, string[] value)
-        {
-            Key.SetValue(name, value, RegistryValueKind.MultiString);
-        }
-
-        /// <summary>
-        /// Remove a user setting from the store
-        /// </summary>
-        /// <param name="name">name of the setting</param>
-        public override void DeleteUserValue(string name)
-		{
-			Key.DeleteValue(name, false);
-		}
-	}
-
-	/// <summary>
-    /// INI file implementation of <see cref="SettingsStore"/>.
-	/// </summary>
-	public sealed class SettingsStoreLocalIni : SettingsStore
-	{
-		const string DefaultSection = "ORTS";
-
-		readonly string FilePath;
-
-		internal SettingsStoreLocalIni(string filePath, string section)
-			: base(String.IsNullOrEmpty(section) ? DefaultSection : section)
-		{
-			FilePath = filePath;
-		}
-
-        /// <summary>
-        /// Returns an array of all sections within the store, including the one used by this instance.
-        /// </summary>
-        /// <returns></returns>
-        public string[] GetSectionNames()
-        {
-            var buffer = new String('\0', 256);
-            while (true)
-            {
-                var length = NativeMethods.GetPrivateProfileString(null, null, null, buffer, buffer.Length, FilePath);
-                if (length < buffer.Length - 2)
-                {
-                    buffer = buffer.Substring(0, length);
-                    break;
-                }
-                buffer = new String('\0', buffer.Length * 2);
-            }
-            if (buffer.Length == 0)
-                return null;
-
-            return buffer.Split('\0');
-        }
-
-        /// <summary>
-        /// Return an array of all setting-names that are in the store
-        /// </summary>
-        public override string[] GetUserNames()
-        {
-            var buffer = new String('\0', 256);
-            while (true)
-            {
-                var length = NativeMethods.GetPrivateProfileSection(Section, buffer, buffer.Length, FilePath);
-                if (length < buffer.Length - 2)
-                {
-                    buffer = buffer.Substring(0, length);
-                    break;
-                }
-                buffer = new String('\0', buffer.Length * 2);
-            }
-            return buffer.Split('\0').Where(s => s.Contains('=')).Select(s => s.Split('=')[0]).ToArray();
-        }
-
-        /// <summary>
-        /// Get the value of a user setting
-        /// </summary>
-        /// <param name="name">name of the setting</param>
-        /// <param name="expectedType">Type that is expected</param>
-        /// <returns>the value from the store, as a general object</returns>
-        public override object GetUserValue(string name, Type expectedType)
-        {
-            AssertGetUserValueType(expectedType);
-
-            var buffer = new String('\0', 256);
-            while (true)
-            {
-                var length = NativeMethods.GetPrivateProfileString(Section, name, null, buffer, buffer.Length, FilePath);
-                if (length < buffer.Length - 1)
-                {
-                    buffer = buffer.Substring(0, length);
-                    break;
-                }
-                buffer = new String('\0', buffer.Length * 2);
-            }
-            if (buffer.Length == 0)
-                return null;
-
-            var value = buffer.Split(':');
-            if (value.Length != 2)
-            {
-                Trace.TraceWarning("Setting {0} contains invalid value {1}.", name, buffer);
-                return null;
-            }
-
-            try
-            {
-                object userValue = null;
-                switch (value[0])
-                {
-                    case "bool":
-                        userValue = value[1].Equals("true", StringComparison.InvariantCultureIgnoreCase);
-                        break;
-                    case "int":
-                        userValue = int.Parse(Uri.UnescapeDataString(value[1]), CultureInfo.InvariantCulture);
-                        break;
-                    case "byte":
-                        userValue = byte.Parse(Uri.UnescapeDataString(value[1]), CultureInfo.InvariantCulture);
-                        break;
-                    case "DateTime":
-                        userValue = DateTime.FromBinary(long.Parse(Uri.UnescapeDataString(value[1]), CultureInfo.InvariantCulture));
-                        break;
-                    case "TimeSpan":
-                        userValue = TimeSpan.FromTicks(long.Parse(Uri.UnescapeDataString(value[1]), CultureInfo.InvariantCulture));
-                        break;
-                    case "string":
-                        userValue = Uri.UnescapeDataString(value[1]);
-                        break;
-                    case "int[]":
-                        userValue = value[1].Split(',').Select(v => int.Parse(Uri.UnescapeDataString(v), CultureInfo.InvariantCulture)).ToArray();
-                        break;
-                    case "string[]":
-                        userValue = value[1].Split(',').Select(v => Uri.UnescapeDataString(v)).ToArray();
-                        break;
-                    default:
-                        Trace.TraceWarning("Setting {0} contains invalid type {1}.", name, value[0]);
-                        break;
-                }
-
-                // Convert whatever we're left with into the expected type.
-                return Convert.ChangeType(userValue, expectedType);
-            }
-            catch
-            {
-                Trace.TraceWarning("Setting {0} contains invalid value {1}.", name, value[1]);
-                return null;
-            }
-        }
-
-        /// <summary>
-        /// Set a value of a user setting
-        /// </summary>
-        /// <param name="name">name of the setting</param>
-        /// <param name="value">value of the setting</param>
-        public override void SetUserValue(string name, bool value)
-		{
-			NativeMethods.WritePrivateProfileString(Section, name, "bool:" + (value ? "true" : "false"), FilePath);
-		}
-
-        /// <summary>
-        /// Set a value of a user setting
-        /// </summary>
-        /// <param name="name">name of the setting</param>
-        /// <param name="value">value of the setting</param>
-        public override void SetUserValue(string name, int value)
-        {
-            NativeMethods.WritePrivateProfileString(Section, name, "int:" + Uri.EscapeDataString(value.ToString(CultureInfo.InvariantCulture)), FilePath);
-        }
-
-        /// <summary>
-        /// Set a value of a user setting
-        /// </summary>
-        /// <param name="name">name of the setting</param>
-        /// <param name="value">value of the setting</param>
-        public override void SetUserValue(string name, byte value)
-        {
-            NativeMethods.WritePrivateProfileString(Section, name, "byte:" + Uri.EscapeDataString(value.ToString(CultureInfo.InvariantCulture)), FilePath);
-        }
-
-        /// <summary>
-        /// Set a value of a user setting
-        /// </summary>
-        /// <param name="name">name of the setting</param>
-        /// <param name="value">value of the setting</param>
-        public override void SetUserValue(string name, DateTime value)
-        {
-            NativeMethods.WritePrivateProfileString(Section, name, "DateTime:" + Uri.EscapeDataString(value.ToBinary().ToString(CultureInfo.InvariantCulture)), FilePath);
-        }
-
-        /// <summary>
-        /// Set a value of a user setting
-        /// </summary>
-        /// <param name="name">name of the setting</param>
-        /// <param name="value">value of the setting</param>
-        public override void SetUserValue(string name, TimeSpan value)
-        {
-            NativeMethods.WritePrivateProfileString(Section, name, "TimeSpan:" + Uri.EscapeDataString(value.Ticks.ToString(CultureInfo.InvariantCulture)), FilePath);
-        }
-
-        /// <summary>
-        /// Set a value of a user setting
-        /// </summary>
-        /// <param name="name">name of the setting</param>
-        /// <param name="value">value of the setting</param>
-        public override void SetUserValue(string name, string value)
-		{
-			NativeMethods.WritePrivateProfileString(Section, name, "string:" + Uri.EscapeDataString(value), FilePath);
-		}
-
-        /// <summary>
-        /// Set a value of a user setting
-        /// </summary>
-        /// <param name="name">name of the setting</param>
-        /// <param name="value">value of the setting</param>
-        public override void SetUserValue(string name, int[] value)
-		{
-			NativeMethods.WritePrivateProfileString(Section, name, "int[]:" + String.Join(",", ((int[])value).Select(v => Uri.EscapeDataString(v.ToString(CultureInfo.InvariantCulture))).ToArray()), FilePath);
-		}
-
-        /// <summary>
-        /// Set a value of a user setting
-        /// </summary>
-        /// <param name="name">name of the setting</param>
-        /// <param name="value">value of the setting</param>
-        public override void SetUserValue(string name, string[] value)
-		{
-			NativeMethods.WritePrivateProfileString(Section, name, "string[]:" + String.Join(",", value.Select(v => Uri.EscapeDataString(v)).ToArray()), FilePath);
-		}
-
-        /// <summary>
-        /// Remove a user setting from the store
-        /// </summary>
-        /// <param name="name">name of the setting</param>
-        public override void DeleteUserValue(string name)
-		{
-			NativeMethods.WritePrivateProfileString(Section, name, null, FilePath);
-		}
-	}
-
-    // TODO: This class and its methods should be internal visibility.
-    /// <summary>
-    /// Native methods for interacting with INI files.
-    /// </summary>
-	public static class NativeMethods
-	{
-        /// <summary>
-        /// Retrieves all the keys and values for the specified section of an initialization file.
-        /// </summary>
-        /// <param name="sectionName">The name of the section in the initialization file.</param>
-        /// <param name="value">A pointer to a buffer that receives the key name and value pairs associated with the named section. The buffer is filled with one or more null-terminated strings; the last string is followed by a second null character.</param>
-        /// <param name="size">The size of the buffer pointed to by the <paramref name="value"/> parameter, in characters. The maximum profile section size is 32,767 characters.</param>
-        /// <param name="fileName">The name of the initialization file. If this parameter does not contain a full path to the file, the system searches for the file in the Windows directory.</param>
-        /// <returns>The return value specifies the number of characters copied to the buffer, not including the terminating null character. If the buffer is not large enough to contain all the key name and value pairs associated with the named section, the return value is equal to <paramref name="size"/> minus two.</returns>
-        [DllImport("kernel32.dll", CharSet = CharSet.Unicode, SetLastError = true)]
-        public static extern int GetPrivateProfileSection(string sectionName, string value, int size, string fileName);
-
-        /// <summary>
-        /// Retrieves a string from the specified section in an initialization file.
-        /// </summary>
-        /// <param name="sectionName">The name of the section containing the key name. If this parameter is <c>null</c>, the <see cref="GetPrivateProfileString"/> function copies all section names in the file to the supplied buffer.</param>
-        /// <param name="keyName">The name of the key whose associated string is to be retrieved. If this parameter is <c>null</c>, all key names in the section specified by the <paramref name="sectionName"/> parameter are copied to the buffer specified by the <paramref name="value"/> parameter.</param>
-        /// <param name="defaultValue">A default string. If the <paramref name="keyName"/> key cannot be found in the initialization file, <see cref="GetPrivateProfileString"/> copies the default string to the <paramref name="value"/> buffer. If this parameter is <c>null</c>, the default is an empty string, <c>""</c>.
-        /// Avoid specifying a default string with trailing blank characters. The function inserts a <c>null</c> character in the <paramref name="value"/> buffer to strip any trailing blanks.</param>
-        /// <param name="value">A pointer to the buffer that receives the retrieved string. </param>
-        /// <param name="size">The size of the buffer pointed to by the <paramref name="value"/> parameter, in characters.</param>
-        /// <param name="fileName">The name of the initialization file. If this parameter does not contain a full path to the file, the system searches for the file in the Windows directory.</param>
-        /// <returns>The return value is the number of characters copied to the buffer, not including the terminating <c>null</c> character.
-        /// If neither <paramref name="sectionName"/> nor <paramref name="keyName"/> is <c>null</c> and the supplied destination buffer is too small to hold the requested string, the string is truncated and followed by a <c>null</c> character, and the return value is equal to <paramref name="size"/> minus one.
-        /// If either <paramref name="sectionName"/> or <paramref name="keyName"/> is <c>null</c> and the supplied destination buffer is too small to hold all the strings, the last string is truncated and followed by two <c>null</c> characters. In this case, the return value is equal to <paramref name="size"/> minus two.
-        /// In the event the initialization file specified by <paramref name="fileName"/> is not found, or contains invalid values, this function will set errorno with a value of '0x2' (File Not Found). To retrieve extended error information, call GetLastError.</returns>
-        [DllImport("kernel32.dll", CharSet = CharSet.Unicode, SetLastError = true)]
-        public static extern int GetPrivateProfileString(string sectionName, string keyName, string defaultValue, string value, int size, string fileName);
-
-        /// <summary>
-        /// Copies a string into the specified section of an initialization file.
-        /// </summary>
-        /// <param name="sectionName">The name of the section to which the string will be copied. If the section does not exist, it is created. The name of the section is case-independent; the string can be any combination of uppercase and lowercase letters.</param>
-        /// <param name="keyName">The name of the key to be associated with a string. If the key does not exist in the specified section, it is created. If this parameter is <c>null</c>, the entire section, including all entries within the section, is deleted.</param>
-        /// <param name="value">A <c>null</c>-terminated string to be written to the file. If this parameter is <c>null</c>, the key pointed to by the lpKeyName parameter is deleted. </param>
-        /// <param name="fileName">The name of the initialization file.
-        /// If the file was created using Unicode characters, the function writes Unicode characters to the file. Otherwise, the function writes ANSI characters.</param>
-        /// <returns>If the function successfully copies the string to the initialization file, the return value is nonzero.
-        /// If the function fails, or if it flushes the cached version of the most recently accessed initialization file, the return value is zero. To get extended error information, call GetLastError.</returns>
-        [DllImport("kernel32.dll", CharSet = CharSet.Unicode, SetLastError = true)]
-        public static extern int WritePrivateProfileString(string sectionName, string keyName, string value, string fileName);
-    }
-}
-=======
-﻿// COPYRIGHT 2013, 2014 by the Open Rails project.
-// 
-// This file is part of Open Rails.
-// 
-// Open Rails is free software: you can redistribute it and/or modify
-// it under the terms of the GNU General Public License as published by
-// the Free Software Foundation, either version 3 of the License, or
-// (at your option) any later version.
-// 
-// Open Rails is distributed in the hope that it will be useful,
-// but WITHOUT ANY WARRANTY; without even the implied warranty of
-// MERCHANTABILITY or FITNESS FOR A PARTICULAR PURPOSE.  See the
-// GNU General Public License for more details.
-// 
-// You should have received a copy of the GNU General Public License
-// along with Open Rails.  If not, see <http://www.gnu.org/licenses/>.
-
-using System;
-using System.Collections.Generic;
-using System.Diagnostics;
-using System.Globalization;
-using System.IO;
-using System.Linq;
-using System.Runtime.InteropServices;
-using System.Text;
-using Microsoft.Win32;
-
-namespace ORTS.Common
-{
-	/// <summary>
-	/// Base class for all means of persisting settings from the user/game.
-	/// </summary>
-	public abstract class SettingsStore
-	{
-        /// <summary>Name of a 'section', to distinguish various part within a underlying store</summary>
-        protected string Section { get; private set; }
-
-        /// <summary>
-        /// Constructor
-        /// </summary>
-        /// <param name="section">Name of the 'section', to distinguish various part within a underlying store</param>
-		protected SettingsStore(string section)
-		{
-			Section = section;
-		}
-
-        /// <summary>
-        /// Assert that the type expected from the settings store is an allowed type.
-        /// </summary>
-        /// <param name="expectedType">Type that is expected</param>
-        protected static void AssertGetUserValueType(Type expectedType)
-        {
-            Debug.Assert(new[] {
-                typeof(bool),
-                typeof(int),
-                typeof(DateTime),
-                typeof(TimeSpan),
-                typeof(string),
-                typeof(int[]),
-                typeof(string[]),
-            }.Contains(expectedType), String.Format("GetUserValue called with unexpected type {0}.", expectedType.FullName));
-        }
-
-        /// <summary>
-        /// Return an array of all setting-names that are in the store
-        /// </summary>
-        public abstract string[] GetUserNames();
-
-        /// <summary>
-        /// Get the value of a user setting
-        /// </summary>
-        /// <param name="name">name of the setting</param>
-        /// <param name="expectedType">Type that is expected</param>
-        /// <returns>the value from the store, as a general object</returns>
-        public abstract object GetUserValue(string name, Type expectedType);
-
-        /// <summary>
-        /// Set a boolean user setting
-        /// </summary>
-        /// <param name="name">name of the setting</param>
-        /// <param name="value">value of the setting</param>
-        public abstract void SetUserValue(string name, bool value);
-
-        /// <summary>
-        /// Set a value of a user setting
-        /// </summary>
-        /// <param name="name">name of the setting</param>
-        /// <param name="value">value of the setting</param>
-        public abstract void SetUserValue(string name, int value);
-
-        /// <summary>
-        /// Set a value of a user setting
-        /// </summary>
-        /// <param name="name">name of the setting</param>
-        /// <param name="value">value of the setting</param>
-        public abstract void SetUserValue(string name, DateTime value);
-
-        /// <summary>
-        /// Set a value of a user setting
-        /// </summary>
-        /// <param name="name">name of the setting</param>
-        /// <param name="value">value of the setting</param>
-        public abstract void SetUserValue(string name, TimeSpan value);
-
-        /// <summary>
-        /// Set a value of a user setting
-        /// </summary>
-        /// <param name="name">name of the setting</param>
-        /// <param name="value">value of the setting</param>
-        public abstract void SetUserValue(string name, string value);
-
-        /// <summary>
-        /// Set a value of a user setting
-        /// </summary>
-        /// <param name="name">name of the setting</param>
-        /// <param name="value">value of the setting</param>
-        public abstract void SetUserValue(string name, int[] value);
-
-        /// <summary>
-        /// Set a value of a user setting
-        /// </summary>
-        /// <param name="name">name of the setting</param>
-        /// <param name="value">value of the setting</param>
-        public abstract void SetUserValue(string name, string[] value);
-
-        /// <summary>
-        /// Remove a user setting from the store
-        /// </summary>
-        /// <param name="name">name of the setting</param>
-		public abstract void DeleteUserValue(string name);
-
-        /// <summary>
-        /// Factory method to create a setting store (sub-class of SettingsStore)
-        /// </summary>
-        /// <param name="filePath">File patht o a .init file, if you want to use a .ini file</param>
-        /// <param name="registryKey">key to the 'windows' register, if you want to use a registry-based store</param>
-        /// <param name="section">Name to distinguish between various 'section's used in underlying store.</param>
-        /// <returns>The created SettingsStore</returns>
-		public static SettingsStore GetSettingStore(string filePath, string registryKey, string section)
-		{
-			if (!String.IsNullOrEmpty(filePath) && File.Exists(filePath))
-				return new SettingsStoreLocalIni(filePath, section);
-			if (!String.IsNullOrEmpty(registryKey))
-				return new SettingsStoreRegistry(registryKey, section);
-			throw new ArgumentException("Neither 'filePath' nor 'registryKey' arguments are valid.");
-		}
-	}
-
-	/// <summary>
-    /// Registry implementation of <see cref="SettingsStore"/>.
-	/// </summary>
-	public sealed class SettingsStoreRegistry : SettingsStore
-	{
-		readonly string RegistryKey;
-		readonly RegistryKey Key;
-
-		internal SettingsStoreRegistry(string registryKey, string section)
-			: base(section)
-		{
-			RegistryKey = String.IsNullOrEmpty(section) ? registryKey : registryKey + @"\" + section;
-			Key = Registry.CurrentUser.CreateSubKey(RegistryKey);
-		}
-
-        /// <summary>
-        /// Return an array of all setting-names that are in the store
-        /// </summary>
-        public override string[] GetUserNames()
-        {
-            return Key.GetValueNames();
-        }
-
-        /// <summary>
-        /// Get the value of a user setting
-        /// </summary>
-        /// <param name="name">name of the setting</param>
-        /// <param name="expectedType">Type that is expected</param>
-        /// <returns>the value from the store, as a general object</returns>
-        public override object GetUserValue(string name, Type expectedType)
-        {
-            AssertGetUserValueType(expectedType);
-
-            var userValue = Key.GetValue(name);
-            if (userValue == null)
-                return userValue;
-
-            try
-            {
-                // Expected bool-stored-as-int conversion.
-                if (expectedType == typeof(bool) && (userValue is int))
-                    return (int)userValue == 1;
-
-                // Expected DateTime-stored-as-long conversion.
-                if (expectedType == typeof(DateTime) && (userValue is long))
-                    return DateTime.FromBinary((long)userValue);
-
-                // Expected TimeSpan-stored-as-long conversion.
-                if (expectedType == typeof(TimeSpan) && (userValue is long))
-                    return TimeSpan.FromTicks((long)userValue);
-
-                // Expected int[]-stored-as-string conversion.
-                if (expectedType == typeof(int[]) && (userValue is string))
-                    return ((string)userValue).Split(',').Select(s => int.Parse(s)).ToArray();
-
-                // Convert whatever we're left with into the expected type.
-                return Convert.ChangeType(userValue, expectedType);
-            }
-            catch
-            {
-                Trace.TraceWarning("Setting {0} contains invalid value {1}.", name, userValue);
-                return null;
-            }
-        }
-
-        /// <summary>
-        /// Set a value of a user setting
-        /// </summary>
-        /// <param name="name">name of the setting</param>
-        /// <param name="value">value of the setting</param>
-        public override void SetUserValue(string name, bool value)
-        {
-            Key.SetValue(name, value ? 1 : 0, RegistryValueKind.DWord);
-        }
-
-        /// <summary>
-        /// Set a value of a user setting
-        /// </summary>
-        /// <param name="name">name of the setting</param>
-        /// <param name="value">value of the setting</param>
-        public override void SetUserValue(string name, int value)
-        {
-            Key.SetValue(name, value, RegistryValueKind.DWord);
-        }
-
-        /// <summary>
-        /// Set a value of a user setting
-        /// </summary>
-        /// <param name="name">name of the setting</param>
-        /// <param name="value">value of the setting</param>
-        public override void SetUserValue(string name, DateTime value)
-        {
-            Key.SetValue(name, value.ToBinary(), RegistryValueKind.QWord);
-        }
-
-        /// <summary>
-        /// Set a value of a user setting
-        /// </summary>
-        /// <param name="name">name of the setting</param>
-        /// <param name="value">value of the setting</param>
-        public override void SetUserValue(string name, TimeSpan value)
-        {
-            Key.SetValue(name, value.Ticks, RegistryValueKind.QWord);
-        }
-
-        /// <summary>
-        /// Set a value of a user setting
-        /// </summary>
-        /// <param name="name">name of the setting</param>
-        /// <param name="value">value of the setting</param>
-        public override void SetUserValue(string name, string value)
-        {
-            Key.SetValue(name, value, RegistryValueKind.String);
-        }
-
-        /// <summary>
-        /// Set a value of a user setting
-        /// </summary>
-        /// <param name="name">name of the setting</param>
-        /// <param name="value">value of the setting</param>
-        public override void SetUserValue(string name, int[] value)
-		{
-			Key.SetValue(name, String.Join(",", ((int[])value).Select(v => v.ToString()).ToArray()), RegistryValueKind.String);
-		}
-
-        /// <summary>
-        /// Set a value of a user setting
-        /// </summary>
-        /// <param name="name">name of the setting</param>
-        /// <param name="value">value of the setting</param>
-        public override void SetUserValue(string name, string[] value)
-        {
-            Key.SetValue(name, value, RegistryValueKind.MultiString);
-        }
-
-        /// <summary>
-        /// Remove a user setting from the store
-        /// </summary>
-        /// <param name="name">name of the setting</param>
-        public override void DeleteUserValue(string name)
-		{
-			Key.DeleteValue(name, false);
-		}
-	}
-
-	/// <summary>
-    /// INI file implementation of <see cref="SettingsStore"/>.
-	/// </summary>
-	public sealed class SettingsStoreLocalIni : SettingsStore
-	{
-		const string DefaultSection = "ORTS";
-
-		readonly string FilePath;
-
-		internal SettingsStoreLocalIni(string filePath, string section)
-			: base(String.IsNullOrEmpty(section) ? DefaultSection : section)
-		{
-			FilePath = filePath;
-		}
-
-        /// <summary>
-        /// Returns an array of all sections within the store, including the one used by this instance.
-        /// </summary>
-        /// <returns></returns>
-        public string[] GetSectionNames()
-        {
-            var buffer = new String('\0', 256);
-            while (true)
-            {
-                var length = NativeMethods.GetPrivateProfileString(null, null, null, buffer, buffer.Length, FilePath);
-                if (length < buffer.Length - 2)
-                {
-                    buffer = buffer.Substring(0, length);
-                    break;
-                }
-                buffer = new String('\0', buffer.Length * 2);
-            }
-            if (buffer.Length == 0)
-                return null;
-
-            return buffer.Split('\0');
-        }
-
-        /// <summary>
-        /// Return an array of all setting-names that are in the store
-        /// </summary>
-        public override string[] GetUserNames()
-        {
-            var buffer = new String('\0', 256);
-            while (true)
-            {
-                var length = NativeMethods.GetPrivateProfileSection(Section, buffer, buffer.Length, FilePath);
-                if (length < buffer.Length - 2)
-                {
-                    buffer = buffer.Substring(0, length);
-                    break;
-                }
-                buffer = new String('\0', buffer.Length * 2);
-            }
-            return buffer.Split('\0').Where(s => s.Contains('=')).Select(s => s.Split('=')[0]).ToArray();
-        }
-
-        /// <summary>
-        /// Get the value of a user setting
-        /// </summary>
-        /// <param name="name">name of the setting</param>
-        /// <param name="expectedType">Type that is expected</param>
-        /// <returns>the value from the store, as a general object</returns>
-        public override object GetUserValue(string name, Type expectedType)
-        {
-            AssertGetUserValueType(expectedType);
-
-            var buffer = new String('\0', 256);
-            while (true)
-            {
-                var length = NativeMethods.GetPrivateProfileString(Section, name, null, buffer, buffer.Length, FilePath);
-                if (length < buffer.Length - 1)
-                {
-                    buffer = buffer.Substring(0, length);
-                    break;
-                }
-                buffer = new String('\0', buffer.Length * 2);
-            }
-            if (buffer.Length == 0)
-                return null;
-
-            var value = buffer.Split(':');
-            if (value.Length != 2)
-            {
-                Trace.TraceWarning("Setting {0} contains invalid value {1}.", name, buffer);
-                return null;
-            }
-
-            try
-            {
-                object userValue = null;
-                switch (value[0])
-                {
-                    case "bool":
-                        userValue = value[1].Equals("true", StringComparison.InvariantCultureIgnoreCase);
-                        break;
-                    case "int":
-                        userValue = int.Parse(Uri.UnescapeDataString(value[1]), CultureInfo.InvariantCulture);
-                        break;
-                    case "DateTime":
-                        userValue = DateTime.FromBinary(long.Parse(Uri.UnescapeDataString(value[1]), CultureInfo.InvariantCulture));
-                        break;
-                    case "TimeSpan":
-                        userValue = TimeSpan.FromTicks(long.Parse(Uri.UnescapeDataString(value[1]), CultureInfo.InvariantCulture));
-                        break;
-                    case "string":
-                        userValue = Uri.UnescapeDataString(value[1]);
-                        break;
-                    case "int[]":
-                        userValue = value[1].Split(',').Select(v => int.Parse(Uri.UnescapeDataString(v), CultureInfo.InvariantCulture)).ToArray();
-                        break;
-                    case "string[]":
-                        userValue = value[1].Split(',').Select(v => Uri.UnescapeDataString(v)).ToArray();
-                        break;
-                    default:
-                        Trace.TraceWarning("Setting {0} contains invalid type {1}.", name, value[0]);
-                        break;
-                }
-
-                // Convert whatever we're left with into the expected type.
-                return Convert.ChangeType(userValue, expectedType);
-            }
-            catch
-            {
-                Trace.TraceWarning("Setting {0} contains invalid value {1}.", name, value[1]);
-                return null;
-            }
-        }
-
-        /// <summary>
-        /// Set a value of a user setting
-        /// </summary>
-        /// <param name="name">name of the setting</param>
-        /// <param name="value">value of the setting</param>
-        public override void SetUserValue(string name, bool value)
-		{
-			NativeMethods.WritePrivateProfileString(Section, name, "bool:" + (value ? "true" : "false"), FilePath);
-		}
-
-        /// <summary>
-        /// Set a value of a user setting
-        /// </summary>
-        /// <param name="name">name of the setting</param>
-        /// <param name="value">value of the setting</param>
-        public override void SetUserValue(string name, int value)
-        {
-            NativeMethods.WritePrivateProfileString(Section, name, "int:" + Uri.EscapeDataString(value.ToString(CultureInfo.InvariantCulture)), FilePath);
-        }
-
-        /// <summary>
-        /// Set a value of a user setting
-        /// </summary>
-        /// <param name="name">name of the setting</param>
-        /// <param name="value">value of the setting</param>
-        public override void SetUserValue(string name, DateTime value)
-        {
-            NativeMethods.WritePrivateProfileString(Section, name, "DateTime:" + Uri.EscapeDataString(value.ToBinary().ToString(CultureInfo.InvariantCulture)), FilePath);
-        }
-
-        /// <summary>
-        /// Set a value of a user setting
-        /// </summary>
-        /// <param name="name">name of the setting</param>
-        /// <param name="value">value of the setting</param>
-        public override void SetUserValue(string name, TimeSpan value)
-        {
-            NativeMethods.WritePrivateProfileString(Section, name, "TimeSpan:" + Uri.EscapeDataString(value.Ticks.ToString(CultureInfo.InvariantCulture)), FilePath);
-        }
-
-        /// <summary>
-        /// Set a value of a user setting
-        /// </summary>
-        /// <param name="name">name of the setting</param>
-        /// <param name="value">value of the setting</param>
-        public override void SetUserValue(string name, string value)
-		{
-			NativeMethods.WritePrivateProfileString(Section, name, "string:" + Uri.EscapeDataString(value), FilePath);
-		}
-
-        /// <summary>
-        /// Set a value of a user setting
-        /// </summary>
-        /// <param name="name">name of the setting</param>
-        /// <param name="value">value of the setting</param>
-        public override void SetUserValue(string name, int[] value)
-		{
-			NativeMethods.WritePrivateProfileString(Section, name, "int[]:" + String.Join(",", ((int[])value).Select(v => Uri.EscapeDataString(v.ToString(CultureInfo.InvariantCulture))).ToArray()), FilePath);
-		}
-
-        /// <summary>
-        /// Set a value of a user setting
-        /// </summary>
-        /// <param name="name">name of the setting</param>
-        /// <param name="value">value of the setting</param>
-        public override void SetUserValue(string name, string[] value)
-		{
-			NativeMethods.WritePrivateProfileString(Section, name, "string[]:" + String.Join(",", value.Select(v => Uri.EscapeDataString(v)).ToArray()), FilePath);
-		}
-
-        /// <summary>
-        /// Remove a user setting from the store
-        /// </summary>
-        /// <param name="name">name of the setting</param>
-        public override void DeleteUserValue(string name)
-		{
-			NativeMethods.WritePrivateProfileString(Section, name, null, FilePath);
-		}
-	}
-
-    // TODO: This class and its methods should be internal visibility.
-    /// <summary>
-    /// Native methods for interacting with INI files.
-    /// </summary>
-	public static class NativeMethods
-	{
-        /// <summary>
-        /// Retrieves all the keys and values for the specified section of an initialization file.
-        /// </summary>
-        /// <param name="sectionName">The name of the section in the initialization file.</param>
-        /// <param name="value">A pointer to a buffer that receives the key name and value pairs associated with the named section. The buffer is filled with one or more null-terminated strings; the last string is followed by a second null character.</param>
-        /// <param name="size">The size of the buffer pointed to by the <paramref name="value"/> parameter, in characters. The maximum profile section size is 32,767 characters.</param>
-        /// <param name="fileName">The name of the initialization file. If this parameter does not contain a full path to the file, the system searches for the file in the Windows directory.</param>
-        /// <returns>The return value specifies the number of characters copied to the buffer, not including the terminating null character. If the buffer is not large enough to contain all the key name and value pairs associated with the named section, the return value is equal to <paramref name="size"/> minus two.</returns>
-        [DllImport("kernel32.dll", CharSet = CharSet.Unicode, SetLastError = true)]
-        public static extern int GetPrivateProfileSection(string sectionName, string value, int size, string fileName);
-
-        /// <summary>
-        /// Retrieves a string from the specified section in an initialization file.
-        /// </summary>
-        /// <param name="sectionName">The name of the section containing the key name. If this parameter is <c>null</c>, the <see cref="GetPrivateProfileString"/> function copies all section names in the file to the supplied buffer.</param>
-        /// <param name="keyName">The name of the key whose associated string is to be retrieved. If this parameter is <c>null</c>, all key names in the section specified by the <paramref name="sectionName"/> parameter are copied to the buffer specified by the <paramref name="value"/> parameter.</param>
-        /// <param name="defaultValue">A default string. If the <paramref name="keyName"/> key cannot be found in the initialization file, <see cref="GetPrivateProfileString"/> copies the default string to the <paramref name="value"/> buffer. If this parameter is <c>null</c>, the default is an empty string, <c>""</c>.
-        /// Avoid specifying a default string with trailing blank characters. The function inserts a <c>null</c> character in the <paramref name="value"/> buffer to strip any trailing blanks.</param>
-        /// <param name="value">A pointer to the buffer that receives the retrieved string. </param>
-        /// <param name="size">The size of the buffer pointed to by the <paramref name="value"/> parameter, in characters.</param>
-        /// <param name="fileName">The name of the initialization file. If this parameter does not contain a full path to the file, the system searches for the file in the Windows directory.</param>
-        /// <returns>The return value is the number of characters copied to the buffer, not including the terminating <c>null</c> character.
-        /// If neither <paramref name="sectionName"/> nor <paramref name="keyName"/> is <c>null</c> and the supplied destination buffer is too small to hold the requested string, the string is truncated and followed by a <c>null</c> character, and the return value is equal to <paramref name="size"/> minus one.
-        /// If either <paramref name="sectionName"/> or <paramref name="keyName"/> is <c>null</c> and the supplied destination buffer is too small to hold all the strings, the last string is truncated and followed by two <c>null</c> characters. In this case, the return value is equal to <paramref name="size"/> minus two.
-        /// In the event the initialization file specified by <paramref name="fileName"/> is not found, or contains invalid values, this function will set errorno with a value of '0x2' (File Not Found). To retrieve extended error information, call GetLastError.</returns>
-        [DllImport("kernel32.dll", CharSet = CharSet.Unicode, SetLastError = true)]
-        public static extern int GetPrivateProfileString(string sectionName, string keyName, string defaultValue, string value, int size, string fileName);
-
-        /// <summary>
-        /// Retrieves a string from the specified section in an initialization file.
-        /// </summary>
-        /// <param name="sectionName">The name of the section containing the key name. If this parameter is <c>null</c>, the <see cref="GetPrivateProfileString"/> function copies all section names in the file to the supplied buffer.</param>
-        /// <param name="keyName">The name of the key whose associated string is to be retrieved. If this parameter is <c>null</c>, all key names in the section specified by the <paramref name="sectionName"/> parameter are copied to the buffer specified by the <paramref name="value"/> parameter.</param>
-        /// <param name="defaultValue">A default string. If the <paramref name="keyName"/> key cannot be found in the initialization file, <see cref="GetPrivateProfileString"/> copies the default string to the <paramref name="value"/> buffer. If this parameter is <c>null</c>, the default is an empty string, <c>""</c>.
-        /// Avoid specifying a default string with trailing blank characters. The function inserts a <c>null</c> character in the <paramref name="value"/> buffer to strip any trailing blanks.</param>
-        /// <param name="value">A pointer to the buffer that receives the retrieved string. </param>
-        /// <param name="size">The size of the buffer pointed to by the <paramref name="value"/> parameter, in characters.</param>
-        /// <param name="fileName">The name of the initialization file. If this parameter does not contain a full path to the file, the system searches for the file in the Windows directory.</param>
-        /// <returns>The return value is the number of characters copied to the buffer, not including the terminating <c>null</c> character.
-        /// If neither <paramref name="sectionName"/> nor <paramref name="keyName"/> is <c>null</c> and the supplied destination buffer is too small to hold the requested string, the string is truncated and followed by a <c>null</c> character, and the return value is equal to <paramref name="size"/> minus one.
-        /// If either <paramref name="sectionName"/> or <paramref name="keyName"/> is <c>null</c> and the supplied destination buffer is too small to hold all the strings, the last string is truncated and followed by two <c>null</c> characters. In this case, the return value is equal to <paramref name="size"/> minus two.
-        /// In the event the initialization file specified by <paramref name="fileName"/> is not found, or contains invalid values, this function will set errorno with a value of '0x2' (File Not Found). To retrieve extended error information, call GetLastError.</returns>
-        [DllImport("kernel32.dll", CharSet = CharSet.Unicode, SetLastError = true)]
-        public static extern int GetPrivateProfileString(string sectionName, string keyName, string defaultValue, StringBuilder value, int size, string fileName);
-
-        /// <summary>
-        /// Copies a string into the specified section of an initialization file.
-        /// </summary>
-        /// <param name="sectionName">The name of the section to which the string will be copied. If the section does not exist, it is created. The name of the section is case-independent; the string can be any combination of uppercase and lowercase letters.</param>
-        /// <param name="keyName">The name of the key to be associated with a string. If the key does not exist in the specified section, it is created. If this parameter is <c>null</c>, the entire section, including all entries within the section, is deleted.</param>
-        /// <param name="value">A <c>null</c>-terminated string to be written to the file. If this parameter is <c>null</c>, the key pointed to by the lpKeyName parameter is deleted. </param>
-        /// <param name="fileName">The name of the initialization file.
-        /// If the file was created using Unicode characters, the function writes Unicode characters to the file. Otherwise, the function writes ANSI characters.</param>
-        /// <returns>If the function successfully copies the string to the initialization file, the return value is nonzero.
-        /// If the function fails, or if it flushes the cached version of the most recently accessed initialization file, the return value is zero. To get extended error information, call GetLastError.</returns>
-        [DllImport("kernel32.dll", CharSet = CharSet.Unicode, SetLastError = true)]
-        public static extern int WritePrivateProfileString(string sectionName, string keyName, string value, string fileName);
-    }
-}
->>>>>>> 74fa3003
+﻿// COPYRIGHT 2013, 2014 by the Open Rails project.
+// 
+// This file is part of Open Rails.
+// 
+// Open Rails is free software: you can redistribute it and/or modify
+// it under the terms of the GNU General Public License as published by
+// the Free Software Foundation, either version 3 of the License, or
+// (at your option) any later version.
+// 
+// Open Rails is distributed in the hope that it will be useful,
+// but WITHOUT ANY WARRANTY; without even the implied warranty of
+// MERCHANTABILITY or FITNESS FOR A PARTICULAR PURPOSE.  See the
+// GNU General Public License for more details.
+// 
+// You should have received a copy of the GNU General Public License
+// along with Open Rails.  If not, see <http://www.gnu.org/licenses/>.
+
+using System;
+using System.Collections.Generic;
+using System.Diagnostics;
+using System.Globalization;
+using System.IO;
+using System.Linq;
+using System.Runtime.InteropServices;
+using System.Text;
+using Microsoft.Win32;
+
+namespace ORTS.Common
+{
+	/// <summary>
+	/// Base class for all means of persisting settings from the user/game.
+	/// </summary>
+	public abstract class SettingsStore
+	{
+        /// <summary>Name of a 'section', to distinguish various part within a underlying store</summary>
+        protected string Section { get; private set; }
+
+        /// <summary>
+        /// Constructor
+        /// </summary>
+        /// <param name="section">Name of the 'section', to distinguish various part within a underlying store</param>
+		protected SettingsStore(string section)
+		{
+			Section = section;
+		}
+
+        /// <summary>
+        /// Assert that the type expected from the settings store is an allowed type.
+        /// </summary>
+        /// <param name="expectedType">Type that is expected</param>
+        protected static void AssertGetUserValueType(Type expectedType)
+        {
+            Debug.Assert(new[] {
+                typeof(bool),
+                typeof(int),
+                typeof(DateTime),
+                typeof(TimeSpan),
+                typeof(string),
+                typeof(int[]),
+                typeof(string[]),
+                typeof(byte),
+            }.Contains(expectedType), String.Format("GetUserValue called with unexpected type {0}.", expectedType.FullName));
+        }
+
+        /// <summary>
+        /// Return an array of all setting-names that are in the store
+        /// </summary>
+        public abstract string[] GetUserNames();
+
+        /// <summary>
+        /// Get the value of a user setting
+        /// </summary>
+        /// <param name="name">name of the setting</param>
+        /// <param name="expectedType">Type that is expected</param>
+        /// <returns>the value from the store, as a general object</returns>
+        public abstract object GetUserValue(string name, Type expectedType);
+
+        /// <summary>
+        /// Set a boolean user setting
+        /// </summary>
+        /// <param name="name">name of the setting</param>
+        /// <param name="value">value of the setting</param>
+        public abstract void SetUserValue(string name, bool value);
+
+        /// <summary>
+        /// Set a value of a user setting
+        /// </summary>
+        /// <param name="name">name of the setting</param>
+        /// <param name="value">value of the setting</param>
+        public abstract void SetUserValue(string name, int value);
+
+        /// <summary>
+        /// Set a value of a user setting
+        /// </summary>
+        /// <param name="name">name of the setting</param>
+        /// <param name="value">value of the setting</param>
+        public abstract void SetUserValue(string name, byte value);
+
+        /// <summary>
+        /// Set a value of a user setting
+        /// </summary>
+        /// <param name="name">name of the setting</param>
+        /// <param name="value">value of the setting</param>
+        public abstract void SetUserValue(string name, DateTime value);
+
+        /// <summary>
+        /// Set a value of a user setting
+        /// </summary>
+        /// <param name="name">name of the setting</param>
+        /// <param name="value">value of the setting</param>
+        public abstract void SetUserValue(string name, TimeSpan value);
+
+        /// <summary>
+        /// Set a value of a user setting
+        /// </summary>
+        /// <param name="name">name of the setting</param>
+        /// <param name="value">value of the setting</param>
+        public abstract void SetUserValue(string name, string value);
+
+        /// <summary>
+        /// Set a value of a user setting
+        /// </summary>
+        /// <param name="name">name of the setting</param>
+        /// <param name="value">value of the setting</param>
+        public abstract void SetUserValue(string name, int[] value);
+
+        /// <summary>
+        /// Set a value of a user setting
+        /// </summary>
+        /// <param name="name">name of the setting</param>
+        /// <param name="value">value of the setting</param>
+        public abstract void SetUserValue(string name, string[] value);
+
+        /// <summary>
+        /// Remove a user setting from the store
+        /// </summary>
+        /// <param name="name">name of the setting</param>
+		public abstract void DeleteUserValue(string name);
+
+        /// <summary>
+        /// Factory method to create a setting store (sub-class of SettingsStore)
+        /// </summary>
+        /// <param name="filePath">File patht o a .init file, if you want to use a .ini file</param>
+        /// <param name="registryKey">key to the 'windows' register, if you want to use a registry-based store</param>
+        /// <param name="section">Name to distinguish between various 'section's used in underlying store.</param>
+        /// <returns>The created SettingsStore</returns>
+		public static SettingsStore GetSettingStore(string filePath, string registryKey, string section)
+		{
+			if (!String.IsNullOrEmpty(filePath) && File.Exists(filePath))
+				return new SettingsStoreLocalIni(filePath, section);
+			if (!String.IsNullOrEmpty(registryKey))
+				return new SettingsStoreRegistry(registryKey, section);
+			throw new ArgumentException("Neither 'filePath' nor 'registryKey' arguments are valid.");
+		}
+	}
+
+	/// <summary>
+    /// Registry implementation of <see cref="SettingsStore"/>.
+	/// </summary>
+	public sealed class SettingsStoreRegistry : SettingsStore
+	{
+		readonly string RegistryKey;
+		readonly RegistryKey Key;
+
+		internal SettingsStoreRegistry(string registryKey, string section)
+			: base(section)
+		{
+			RegistryKey = String.IsNullOrEmpty(section) ? registryKey : registryKey + @"\" + section;
+			Key = Registry.CurrentUser.CreateSubKey(RegistryKey);
+		}
+
+        /// <summary>
+        /// Return an array of all setting-names that are in the store
+        /// </summary>
+        public override string[] GetUserNames()
+        {
+            return Key.GetValueNames();
+        }
+
+        /// <summary>
+        /// Get the value of a user setting
+        /// </summary>
+        /// <param name="name">name of the setting</param>
+        /// <param name="expectedType">Type that is expected</param>
+        /// <returns>the value from the store, as a general object</returns>
+        public override object GetUserValue(string name, Type expectedType)
+        {
+            AssertGetUserValueType(expectedType);
+
+            var userValue = Key.GetValue(name);
+            if (userValue == null)
+                return userValue;
+
+            try
+            {
+                // Expected bool-stored-as-int conversion.
+                if (expectedType == typeof(bool) && (userValue is int))
+                    return (int)userValue == 1;
+
+                // Expected DateTime-stored-as-long conversion.
+                if (expectedType == typeof(DateTime) && (userValue is long))
+                    return DateTime.FromBinary((long)userValue);
+
+                // Expected TimeSpan-stored-as-long conversion.
+                if (expectedType == typeof(TimeSpan) && (userValue is long))
+                    return TimeSpan.FromTicks((long)userValue);
+
+                // Expected int[]-stored-as-string conversion.
+                if (expectedType == typeof(int[]) && (userValue is string))
+                    return ((string)userValue).Split(',').Select(s => int.Parse(s)).ToArray();
+
+                // Convert whatever we're left with into the expected type.
+                return Convert.ChangeType(userValue, expectedType);
+            }
+            catch
+            {
+                Trace.TraceWarning("Setting {0} contains invalid value {1}.", name, userValue);
+                return null;
+            }
+        }
+
+        /// <summary>
+        /// Set a value of a user setting
+        /// </summary>
+        /// <param name="name">name of the setting</param>
+        /// <param name="value">value of the setting</param>
+        public override void SetUserValue(string name, bool value)
+        {
+            Key.SetValue(name, value ? 1 : 0, RegistryValueKind.DWord);
+        }
+
+        /// <summary>
+        /// Set a value of a user setting
+        /// </summary>
+        /// <param name="name">name of the setting</param>
+        /// <param name="value">value of the setting</param>
+        public override void SetUserValue(string name, int value)
+        {
+            Key.SetValue(name, value, RegistryValueKind.DWord);
+        }
+
+        /// <summary>
+        /// Set a value of a user setting
+        /// </summary>
+        /// <param name="name">name of the setting</param>
+        /// <param name="value">value of the setting</param>
+        public override void SetUserValue(string name, byte value)
+        {
+            Key.SetValue(name, value, RegistryValueKind.DWord);
+        }
+
+        /// <summary>
+        /// Set a value of a user setting
+        /// </summary>
+        /// <param name="name">name of the setting</param>
+        /// <param name="value">value of the setting</param>
+        public override void SetUserValue(string name, DateTime value)
+        {
+            Key.SetValue(name, value.ToBinary(), RegistryValueKind.QWord);
+        }
+
+        /// <summary>
+        /// Set a value of a user setting
+        /// </summary>
+        /// <param name="name">name of the setting</param>
+        /// <param name="value">value of the setting</param>
+        public override void SetUserValue(string name, TimeSpan value)
+        {
+            Key.SetValue(name, value.Ticks, RegistryValueKind.QWord);
+        }
+
+        /// <summary>
+        /// Set a value of a user setting
+        /// </summary>
+        /// <param name="name">name of the setting</param>
+        /// <param name="value">value of the setting</param>
+        public override void SetUserValue(string name, string value)
+        {
+            Key.SetValue(name, value, RegistryValueKind.String);
+        }
+
+        /// <summary>
+        /// Set a value of a user setting
+        /// </summary>
+        /// <param name="name">name of the setting</param>
+        /// <param name="value">value of the setting</param>
+        public override void SetUserValue(string name, int[] value)
+		{
+			Key.SetValue(name, String.Join(",", ((int[])value).Select(v => v.ToString()).ToArray()), RegistryValueKind.String);
+		}
+
+        /// <summary>
+        /// Set a value of a user setting
+        /// </summary>
+        /// <param name="name">name of the setting</param>
+        /// <param name="value">value of the setting</param>
+        public override void SetUserValue(string name, string[] value)
+        {
+            Key.SetValue(name, value, RegistryValueKind.MultiString);
+        }
+
+        /// <summary>
+        /// Remove a user setting from the store
+        /// </summary>
+        /// <param name="name">name of the setting</param>
+        public override void DeleteUserValue(string name)
+		{
+			Key.DeleteValue(name, false);
+		}
+	}
+
+	/// <summary>
+    /// INI file implementation of <see cref="SettingsStore"/>.
+	/// </summary>
+	public sealed class SettingsStoreLocalIni : SettingsStore
+	{
+		const string DefaultSection = "ORTS";
+
+		readonly string FilePath;
+
+		internal SettingsStoreLocalIni(string filePath, string section)
+			: base(String.IsNullOrEmpty(section) ? DefaultSection : section)
+		{
+			FilePath = filePath;
+		}
+
+        /// <summary>
+        /// Returns an array of all sections within the store, including the one used by this instance.
+        /// </summary>
+        /// <returns></returns>
+        public string[] GetSectionNames()
+        {
+            var buffer = new String('\0', 256);
+            while (true)
+            {
+                var length = NativeMethods.GetPrivateProfileString(null, null, null, buffer, buffer.Length, FilePath);
+                if (length < buffer.Length - 2)
+                {
+                    buffer = buffer.Substring(0, length);
+                    break;
+                }
+                buffer = new String('\0', buffer.Length * 2);
+            }
+            if (buffer.Length == 0)
+                return null;
+
+            return buffer.Split('\0');
+        }
+
+        /// <summary>
+        /// Return an array of all setting-names that are in the store
+        /// </summary>
+        public override string[] GetUserNames()
+        {
+            var buffer = new String('\0', 256);
+            while (true)
+            {
+                var length = NativeMethods.GetPrivateProfileSection(Section, buffer, buffer.Length, FilePath);
+                if (length < buffer.Length - 2)
+                {
+                    buffer = buffer.Substring(0, length);
+                    break;
+                }
+                buffer = new String('\0', buffer.Length * 2);
+            }
+            return buffer.Split('\0').Where(s => s.Contains('=')).Select(s => s.Split('=')[0]).ToArray();
+        }
+
+        /// <summary>
+        /// Get the value of a user setting
+        /// </summary>
+        /// <param name="name">name of the setting</param>
+        /// <param name="expectedType">Type that is expected</param>
+        /// <returns>the value from the store, as a general object</returns>
+        public override object GetUserValue(string name, Type expectedType)
+        {
+            AssertGetUserValueType(expectedType);
+
+            var buffer = new String('\0', 256);
+            while (true)
+            {
+                var length = NativeMethods.GetPrivateProfileString(Section, name, null, buffer, buffer.Length, FilePath);
+                if (length < buffer.Length - 1)
+                {
+                    buffer = buffer.Substring(0, length);
+                    break;
+                }
+                buffer = new String('\0', buffer.Length * 2);
+            }
+            if (buffer.Length == 0)
+                return null;
+
+            var value = buffer.Split(':');
+            if (value.Length != 2)
+            {
+                Trace.TraceWarning("Setting {0} contains invalid value {1}.", name, buffer);
+                return null;
+            }
+
+            try
+            {
+                object userValue = null;
+                switch (value[0])
+                {
+                    case "bool":
+                        userValue = value[1].Equals("true", StringComparison.InvariantCultureIgnoreCase);
+                        break;
+                    case "int":
+                        userValue = int.Parse(Uri.UnescapeDataString(value[1]), CultureInfo.InvariantCulture);
+                        break;
+                    case "byte":
+                        userValue = byte.Parse(Uri.UnescapeDataString(value[1]), CultureInfo.InvariantCulture);
+                        break;
+                    case "DateTime":
+                        userValue = DateTime.FromBinary(long.Parse(Uri.UnescapeDataString(value[1]), CultureInfo.InvariantCulture));
+                        break;
+                    case "TimeSpan":
+                        userValue = TimeSpan.FromTicks(long.Parse(Uri.UnescapeDataString(value[1]), CultureInfo.InvariantCulture));
+                        break;
+                    case "string":
+                        userValue = Uri.UnescapeDataString(value[1]);
+                        break;
+                    case "int[]":
+                        userValue = value[1].Split(',').Select(v => int.Parse(Uri.UnescapeDataString(v), CultureInfo.InvariantCulture)).ToArray();
+                        break;
+                    case "string[]":
+                        userValue = value[1].Split(',').Select(v => Uri.UnescapeDataString(v)).ToArray();
+                        break;
+                    default:
+                        Trace.TraceWarning("Setting {0} contains invalid type {1}.", name, value[0]);
+                        break;
+                }
+
+                // Convert whatever we're left with into the expected type.
+                return Convert.ChangeType(userValue, expectedType);
+            }
+            catch
+            {
+                Trace.TraceWarning("Setting {0} contains invalid value {1}.", name, value[1]);
+                return null;
+            }
+        }
+
+        /// <summary>
+        /// Set a value of a user setting
+        /// </summary>
+        /// <param name="name">name of the setting</param>
+        /// <param name="value">value of the setting</param>
+        public override void SetUserValue(string name, bool value)
+		{
+			NativeMethods.WritePrivateProfileString(Section, name, "bool:" + (value ? "true" : "false"), FilePath);
+		}
+
+        /// <summary>
+        /// Set a value of a user setting
+        /// </summary>
+        /// <param name="name">name of the setting</param>
+        /// <param name="value">value of the setting</param>
+        public override void SetUserValue(string name, int value)
+        {
+            NativeMethods.WritePrivateProfileString(Section, name, "int:" + Uri.EscapeDataString(value.ToString(CultureInfo.InvariantCulture)), FilePath);
+        }
+
+        /// <summary>
+        /// Set a value of a user setting
+        /// </summary>
+        /// <param name="name">name of the setting</param>
+        /// <param name="value">value of the setting</param>
+        public override void SetUserValue(string name, byte value)
+        {
+            NativeMethods.WritePrivateProfileString(Section, name, "byte:" + Uri.EscapeDataString(value.ToString(CultureInfo.InvariantCulture)), FilePath);
+        }
+
+        /// <summary>
+        /// Set a value of a user setting
+        /// </summary>
+        /// <param name="name">name of the setting</param>
+        /// <param name="value">value of the setting</param>
+        public override void SetUserValue(string name, DateTime value)
+        {
+            NativeMethods.WritePrivateProfileString(Section, name, "DateTime:" + Uri.EscapeDataString(value.ToBinary().ToString(CultureInfo.InvariantCulture)), FilePath);
+        }
+
+        /// <summary>
+        /// Set a value of a user setting
+        /// </summary>
+        /// <param name="name">name of the setting</param>
+        /// <param name="value">value of the setting</param>
+        public override void SetUserValue(string name, TimeSpan value)
+        {
+            NativeMethods.WritePrivateProfileString(Section, name, "TimeSpan:" + Uri.EscapeDataString(value.Ticks.ToString(CultureInfo.InvariantCulture)), FilePath);
+        }
+
+        /// <summary>
+        /// Set a value of a user setting
+        /// </summary>
+        /// <param name="name">name of the setting</param>
+        /// <param name="value">value of the setting</param>
+        public override void SetUserValue(string name, string value)
+		{
+			NativeMethods.WritePrivateProfileString(Section, name, "string:" + Uri.EscapeDataString(value), FilePath);
+		}
+
+        /// <summary>
+        /// Set a value of a user setting
+        /// </summary>
+        /// <param name="name">name of the setting</param>
+        /// <param name="value">value of the setting</param>
+        public override void SetUserValue(string name, int[] value)
+		{
+			NativeMethods.WritePrivateProfileString(Section, name, "int[]:" + String.Join(",", ((int[])value).Select(v => Uri.EscapeDataString(v.ToString(CultureInfo.InvariantCulture))).ToArray()), FilePath);
+		}
+
+        /// <summary>
+        /// Set a value of a user setting
+        /// </summary>
+        /// <param name="name">name of the setting</param>
+        /// <param name="value">value of the setting</param>
+        public override void SetUserValue(string name, string[] value)
+		{
+			NativeMethods.WritePrivateProfileString(Section, name, "string[]:" + String.Join(",", value.Select(v => Uri.EscapeDataString(v)).ToArray()), FilePath);
+		}
+
+        /// <summary>
+        /// Remove a user setting from the store
+        /// </summary>
+        /// <param name="name">name of the setting</param>
+        public override void DeleteUserValue(string name)
+		{
+			NativeMethods.WritePrivateProfileString(Section, name, null, FilePath);
+		}
+	}
+
+    // TODO: This class and its methods should be internal visibility.
+    /// <summary>
+    /// Native methods for interacting with INI files.
+    /// </summary>
+	public static class NativeMethods
+	{
+        /// <summary>
+        /// Retrieves all the keys and values for the specified section of an initialization file.
+        /// </summary>
+        /// <param name="sectionName">The name of the section in the initialization file.</param>
+        /// <param name="value">A pointer to a buffer that receives the key name and value pairs associated with the named section. The buffer is filled with one or more null-terminated strings; the last string is followed by a second null character.</param>
+        /// <param name="size">The size of the buffer pointed to by the <paramref name="value"/> parameter, in characters. The maximum profile section size is 32,767 characters.</param>
+        /// <param name="fileName">The name of the initialization file. If this parameter does not contain a full path to the file, the system searches for the file in the Windows directory.</param>
+        /// <returns>The return value specifies the number of characters copied to the buffer, not including the terminating null character. If the buffer is not large enough to contain all the key name and value pairs associated with the named section, the return value is equal to <paramref name="size"/> minus two.</returns>
+        [DllImport("kernel32.dll", CharSet = CharSet.Unicode, SetLastError = true)]
+        public static extern int GetPrivateProfileSection(string sectionName, string value, int size, string fileName);
+
+        /// <summary>
+        /// Retrieves a string from the specified section in an initialization file.
+        /// </summary>
+        /// <param name="sectionName">The name of the section containing the key name. If this parameter is <c>null</c>, the <see cref="GetPrivateProfileString"/> function copies all section names in the file to the supplied buffer.</param>
+        /// <param name="keyName">The name of the key whose associated string is to be retrieved. If this parameter is <c>null</c>, all key names in the section specified by the <paramref name="sectionName"/> parameter are copied to the buffer specified by the <paramref name="value"/> parameter.</param>
+        /// <param name="defaultValue">A default string. If the <paramref name="keyName"/> key cannot be found in the initialization file, <see cref="GetPrivateProfileString"/> copies the default string to the <paramref name="value"/> buffer. If this parameter is <c>null</c>, the default is an empty string, <c>""</c>.
+        /// Avoid specifying a default string with trailing blank characters. The function inserts a <c>null</c> character in the <paramref name="value"/> buffer to strip any trailing blanks.</param>
+        /// <param name="value">A pointer to the buffer that receives the retrieved string. </param>
+        /// <param name="size">The size of the buffer pointed to by the <paramref name="value"/> parameter, in characters.</param>
+        /// <param name="fileName">The name of the initialization file. If this parameter does not contain a full path to the file, the system searches for the file in the Windows directory.</param>
+        /// <returns>The return value is the number of characters copied to the buffer, not including the terminating <c>null</c> character.
+        /// If neither <paramref name="sectionName"/> nor <paramref name="keyName"/> is <c>null</c> and the supplied destination buffer is too small to hold the requested string, the string is truncated and followed by a <c>null</c> character, and the return value is equal to <paramref name="size"/> minus one.
+        /// If either <paramref name="sectionName"/> or <paramref name="keyName"/> is <c>null</c> and the supplied destination buffer is too small to hold all the strings, the last string is truncated and followed by two <c>null</c> characters. In this case, the return value is equal to <paramref name="size"/> minus two.
+        /// In the event the initialization file specified by <paramref name="fileName"/> is not found, or contains invalid values, this function will set errorno with a value of '0x2' (File Not Found). To retrieve extended error information, call GetLastError.</returns>
+        [DllImport("kernel32.dll", CharSet = CharSet.Unicode, SetLastError = true)]
+        public static extern int GetPrivateProfileString(string sectionName, string keyName, string defaultValue, string value, int size, string fileName);
+
+        /// <summary>
+        /// Retrieves a string from the specified section in an initialization file.
+        /// </summary>
+        /// <param name="sectionName">The name of the section containing the key name. If this parameter is <c>null</c>, the <see cref="GetPrivateProfileString"/> function copies all section names in the file to the supplied buffer.</param>
+        /// <param name="keyName">The name of the key whose associated string is to be retrieved. If this parameter is <c>null</c>, all key names in the section specified by the <paramref name="sectionName"/> parameter are copied to the buffer specified by the <paramref name="value"/> parameter.</param>
+        /// <param name="defaultValue">A default string. If the <paramref name="keyName"/> key cannot be found in the initialization file, <see cref="GetPrivateProfileString"/> copies the default string to the <paramref name="value"/> buffer. If this parameter is <c>null</c>, the default is an empty string, <c>""</c>.
+        /// Avoid specifying a default string with trailing blank characters. The function inserts a <c>null</c> character in the <paramref name="value"/> buffer to strip any trailing blanks.</param>
+        /// <param name="value">A pointer to the buffer that receives the retrieved string. </param>
+        /// <param name="size">The size of the buffer pointed to by the <paramref name="value"/> parameter, in characters.</param>
+        /// <param name="fileName">The name of the initialization file. If this parameter does not contain a full path to the file, the system searches for the file in the Windows directory.</param>
+        /// <returns>The return value is the number of characters copied to the buffer, not including the terminating <c>null</c> character.
+        /// If neither <paramref name="sectionName"/> nor <paramref name="keyName"/> is <c>null</c> and the supplied destination buffer is too small to hold the requested string, the string is truncated and followed by a <c>null</c> character, and the return value is equal to <paramref name="size"/> minus one.
+        /// If either <paramref name="sectionName"/> or <paramref name="keyName"/> is <c>null</c> and the supplied destination buffer is too small to hold all the strings, the last string is truncated and followed by two <c>null</c> characters. In this case, the return value is equal to <paramref name="size"/> minus two.
+        /// In the event the initialization file specified by <paramref name="fileName"/> is not found, or contains invalid values, this function will set errorno with a value of '0x2' (File Not Found). To retrieve extended error information, call GetLastError.</returns>
+        [DllImport("kernel32.dll", CharSet = CharSet.Unicode, SetLastError = true)]
+        public static extern int GetPrivateProfileString(string sectionName, string keyName, string defaultValue, StringBuilder value, int size, string fileName);
+
+        /// <summary>
+        /// Copies a string into the specified section of an initialization file.
+        /// </summary>
+        /// <param name="sectionName">The name of the section to which the string will be copied. If the section does not exist, it is created. The name of the section is case-independent; the string can be any combination of uppercase and lowercase letters.</param>
+        /// <param name="keyName">The name of the key to be associated with a string. If the key does not exist in the specified section, it is created. If this parameter is <c>null</c>, the entire section, including all entries within the section, is deleted.</param>
+        /// <param name="value">A <c>null</c>-terminated string to be written to the file. If this parameter is <c>null</c>, the key pointed to by the lpKeyName parameter is deleted. </param>
+        /// <param name="fileName">The name of the initialization file.
+        /// If the file was created using Unicode characters, the function writes Unicode characters to the file. Otherwise, the function writes ANSI characters.</param>
+        /// <returns>If the function successfully copies the string to the initialization file, the return value is nonzero.
+        /// If the function fails, or if it flushes the cached version of the most recently accessed initialization file, the return value is zero. To get extended error information, call GetLastError.</returns>
+        [DllImport("kernel32.dll", CharSet = CharSet.Unicode, SetLastError = true)]
+        public static extern int WritePrivateProfileString(string sectionName, string keyName, string value, string fileName);
+    }
+}