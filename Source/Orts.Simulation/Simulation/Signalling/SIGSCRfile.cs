--- conflicted
+++ resolved
@@ -1,3507 +1,1753 @@
-<<<<<<< HEAD
-﻿// COPYRIGHT 2013 by the Open Rails project.
-// 
-// This file is part of Open Rails.
-// 
-// Open Rails is free software: you can redistribute it and/or modify
-// it under the terms of the GNU General Public License as published by
-// the Free Software Foundation, either version 3 of the License, or
-// (at your option) any later version.
-// 
-// Open Rails is distributed in the hope that it will be useful,
-// but WITHOUT ANY WARRANTY; without even the implied warranty of
-// MERCHANTABILITY or FITNESS FOR A PARTICULAR PURPOSE.  See the
-// GNU General Public License for more details.
-// 
-// You should have received a copy of the GNU General Public License
-// along with Open Rails.  If not, see <http://www.gnu.org/licenses/>.
-
-// Author : Rob Roeterdink
-//
-//
-// This file processes the MSTS SIGSCR.dat file, which contains the signal logic.
-// The information is stored in a series of classes.
-// This file also contains the functions to process the information when running, and as such is linked with signals.cs
-//
-// Debug flags :
-// #define DEBUG_ALLOWCRASH
-// removes catch and allows program to crash on error statement
-//
-// #define DEBUG_PRINT_PROCESS
-// prints processing details
-// set TBD_debug_ref to TDB index of required signals
-//
-// #define DEBUG_PRINT_ENABLED
-// prints processing details of all enabled signals
-//
-
-using Orts.Formats.Msts;
-using Orts.Simulation.Timetables;
-using System;
-using System.Collections;
-using System.Collections.Generic;
-#if DEBUG_PRINT_PROCESS
-using System.Linq;
-using System.IO;
-using System.Text;
-#endif
-
-namespace Orts.Simulation.Signalling
-{
-
-    //================================================================================================//
-    //
-    // class scrfile
-    //
-    //================================================================================================//
-
-    public class SIGSCRfile
-    {
-
-#if DEBUG_PRINT_PROCESS
-//        public static int[] TDB_debug_ref = { 4813 };            /* signal TDB idents         */
-        public static int[] TDB_debug_ref = { 704, 705, 706, 707, 967 };            /* signal TDB idents         */
-        public static int[] OBJ_debug_ref = { -1 };            /* signal object reference   */
-        public static string dpr_fileLoc = @"C:\temp\";     /* file path for debug files */
-#endif
-
-#if DEBUG_PRINT_ENABLED
-        public static string dpe_fileLoc = @"C:\temp\";     /* file path for debug files */
-#endif
-
-        SignalScripts SignalScripts;
-
-        //================================================================================================//
-        //
-        // Constructor
-        //
-        //================================================================================================//
-
-        public SIGSCRfile(SignalScripts scripts)
-        {
-            SignalScripts = scripts;
-        }
-
-        //================================================================================================//
-        //
-        // processing routines
-        //
-        //================================================================================================//
-        //
-        // main update routine
-        //
-        //================================================================================================//
-
-        public static void SH_update(SignalHead thisHead, SIGSCRfile sigscr)
-        {
-
-            SignalScripts.SCRScripts signalScript;
-            if (thisHead.signalType == null)
-                return;
-            if (sigscr.SignalScripts.Scripts.TryGetValue(thisHead.signalType, out signalScript))
-            {
-                sigscr.SH_process_script(thisHead, signalScript, sigscr);
-            }
-            else
-            {
-                sigscr.SH_update_basic(thisHead);
-            }
-        }
-
-        //================================================================================================//
-        //
-        // update_basic : update signal without script
-        //
-        //================================================================================================//
-
-        public void SH_update_basic(SignalHead thisHead)
-        {
-            if (thisHead.mainSignal.block_state() == MstsBlockState.CLEAR)
-            {
-                thisHead.SetLeastRestrictiveAspect();
-            }
-            else
-            {
-                thisHead.SetMostRestrictiveAspect();
-            }
-        }
-
-        //================================================================================================//
-        //
-        // process script
-        //
-        //================================================================================================//
-
-        public void SH_process_script(SignalHead thisHead, SignalScripts.SCRScripts signalScript, SIGSCRfile sigscr)
-        {
-
-            int[] localFloats = new int[signalScript.TotalLocalFloats];
-
-            // process script
-
-#if DEBUG_PRINT_ENABLED
-            if (thisHead.mainSignal.enabledTrain != null)
-            {
-                File.AppendAllText(dpe_fileLoc + @"printproc.txt", "\n\nSIGNAL : " + thisHead.TDBIndex.ToString() + "\n");
-                File.AppendAllText(dpe_fileLoc + @"printproc.txt", "OBJECT : " + thisHead.mainSignal.thisRef.ToString() + "\n");
-                File.AppendAllText(dpe_fileLoc + @"printproc.txt", "type   : " + signalScript.ScriptName + "\n");
-                String fnstring = String.Copy(thisHead.mainSignal.signalRef.Simulator.SIGCFG.ORTSFunctionTypes[thisHead.ORTSsigFunctionIndex]);
-                File.AppendAllText(dpr_fileLoc + @"printproc.txt", "fntype : " + thisHead.ORTSsigFunctionIndex + " = " + fnstring + "\n\n");
-            }
-#endif
-#if DEBUG_PRINT_PROCESS
-            if (TDB_debug_ref.Contains(thisHead.TDBIndex) || OBJ_debug_ref.Contains(thisHead.mainSignal.thisRef))
-            {
-                File.AppendAllText(dpr_fileLoc + @"printproc.txt", "\n\nSIGNAL : " + thisHead.TDBIndex.ToString() + "\n");
-                File.AppendAllText(dpr_fileLoc + @"printproc.txt", "OBJECT : " + thisHead.mainSignal.thisRef.ToString() + "\n");
-                File.AppendAllText(dpr_fileLoc + @"printproc.txt", "type   : " + signalScript.ScriptName + "\n");
-                String fnstring = String.Copy(thisHead.mainSignal.signalRef.Simulator.SIGCFG.ORTSFunctionTypes[thisHead.ORTSsigFunctionIndex]);
-                File.AppendAllText(dpr_fileLoc + @"printproc.txt", "fntype : " + thisHead.ORTSsigFunctionIndex + " = " + fnstring + "\n\n");
-
-                if (thisHead.mainSignal.localStorage.Count > 0)
-                {
-                    File.AppendAllText(dpr_fileLoc + @"printproc.txt", "\n  local storage : \n");
-                    foreach (KeyValuePair<int, int> thisValue in thisHead.mainSignal.localStorage)
-                    {
-                        File.AppendAllText(dpr_fileLoc + @"printproc.txt", thisValue.Key.ToString() + " = " + thisValue.Value.ToString() + "\n");
-                    }
-                }
-            }
-#endif
-
-            if (!SH_process_StatementBlock(thisHead, signalScript.Statements, localFloats, sigscr))
-                return;
-
-
-#if DEBUG_PRINT_ENABLED
-            if (thisHead.mainSignal.enabledTrain != null)
-            {
-                File.AppendAllText(dpe_fileLoc + @"printproc.txt", "\n ------- \n");
-            }
-#endif
-#if DEBUG_PRINT_PROCESS
-            if (TDB_debug_ref.Contains(thisHead.TDBIndex) || OBJ_debug_ref.Contains(thisHead.mainSignal.thisRef))
-            {
-                File.AppendAllText(dpr_fileLoc + @"printproc.txt", "\n ------- \n");
-            }
-#endif
-
-        }
-
-        //================================================================================================//
-        //
-        // process statement block
-        // called for full script as well as for IF and ELSE blocks
-        // if returns false : abort further processing
-        //
-        //================================================================================================//
-
-        public bool SH_process_StatementBlock(SignalHead thisHead, ArrayList Statements,
-                    int[] localFloats, SIGSCRfile sigscr)
-        {
-
-            // loop through all lines
-
-            foreach (object scriptstat in Statements)
-            {
-
-                // process statement lines
-
-                if (scriptstat is SignalScripts.SCRScripts.SCRStatement)
-                {
-                    SignalScripts.SCRScripts.SCRStatement ThisStat = (SignalScripts.SCRScripts.SCRStatement)scriptstat;
-
-                    if (ThisStat.StatementTerms[0].Function == SignalScripts.SCRExternalFunctions.RETURN)
-                    {
-                        return false;
-                    }
-
-                    SH_processAssignStatement(thisHead, ThisStat, localFloats, sigscr);
-
-#if DEBUG_PRINT_ENABLED
-                    if (thisHead.mainSignal.enabledTrain != null)
-                    {
-                        File.AppendAllText(dpe_fileLoc + @"printproc.txt", "Statement : \n");
-                        foreach (var statstring in ThisStat.StatementTerms)
-                        {
-                            File.AppendAllText(dpe_fileLoc + @"printproc.txt", "   " + statstring + "\n");
-                        }
-                        foreach (int lfloat in localFloats)
-                        {
-                            File.AppendAllText(dpe_fileLoc + @"printproc.txt", " local : " + lfloat.ToString() + "\n");
-                        }
-                        File.AppendAllText(dpe_fileLoc + @"printproc.txt", "Externals : \n");
-                        File.AppendAllText(dpe_fileLoc + @"printproc.txt", " state      : " + thisHead.state.ToString() + "\n");
-                        File.AppendAllText(dpe_fileLoc + @"printproc.txt", " draw_state : " + thisHead.draw_state.ToString() + "\n");
-                        File.AppendAllText(dpe_fileLoc + @"printproc.txt", " enabled    : " + thisHead.mainSignal.enabled.ToString() + "\n");
-                        File.AppendAllText(dpe_fileLoc + @"printproc.txt", " blockstate : " + thisHead.mainSignal.blockState.ToString() + "\n");
-                        File.AppendAllText(dpe_fileLoc + @"printproc.txt", "\n");
-                    }
-#endif
-
-#if DEBUG_PRINT_PROCESS
-                    if (TDB_debug_ref.Contains(thisHead.TDBIndex) || OBJ_debug_ref.Contains(thisHead.mainSignal.thisRef))
-                    {
-                        File.AppendAllText(dpr_fileLoc + @"printproc.txt", "Statement : \n");
-                        foreach (SignalScripts.SCRScripts.SCRStatTerm term in ThisStat.StatementTerms)
-                        {
-                            //TBD - there is no equivalent string representation of statement terms
-                            File.AppendAllText(dpr_fileLoc + @"printproc.txt", "   " + term.ToString() + "\n");
-                        }
-                        foreach (int lfloat in localFloats)
-                        {
-                            File.AppendAllText(dpr_fileLoc + @"printproc.txt", " local : " + lfloat.ToString() + "\n");
-                        }
-                        File.AppendAllText(dpr_fileLoc + @"printproc.txt", "Externals : \n");
-                        File.AppendAllText(dpr_fileLoc + @"printproc.txt", " state      : " + thisHead.state.ToString() + "\n");
-                        File.AppendAllText(dpr_fileLoc + @"printproc.txt", " draw_state : " + thisHead.draw_state.ToString() + "\n");
-                        File.AppendAllText(dpr_fileLoc + @"printproc.txt", " enabled    : " + thisHead.mainSignal.enabled.ToString() + "\n");
-                        File.AppendAllText(dpr_fileLoc + @"printproc.txt", " blockstate : " + thisHead.mainSignal.blockState.ToString() + "\n");
-                        File.AppendAllText(dpr_fileLoc + @"printproc.txt", "\n");
-                    }
-#endif
-
-                }
-
-                if (scriptstat is SignalScripts.SCRScripts.SCRConditionBlock)
-                {
-                    SignalScripts.SCRScripts.SCRConditionBlock thisCond = (SignalScripts.SCRScripts.SCRConditionBlock)scriptstat;
-                    if (!SH_processIfCondition(thisHead, thisCond, localFloats, sigscr))
-                        return false;
-                }
-            }
-
-            return true;
-        }
-
-        //================================================================================================//
-        //
-        // process assign statement
-        //
-        //================================================================================================//
-
-        public void SH_processAssignStatement(SignalHead thisHead, SignalScripts.SCRScripts.SCRStatement thisStat,
-                    int[] localFloats, SIGSCRfile sigscr)
-        {
-
-            // get term value
-
-            int tempvalue = 0;
-
-            tempvalue = SH_processSubTerm(thisHead, thisStat.StatementTerms, 0, localFloats, sigscr);
-
-            // assign value
-
-            switch (thisStat.AssignType)
-            {
-
-                // assign value to external float
-                // Possible floats :
-                //                        STATE
-                //                        DRAW_STATE
-                //                        ENABLED     (not allowed for write)
-                //                        BLOCK_STATE (not allowed for write)
-
-                case (SignalScripts.SCRTermType.ExternalFloat):
-                    SignalScripts.SCRExternalFloats FloatType = (SignalScripts.SCRExternalFloats)thisStat.AssignParameter;
-
-                    switch (FloatType)
-                    {
-                        case SignalScripts.SCRExternalFloats.STATE:
-                            thisHead.state = (MstsSignalAspect)tempvalue;
-                            break;
-
-                        case SignalScripts.SCRExternalFloats.DRAW_STATE:
-                            thisHead.draw_state = tempvalue;
-                            break;
-
-                        default:
-                            break;
-                    }
-                    break;
-
-                // Local float
-
-                case (SignalScripts.SCRTermType.LocalFloat):
-                    localFloats[thisStat.AssignParameter] = tempvalue;
-                    break;
-
-                default:
-                    break;
-            }
-        }
-
-        //================================================================================================//
-        //
-        // get value of single term
-        //
-        //================================================================================================//
-
-        public int SH_processAssignTerm(SignalHead thisHead, List<SignalScripts.SCRScripts.SCRStatTerm> StatementTerms,
-                           SignalScripts.SCRScripts.SCRStatTerm thisTerm, int sublevel,
-                           int[] localFloats, SIGSCRfile sigscr)
-        {
-
-            int termvalue = 0;
-
-            if (thisTerm.Function != SignalScripts.SCRExternalFunctions.NONE)
-            {
-                termvalue = SH_function_value(thisHead, thisTerm, localFloats, sigscr);
-            }
-            else if (thisTerm.PartParameter != null)
-            {
-
-                // for non-function terms only first entry is valid
-
-                SignalScripts.SCRScripts.SCRParameterType thisParameter = thisTerm.PartParameter[0];
-                termvalue = SH_termvalue(thisHead, thisParameter, localFloats, sigscr);
-            }
-            else if (thisTerm.TermNumber > 0)
-            {
-                termvalue = SH_processSubTerm(thisHead, StatementTerms, thisTerm.TermNumber, localFloats, sigscr);
-            }
-
-            return termvalue;
-        }
-
-
-        //================================================================================================//
-        //
-        // process subterm
-        //
-        //================================================================================================//
-
-        public int SH_processSubTerm(SignalHead thisHead, List<SignalScripts.SCRScripts.SCRStatTerm> StatementTerms,
-                           int sublevel, int[] localFloats, SIGSCRfile sigscr)
-        {
-            int tempvalue = 0;
-            int termvalue = 0;
-
-            foreach (SignalScripts.SCRScripts.SCRStatTerm thisTerm in StatementTerms)
-            {
-                if (thisTerm.Function == SignalScripts.SCRExternalFunctions.RETURN)
-                {
-                    break;
-                }
-
-                SignalScripts.SCRTermOperator thisOperator = thisTerm.TermOperator;
-                if (thisTerm.TermLevel == sublevel)
-                {
-                    termvalue =
-                            SH_processAssignTerm(thisHead, StatementTerms, thisTerm, sublevel, localFloats, sigscr);
-                    if (thisTerm.Negated)
-                    {
-                        termvalue = termvalue == 0 ? 1 : 0;
-                    }
-
-                    switch (thisOperator)
-                    {
-                        case (SignalScripts.SCRTermOperator.MULTIPLY):
-                            tempvalue *= termvalue;
-                            break;
-
-                        case (SignalScripts.SCRTermOperator.PLUS):
-                            tempvalue += termvalue;
-                            break;
-
-                        case (SignalScripts.SCRTermOperator.MINUS):
-                            tempvalue -= termvalue;
-                            break;
-
-                        case (SignalScripts.SCRTermOperator.DIVIDE):
-                            if (termvalue == 0)
-                            {
-                                tempvalue = 0;
-                            }
-                            else
-                            {
-                                tempvalue /= termvalue;
-                            }
-                            break;
-
-                        case (SignalScripts.SCRTermOperator.MODULO):
-                            tempvalue %= termvalue;
-                            break;
-
-                        default:
-                            tempvalue = termvalue;
-                            break;
-                    }
-                }
-            }
-
-            return tempvalue;
-        }
-
-        //================================================================================================//
-        //
-        // get parameter term value
-        //
-        //================================================================================================//
-
-        public static int SH_termvalue(SignalHead thisHead, SignalScripts.SCRScripts.SCRParameterType thisParameter,
-                    int[] localFloats, SIGSCRfile sigscr)
-        {
-
-            int return_value = 0;
-
-            // for non-function terms only first entry is valid
-
-            switch (thisParameter.PartType)
-            {
-
-                // assign value to external float
-                // Possible floats :
-                //                        STATE
-                //                        DRAW_STATE
-                //                        ENABLED     
-                //                        BLOCK_STATE
-
-                case (SignalScripts.SCRTermType.ExternalFloat):
-                    SignalScripts.SCRExternalFloats FloatType = (SignalScripts.SCRExternalFloats)thisParameter.PartParameter;
-
-                    switch (FloatType)
-                    {
-                        case SignalScripts.SCRExternalFloats.STATE:
-                            return_value = (int)thisHead.state;
-                            break;
-
-                        case SignalScripts.SCRExternalFloats.DRAW_STATE:
-                            return_value = thisHead.draw_state;
-                            break;
-
-                        case SignalScripts.SCRExternalFloats.ENABLED:
-                            return_value = Convert.ToInt32(thisHead.mainSignal.enabled);
-                            break;
-
-                        case SignalScripts.SCRExternalFloats.BLOCK_STATE:
-                            return_value = (int)thisHead.mainSignal.block_state();
-                            break;
-
-                        case SignalScripts.SCRExternalFloats.APPROACH_CONTROL_REQ_POSITION:
-                            return_value = thisHead.ApproachControlLimitPositionM.HasValue ? Convert.ToInt32(thisHead.ApproachControlLimitPositionM.Value) : -1;
-                            break;
-
-                        case SignalScripts.SCRExternalFloats.APPROACH_CONTROL_REQ_SPEED:
-                            return_value = thisHead.ApproachControlLimitSpeedMpS.HasValue ? Convert.ToInt32(thisHead.ApproachControlLimitSpeedMpS.Value) : -1;
-                            break;
-
-                        default:
-                            break;
-                    }
-                    break;
-
-                // Local float
-
-                case (SignalScripts.SCRTermType.LocalFloat):
-                    return_value = localFloats[thisParameter.PartParameter];
-                    break;
-
-                // all others : constants
-
-                default:
-                    return_value = thisParameter.PartParameter;
-                    break;
-
-            }
-
-            return return_value;
-        }
-
-        //================================================================================================//
-        //
-        // return function value
-        // Possible functions : see enum SCRExternalFunctions
-        //
-        //================================================================================================//
-
-        public int SH_function_value(SignalHead thisHead, SignalScripts.SCRScripts.SCRStatTerm thisTerm,
-                    int[] localFloats, SIGSCRfile sigscr)
-        {
-
-            int return_value = 0;
-            int parameter1_value = 0;
-            int parameter2_value = 0;
-
-            // extract parameters (max. 2)
-
-            if (thisTerm.PartParameter != null)
-            {
-                if (thisTerm.PartParameter.Length >= 1)
-                {
-                    SignalScripts.SCRScripts.SCRParameterType thisParameter = thisTerm.PartParameter[0];
-                    parameter1_value = SH_termvalue(thisHead, thisParameter,
-                        localFloats, sigscr);
-                }
-
-                if (thisTerm.PartParameter.Length >= 2)
-                {
-                    SignalScripts.SCRScripts.SCRParameterType thisParameter = thisTerm.PartParameter[1];
-                    parameter2_value = SH_termvalue(thisHead, thisParameter,
-                        localFloats, sigscr);
-                }
-            }
-
-            // switch on function
-
-            SignalScripts.SCRExternalFunctions thisFunction = thisTerm.Function;
-            String dumpfile = String.Empty;
-
-            switch (thisFunction)
-            {
-
-                // BlockState
-
-                case (SignalScripts.SCRExternalFunctions.BLOCK_STATE):
-                    return_value = (int)thisHead.mainSignal.block_state();
-                    break;
-
-                // Route set
-
-                case (SignalScripts.SCRExternalFunctions.ROUTE_SET):
-                    return_value = (int)thisHead.route_set();
-                    break;
-
-                // next_sig_lr
-
-                case (SignalScripts.SCRExternalFunctions.NEXT_SIG_LR):
-                    return_value = (int)thisHead.next_sig_lr(parameter1_value);
-
-#if DEBUG_PRINT_ENABLED
-                    if (thisHead.mainSignal.enabledTrain != null)
-                    {
-                        File.AppendAllText(dpe_fileLoc + @"printproc.txt",
-                                " NEXT_SIG_LR : Located signal : " +
-                                               thisHead.mainSignal.sigfound[parameter1_value].ToString() + "\n");
-                    }
-#endif
-#if DEBUG_PRINT_PROCESS
-                    if (TDB_debug_ref.Contains(thisHead.TDBIndex) || OBJ_debug_ref.Contains(thisHead.mainSignal.thisRef))
-                    {
-                        var sob = new StringBuilder();
-                        sob.AppendFormat(" NEXT_SIG_LR : Located signal : {0}", thisHead.mainSignal.sigfound[parameter1_value].ToString());
-
-                        if (thisHead.mainSignal.sigfound[parameter1_value] > 0)
-                        {
-                            SignalObject otherSignal = thisHead.mainSignal.signalRef.SignalObjects[thisHead.mainSignal.sigfound[parameter1_value]];
-                            sob.AppendFormat(" (");
-
-                            foreach (SignalHead otherHead in otherSignal.SignalHeads)
-                            {
-                                sob.AppendFormat(" {0} ", otherHead.TDBIndex);
-                            }
-
-                            sob.AppendFormat(") ");
-                        }
-                        sob.AppendFormat("\n");
-
-                        File.AppendAllText(dpr_fileLoc + @"printproc.txt", sob.ToString());
-                    }
-#endif
-
-                    break;
-
-                // next_sig_mr
-
-                case (SignalScripts.SCRExternalFunctions.NEXT_SIG_MR):
-                    return_value = (int)thisHead.next_sig_mr(parameter1_value);
-#if DEBUG_PRINT_ENABLED
-                    if (thisHead.mainSignal.enabledTrain != null)
-                    {
-                        File.AppendAllText(dpe_fileLoc + @"printproc.txt",
-                                " NEXT_SIG_MR : Located signal : " +
-                                               thisHead.mainSignal.sigfound[parameter1_value].ToString() + "\n");
-                    }
-#endif
-#if DEBUG_PRINT_PROCESS
-                    if (TDB_debug_ref.Contains(thisHead.TDBIndex) || OBJ_debug_ref.Contains(thisHead.mainSignal.thisRef))
-                    {
-                        File.AppendAllText(dpr_fileLoc + @"printproc.txt",
-                                        " NEXT_SIG_MR : Located signal : " +
-                                               thisHead.mainSignal.sigfound[parameter1_value].ToString() + "\n");
-                    }
-#endif
-                    break;
-
-                // this_sig_lr
-
-                case (SignalScripts.SCRExternalFunctions.THIS_SIG_LR):
-                    bool sigfound_lr = false;
-                    MstsSignalAspect returnState_lr = thisHead.this_sig_lr(parameter1_value, ref sigfound_lr);
-                    return_value = sigfound_lr ? (int)returnState_lr : -1;
-                    break;
-
-                // this_sig_mr
-
-                case (SignalScripts.SCRExternalFunctions.THIS_SIG_MR):
-                    bool sigfound_mr = false;
-                    MstsSignalAspect returnState_mr = thisHead.this_sig_mr(parameter1_value, ref sigfound_mr);
-                    return_value = sigfound_mr ? (int)returnState_mr : -1;
-                    break;
-
-                // opp_sig_lr
-
-                case (SignalScripts.SCRExternalFunctions.OPP_SIG_LR):
-                    return_value = (int)thisHead.opp_sig_lr(parameter1_value);
-#if DEBUG_PRINT_ENABLED
-                    if (thisHead.mainSignal.enabledTrain != null)
-                    {
-                        SignalObject foundSignal = null;
-                        int dummy = (int)thisHead.opp_sig_lr(parameter1_value, ref foundSignal);
-                        int foundRef = foundSignal != null ? foundSignal.thisRef : -1;
-                        File.AppendAllText(dpe_fileLoc + @"printproc.txt",
-                                " OPP_SIG_LR : Located signal : " + foundRef.ToString() + "\n");
-                    }
-#endif
-#if DEBUG_PRINT_PROCESS
-                    if (TDB_debug_ref.Contains(thisHead.TDBIndex) || OBJ_debug_ref.Contains(thisHead.mainSignal.thisRef))
-                    {
-                        SignalObject foundSignal = null;
-                        int dummy = (int)thisHead.opp_sig_lr(parameter1_value, ref foundSignal);
-                        int foundRef = foundSignal != null ? foundSignal.thisRef : -1;
-                        File.AppendAllText(dpr_fileLoc + @"printproc.txt",
-                                " OPP_SIG_LR : Located signal : " + foundRef.ToString() + "\n");
-                    }
-#endif
-                    break;
-
-                // opp_sig_mr
-
-                case (SignalScripts.SCRExternalFunctions.OPP_SIG_MR):
-                    return_value = (int)thisHead.opp_sig_mr(parameter1_value);
-                    break;
-
-                // next_nsig_lr
-
-                case (SignalScripts.SCRExternalFunctions.NEXT_NSIG_LR):
-                    dumpfile = String.Empty;
-
-#if DEBUG_PRINT_ENABLED
-                    if (thisHead.mainSignal.enabledTrain != null)
-                    {
-                        dumpfile = String.Concat(dpe_fileLoc, "printproc.txt");
-                    }
-#endif
-
-#if DEBUG_PRINT_PROCESS
-                    if (TDB_debug_ref.Contains(thisHead.TDBIndex) || OBJ_debug_ref.Contains(thisHead.mainSignal.thisRef))
-                    {
-                        dumpfile = String.Concat(dpr_fileLoc,"printproc.txt");
-                    }
-#endif
-                    return_value = (int)thisHead.next_nsig_lr(parameter1_value, parameter2_value, dumpfile);
-                    break;
-
-                // dist_multi_sig_mr
-
-                case (SignalScripts.SCRExternalFunctions.DIST_MULTI_SIG_MR):
-
-                    dumpfile = String.Empty;
-
-#if DEBUG_PRINT_ENABLED
-                    if (thisHead.mainSignal.enabledTrain != null)
-                    {
-                        dumpfile = String.Concat(dpe_fileLoc, "printproc.txt");
-                    }
-#endif
-
-#if DEBUG_PRINT_PROCESS
-                    if (TDB_debug_ref.Contains(thisHead.TDBIndex) || OBJ_debug_ref.Contains(thisHead.mainSignal.thisRef))
-                    {
-                        dumpfile = String.Concat(dpr_fileLoc,"printproc.txt");
-                    }
-#endif
-
-                    return_value = (int)thisHead.dist_multi_sig_mr(parameter1_value, parameter2_value, dumpfile);
-
-                    break;
-                // next_sig_id
-
-                case (SignalScripts.SCRExternalFunctions.NEXT_SIG_ID):
-                    return_value = (int)thisHead.next_sig_id(parameter1_value);
-#if DEBUG_PRINT_ENABLED
-                    if (thisHead.mainSignal.enabledTrain != null)
-                    {
-                        File.AppendAllText(dpe_fileLoc + @"printproc.txt",
-                                " NEXT_SIG_ID : Located signal : " + return_value + "\n");
-                    }
-#endif
-#if DEBUG_PRINT_PROCESS
-                    if (TDB_debug_ref.Contains(thisHead.TDBIndex) || OBJ_debug_ref.Contains(thisHead.mainSignal.thisRef))
-                    {
-                        var sob = new StringBuilder();
-                        sob.AppendFormat(" NEXT_SIG_ID : Located signal : {0}", return_value.ToString());
-
-                        if (return_value > 0)
-                        {
-                            SignalObject otherSignal = thisHead.mainSignal.signalRef.SignalObjects[return_value];
-                            sob.AppendFormat(" (");
-
-                            foreach (SignalHead otherHead in otherSignal.SignalHeads)
-                            {
-                                sob.AppendFormat(" {0} ", otherHead.TDBIndex);
-                            }
-
-                            sob.AppendFormat(") ");
-                        }
-                        sob.AppendFormat("\n");
-
-                        File.AppendAllText(dpr_fileLoc + @"printproc.txt", sob.ToString());
-                    }
-#endif
-
-                    break;
-
-                // next_nsig_id
-
-                case (SignalScripts.SCRExternalFunctions.NEXT_NSIG_ID):
-                    return_value = (int)thisHead.next_nsig_id(parameter1_value, parameter2_value);
-#if DEBUG_PRINT_ENABLED
-                    if (thisHead.mainSignal.enabledTrain != null)
-                    {
-                        File.AppendAllText(dpe_fileLoc + @"printproc.txt",
-                                " NEXT_NSIG_ID : Located signal " + parameter2_value + " : " + return_value + "\n");
-                    }
-#endif
-#if DEBUG_PRINT_PROCESS
-                    if (TDB_debug_ref.Contains(thisHead.TDBIndex) || OBJ_debug_ref.Contains(thisHead.mainSignal.thisRef))
-                    {
-                        var sob = new StringBuilder();
-                        sob.AppendFormat(" NEXT_NSIG_ID : Located signal {0} : {1}", parameter2_value, return_value.ToString());
-
-                        if (return_value > 0)
-                        {
-                            SignalObject otherSignal = thisHead.mainSignal.signalRef.SignalObjects[return_value];
-                            sob.AppendFormat(" (");
-
-                            foreach (SignalHead otherHead in otherSignal.SignalHeads)
-                            {
-                                sob.AppendFormat(" {0} ", otherHead.TDBIndex);
-                            }
-
-                            sob.AppendFormat(") ");
-                        }
-                        sob.AppendFormat("\n");
-
-                        File.AppendAllText(dpr_fileLoc + @"printproc.txt", sob.ToString());
-                    }
-#endif
-
-                    break;
-
-                // opp_sig_id
-
-                case (SignalScripts.SCRExternalFunctions.OPP_SIG_ID):
-                    return_value = (int)thisHead.opp_sig_id(parameter1_value);
-#if DEBUG_PRINT_ENABLED
-                    if (thisHead.mainSignal.enabledTrain != null)
-                    {
-                        File.AppendAllText(dpe_fileLoc + @"printproc.txt",
-                                " OPP_SIG_LR : Located signal : " + return_value + "\n");
-                    }
-#endif
-#if DEBUG_PRINT_PROCESS
-                    if (TDB_debug_ref.Contains(thisHead.TDBIndex) || OBJ_debug_ref.Contains(thisHead.mainSignal.thisRef))
-                    {
-                        var sob = new StringBuilder();
-                        sob.AppendFormat(" OPP_SIG_LR : Located signal : {0}", return_value.ToString());
-
-                        if (return_value > 0)
-                        {
-                            SignalObject otherSignal = thisHead.mainSignal.signalRef.SignalObjects[return_value];
-                            sob.AppendFormat(" (");
-
-                            foreach (SignalHead otherHead in otherSignal.SignalHeads)
-                            {
-                                sob.AppendFormat(" {0} ", otherHead.TDBIndex);
-                            }
-
-                            sob.AppendFormat(") ");
-                        }
-                        sob.AppendFormat("\n");
-
-                        File.AppendAllText(dpr_fileLoc + @"printproc.txt", sob.ToString());
-                    }
-#endif
-
-                    break;
-
-                // id_sig_enabled
-
-                case (SignalScripts.SCRExternalFunctions.ID_SIG_ENABLED):
-                    return_value = (int)thisHead.id_sig_enabled(parameter1_value);
-                    break;
-
-                // id_sig_lr
-
-                case (SignalScripts.SCRExternalFunctions.ID_SIG_LR):
-                    return_value = (int)thisHead.id_sig_lr(parameter1_value, parameter2_value);
-                    break;
-
-
-                // sig_feature
-
-                case (SignalScripts.SCRExternalFunctions.SIG_FEATURE):
-                    bool temp_value;
-                    temp_value = thisHead.sig_feature(parameter1_value);
-                    return_value = Convert.ToInt32(temp_value);
-                    break;
-
-                // allow to clear to partial route
-
-                case (SignalScripts.SCRExternalFunctions.ALLOW_CLEAR_TO_PARTIAL_ROUTE):
-                    thisHead.mainSignal.AllowClearPartialRoute(parameter1_value);
-                    break;
-
-                // approach control position
-
-                case (SignalScripts.SCRExternalFunctions.APPROACH_CONTROL_POSITION):
-                    dumpfile = String.Empty;
-
-#if DEBUG_PRINT_ENABLED
-                    if (thisHead.mainSignal.enabledTrain != null)
-                    {
-                        dumpfile = String.Concat(dpe_fileLoc, "printproc.txt");
-                    }
-#endif
-
-#if DEBUG_PRINT_PROCESS
-                    if (TDB_debug_ref.Contains(thisHead.TDBIndex) || OBJ_debug_ref.Contains(thisHead.mainSignal.thisRef))
-                    {
-                        dumpfile = String.Concat(dpr_fileLoc, "printproc.txt");
-                    }
-#endif
-                    temp_value = thisHead.mainSignal.ApproachControlPosition(parameter1_value, dumpfile, false);
-                    return_value = Convert.ToInt32(temp_value);
-                    break;
-
-                // approach control position forced
-
-                case (SignalScripts.SCRExternalFunctions.APPROACH_CONTROL_POSITION_FORCED):
-                    dumpfile = String.Empty;
-
-#if DEBUG_PRINT_ENABLED
-                    if (thisHead.mainSignal.enabledTrain != null)
-                    {
-                        dumpfile = String.Concat(dpe_fileLoc, "printproc.txt");
-                    }
-#endif
-
-#if DEBUG_PRINT_PROCESS
-                    if (TDB_debug_ref.Contains(thisHead.TDBIndex) || OBJ_debug_ref.Contains(thisHead.mainSignal.thisRef))
-                    {
-                        dumpfile = String.Concat(dpr_fileLoc, "printproc.txt");
-                    }
-#endif
-                    temp_value = thisHead.mainSignal.ApproachControlPosition(parameter1_value, dumpfile, true);
-                    return_value = Convert.ToInt32(temp_value);
-                    break;
-
-                // approach control speed
-
-                case (SignalScripts.SCRExternalFunctions.APPROACH_CONTROL_SPEED):
-                    dumpfile = String.Empty;
-
-#if DEBUG_PRINT_ENABLED
-                    if (thisHead.mainSignal.enabledTrain != null)
-                    {
-                        dumpfile = String.Concat(dpe_fileLoc, "printproc.txt");
-                    }
-#endif
-
-#if DEBUG_PRINT_PROCESS
-                    if (TDB_debug_ref.Contains(thisHead.TDBIndex) || OBJ_debug_ref.Contains(thisHead.mainSignal.thisRef))
-                    {
-                        dumpfile = String.Concat(dpr_fileLoc, "printproc.txt");
-                    }
-#endif
-                    temp_value = thisHead.mainSignal.ApproachControlSpeed(parameter1_value, parameter2_value, dumpfile);
-                    return_value = Convert.ToInt32(temp_value);
-                    break;
-
-                // approach control next stop
-                case (SignalScripts.SCRExternalFunctions.APPROACH_CONTROL_NEXT_STOP):
-                    dumpfile = String.Empty;
-
-#if DEBUG_PRINT_ENABLED
-                    if (thisHead.mainSignal.enabledTrain != null)
-                    {
-                        dumpfile = String.Concat(dpe_fileLoc, "printproc.txt");
-                    }
-#endif
-
-#if DEBUG_PRINT_PROCESS
-                    if (TDB_debug_ref.Contains(thisHead.TDBIndex) || OBJ_debug_ref.Contains(thisHead.mainSignal.thisRef))
-                    {
-                        dumpfile = String.Concat(dpr_fileLoc, "printproc.txt");
-                    }
-#endif
-                    temp_value = thisHead.mainSignal.ApproachControlNextStop(parameter1_value, parameter2_value, dumpfile);
-                    return_value = Convert.ToInt32(temp_value);
-                    break;
-
-                // Lock claim for approach control
-
-                case (SignalScripts.SCRExternalFunctions.APPROACH_CONTROL_LOCK_CLAIM):
-                    thisHead.mainSignal.LockClaim();
-                    break;
-
-                // Activate timing trigger
-
-                case (SignalScripts.SCRExternalFunctions.ACTIVATE_TIMING_TRIGGER):
-                    thisHead.mainSignal.ActivateTimingTrigger();
-#if DEBUG_PRINT_ENABLED
-                    if (thisHead.mainSignal.enabledTrain != null)
-                    {
-                        File.AppendAllText(dpr_fileLoc + @"printproc.txt",
-                                " TIMING TRIGGER : activated \n");
-                    }
-#endif
-
-#if DEBUG_PRINT_PROCESS
-                    if (TDB_debug_ref.Contains(thisHead.TDBIndex) || OBJ_debug_ref.Contains(thisHead.mainSignal.thisRef))
-                    {
-                        File.AppendAllText(dpr_fileLoc + @"printproc.txt",
-                                " TIMING TRIGGER : activated \n");
-                    }
-#endif
-                    break;
-
-                // Check timing trigger
-                case (SignalScripts.SCRExternalFunctions.CHECK_TIMING_TRIGGER):
-                    dumpfile = String.Empty;
-
-#if DEBUG_PRINT_ENABLED
-                    if (thisHead.mainSignal.enabledTrain != null)
-                    {
-                        dumpfile = String.Concat(dpe_fileLoc, "printproc.txt");
-                    }
-#endif
-
-#if DEBUG_PRINT_PROCESS
-                    if (TDB_debug_ref.Contains(thisHead.TDBIndex) || OBJ_debug_ref.Contains(thisHead.mainSignal.thisRef))
-                    {
-                        dumpfile = String.Concat(dpr_fileLoc, "printproc.txt");
-                    }
-#endif
-                    temp_value = thisHead.mainSignal.CheckTimingTrigger(parameter1_value, dumpfile);
-                    return_value = Convert.ToInt32(temp_value);
-                    break;
-
-                // Check for CallOn
-
-                case (SignalScripts.SCRExternalFunctions.TRAINHASCALLON):
-                    dumpfile = String.Empty;
-
-#if DEBUG_PRINT_ENABLED
-                    if (thisHead.mainSignal.enabledTrain != null)
-                    {
-                        dumpfile = String.Concat(dpe_fileLoc, "printproc.txt");
-                    }
-#endif
-
-#if DEBUG_PRINT_PROCESS
-                    if (TDB_debug_ref.Contains(thisHead.TDBIndex) || OBJ_debug_ref.Contains(thisHead.mainSignal.thisRef))
-                    {
-                        dumpfile = String.Concat(dpr_fileLoc, "printproc.txt");
-                    }
-#endif
-                    temp_value = thisHead.mainSignal.TrainHasCallOn(true, dumpfile);
-                    return_value = Convert.ToInt32(temp_value);
-                    break;
-
-                // Check for CallOn Restricted
-
-                case (SignalScripts.SCRExternalFunctions.TRAINHASCALLON_RESTRICTED):
-                    dumpfile = String.Empty;
-
-#if DEBUG_PRINT_ENABLED
-                    if (thisHead.mainSignal.enabledTrain != null)
-                    {
-                        dumpfile = String.Concat(dpe_fileLoc, "printproc.txt");
-                    }
-#endif
-
-#if DEBUG_PRINT_PROCESS
-                    if (TDB_debug_ref.Contains(thisHead.TDBIndex) || OBJ_debug_ref.Contains(thisHead.mainSignal.thisRef))
-                    {
-                        dumpfile = String.Concat(dpr_fileLoc, "printproc.txt");
-                    }
-#endif
-                    temp_value = thisHead.mainSignal.TrainHasCallOn(false, dumpfile);
-                    return_value = Convert.ToInt32(temp_value);
-                    break;
-
-                // check if train needs next signal
-
-                case (SignalScripts.SCRExternalFunctions.TRAIN_REQUIRES_NEXT_SIGNAL):
-                    dumpfile = String.Empty;
-
-#if DEBUG_PRINT_ENABLED
-                    if (thisHead.mainSignal.enabledTrain != null)
-                    {
-                        dumpfile = String.Concat(dpe_fileLoc, "printproc.txt");
-                    }
-#endif
-
-#if DEBUG_PRINT_PROCESS
-                    if (TDB_debug_ref.Contains(thisHead.TDBIndex) || OBJ_debug_ref.Contains(thisHead.mainSignal.thisRef))
-                    {
-                        dumpfile = String.Concat(dpr_fileLoc, "printproc.txt");
-                    }
-#endif
-                    temp_value = thisHead.mainSignal.RequiresNextSignal(parameter1_value, parameter2_value, dumpfile);
-                    return_value = Convert.ToInt32(temp_value);
-                    break;
-
-                case (SignalScripts.SCRExternalFunctions.FIND_REQ_NORMAL_SIGNAL):
-                    dumpfile = String.Empty;
-
-#if DEBUG_PRINT_ENABLED
-                    if (thisHead.mainSignal.enabledTrain != null)
-                    {
-                        dumpfile = String.Concat(dpe_fileLoc, "printproc.txt");
-                    }
-#endif
-
-#if DEBUG_PRINT_PROCESS
-                    if (TDB_debug_ref.Contains(thisHead.TDBIndex) || OBJ_debug_ref.Contains(thisHead.mainSignal.thisRef))
-                    {
-                        dumpfile = String.Concat(dpr_fileLoc, "printproc.txt");
-                    }
-#endif
-                    return_value = thisHead.mainSignal.FindReqNormalSignal(parameter1_value, dumpfile);
-                    break;
-
-                // check if route upto required signal is fully cleared
-
-                case (SignalScripts.SCRExternalFunctions.ROUTE_CLEARED_TO_SIGNAL):
-                    dumpfile = String.Empty;
-
-#if DEBUG_PRINT_ENABLED
-                    if (thisHead.mainSignal.enabledTrain != null)
-                    {
-                        dumpfile = String.Concat(dpe_fileLoc, "printproc.txt");
-                    }
-#endif
-
-#if DEBUG_PRINT_PROCESS
-                    if (TDB_debug_ref.Contains(thisHead.TDBIndex) || OBJ_debug_ref.Contains(thisHead.mainSignal.thisRef))
-                    {
-                        dumpfile = String.Concat(dpr_fileLoc, "printproc.txt");
-                    }
-#endif
-                    return_value = (int)thisHead.mainSignal.RouteClearedToSignal(parameter1_value, false, dumpfile);
-                    break;
-
-                // check if route upto required signal is fully cleared, but allow callon
-
-                case (SignalScripts.SCRExternalFunctions.ROUTE_CLEARED_TO_SIGNAL_CALLON):
-                    dumpfile = String.Empty;
-
-#if DEBUG_PRINT_ENABLED
-                    if (thisHead.mainSignal.enabledTrain != null)
-                    {
-                        dumpfile = String.Concat(dpe_fileLoc, "printproc.txt");
-                    }
-#endif
-
-#if DEBUG_PRINT_PROCESS
-                    if (TDB_debug_ref.Contains(thisHead.TDBIndex) || OBJ_debug_ref.Contains(thisHead.mainSignal.thisRef))
-                    {
-                        dumpfile = String.Concat(dpr_fileLoc, "printproc.txt");
-                    }
-#endif
-                    return_value = (int)thisHead.mainSignal.RouteClearedToSignal(parameter1_value, true, dumpfile);
-                    break;
-
-                // check if specified head enabled
-
-                case (SignalScripts.SCRExternalFunctions.HASHEAD):
-                    return_value = thisHead.mainSignal.HasHead(parameter1_value);
-#if DEBUG_PRINT_ENABLED
-                    if (thisHead.mainSignal.enabledTrain != null)
-                    {
-                        File.AppendAllText(dpe_fileLoc + @"printproc.txt",
-                                " HASHEAD : required head : " + parameter1_value + " ; state :  " + return_value  + "\n");
-                    }
-#endif
-#if DEBUG_PRINT_PROCESS
-                    if (TDB_debug_ref.Contains(thisHead.TDBIndex) || OBJ_debug_ref.Contains(thisHead.mainSignal.thisRef))
-                    {
-                        File.AppendAllText(dpr_fileLoc + @"printproc.txt",
-                                " HASHEAD : required head : " + parameter1_value + " ; state :  " + return_value  + "\n");
-                    }
-#endif
-                    break;
-
-                // increase active value of SignalNumClearAhead
-
-                case (SignalScripts.SCRExternalFunctions.INCREASE_SIGNALNUMCLEARAHEAD):
-                    thisHead.mainSignal.IncreaseSignalNumClearAhead(parameter1_value);
-#if DEBUG_PRINT_ENABLED
-                    if (thisHead.mainSignal.enabledTrain != null)
-                    {
-                        File.AppendAllText(dpe_fileLoc + @"printproc.txt",
-                                " INCREASE_SIGNALNUMCLEARAHEAD : actual value : " + thisHead.mainSignal.SignalNumClearAheadActive + "\n");
-                    }
-#endif
-#if DEBUG_PRINT_PROCESS
-                    if (TDB_debug_ref.Contains(thisHead.TDBIndex) || OBJ_debug_ref.Contains(thisHead.mainSignal.thisRef))
-                    {
-                        File.AppendAllText(dpr_fileLoc + @"printproc.txt",
-                                " INCREASE_SIGNALNUMCLEARAHEAD : actual value : " + thisHead.mainSignal.SignalNumClearAheadActive + "\n");
-                    }
-#endif
-                    break;
-
-                // decrease active value of SignalNumClearAhead
-
-                case (SignalScripts.SCRExternalFunctions.DECREASE_SIGNALNUMCLEARAHEAD):
-                    thisHead.mainSignal.DecreaseSignalNumClearAhead(parameter1_value);
-#if DEBUG_PRINT_ENABLED
-                    if (thisHead.mainSignal.enabledTrain != null)
-                    {
-                        File.AppendAllText(dpe_fileLoc + @"printproc.txt",
-                                " DECREASE_SIGNALNUMCLEARAHEAD : actual value : " + thisHead.mainSignal.SignalNumClearAheadActive + "\n");
-                    }
-#endif
-#if DEBUG_PRINT_PROCESS
-                    if (TDB_debug_ref.Contains(thisHead.TDBIndex) || OBJ_debug_ref.Contains(thisHead.mainSignal.thisRef))
-                    {
-                        File.AppendAllText(dpr_fileLoc + @"printproc.txt",
-                                " DECREASE_SIGNALNUMCLEARAHEAD : actual value : " + thisHead.mainSignal.SignalNumClearAheadActive + "\n");
-                    }
-#endif
-                    break;
-
-                // set active value of SignalNumClearAhead
-
-                case (SignalScripts.SCRExternalFunctions.SET_SIGNALNUMCLEARAHEAD):
-                    thisHead.mainSignal.SetSignalNumClearAhead(parameter1_value);
-#if DEBUG_PRINT_ENABLED
-                    if (thisHead.mainSignal.enabledTrain != null)
-                    {
-                        File.AppendAllText(dpe_fileLoc + @"printproc.txt",
-                                " SET_SIGNALNUMCLEARAHEAD : actual value : " + thisHead.mainSignal.SignalNumClearAheadActive + "\n");
-                    }
-#endif
-#if DEBUG_PRINT_PROCESS
-                    if (TDB_debug_ref.Contains(thisHead.TDBIndex) || OBJ_debug_ref.Contains(thisHead.mainSignal.thisRef))
-                    {
-                        File.AppendAllText(dpr_fileLoc + @"printproc.txt",
-                                " SET_SIGNALNUMCLEARAHEAD : actual value : " + thisHead.mainSignal.SignalNumClearAheadActive + "\n");
-                    }
-#endif
-                    break;
-
-                // reset active value of SignalNumClearAhead to default
-
-                case (SignalScripts.SCRExternalFunctions.RESET_SIGNALNUMCLEARAHEAD):
-                    thisHead.mainSignal.ResetSignalNumClearAhead();
-#if DEBUG_PRINT_ENABLED
-                    if (thisHead.mainSignal.enabledTrain != null)
-                    {
-                        File.AppendAllText(dpe_fileLoc + @"printproc.txt",
-                                " RESET_SIGNALNUMCLEARAHEAD : default value \n");
-                    }
-#endif
-#if DEBUG_PRINT_PROCESS
-                    if (TDB_debug_ref.Contains(thisHead.TDBIndex) || OBJ_debug_ref.Contains(thisHead.mainSignal.thisRef))
-                    {
-                        File.AppendAllText(dpr_fileLoc + @"printproc.txt",
-                                " RESET_SIGNALNUMCLEARAHEAD : default value \n");
-                    }
-#endif
-                    break;
-
-                // store_lvar
-
-                case (SignalScripts.SCRExternalFunctions.STORE_LVAR):
-                    thisHead.store_lvar(parameter1_value, parameter2_value);
-                    break;
-
-                // this_sig_lvar
-
-                case (SignalScripts.SCRExternalFunctions.THIS_SIG_LVAR):
-                    return_value = (int)thisHead.this_sig_lvar(parameter1_value);
-#if DEBUG_PRINT_ENABLED
-                    if (thisHead.mainSignal.enabledTrain != null)
-                    {
-                        File.AppendAllText(dpe_fileLoc + @"printproc.txt", "THIS_SIG_LVAR : returned value : " + return_value + "\n");
-                    }
-#endif
-#if DEBUG_PRINT_PROCESS
-                    if (TDB_debug_ref.Contains(thisHead.TDBIndex) || OBJ_debug_ref.Contains(thisHead.mainSignal.thisRef))
-                    {
-                        File.AppendAllText(dpr_fileLoc + @"printproc.txt", "THIS_SIG_LVAR : returned value : " + return_value + "\n");
-                    }
-#endif
-
-                    break;
-
-                // next_sig_lvar
-
-                case (SignalScripts.SCRExternalFunctions.NEXT_SIG_LVAR):
-                    return_value = (int)thisHead.next_sig_lvar(parameter1_value, parameter2_value);
-#if DEBUG_PRINT_ENABLED
-                    if (thisHead.mainSignal.enabledTrain != null)
-                    {
-                        File.AppendAllText(dpe_fileLoc + @"printproc.txt",
-                                " NEXT_SIG_LVAR : Located signal : " +
-                                               thisHead.mainSignal.sigfound[parameter1_value].ToString() + "\n");
-                        File.AppendAllText(dpe_fileLoc + @"printproc.txt", "                 returned value : " + return_value + "\n");
-                    }
-#endif
-#if DEBUG_PRINT_PROCESS
-                    if (TDB_debug_ref.Contains(thisHead.TDBIndex) || OBJ_debug_ref.Contains(thisHead.mainSignal.thisRef))
-                    {
-                        var sob = new StringBuilder();
-                        sob.AppendFormat(" NEXT_SIG_LVAR : Located signal : {0}", thisHead.mainSignal.sigfound[parameter1_value].ToString());
-
-                        if (thisHead.mainSignal.sigfound[parameter1_value] > 0)
-                        {
-                            SignalObject otherSignal = thisHead.mainSignal.signalRef.SignalObjects[thisHead.mainSignal.sigfound[parameter1_value]];
-                            sob.AppendFormat(" (");
-
-                            foreach (SignalHead otherHead in otherSignal.SignalHeads)
-                            {
-                                sob.AppendFormat(" {0} ", otherHead.TDBIndex);
-                            }
-
-                            sob.AppendFormat(") ");
-                        }
-                        sob.AppendFormat("\n");
-
-                        File.AppendAllText(dpr_fileLoc + @"printproc.txt", sob.ToString());
-                        File.AppendAllText(dpr_fileLoc + @"printproc.txt", "                 returned value : " + return_value + "\n");
-                    }
-#endif
-
-                    break;
-
-                // id_sig_lvar
-
-                case (SignalScripts.SCRExternalFunctions.ID_SIG_LVAR):
-                    return_value = (int)thisHead.id_sig_lvar(parameter1_value, parameter2_value);
-#if DEBUG_PRINT_ENABLED
-                    if (thisHead.mainSignal.enabledTrain != null)
-                    {
-                        File.AppendAllText(dpe_fileLoc + @"printproc.txt", " returned value : " + return_value + "\n");
-                    }
-#endif
-#if DEBUG_PRINT_PROCESS
-                    if (TDB_debug_ref.Contains(thisHead.TDBIndex) || OBJ_debug_ref.Contains(thisHead.mainSignal.thisRef))
-                    {
-                        File.AppendAllText(dpr_fileLoc + @"printproc.txt", " returned value : " + return_value + "\n");
-                    }
-#endif
-
-                    break;
-
-                // this_sig_noupdate
-
-                case (SignalScripts.SCRExternalFunctions.THIS_SIG_NOUPDATE):
-                    thisHead.mainSignal.noupdate = true;
-                    break;
-
-                // this_sig_hasnormalsubtype
-
-                case (SignalScripts.SCRExternalFunctions.THIS_SIG_HASNORMALSUBTYPE):
-                    return_value = thisHead.this_sig_hasnormalsubtype(parameter1_value);
-                    break;
-
-                // next_sig_hasnormalsubtype
-
-                case (SignalScripts.SCRExternalFunctions.NEXT_SIG_HASNORMALSUBTYPE):
-                    return_value = thisHead.next_sig_hasnormalsubtype(parameter1_value);
-                    break;
-
-                // next_sig_hasnormalsubtype
-
-                case (SignalScripts.SCRExternalFunctions.ID_SIG_HASNORMALSUBTYPE):
-                    return_value = thisHead.id_sig_hasnormalsubtype(parameter1_value, parameter2_value);
-                    break;
-
-                // def_draw_state
-
-                case (SignalScripts.SCRExternalFunctions.DEF_DRAW_STATE):
-                    return_value = thisHead.def_draw_state((MstsSignalAspect)parameter1_value);
-                    break;
-
-                // DEBUG routine : to be implemented later
-
-                default:
-                    break;
-            }
-
-#if DEBUG_PRINT_ENABLED
-            if (thisHead.mainSignal.enabledTrain != null)
-            {
-                File.AppendAllText(dpe_fileLoc + @"printproc.txt",
-                        "Function Result : " + thisFunction.ToString() + "(" + parameter1_value.ToString() + ") = " +
-                        return_value.ToString() + "\n");
-            }
-#endif
-#if DEBUG_PRINT_PROCESS
-            if (TDB_debug_ref.Contains(thisHead.TDBIndex) || OBJ_debug_ref.Contains(thisHead.mainSignal.thisRef))
-            {
-                File.AppendAllText(dpr_fileLoc + @"printproc.txt",
-                                "Function Result : " + thisFunction.ToString() + "(" + parameter1_value.ToString() + ") = " +
-                                return_value.ToString() + "\n");
-            }
-#endif
-
-            // check sign
-
-            if (thisTerm.TermOperator == SignalScripts.SCRTermOperator.MINUS)
-            {
-                return_value = -(return_value);
-            }
-
-            return return_value;
-        }
-
-        //================================================================================================//
-        //
-        // check IF conditions
-        //
-        //================================================================================================//
-
-        public bool SH_processIfCondition(SignalHead thisHead, SignalScripts.SCRScripts.SCRConditionBlock thisCond,
-                    int[] localFloats, SIGSCRfile sigscr)
-        {
-
-            //                                SCRScripts.SCRConditionBlock thisCond = (SCRScripts.SCRConditionBlock) scriptstat;
-            //                                SH_processIfCondition(thisHead, thisCond, localFloats, sigscr);
-            //                                public ArrayList       Conditions;
-            //                                public SCRBlock        IfBlock;
-            //                                public List <SCRBlock> ElseIfBlock;
-            //                                public SCRBlock        ElseBlock;
-
-            bool condition = true;
-            bool performed = false;
-
-            // check condition
-
-            condition = SH_processConditionStatement(thisHead, thisCond.Conditions, localFloats, sigscr);
-
-            // if set : execute IF block
-
-            if (condition)
-            {
-                if (!SH_process_StatementBlock(thisHead, thisCond.IfBlock.Statements, localFloats, sigscr))
-                    return false;
-                performed = true;
-            }
-
-            // not set : check through ELSEIF
-
-            if (!performed)
-            {
-                int totalElseIf;
-                if (thisCond.ElseIfBlock == null)
-                {
-                    totalElseIf = 0;
-                }
-                else
-                {
-                    totalElseIf = thisCond.ElseIfBlock.Count;
-                }
-
-                for (int ielseif = 0; ielseif < totalElseIf && !performed; ielseif++)
-                {
-
-                    // first (and only ) entry in ELSEIF block must be IF condition - extract condition
-
-                    object elseifStat = thisCond.ElseIfBlock[ielseif].Statements[0];
-                    if (elseifStat is SignalScripts.SCRScripts.SCRConditionBlock)
-                    {
-                        SignalScripts.SCRScripts.SCRConditionBlock elseifCond =
-                                (SignalScripts.SCRScripts.SCRConditionBlock)elseifStat;
-
-                        condition = SH_processConditionStatement(thisHead, elseifCond.Conditions,
-                                localFloats, sigscr);
-
-                        if (condition)
-                        {
-                            if (!SH_process_StatementBlock(thisHead, elseifCond.IfBlock.Statements,
-                                    localFloats, sigscr))
-                                return false;
-                            performed = true;
-                        }
-                    }
-                }
-            }
-
-            // ELSE block
-
-            if (!performed && thisCond.ElseBlock != null)
-            {
-                if (!SH_process_StatementBlock(thisHead, thisCond.ElseBlock.Statements, localFloats, sigscr))
-                    return false;
-            }
-
-            return true;
-        }
-
-        //================================================================================================//
-        //
-        // process condition statement
-        //
-        //================================================================================================//
-
-        public bool SH_processConditionStatement(SignalHead thisHead, ArrayList thisCStatList,
-                    int[] localFloats, SIGSCRfile sigscr)
-        {
-
-            // loop through all conditions
-
-            bool condition = true;
-            bool newcondition = true;
-            bool termnegate = false;
-            SignalScripts.SCRAndOr condstring = SignalScripts.SCRAndOr.NONE;
-
-            foreach (object thisCond in thisCStatList)
-            {
-
-                // single condition : process
-
-                if (thisCond is SignalScripts.SCRNegate)
-                {
-                    termnegate = true;
-                }
-
-                else if (thisCond is SignalScripts.SCRScripts.SCRConditions)
-                {
-                    SignalScripts.SCRScripts.SCRConditions thisSingleCond = (SignalScripts.SCRScripts.SCRConditions)thisCond;
-                    newcondition = SH_processSingleCondition(thisHead, thisSingleCond, localFloats, sigscr);
-
-                    if (termnegate)
-                    {
-                        termnegate = false;
-                        newcondition = newcondition ? false : true;
-                    }
-
-                    switch (condstring)
-                    {
-                        case (SignalScripts.SCRAndOr.AND):
-                            condition &= newcondition;
-                            break;
-
-                        case (SignalScripts.SCRAndOr.OR):
-                            condition |= newcondition;
-                            break;
-
-                        default:
-                            condition = newcondition;
-                            break;
-                    }
-                }
-
-  // AND or OR indication (to link previous and next part)
-
-                else if (thisCond is SignalScripts.SCRAndOr)
-                {
-                    condstring = (SignalScripts.SCRAndOr)thisCond;
-                }
-
-  // subcondition
-
-                else
-                {
-                    ArrayList subCond = (ArrayList)thisCond;
-                    newcondition = SH_processConditionStatement(thisHead, subCond, localFloats, sigscr);
-
-                    if (termnegate)
-                    {
-                        termnegate = false;
-                        newcondition = newcondition ? false : true;
-                    }
-
-                    switch (condstring)
-                    {
-                        case (SignalScripts.SCRAndOr.AND):
-                            condition &= newcondition;
-                            break;
-
-                        case (SignalScripts.SCRAndOr.OR):
-                            condition |= newcondition;
-                            break;
-
-                        default:
-                            condition = newcondition;
-                            break;
-                    }
-                }
-
-            }
-
-            return condition;
-        }
-
-        //================================================================================================//
-        //
-        // process single condition
-        //
-        //================================================================================================//
-
-        public bool SH_processSingleCondition(SignalHead thisHead, SignalScripts.SCRScripts.SCRConditions thisCond,
-                    int[] localFloats, SIGSCRfile sigscr)
-        {
-
-            int term1value = 0;
-            int term2value = 0;
-            bool condition = true;
-
-            // get value of first term
-
-
-#if DEBUG_PRINT_ENABLED
-            if (thisHead.mainSignal.enabledTrain != null)
-            {
-                File.AppendAllText(dpe_fileLoc + @"printproc.txt", "IF Condition statement (1) : \n");
-            }
-#endif
-#if DEBUG_PRINT_PROCESS
-            if (TDB_debug_ref.Contains(thisHead.TDBIndex) || OBJ_debug_ref.Contains(thisHead.mainSignal.thisRef))
-            {
-                File.AppendAllText(dpr_fileLoc + @"printproc.txt", "IF Condition statement (1) : \n");
-            }
-#endif
-
-            if (thisCond.Term1.Function != SignalScripts.SCRExternalFunctions.NONE)
-            {
-                term1value = SH_function_value(thisHead, thisCond.Term1, localFloats, sigscr);
-            }
-            else if (thisCond.Term1.PartParameter != null)
-            {
-                SignalScripts.SCRScripts.SCRParameterType thisParameter = thisCond.Term1.PartParameter[0];
-
-#if DEBUG_PRINT_ENABLED
-                if (thisHead.mainSignal.enabledTrain != null)
-                {
-                    File.AppendAllText(dpe_fileLoc + @"printproc.txt", "Parameter : " + thisParameter.PartType.ToString() + " : " +
-                            thisParameter.PartParameter.ToString() + "\n");
-                }
-#endif
-#if DEBUG_PRINT_PROCESS
-                if (TDB_debug_ref.Contains(thisHead.TDBIndex) || OBJ_debug_ref.Contains(thisHead.mainSignal.thisRef))
-                {
-                    File.AppendAllText(dpr_fileLoc + @"printproc.txt", "Parameter : " + thisParameter.PartType.ToString() + " : " +
-                                    thisParameter.PartParameter.ToString() + "\n");
-                }
-#endif
-
-                SignalScripts.SCRTermOperator thisOperator = thisCond.Term1.TermOperator;
-                term1value = SH_termvalue(thisHead, thisParameter,
-                        localFloats, sigscr);
-                if (thisOperator == SignalScripts.SCRTermOperator.MINUS)
-                {
-                    term1value = -term1value;
-                }
-            }
-
-            // get value of second term
-
-            if (thisCond.Term2 == null)
-
-            // if only one value : check for NOT
-            {
-                if (thisCond.Term1.Negated)
-                {
-                    condition = !(Convert.ToBoolean(term1value));
-                }
-                else
-                {
-                    condition = Convert.ToBoolean(term1value);
-                }
-
-#if DEBUG_PRINT_ENABLED
-                if (thisHead.mainSignal.enabledTrain != null)
-                {
-                    File.AppendAllText(dpe_fileLoc + @"printproc.txt", "Result of single condition : " +
-                        " : " + condition.ToString() + " (NOT : " + thisCond.Term1.Negated.ToString() + ")\n\n");
-                }
-#endif
-#if DEBUG_PRINT_PROCESS
-                if (TDB_debug_ref.Contains(thisHead.TDBIndex) || OBJ_debug_ref.Contains(thisHead.mainSignal.thisRef))
-                {
-                    File.AppendAllText(dpr_fileLoc + @"printproc.txt", "Result of single condition : " +
-                            " : " + condition.ToString() + " (NOT : " + thisCond.Term1.Negated.ToString() + ")\n\n");
-                }
-#endif
-            }
-
-  // process second term
-
-            else
-            {
-
-#if DEBUG_PRINT_ENABLED
-                if (thisHead.mainSignal.enabledTrain != null)
-                {
-                    File.AppendAllText(dpe_fileLoc + @"printproc.txt", "IF Condition statement (2) : \n");
-                }
-#endif
-#if DEBUG_PRINT_PROCESS
-                if (TDB_debug_ref.Contains(thisHead.TDBIndex) || OBJ_debug_ref.Contains(thisHead.mainSignal.thisRef))
-                {
-                    File.AppendAllText(dpr_fileLoc + @"printproc.txt", "IF Condition statement (2) : \n");
-                }
-#endif
-
-                if (thisCond.Term2.Function != SignalScripts.SCRExternalFunctions.NONE)
-                {
-                    term2value = SH_function_value(thisHead, thisCond.Term2, localFloats, sigscr);
-                }
-                else if (thisCond.Term2.PartParameter != null)
-                {
-                    SignalScripts.SCRScripts.SCRParameterType thisParameter = thisCond.Term2.PartParameter[0];
-
-#if DEBUG_PRINT_ENABLED
-                    if (thisHead.mainSignal.enabledTrain != null)
-                    {
-                        File.AppendAllText(dpe_fileLoc + @"printproc.txt",
-                            "Parameter : " + thisParameter.PartType.ToString() + " : " +
-                            thisParameter.PartParameter.ToString() + "\n");
-                    }
-#endif
-#if DEBUG_PRINT_PROCESS
-                    if (TDB_debug_ref.Contains(thisHead.TDBIndex) || OBJ_debug_ref.Contains(thisHead.mainSignal.thisRef))
-                    {
-                        File.AppendAllText(dpr_fileLoc + @"printproc.txt",
-                                "Parameter : " + thisParameter.PartType.ToString() + " : " +
-                                thisParameter.PartParameter.ToString() + "\n");
-                    }
-#endif
-
-                    SignalScripts.SCRTermOperator thisOperator = thisCond.Term2.TermOperator;
-                    term2value = SH_termvalue(thisHead, thisParameter,
-                        localFloats, sigscr);
-                    if (thisOperator == SignalScripts.SCRTermOperator.MINUS)
-                    {
-                        term2value = -term2value;
-                    }
-                }
-
-                // check on required condition
-
-                switch (thisCond.Condition)
-                {
-
-                    // GT
-
-                    case (SignalScripts.SCRTermCondition.GT):
-                        condition = (term1value > term2value);
-                        break;
-
-                    // GE
-
-                    case (SignalScripts.SCRTermCondition.GE):
-                        condition = (term1value >= term2value);
-                        break;
-
-                    // LT
-
-                    case (SignalScripts.SCRTermCondition.LT):
-                        condition = (term1value < term2value);
-                        break;
-
-                    // LE
-
-                    case (SignalScripts.SCRTermCondition.LE):
-                        condition = (term1value <= term2value);
-                        break;
-
-                    // EQ
-
-                    case (SignalScripts.SCRTermCondition.EQ):
-                        condition = (term1value == term2value);
-                        break;
-
-                    // NE
-
-                    case (SignalScripts.SCRTermCondition.NE):
-                        condition = (term1value != term2value);
-                        break;
-                }
-
-#if DEBUG_PRINT_ENABLED
-                if (thisHead.mainSignal.enabledTrain != null)
-                {
-                    File.AppendAllText(dpe_fileLoc + @"printproc.txt", "Result of operation : " +
-                        thisCond.Condition.ToString() + " : " + condition.ToString() + "\n\n");
-                }
-#endif
-#if DEBUG_PRINT_PROCESS
-                if (TDB_debug_ref.Contains(thisHead.TDBIndex) || OBJ_debug_ref.Contains(thisHead.mainSignal.thisRef))
-                {
-                    File.AppendAllText(dpr_fileLoc + @"printproc.txt", "Result of operation : " +
-                            thisCond.Condition.ToString() + " : " + condition.ToString() + "\n\n");
-                }
-#endif
-            }
-
-
-            return condition;
-        }
-
-        //================================================================================================//
-
-    }
-}
-
-=======
-﻿// COPYRIGHT 2013 by the Open Rails project.
-// 
-// This file is part of Open Rails.
-// 
-// Open Rails is free software: you can redistribute it and/or modify
-// it under the terms of the GNU General Public License as published by
-// the Free Software Foundation, either version 3 of the License, or
-// (at your option) any later version.
-// 
-// Open Rails is distributed in the hope that it will be useful,
-// but WITHOUT ANY WARRANTY; without even the implied warranty of
-// MERCHANTABILITY or FITNESS FOR A PARTICULAR PURPOSE.  See the
-// GNU General Public License for more details.
-// 
-// You should have received a copy of the GNU General Public License
-// along with Open Rails.  If not, see <http://www.gnu.org/licenses/>.
-
-// Author : Rob Roeterdink
-//
-//
-// This file processes the MSTS SIGSCR.dat file, which contains the signal logic.
-// The information is stored in a series of classes.
-// This file also contains the functions to process the information when running, and as such is linked with signals.cs
-//
-// Debug flags :
-// #define DEBUG_ALLOWCRASH
-// removes catch and allows program to crash on error statement
-//
-// #define DEBUG_PRINT_PROCESS
-// prints processing details
-// set TBD_debug_ref to TDB index of required signals
-//
-// #define DEBUG_PRINT_ENABLED
-// prints processing details of all enabled signals
-//
-
-using Orts.Formats.Msts;
-using Orts.Simulation.Timetables;
-using System;
-using System.Collections;
-using System.Collections.Generic;
-#if DEBUG_PRINT_PROCESS
-using System.Linq;
-using System.IO;
-using System.Text;
-#endif
-
-namespace Orts.Simulation.Signalling
-{
-
-    //================================================================================================//
-    //
-    // class scrfile
-    //
-    //================================================================================================//
-
-    public class SIGSCRfile
-    {
-
-#if DEBUG_PRINT_PROCESS
-        public static int[] TDB_debug_ref = { 4813 };            /* signal TDB idents         */
-        public static int[] OBJ_debug_ref = { -1 };            /* signal object reference   */
-        public static string dpr_fileLoc = @"C:\temp\";     /* file path for debug files */
-#endif
-
-#if DEBUG_PRINT_ENABLED
-        public static string dpe_fileLoc = @"C:\temp\";     /* file path for debug files */
-#endif
-
-        SignalScripts SignalScripts;
-
-        //================================================================================================//
-        //
-        // Constructor
-        //
-        //================================================================================================//
-
-        public SIGSCRfile(SignalScripts scripts)
-        {
-            SignalScripts = scripts;
-        }
-
-        //================================================================================================//
-        //
-        // processing routines
-        //
-        //================================================================================================//
-        //
-        // main update routine
-        //
-        //================================================================================================//
-
-        public static void SH_update(SignalHead thisHead, SIGSCRfile sigscr)
-        {
-
-            SignalScripts.SCRScripts signalScript;
-            if (thisHead.signalType == null)
-                return;
-            if (sigscr.SignalScripts.Scripts.TryGetValue(thisHead.signalType, out signalScript))
-            {
-                sigscr.SH_process_script(thisHead, signalScript, sigscr);
-            }
-            else
-            {
-                sigscr.SH_update_basic(thisHead);
-            }
-        }
-
-        //================================================================================================//
-        //
-        // update_basic : update signal without script
-        //
-        //================================================================================================//
-
-        public void SH_update_basic(SignalHead thisHead)
-        {
-            if (thisHead.mainSignal.block_state() == MstsBlockState.CLEAR)
-            {
-                thisHead.SetLeastRestrictiveAspect();
-            }
-            else
-            {
-                thisHead.SetMostRestrictiveAspect();
-            }
-        }
-
-        //================================================================================================//
-        //
-        // process script
-        //
-        //================================================================================================//
-
-        public void SH_process_script(SignalHead thisHead, SignalScripts.SCRScripts signalScript, SIGSCRfile sigscr)
-        {
-
-            int[] localFloats = new int[signalScript.TotalLocalFloats];
-
-            // process script
-
-#if DEBUG_PRINT_ENABLED
-            if (thisHead.mainSignal.enabledTrain != null)
-            {
-                File.AppendAllText(dpe_fileLoc + @"printproc.txt", "\n\nSIGNAL : " + thisHead.TDBIndex.ToString() + "\n");
-                File.AppendAllText(dpe_fileLoc + @"printproc.txt", "OBJECT : " + thisHead.mainSignal.thisRef.ToString() + "\n");
-                File.AppendAllText(dpe_fileLoc + @"printproc.txt", "type   : " + signalScript.scriptname + "\n");
-                String fnstring = String.Copy(thisHead.mainSignal.signalRef.Simulator.SIGCFG.ORTSFunctionTypes[thisHead.ORTSsigFunctionIndex]);
-                File.AppendAllText(dpr_fileLoc + @"printproc.txt", "fntype : " + thisHead.ORTSsigFunctionIndex + " = " + fnstring + "\n\n");
-            }
-#endif
-#if DEBUG_PRINT_PROCESS
-            if (TDB_debug_ref.Contains(thisHead.TDBIndex) || OBJ_debug_ref.Contains(thisHead.mainSignal.thisRef))
-            {
-                File.AppendAllText(dpr_fileLoc + @"printproc.txt", "\n\nSIGNAL : " + thisHead.TDBIndex.ToString() + "\n");
-                File.AppendAllText(dpr_fileLoc + @"printproc.txt", "OBJECT : " + thisHead.mainSignal.thisRef.ToString() + "\n");
-                File.AppendAllText(dpr_fileLoc + @"printproc.txt", "type   : " + signalScript.ScriptName + "\n");
-                String fnstring = String.Copy(thisHead.mainSignal.signalRef.Simulator.SIGCFG.ORTSFunctionTypes[thisHead.ORTSsigFunctionIndex]);
-                File.AppendAllText(dpr_fileLoc + @"printproc.txt", "fntype : " + thisHead.ORTSsigFunctionIndex + " = " + fnstring + "\n\n");
-
-                if (thisHead.mainSignal.localStorage.Count > 0)
-                {
-                    File.AppendAllText(dpr_fileLoc + @"printproc.txt", "\n  local storage : \n");
-                    foreach (KeyValuePair<int, int> thisValue in thisHead.mainSignal.localStorage)
-                    {
-                        File.AppendAllText(dpr_fileLoc + @"printproc.txt", thisValue.Key.ToString() + " = " + thisValue.Value.ToString() + "\n");
-                    }
-                }
-            }
-#endif
-
-            if (!SH_process_StatementBlock(thisHead, signalScript.Statements, localFloats, sigscr))
-                return;
-
-
-#if DEBUG_PRINT_ENABLED
-            if (thisHead.mainSignal.enabledTrain != null)
-            {
-                File.AppendAllText(dpe_fileLoc + @"printproc.txt", "\n ------- \n");
-            }
-#endif
-#if DEBUG_PRINT_PROCESS
-            if (TDB_debug_ref.Contains(thisHead.TDBIndex) || OBJ_debug_ref.Contains(thisHead.mainSignal.thisRef))
-            {
-                File.AppendAllText(dpr_fileLoc + @"printproc.txt", "\n ------- \n");
-            }
-#endif
-
-        }
-
-        //================================================================================================//
-        //
-        // process statement block
-        // called for full script as well as for IF and ELSE blocks
-        // if returns false : abort further processing
-        //
-        //================================================================================================//
-
-        public bool SH_process_StatementBlock(SignalHead thisHead, ArrayList Statements,
-                    int[] localFloats, SIGSCRfile sigscr)
-        {
-
-            // loop through all lines
-
-            foreach (object scriptstat in Statements)
-            {
-
-                // process statement lines
-
-                if (scriptstat is SignalScripts.SCRScripts.SCRStatement)
-                {
-                    SignalScripts.SCRScripts.SCRStatement ThisStat = (SignalScripts.SCRScripts.SCRStatement)scriptstat;
-
-                    if (ThisStat.StatementTerms[0].Function == SignalScripts.SCRExternalFunctions.RETURN)
-                    {
-                        return false;
-                    }
-
-                    SH_processAssignStatement(thisHead, ThisStat, localFloats, sigscr);
-
-#if DEBUG_PRINT_ENABLED
-                    if (thisHead.mainSignal.enabledTrain != null)
-                    {
-                        File.AppendAllText(dpe_fileLoc + @"printproc.txt", "Statement : \n");
-                        foreach (string statstring in ThisStat.StatementParts)
-                        {
-                            File.AppendAllText(dpe_fileLoc + @"printproc.txt", "   " + statstring + "\n");
-                        }
-                        foreach (int lfloat in localFloats)
-                        {
-                            File.AppendAllText(dpe_fileLoc + @"printproc.txt", " local : " + lfloat.ToString() + "\n");
-                        }
-                        File.AppendAllText(dpe_fileLoc + @"printproc.txt", "Externals : \n");
-                        File.AppendAllText(dpe_fileLoc + @"printproc.txt", " state      : " + thisHead.state.ToString() + "\n");
-                        File.AppendAllText(dpe_fileLoc + @"printproc.txt", " draw_state : " + thisHead.draw_state.ToString() + "\n");
-                        File.AppendAllText(dpe_fileLoc + @"printproc.txt", " enabled    : " + thisHead.mainSignal.enabled.ToString() + "\n");
-                        File.AppendAllText(dpe_fileLoc + @"printproc.txt", " blockstate : " + thisHead.mainSignal.blockState.ToString() + "\n");
-                        File.AppendAllText(dpe_fileLoc + @"printproc.txt", "\n");
-                    }
-#endif
-
-#if DEBUG_PRINT_PROCESS
-                    if (TDB_debug_ref.Contains(thisHead.TDBIndex) || OBJ_debug_ref.Contains(thisHead.mainSignal.thisRef))
-                    {
-                        File.AppendAllText(dpr_fileLoc + @"printproc.txt", "Statement : \n");
-                        //TODO TBD there is no equivalent in new parser
-                        //foreach (string statstring in ThisStat.StatementParts)
-                        //{
-                        //    File.AppendAllText(dpr_fileLoc + @"printproc.txt", "   " + statstring + "\n");
-                        //}
-                        foreach (int lfloat in localFloats)
-                        {
-                            File.AppendAllText(dpr_fileLoc + @"printproc.txt", " local : " + lfloat.ToString() + "\n");
-                        }
-                        File.AppendAllText(dpr_fileLoc + @"printproc.txt", "Externals : \n");
-                        File.AppendAllText(dpr_fileLoc + @"printproc.txt", " state      : " + thisHead.state.ToString() + "\n");
-                        File.AppendAllText(dpr_fileLoc + @"printproc.txt", " draw_state : " + thisHead.draw_state.ToString() + "\n");
-                        File.AppendAllText(dpr_fileLoc + @"printproc.txt", " enabled    : " + thisHead.mainSignal.enabled.ToString() + "\n");
-                        File.AppendAllText(dpr_fileLoc + @"printproc.txt", " blockstate : " + thisHead.mainSignal.blockState.ToString() + "\n");
-                        File.AppendAllText(dpr_fileLoc + @"printproc.txt", "\n");
-                    }
-#endif
-
-                }
-
-                if (scriptstat is SignalScripts.SCRScripts.SCRConditionBlock)
-                {
-                    SignalScripts.SCRScripts.SCRConditionBlock thisCond = (SignalScripts.SCRScripts.SCRConditionBlock)scriptstat;
-                    if (!SH_processIfCondition(thisHead, thisCond, localFloats, sigscr))
-                        return false;
-                }
-            }
-
-            return true;
-        }
-
-        //================================================================================================//
-        //
-        // process assign statement
-        //
-        //================================================================================================//
-
-        public void SH_processAssignStatement(SignalHead thisHead, SignalScripts.SCRScripts.SCRStatement thisStat,
-                    int[] localFloats, SIGSCRfile sigscr)
-        {
-
-            // get term value
-
-            int tempvalue = 0;
-
-            tempvalue = SH_processSubTerm(thisHead, thisStat.StatementTerms, 0, localFloats, sigscr);
-
-            // assign value
-
-            switch (thisStat.AssignType)
-            {
-
-                // assign value to external float
-                // Possible floats :
-                //                        STATE
-                //                        DRAW_STATE
-                //                        ENABLED     (not allowed for write)
-                //                        BLOCK_STATE (not allowed for write)
-
-                case (SignalScripts.SCRTermType.ExternalFloat):
-                    SignalScripts.SCRExternalFloats FloatType = (SignalScripts.SCRExternalFloats)thisStat.AssignParameter;
-
-                    switch (FloatType)
-                    {
-                        case SignalScripts.SCRExternalFloats.STATE:
-                            thisHead.state = (MstsSignalAspect)tempvalue;
-                            break;
-
-                        case SignalScripts.SCRExternalFloats.DRAW_STATE:
-                            thisHead.draw_state = tempvalue;
-                            break;
-
-                        default:
-                            break;
-                    }
-                    break;
-
-                // Local float
-
-                case (SignalScripts.SCRTermType.LocalFloat):
-                    localFloats[thisStat.AssignParameter] = tempvalue;
-                    break;
-
-                default:
-                    break;
-            }
-        }
-
-        //================================================================================================//
-        //
-        // get value of single term
-        //
-        //================================================================================================//
-
-        public int SH_processAssignTerm(SignalHead thisHead, List<SignalScripts.SCRScripts.SCRStatTerm> StatementTerms,
-                           SignalScripts.SCRScripts.SCRStatTerm thisTerm, int sublevel,
-                           int[] localFloats, SIGSCRfile sigscr)
-        {
-
-            int termvalue = 0;
-
-            if (thisTerm.Function != SignalScripts.SCRExternalFunctions.NONE)
-            {
-                termvalue = SH_function_value(thisHead, thisTerm, localFloats, sigscr);
-            }
-            else if (thisTerm.PartParameter != null)
-            {
-
-                // for non-function terms only first entry is valid
-
-                SignalScripts.SCRScripts.SCRParameterType thisParameter = thisTerm.PartParameter[0];
-                termvalue = SH_termvalue(thisHead, thisParameter, localFloats, sigscr);
-            }
-            else if (thisTerm.TermNumber > 0)
-            {
-                termvalue = SH_processSubTerm(thisHead, StatementTerms, thisTerm.TermNumber, localFloats, sigscr);
-            }
-
-            return termvalue;
-        }
-
-
-        //================================================================================================//
-        //
-        // process subterm
-        //
-        //================================================================================================//
-
-        public int SH_processSubTerm(SignalHead thisHead, List<SignalScripts.SCRScripts.SCRStatTerm> StatementTerms,
-                           int sublevel, int[] localFloats, SIGSCRfile sigscr)
-        {
-            int tempvalue = 0;
-            int termvalue = 0;
-
-            foreach (SignalScripts.SCRScripts.SCRStatTerm thisTerm in StatementTerms)
-            {
-                if (thisTerm.Function == SignalScripts.SCRExternalFunctions.RETURN)
-                {
-                    break;
-                }
-
-                SignalScripts.SCRTermOperator thisOperator = thisTerm.TermOperator;
-                if (thisTerm.TermLevel == sublevel)
-                {
-                    termvalue =
-                            SH_processAssignTerm(thisHead, StatementTerms, thisTerm, sublevel, localFloats, sigscr);
-                    if (thisTerm.Negated)
-                    {
-                        termvalue = termvalue == 0 ? 1 : 0;
-                    }
-
-                    switch (thisOperator)
-                    {
-                        case (SignalScripts.SCRTermOperator.MULTIPLY):
-                            tempvalue *= termvalue;
-                            break;
-
-                        case (SignalScripts.SCRTermOperator.PLUS):
-                            tempvalue += termvalue;
-                            break;
-
-                        case (SignalScripts.SCRTermOperator.MINUS):
-                            tempvalue -= termvalue;
-                            break;
-
-                        case (SignalScripts.SCRTermOperator.DIVIDE):
-                            if (termvalue == 0)
-                            {
-                                tempvalue = 0;
-                            }
-                            else
-                            {
-                                tempvalue /= termvalue;
-                            }
-                            break;
-
-                        case (SignalScripts.SCRTermOperator.MODULO):
-                            tempvalue %= termvalue;
-                            break;
-
-                        default:
-                            tempvalue = termvalue;
-                            break;
-                    }
-                }
-            }
-
-            return tempvalue;
-        }
-
-        //================================================================================================//
-        //
-        // get parameter term value
-        //
-        //================================================================================================//
-
-        public static int SH_termvalue(SignalHead thisHead, SignalScripts.SCRScripts.SCRParameterType thisParameter,
-                    int[] localFloats, SIGSCRfile sigscr)
-        {
-
-            int return_value = 0;
-
-            // for non-function terms only first entry is valid
-
-            switch (thisParameter.PartType)
-            {
-
-                // assign value to external float
-                // Possible floats :
-                //                        STATE
-                //                        DRAW_STATE
-                //                        ENABLED     
-                //                        BLOCK_STATE
-
-                case (SignalScripts.SCRTermType.ExternalFloat):
-                    SignalScripts.SCRExternalFloats FloatType = (SignalScripts.SCRExternalFloats)thisParameter.PartParameter;
-
-                    switch (FloatType)
-                    {
-                        case SignalScripts.SCRExternalFloats.STATE:
-                            return_value = (int)thisHead.state;
-                            break;
-
-                        case SignalScripts.SCRExternalFloats.DRAW_STATE:
-                            return_value = thisHead.draw_state;
-                            break;
-
-                        case SignalScripts.SCRExternalFloats.ENABLED:
-                            return_value = Convert.ToInt32(thisHead.mainSignal.enabled);
-                            break;
-
-                        case SignalScripts.SCRExternalFloats.BLOCK_STATE:
-                            return_value = (int)thisHead.mainSignal.block_state();
-                            break;
-
-                        case SignalScripts.SCRExternalFloats.APPROACH_CONTROL_REQ_POSITION:
-                            return_value = thisHead.ApproachControlLimitPositionM.HasValue ? Convert.ToInt32(thisHead.ApproachControlLimitPositionM.Value) : -1;
-                            break;
-
-                        case SignalScripts.SCRExternalFloats.APPROACH_CONTROL_REQ_SPEED:
-                            return_value = thisHead.ApproachControlLimitSpeedMpS.HasValue ? Convert.ToInt32(thisHead.ApproachControlLimitSpeedMpS.Value) : -1;
-                            break;
-
-                        default:
-                            break;
-                    }
-                    break;
-
-                // Local float
-
-                case (SignalScripts.SCRTermType.LocalFloat):
-                    return_value = localFloats[thisParameter.PartParameter];
-                    break;
-
-                // all others : constants
-
-                default:
-                    return_value = thisParameter.PartParameter;
-                    break;
-
-            }
-
-            return return_value;
-        }
-
-        //================================================================================================//
-        //
-        // return function value
-        // Possible functions : see enum SCRExternalFunctions
-        //
-        //================================================================================================//
-
-        public int SH_function_value(SignalHead thisHead, SignalScripts.SCRScripts.SCRStatTerm thisTerm,
-                    int[] localFloats, SIGSCRfile sigscr)
-        {
-
-            int return_value = 0;
-            int parameter1_value = 0;
-            int parameter2_value = 0;
-
-            // extract parameters (max. 2)
-
-            if (thisTerm.PartParameter != null)
-            {
-                if (thisTerm.PartParameter.Length >= 1)
-                {
-                    SignalScripts.SCRScripts.SCRParameterType thisParameter = thisTerm.PartParameter[0];
-                    parameter1_value = SH_termvalue(thisHead, thisParameter,
-                        localFloats, sigscr);
-                }
-
-                if (thisTerm.PartParameter.Length >= 2)
-                {
-                    SignalScripts.SCRScripts.SCRParameterType thisParameter = thisTerm.PartParameter[1];
-                    parameter2_value = SH_termvalue(thisHead, thisParameter,
-                        localFloats, sigscr);
-                }
-            }
-
-            // switch on function
-
-            SignalScripts.SCRExternalFunctions thisFunction = thisTerm.Function;
-            String dumpfile = String.Empty;
-
-            switch (thisFunction)
-            {
-
-                // BlockState
-
-                case (SignalScripts.SCRExternalFunctions.BLOCK_STATE):
-                    return_value = (int)thisHead.mainSignal.block_state();
-                    break;
-
-                // Route set
-
-                case (SignalScripts.SCRExternalFunctions.ROUTE_SET):
-                    return_value = (int)thisHead.route_set();
-                    break;
-
-                // next_sig_lr
-
-                case (SignalScripts.SCRExternalFunctions.NEXT_SIG_LR):
-                    return_value = (int)thisHead.next_sig_lr(parameter1_value);
-
-#if DEBUG_PRINT_ENABLED
-                    if (thisHead.mainSignal.enabledTrain != null)
-                    {
-                        File.AppendAllText(dpe_fileLoc + @"printproc.txt",
-                                " NEXT_SIG_LR : Located signal : " +
-                                               thisHead.mainSignal.sigfound[parameter1_value].ToString() + "\n");
-                    }
-#endif
-#if DEBUG_PRINT_PROCESS
-                    if (TDB_debug_ref.Contains(thisHead.TDBIndex) || OBJ_debug_ref.Contains(thisHead.mainSignal.thisRef))
-                    {
-                        var sob = new StringBuilder();
-                        sob.AppendFormat(" NEXT_SIG_LR : Located signal : {0}", thisHead.mainSignal.sigfound[parameter1_value].ToString());
-
-                        if (thisHead.mainSignal.sigfound[parameter1_value] > 0)
-                        {
-                            SignalObject otherSignal = thisHead.mainSignal.signalRef.SignalObjects[thisHead.mainSignal.sigfound[parameter1_value]];
-                            sob.AppendFormat(" (");
-
-                            foreach (SignalHead otherHead in otherSignal.SignalHeads)
-                            {
-                                sob.AppendFormat(" {0} ", otherHead.TDBIndex);
-                            }
-
-                            sob.AppendFormat(") ");
-                        }
-                        sob.AppendFormat("\n");
-
-                        File.AppendAllText(dpr_fileLoc + @"printproc.txt", sob.ToString());
-                    }
-#endif
-
-                    break;
-
-                // next_sig_mr
-
-                case (SignalScripts.SCRExternalFunctions.NEXT_SIG_MR):
-                    return_value = (int)thisHead.next_sig_mr(parameter1_value);
-#if DEBUG_PRINT_ENABLED
-                    if (thisHead.mainSignal.enabledTrain != null)
-                    {
-                        File.AppendAllText(dpe_fileLoc + @"printproc.txt",
-                                " NEXT_SIG_MR : Located signal : " +
-                                               thisHead.mainSignal.sigfound[parameter1_value].ToString() + "\n");
-                    }
-#endif
-#if DEBUG_PRINT_PROCESS
-                    if (TDB_debug_ref.Contains(thisHead.TDBIndex) || OBJ_debug_ref.Contains(thisHead.mainSignal.thisRef))
-                    {
-                        File.AppendAllText(dpr_fileLoc + @"printproc.txt",
-                                        " NEXT_SIG_MR : Located signal : " +
-                                               thisHead.mainSignal.sigfound[parameter1_value].ToString() + "\n");
-                    }
-#endif
-                    break;
-
-                // this_sig_lr
-
-                case (SignalScripts.SCRExternalFunctions.THIS_SIG_LR):
-                    bool sigfound_lr = false;
-                    MstsSignalAspect returnState_lr = thisHead.this_sig_lr(parameter1_value, ref sigfound_lr);
-                    return_value = sigfound_lr ? (int)returnState_lr : -1;
-                    break;
-
-                // this_sig_mr
-
-                case (SignalScripts.SCRExternalFunctions.THIS_SIG_MR):
-                    bool sigfound_mr = false;
-                    MstsSignalAspect returnState_mr = thisHead.this_sig_mr(parameter1_value, ref sigfound_mr);
-                    return_value = sigfound_mr ? (int)returnState_mr : -1;
-                    break;
-
-                // opp_sig_lr
-
-                case (SignalScripts.SCRExternalFunctions.OPP_SIG_LR):
-                    return_value = (int)thisHead.opp_sig_lr(parameter1_value);
-#if DEBUG_PRINT_ENABLED
-                    if (thisHead.mainSignal.enabledTrain != null)
-                    {
-                        SignalObject foundSignal = null;
-                        int dummy = (int)thisHead.opp_sig_lr(parameter1_value, ref foundSignal);
-                        int foundRef = foundSignal != null ? foundSignal.thisRef : -1;
-                        File.AppendAllText(dpe_fileLoc + @"printproc.txt",
-                                " OPP_SIG_LR : Located signal : " + foundRef.ToString() + "\n");
-                    }
-#endif
-#if DEBUG_PRINT_PROCESS
-                    if (TDB_debug_ref.Contains(thisHead.TDBIndex) || OBJ_debug_ref.Contains(thisHead.mainSignal.thisRef))
-                    {
-                        SignalObject foundSignal = null;
-                        int dummy = (int)thisHead.opp_sig_lr(parameter1_value, ref foundSignal);
-                        int foundRef = foundSignal != null ? foundSignal.thisRef : -1;
-                        File.AppendAllText(dpr_fileLoc + @"printproc.txt",
-                                " OPP_SIG_LR : Located signal : " + foundRef.ToString() + "\n");
-                    }
-#endif
-                    break;
-
-                // opp_sig_mr
-
-                case (SignalScripts.SCRExternalFunctions.OPP_SIG_MR):
-                    return_value = (int)thisHead.opp_sig_mr(parameter1_value);
-                    break;
-
-                // next_nsig_lr
-
-                case (SignalScripts.SCRExternalFunctions.NEXT_NSIG_LR):
-                    dumpfile = String.Empty;
-
-#if DEBUG_PRINT_ENABLED
-                    if (thisHead.mainSignal.enabledTrain != null)
-                    {
-                        dumpfile = String.Concat(dpe_fileLoc, "printproc.txt");
-                    }
-#endif
-
-#if DEBUG_PRINT_PROCESS
-                    if (TDB_debug_ref.Contains(thisHead.TDBIndex) || OBJ_debug_ref.Contains(thisHead.mainSignal.thisRef))
-                    {
-                        dumpfile = String.Concat(dpr_fileLoc,"printproc.txt");
-                    }
-#endif
-                    return_value = (int)thisHead.next_nsig_lr(parameter1_value, parameter2_value, dumpfile);
-                    break;
-
-                // dist_multi_sig_mr
-
-                case (SignalScripts.SCRExternalFunctions.DIST_MULTI_SIG_MR):
-
-                    dumpfile = String.Empty;
-
-#if DEBUG_PRINT_ENABLED
-                    if (thisHead.mainSignal.enabledTrain != null)
-                    {
-                        dumpfile = String.Concat(dpe_fileLoc, "printproc.txt");
-                    }
-#endif
-
-#if DEBUG_PRINT_PROCESS
-                    if (TDB_debug_ref.Contains(thisHead.TDBIndex) || OBJ_debug_ref.Contains(thisHead.mainSignal.thisRef))
-                    {
-                        dumpfile = String.Concat(dpr_fileLoc,"printproc.txt");
-                    }
-#endif
-
-                    return_value = (int)thisHead.dist_multi_sig_mr(parameter1_value, parameter2_value, dumpfile);
-
-                    break;
-                // next_sig_id
-
-                case (SignalScripts.SCRExternalFunctions.NEXT_SIG_ID):
-                    return_value = (int)thisHead.next_sig_id(parameter1_value);
-#if DEBUG_PRINT_ENABLED
-                    if (thisHead.mainSignal.enabledTrain != null)
-                    {
-                        File.AppendAllText(dpe_fileLoc + @"printproc.txt",
-                                " NEXT_SIG_ID : Located signal : " + return_value + "\n");
-                    }
-#endif
-#if DEBUG_PRINT_PROCESS
-                    if (TDB_debug_ref.Contains(thisHead.TDBIndex) || OBJ_debug_ref.Contains(thisHead.mainSignal.thisRef))
-                    {
-                        var sob = new StringBuilder();
-                        sob.AppendFormat(" NEXT_SIG_ID : Located signal : {0}", return_value.ToString());
-
-                        if (return_value > 0)
-                        {
-                            SignalObject otherSignal = thisHead.mainSignal.signalRef.SignalObjects[return_value];
-                            sob.AppendFormat(" (");
-
-                            foreach (SignalHead otherHead in otherSignal.SignalHeads)
-                            {
-                                sob.AppendFormat(" {0} ", otherHead.TDBIndex);
-                            }
-
-                            sob.AppendFormat(") ");
-                        }
-                        sob.AppendFormat("\n");
-
-                        File.AppendAllText(dpr_fileLoc + @"printproc.txt", sob.ToString());
-                    }
-#endif
-
-                    break;
-
-                // next_nsig_id
-
-                case (SignalScripts.SCRExternalFunctions.NEXT_NSIG_ID):
-                    return_value = (int)thisHead.next_nsig_id(parameter1_value, parameter2_value);
-#if DEBUG_PRINT_ENABLED
-                    if (thisHead.mainSignal.enabledTrain != null)
-                    {
-                        File.AppendAllText(dpe_fileLoc + @"printproc.txt",
-                                " NEXT_NSIG_ID : Located signal " + parameter2_value + " : " + return_value + "\n");
-                    }
-#endif
-#if DEBUG_PRINT_PROCESS
-                    if (TDB_debug_ref.Contains(thisHead.TDBIndex) || OBJ_debug_ref.Contains(thisHead.mainSignal.thisRef))
-                    {
-                        var sob = new StringBuilder();
-                        sob.AppendFormat(" NEXT_NSIG_ID : Located signal {0} : {1}", parameter2_value, return_value.ToString());
-
-                        if (return_value > 0)
-                        {
-                            SignalObject otherSignal = thisHead.mainSignal.signalRef.SignalObjects[return_value];
-                            sob.AppendFormat(" (");
-
-                            foreach (SignalHead otherHead in otherSignal.SignalHeads)
-                            {
-                                sob.AppendFormat(" {0} ", otherHead.TDBIndex);
-                            }
-
-                            sob.AppendFormat(") ");
-                        }
-                        sob.AppendFormat("\n");
-
-                        File.AppendAllText(dpr_fileLoc + @"printproc.txt", sob.ToString());
-                    }
-#endif
-
-                    break;
-
-                // opp_sig_id
-
-                case (SignalScripts.SCRExternalFunctions.OPP_SIG_ID):
-                    return_value = (int)thisHead.opp_sig_id(parameter1_value);
-#if DEBUG_PRINT_ENABLED
-                    if (thisHead.mainSignal.enabledTrain != null)
-                    {
-                        File.AppendAllText(dpe_fileLoc + @"printproc.txt",
-                                " OPP_SIG_LR : Located signal : " + return_value + "\n");
-                    }
-#endif
-#if DEBUG_PRINT_PROCESS
-                    if (TDB_debug_ref.Contains(thisHead.TDBIndex) || OBJ_debug_ref.Contains(thisHead.mainSignal.thisRef))
-                    {
-                        var sob = new StringBuilder();
-                        sob.AppendFormat(" OPP_SIG_LR : Located signal : {0}", return_value.ToString());
-
-                        if (return_value > 0)
-                        {
-                            SignalObject otherSignal = thisHead.mainSignal.signalRef.SignalObjects[return_value];
-                            sob.AppendFormat(" (");
-
-                            foreach (SignalHead otherHead in otherSignal.SignalHeads)
-                            {
-                                sob.AppendFormat(" {0} ", otherHead.TDBIndex);
-                            }
-
-                            sob.AppendFormat(") ");
-                        }
-                        sob.AppendFormat("\n");
-
-                        File.AppendAllText(dpr_fileLoc + @"printproc.txt", sob.ToString());
-                    }
-#endif
-
-                    break;
-
-                // id_sig_enabled
-
-                case (SignalScripts.SCRExternalFunctions.ID_SIG_ENABLED):
-                    return_value = (int)thisHead.id_sig_enabled(parameter1_value);
-                    break;
-
-                // id_sig_lr
-
-                case (SignalScripts.SCRExternalFunctions.ID_SIG_LR):
-                    return_value = (int)thisHead.id_sig_lr(parameter1_value, parameter2_value);
-                    break;
-
-
-                // sig_feature
-
-                case (SignalScripts.SCRExternalFunctions.SIG_FEATURE):
-                    bool temp_value;
-                    temp_value = thisHead.sig_feature(parameter1_value);
-                    return_value = Convert.ToInt32(temp_value);
-                    break;
-
-                // allow to clear to partial route
-
-                case (SignalScripts.SCRExternalFunctions.ALLOW_CLEAR_TO_PARTIAL_ROUTE):
-                    thisHead.mainSignal.AllowClearPartialRoute(parameter1_value);
-                    break;
-
-                // approach control position
-
-                case (SignalScripts.SCRExternalFunctions.APPROACH_CONTROL_POSITION):
-                    dumpfile = String.Empty;
-
-#if DEBUG_PRINT_ENABLED
-                    if (thisHead.mainSignal.enabledTrain != null)
-                    {
-                        dumpfile = String.Concat(dpe_fileLoc, "printproc.txt");
-                    }
-#endif
-
-#if DEBUG_PRINT_PROCESS
-                    if (TDB_debug_ref.Contains(thisHead.TDBIndex) || OBJ_debug_ref.Contains(thisHead.mainSignal.thisRef))
-                    {
-                        dumpfile = String.Concat(dpr_fileLoc, "printproc.txt");
-                    }
-#endif
-                    temp_value = thisHead.mainSignal.ApproachControlPosition(parameter1_value, dumpfile, false);
-                    return_value = Convert.ToInt32(temp_value);
-                    break;
-
-                // approach control position forced
-
-                case (SignalScripts.SCRExternalFunctions.APPROACH_CONTROL_POSITION_FORCED):
-                    dumpfile = String.Empty;
-
-#if DEBUG_PRINT_ENABLED
-                    if (thisHead.mainSignal.enabledTrain != null)
-                    {
-                        dumpfile = String.Concat(dpe_fileLoc, "printproc.txt");
-                    }
-#endif
-
-#if DEBUG_PRINT_PROCESS
-                    if (TDB_debug_ref.Contains(thisHead.TDBIndex) || OBJ_debug_ref.Contains(thisHead.mainSignal.thisRef))
-                    {
-                        dumpfile = String.Concat(dpr_fileLoc, "printproc.txt");
-                    }
-#endif
-                    temp_value = thisHead.mainSignal.ApproachControlPosition(parameter1_value, dumpfile, true);
-                    return_value = Convert.ToInt32(temp_value);
-                    break;
-
-                // approach control speed
-
-                case (SignalScripts.SCRExternalFunctions.APPROACH_CONTROL_SPEED):
-                    dumpfile = String.Empty;
-
-#if DEBUG_PRINT_ENABLED
-                    if (thisHead.mainSignal.enabledTrain != null)
-                    {
-                        dumpfile = String.Concat(dpe_fileLoc, "printproc.txt");
-                    }
-#endif
-
-#if DEBUG_PRINT_PROCESS
-                    if (TDB_debug_ref.Contains(thisHead.TDBIndex) || OBJ_debug_ref.Contains(thisHead.mainSignal.thisRef))
-                    {
-                        dumpfile = String.Concat(dpr_fileLoc, "printproc.txt");
-                    }
-#endif
-                    temp_value = thisHead.mainSignal.ApproachControlSpeed(parameter1_value, parameter2_value, dumpfile);
-                    return_value = Convert.ToInt32(temp_value);
-                    break;
-
-                // approach control next stop
-                case (SignalScripts.SCRExternalFunctions.APPROACH_CONTROL_NEXT_STOP):
-                    dumpfile = String.Empty;
-
-#if DEBUG_PRINT_ENABLED
-                    if (thisHead.mainSignal.enabledTrain != null)
-                    {
-                        dumpfile = String.Concat(dpe_fileLoc, "printproc.txt");
-                    }
-#endif
-
-#if DEBUG_PRINT_PROCESS
-                    if (TDB_debug_ref.Contains(thisHead.TDBIndex) || OBJ_debug_ref.Contains(thisHead.mainSignal.thisRef))
-                    {
-                        dumpfile = String.Concat(dpr_fileLoc, "printproc.txt");
-                    }
-#endif
-                    temp_value = thisHead.mainSignal.ApproachControlNextStop(parameter1_value, parameter2_value, dumpfile);
-                    return_value = Convert.ToInt32(temp_value);
-                    break;
-
-                // Lock claim for approach control
-
-                case (SignalScripts.SCRExternalFunctions.APPROACH_CONTROL_LOCK_CLAIM):
-                    thisHead.mainSignal.LockClaim();
-                    break;
-
-                // Activate timing trigger
-
-                case (SignalScripts.SCRExternalFunctions.ACTIVATE_TIMING_TRIGGER):
-                    thisHead.mainSignal.ActivateTimingTrigger();
-#if DEBUG_PRINT_ENABLED
-                    if (thisHead.mainSignal.enabledTrain != null)
-                    {
-                        File.AppendAllText(dpr_fileLoc + @"printproc.txt",
-                                " TIMING TRIGGER : activated \n");
-                    }
-#endif
-
-#if DEBUG_PRINT_PROCESS
-                    if (TDB_debug_ref.Contains(thisHead.TDBIndex) || OBJ_debug_ref.Contains(thisHead.mainSignal.thisRef))
-                    {
-                        File.AppendAllText(dpr_fileLoc + @"printproc.txt",
-                                " TIMING TRIGGER : activated \n");
-                    }
-#endif
-                    break;
-
-                // Check timing trigger
-                case (SignalScripts.SCRExternalFunctions.CHECK_TIMING_TRIGGER):
-                    dumpfile = String.Empty;
-
-#if DEBUG_PRINT_ENABLED
-                    if (thisHead.mainSignal.enabledTrain != null)
-                    {
-                        dumpfile = String.Concat(dpe_fileLoc, "printproc.txt");
-                    }
-#endif
-
-#if DEBUG_PRINT_PROCESS
-                    if (TDB_debug_ref.Contains(thisHead.TDBIndex) || OBJ_debug_ref.Contains(thisHead.mainSignal.thisRef))
-                    {
-                        dumpfile = String.Concat(dpr_fileLoc, "printproc.txt");
-                    }
-#endif
-                    temp_value = thisHead.mainSignal.CheckTimingTrigger(parameter1_value, dumpfile);
-                    return_value = Convert.ToInt32(temp_value);
-                    break;
-
-                // Check for CallOn
-
-                case (SignalScripts.SCRExternalFunctions.TRAINHASCALLON):
-                    dumpfile = String.Empty;
-
-#if DEBUG_PRINT_ENABLED
-                    if (thisHead.mainSignal.enabledTrain != null)
-                    {
-                        dumpfile = String.Concat(dpe_fileLoc, "printproc.txt");
-                    }
-#endif
-
-#if DEBUG_PRINT_PROCESS
-                    if (TDB_debug_ref.Contains(thisHead.TDBIndex) || OBJ_debug_ref.Contains(thisHead.mainSignal.thisRef))
-                    {
-                        dumpfile = String.Concat(dpr_fileLoc, "printproc.txt");
-                    }
-#endif
-                    temp_value = thisHead.mainSignal.TrainHasCallOn(true, dumpfile);
-                    return_value = Convert.ToInt32(temp_value);
-                    break;
-
-                // Check for CallOn Restricted
-
-                case (SignalScripts.SCRExternalFunctions.TRAINHASCALLON_RESTRICTED):
-                    dumpfile = String.Empty;
-
-#if DEBUG_PRINT_ENABLED
-                    if (thisHead.mainSignal.enabledTrain != null)
-                    {
-                        dumpfile = String.Concat(dpe_fileLoc, "printproc.txt");
-                    }
-#endif
-
-#if DEBUG_PRINT_PROCESS
-                    if (TDB_debug_ref.Contains(thisHead.TDBIndex) || OBJ_debug_ref.Contains(thisHead.mainSignal.thisRef))
-                    {
-                        dumpfile = String.Concat(dpr_fileLoc, "printproc.txt");
-                    }
-#endif
-                    temp_value = thisHead.mainSignal.TrainHasCallOn(false, dumpfile);
-                    return_value = Convert.ToInt32(temp_value);
-                    break;
-
-                // check if train needs next signal
-
-                case (SignalScripts.SCRExternalFunctions.TRAIN_REQUIRES_NEXT_SIGNAL):
-                    dumpfile = String.Empty;
-
-#if DEBUG_PRINT_ENABLED
-                    if (thisHead.mainSignal.enabledTrain != null)
-                    {
-                        dumpfile = String.Concat(dpe_fileLoc, "printproc.txt");
-                    }
-#endif
-
-#if DEBUG_PRINT_PROCESS
-                    if (TDB_debug_ref.Contains(thisHead.TDBIndex) || OBJ_debug_ref.Contains(thisHead.mainSignal.thisRef))
-                    {
-                        dumpfile = String.Concat(dpr_fileLoc, "printproc.txt");
-                    }
-#endif
-                    temp_value = thisHead.mainSignal.RequiresNextSignal(parameter1_value, parameter2_value, dumpfile);
-                    return_value = Convert.ToInt32(temp_value);
-                    break;
-
-                case (SignalScripts.SCRExternalFunctions.FIND_REQ_NORMAL_SIGNAL):
-                    dumpfile = String.Empty;
-
-#if DEBUG_PRINT_ENABLED
-                    if (thisHead.mainSignal.enabledTrain != null)
-                    {
-                        dumpfile = String.Concat(dpe_fileLoc, "printproc.txt");
-                    }
-#endif
-
-#if DEBUG_PRINT_PROCESS
-                    if (TDB_debug_ref.Contains(thisHead.TDBIndex) || OBJ_debug_ref.Contains(thisHead.mainSignal.thisRef))
-                    {
-                        dumpfile = String.Concat(dpr_fileLoc, "printproc.txt");
-                    }
-#endif
-                    return_value = thisHead.mainSignal.FindReqNormalSignal(parameter1_value, dumpfile);
-                    break;
-
-                // check if route upto required signal is fully cleared
-
-                case (SignalScripts.SCRExternalFunctions.ROUTE_CLEARED_TO_SIGNAL):
-                    dumpfile = String.Empty;
-
-#if DEBUG_PRINT_ENABLED
-                    if (thisHead.mainSignal.enabledTrain != null)
-                    {
-                        dumpfile = String.Concat(dpe_fileLoc, "printproc.txt");
-                    }
-#endif
-
-#if DEBUG_PRINT_PROCESS
-                    if (TDB_debug_ref.Contains(thisHead.TDBIndex) || OBJ_debug_ref.Contains(thisHead.mainSignal.thisRef))
-                    {
-                        dumpfile = String.Concat(dpr_fileLoc, "printproc.txt");
-                    }
-#endif
-                    return_value = (int)thisHead.mainSignal.RouteClearedToSignal(parameter1_value, false, dumpfile);
-                    break;
-
-                // check if route upto required signal is fully cleared, but allow callon
-
-                case (SignalScripts.SCRExternalFunctions.ROUTE_CLEARED_TO_SIGNAL_CALLON):
-                    dumpfile = String.Empty;
-
-#if DEBUG_PRINT_ENABLED
-                    if (thisHead.mainSignal.enabledTrain != null)
-                    {
-                        dumpfile = String.Concat(dpe_fileLoc, "printproc.txt");
-                    }
-#endif
-
-#if DEBUG_PRINT_PROCESS
-                    if (TDB_debug_ref.Contains(thisHead.TDBIndex) || OBJ_debug_ref.Contains(thisHead.mainSignal.thisRef))
-                    {
-                        dumpfile = String.Concat(dpr_fileLoc, "printproc.txt");
-                    }
-#endif
-                    return_value = (int)thisHead.mainSignal.RouteClearedToSignal(parameter1_value, true, dumpfile);
-                    break;
-
-                // check if specified head enabled
-
-                case (SignalScripts.SCRExternalFunctions.HASHEAD):
-                    return_value = thisHead.mainSignal.HasHead(parameter1_value);
-#if DEBUG_PRINT_ENABLED
-                    if (thisHead.mainSignal.enabledTrain != null)
-                    {
-                        File.AppendAllText(dpe_fileLoc + @"printproc.txt",
-                                " HASHEAD : required head : " + parameter1_value + " ; state :  " + return_value  + "\n");
-                    }
-#endif
-#if DEBUG_PRINT_PROCESS
-                    if (TDB_debug_ref.Contains(thisHead.TDBIndex) || OBJ_debug_ref.Contains(thisHead.mainSignal.thisRef))
-                    {
-                        File.AppendAllText(dpr_fileLoc + @"printproc.txt",
-                                " HASHEAD : required head : " + parameter1_value + " ; state :  " + return_value  + "\n");
-                    }
-#endif
-                    break;
-
-                // increase active value of SignalNumClearAhead
-
-                case (SignalScripts.SCRExternalFunctions.INCREASE_SIGNALNUMCLEARAHEAD):
-                    thisHead.mainSignal.IncreaseSignalNumClearAhead(parameter1_value);
-#if DEBUG_PRINT_ENABLED
-                    if (thisHead.mainSignal.enabledTrain != null)
-                    {
-                        File.AppendAllText(dpe_fileLoc + @"printproc.txt",
-                                " INCREASE_SIGNALNUMCLEARAHEAD : actual value : " + thisHead.mainSignal.SignalNumClearAheadActive + "\n");
-                    }
-#endif
-#if DEBUG_PRINT_PROCESS
-                    if (TDB_debug_ref.Contains(thisHead.TDBIndex) || OBJ_debug_ref.Contains(thisHead.mainSignal.thisRef))
-                    {
-                        File.AppendAllText(dpr_fileLoc + @"printproc.txt",
-                                " INCREASE_SIGNALNUMCLEARAHEAD : actual value : " + thisHead.mainSignal.SignalNumClearAheadActive + "\n");
-                    }
-#endif
-                    break;
-
-                // decrease active value of SignalNumClearAhead
-
-                case (SignalScripts.SCRExternalFunctions.DECREASE_SIGNALNUMCLEARAHEAD):
-                    thisHead.mainSignal.DecreaseSignalNumClearAhead(parameter1_value);
-#if DEBUG_PRINT_ENABLED
-                    if (thisHead.mainSignal.enabledTrain != null)
-                    {
-                        File.AppendAllText(dpe_fileLoc + @"printproc.txt",
-                                " DECREASE_SIGNALNUMCLEARAHEAD : actual value : " + thisHead.mainSignal.SignalNumClearAheadActive + "\n");
-                    }
-#endif
-#if DEBUG_PRINT_PROCESS
-                    if (TDB_debug_ref.Contains(thisHead.TDBIndex) || OBJ_debug_ref.Contains(thisHead.mainSignal.thisRef))
-                    {
-                        File.AppendAllText(dpr_fileLoc + @"printproc.txt",
-                                " DECREASE_SIGNALNUMCLEARAHEAD : actual value : " + thisHead.mainSignal.SignalNumClearAheadActive + "\n");
-                    }
-#endif
-                    break;
-
-                // set active value of SignalNumClearAhead
-
-                case (SignalScripts.SCRExternalFunctions.SET_SIGNALNUMCLEARAHEAD):
-                    thisHead.mainSignal.SetSignalNumClearAhead(parameter1_value);
-#if DEBUG_PRINT_ENABLED
-                    if (thisHead.mainSignal.enabledTrain != null)
-                    {
-                        File.AppendAllText(dpe_fileLoc + @"printproc.txt",
-                                " SET_SIGNALNUMCLEARAHEAD : actual value : " + thisHead.mainSignal.SignalNumClearAheadActive + "\n");
-                    }
-#endif
-#if DEBUG_PRINT_PROCESS
-                    if (TDB_debug_ref.Contains(thisHead.TDBIndex) || OBJ_debug_ref.Contains(thisHead.mainSignal.thisRef))
-                    {
-                        File.AppendAllText(dpr_fileLoc + @"printproc.txt",
-                                " SET_SIGNALNUMCLEARAHEAD : actual value : " + thisHead.mainSignal.SignalNumClearAheadActive + "\n");
-                    }
-#endif
-                    break;
-
-                // reset active value of SignalNumClearAhead to default
-
-                case (SignalScripts.SCRExternalFunctions.RESET_SIGNALNUMCLEARAHEAD):
-                    thisHead.mainSignal.ResetSignalNumClearAhead();
-#if DEBUG_PRINT_ENABLED
-                    if (thisHead.mainSignal.enabledTrain != null)
-                    {
-                        File.AppendAllText(dpe_fileLoc + @"printproc.txt",
-                                " RESET_SIGNALNUMCLEARAHEAD : default value \n");
-                    }
-#endif
-#if DEBUG_PRINT_PROCESS
-                    if (TDB_debug_ref.Contains(thisHead.TDBIndex) || OBJ_debug_ref.Contains(thisHead.mainSignal.thisRef))
-                    {
-                        File.AppendAllText(dpr_fileLoc + @"printproc.txt",
-                                " RESET_SIGNALNUMCLEARAHEAD : default value \n");
-                    }
-#endif
-                    break;
-
-                // store_lvar
-
-                case (SignalScripts.SCRExternalFunctions.STORE_LVAR):
-                    thisHead.store_lvar(parameter1_value, parameter2_value);
-                    break;
-
-                // this_sig_lvar
-
-                case (SignalScripts.SCRExternalFunctions.THIS_SIG_LVAR):
-                    return_value = (int)thisHead.this_sig_lvar(parameter1_value);
-#if DEBUG_PRINT_ENABLED
-                    if (thisHead.mainSignal.enabledTrain != null)
-                    {
-                        File.AppendAllText(dpe_fileLoc + @"printproc.txt", "THIS_SIG_LVAR : returned value : " + return_value + "\n");
-                    }
-#endif
-#if DEBUG_PRINT_PROCESS
-                    if (TDB_debug_ref.Contains(thisHead.TDBIndex) || OBJ_debug_ref.Contains(thisHead.mainSignal.thisRef))
-                    {
-                        File.AppendAllText(dpr_fileLoc + @"printproc.txt", "THIS_SIG_LVAR : returned value : " + return_value + "\n");
-                    }
-#endif
-
-                    break;
-
-                // next_sig_lvar
-
-                case (SignalScripts.SCRExternalFunctions.NEXT_SIG_LVAR):
-                    return_value = (int)thisHead.next_sig_lvar(parameter1_value, parameter2_value);
-#if DEBUG_PRINT_ENABLED
-                    if (thisHead.mainSignal.enabledTrain != null)
-                    {
-                        File.AppendAllText(dpe_fileLoc + @"printproc.txt",
-                                " NEXT_SIG_LVAR : Located signal : " +
-                                               thisHead.mainSignal.sigfound[parameter1_value].ToString() + "\n");
-                        File.AppendAllText(dpe_fileLoc + @"printproc.txt", "                 returned value : " + return_value + "\n");
-                    }
-#endif
-#if DEBUG_PRINT_PROCESS
-                    if (TDB_debug_ref.Contains(thisHead.TDBIndex) || OBJ_debug_ref.Contains(thisHead.mainSignal.thisRef))
-                    {
-                        var sob = new StringBuilder();
-                        sob.AppendFormat(" NEXT_SIG_LVAR : Located signal : {0}", thisHead.mainSignal.sigfound[parameter1_value].ToString());
-
-                        if (thisHead.mainSignal.sigfound[parameter1_value] > 0)
-                        {
-                            SignalObject otherSignal = thisHead.mainSignal.signalRef.SignalObjects[thisHead.mainSignal.sigfound[parameter1_value]];
-                            sob.AppendFormat(" (");
-
-                            foreach (SignalHead otherHead in otherSignal.SignalHeads)
-                            {
-                                sob.AppendFormat(" {0} ", otherHead.TDBIndex);
-                            }
-
-                            sob.AppendFormat(") ");
-                        }
-                        sob.AppendFormat("\n");
-
-                        File.AppendAllText(dpr_fileLoc + @"printproc.txt", sob.ToString());
-                        File.AppendAllText(dpr_fileLoc + @"printproc.txt", "                 returned value : " + return_value + "\n");
-                    }
-#endif
-
-                    break;
-
-                // id_sig_lvar
-
-                case (SignalScripts.SCRExternalFunctions.ID_SIG_LVAR):
-                    return_value = (int)thisHead.id_sig_lvar(parameter1_value, parameter2_value);
-#if DEBUG_PRINT_ENABLED
-                    if (thisHead.mainSignal.enabledTrain != null)
-                    {
-                        File.AppendAllText(dpe_fileLoc + @"printproc.txt", " returned value : " + return_value + "\n");
-                    }
-#endif
-#if DEBUG_PRINT_PROCESS
-                    if (TDB_debug_ref.Contains(thisHead.TDBIndex) || OBJ_debug_ref.Contains(thisHead.mainSignal.thisRef))
-                    {
-                        File.AppendAllText(dpr_fileLoc + @"printproc.txt", " returned value : " + return_value + "\n");
-                    }
-#endif
-
-                    break;
-
-                // this_sig_noupdate
-
-                case (SignalScripts.SCRExternalFunctions.THIS_SIG_NOUPDATE):
-                    thisHead.mainSignal.noupdate = true;
-                    break;
-
-                // this_sig_hasnormalsubtype
-
-                case (SignalScripts.SCRExternalFunctions.THIS_SIG_HASNORMALSUBTYPE):
-                    return_value = thisHead.this_sig_hasnormalsubtype(parameter1_value);
-                    break;
-
-                // next_sig_hasnormalsubtype
-
-                case (SignalScripts.SCRExternalFunctions.NEXT_SIG_HASNORMALSUBTYPE):
-                    return_value = thisHead.next_sig_hasnormalsubtype(parameter1_value);
-                    break;
-
-                // next_sig_hasnormalsubtype
-
-                case (SignalScripts.SCRExternalFunctions.ID_SIG_HASNORMALSUBTYPE):
-                    return_value = thisHead.id_sig_hasnormalsubtype(parameter1_value, parameter2_value);
-                    break;
-
-                // def_draw_state
-
-                case (SignalScripts.SCRExternalFunctions.DEF_DRAW_STATE):
-                    return_value = thisHead.def_draw_state((MstsSignalAspect)parameter1_value);
-                    break;
-
-                // DEBUG routine : to be implemented later
-
-                default:
-                    break;
-            }
-
-#if DEBUG_PRINT_ENABLED
-            if (thisHead.mainSignal.enabledTrain != null)
-            {
-                File.AppendAllText(dpe_fileLoc + @"printproc.txt",
-                        "Function Result : " + thisFunction.ToString() + "(" + parameter1_value.ToString() + ") = " +
-                        return_value.ToString() + "\n");
-            }
-#endif
-#if DEBUG_PRINT_PROCESS
-            if (TDB_debug_ref.Contains(thisHead.TDBIndex) || OBJ_debug_ref.Contains(thisHead.mainSignal.thisRef))
-            {
-                File.AppendAllText(dpr_fileLoc + @"printproc.txt",
-                                "Function Result : " + thisFunction.ToString() + "(" + parameter1_value.ToString() + ") = " +
-                                return_value.ToString() + "\n");
-            }
-#endif
-
-            // check sign
-
-            if (thisTerm.TermOperator == SignalScripts.SCRTermOperator.MINUS)
-            {
-                return_value = -(return_value);
-            }
-
-            return return_value;
-        }
-
-        //================================================================================================//
-        //
-        // check IF conditions
-        //
-        //================================================================================================//
-
-        public bool SH_processIfCondition(SignalHead thisHead, SignalScripts.SCRScripts.SCRConditionBlock thisCond,
-                    int[] localFloats, SIGSCRfile sigscr)
-        {
-
-            //                                SCRScripts.SCRConditionBlock thisCond = (SCRScripts.SCRConditionBlock) scriptstat;
-            //                                SH_processIfCondition(thisHead, thisCond, localFloats, sigscr);
-            //                                public ArrayList       Conditions;
-            //                                public SCRBlock        IfBlock;
-            //                                public List <SCRBlock> ElseIfBlock;
-            //                                public SCRBlock        ElseBlock;
-
-            bool condition = true;
-            bool performed = false;
-
-            // check condition
-
-            condition = SH_processConditionStatement(thisHead, thisCond.Conditions, localFloats, sigscr);
-
-            // if set : execute IF block
-
-            if (condition)
-            {
-                if (!SH_process_StatementBlock(thisHead, thisCond.IfBlock.Statements, localFloats, sigscr))
-                    return false;
-                performed = true;
-            }
-
-            // not set : check through ELSEIF
-
-            if (!performed)
-            {
-                int totalElseIf;
-                if (thisCond.ElseIfBlock == null)
-                {
-                    totalElseIf = 0;
-                }
-                else
-                {
-                    totalElseIf = thisCond.ElseIfBlock.Count;
-                }
-
-                for (int ielseif = 0; ielseif < totalElseIf && !performed; ielseif++)
-                {
-
-                    // first (and only ) entry in ELSEIF block must be IF condition - extract condition
-
-                    object elseifStat = thisCond.ElseIfBlock[ielseif].Statements[0];
-                    if (elseifStat is SignalScripts.SCRScripts.SCRConditionBlock)
-                    {
-                        SignalScripts.SCRScripts.SCRConditionBlock elseifCond =
-                                (SignalScripts.SCRScripts.SCRConditionBlock)elseifStat;
-
-                        condition = SH_processConditionStatement(thisHead, elseifCond.Conditions,
-                                localFloats, sigscr);
-
-                        if (condition)
-                        {
-                            if (!SH_process_StatementBlock(thisHead, elseifCond.IfBlock.Statements,
-                                    localFloats, sigscr))
-                                return false;
-                            performed = true;
-                        }
-                    }
-                }
-            }
-
-            // ELSE block
-
-            if (!performed && thisCond.ElseBlock != null)
-            {
-                if (!SH_process_StatementBlock(thisHead, thisCond.ElseBlock.Statements, localFloats, sigscr))
-                    return false;
-            }
-
-            return true;
-        }
-
-        //================================================================================================//
-        //
-        // process condition statement
-        //
-        //================================================================================================//
-
-        public bool SH_processConditionStatement(SignalHead thisHead, ArrayList thisCStatList,
-                    int[] localFloats, SIGSCRfile sigscr)
-        {
-
-            // loop through all conditions
-
-            bool condition = true;
-            bool newcondition = true;
-            bool termnegate = false;
-            SignalScripts.SCRAndOr condstring = SignalScripts.SCRAndOr.NONE;
-
-            foreach (object thisCond in thisCStatList)
-            {
-
-                // single condition : process
-
-                if (thisCond is SignalScripts.SCRNegate)
-                {
-                    termnegate = true;
-                }
-
-                else if (thisCond is SignalScripts.SCRScripts.SCRConditions)
-                {
-                    SignalScripts.SCRScripts.SCRConditions thisSingleCond = (SignalScripts.SCRScripts.SCRConditions)thisCond;
-                    newcondition = SH_processSingleCondition(thisHead, thisSingleCond, localFloats, sigscr);
-
-                    if (termnegate)
-                    {
-                        termnegate = false;
-                        newcondition = newcondition ? false : true;
-                    }
-
-                    switch (condstring)
-                    {
-                        case (SignalScripts.SCRAndOr.AND):
-                            condition &= newcondition;
-                            break;
-
-                        case (SignalScripts.SCRAndOr.OR):
-                            condition |= newcondition;
-                            break;
-
-                        default:
-                            condition = newcondition;
-                            break;
-                    }
-                }
-
-  // AND or OR indication (to link previous and next part)
-
-                else if (thisCond is SignalScripts.SCRAndOr)
-                {
-                    condstring = (SignalScripts.SCRAndOr)thisCond;
-                }
-
-  // subcondition
-
-                else
-                {
-                    ArrayList subCond = (ArrayList)thisCond;
-                    newcondition = SH_processConditionStatement(thisHead, subCond, localFloats, sigscr);
-
-                    if (termnegate)
-                    {
-                        termnegate = false;
-                        newcondition = newcondition ? false : true;
-                    }
-
-                    switch (condstring)
-                    {
-                        case (SignalScripts.SCRAndOr.AND):
-                            condition &= newcondition;
-                            break;
-
-                        case (SignalScripts.SCRAndOr.OR):
-                            condition |= newcondition;
-                            break;
-
-                        default:
-                            condition = newcondition;
-                            break;
-                    }
-                }
-
-            }
-
-            return condition;
-        }
-
-        //================================================================================================//
-        //
-        // process single condition
-        //
-        //================================================================================================//
-
-        public bool SH_processSingleCondition(SignalHead thisHead, SignalScripts.SCRScripts.SCRConditions thisCond,
-                    int[] localFloats, SIGSCRfile sigscr)
-        {
-
-            int term1value = 0;
-            int term2value = 0;
-            bool condition = true;
-
-            // get value of first term
-
-
-#if DEBUG_PRINT_ENABLED
-            if (thisHead.mainSignal.enabledTrain != null)
-            {
-                File.AppendAllText(dpe_fileLoc + @"printproc.txt", "IF Condition statement (1) : \n");
-            }
-#endif
-#if DEBUG_PRINT_PROCESS
-            if (TDB_debug_ref.Contains(thisHead.TDBIndex) || OBJ_debug_ref.Contains(thisHead.mainSignal.thisRef))
-            {
-                File.AppendAllText(dpr_fileLoc + @"printproc.txt", "IF Condition statement (1) : \n");
-            }
-#endif
-
-            if (thisCond.Term1.Function != SignalScripts.SCRExternalFunctions.NONE)
-            {
-                term1value = SH_function_value(thisHead, thisCond.Term1, localFloats, sigscr);
-            }
-            else if (thisCond.Term1.PartParameter != null)
-            {
-                SignalScripts.SCRScripts.SCRParameterType thisParameter = thisCond.Term1.PartParameter[0];
-
-#if DEBUG_PRINT_ENABLED
-                if (thisHead.mainSignal.enabledTrain != null)
-                {
-                    File.AppendAllText(dpe_fileLoc + @"printproc.txt", "Parameter : " + thisParameter.PartType.ToString() + " : " +
-                            thisParameter.PartParameter.ToString() + "\n");
-                }
-#endif
-#if DEBUG_PRINT_PROCESS
-                if (TDB_debug_ref.Contains(thisHead.TDBIndex) || OBJ_debug_ref.Contains(thisHead.mainSignal.thisRef))
-                {
-                    File.AppendAllText(dpr_fileLoc + @"printproc.txt", "Parameter : " + thisParameter.PartType.ToString() + " : " +
-                                    thisParameter.PartParameter.ToString() + "\n");
-                }
-#endif
-
-                SignalScripts.SCRTermOperator thisOperator = thisCond.Term1.TermOperator;
-                term1value = SH_termvalue(thisHead, thisParameter,
-                        localFloats, sigscr);
-                if (thisOperator == SignalScripts.SCRTermOperator.MINUS)
-                {
-                    term1value = -term1value;
-                }
-            }
-
-            // get value of second term
-
-            if (thisCond.Term2 == null)
-
-            // if only one value : check for NOT
-            {
-                if (thisCond.Term1.Negated)
-                {
-                    condition = !(Convert.ToBoolean(term1value));
-                }
-                else
-                {
-                    condition = Convert.ToBoolean(term1value);
-                }
-
-#if DEBUG_PRINT_ENABLED
-                if (thisHead.mainSignal.enabledTrain != null)
-                {
-                    File.AppendAllText(dpe_fileLoc + @"printproc.txt", "Result of single condition : " +
-                        " : " + condition.ToString() + " (NOT : " + thisCond.negate1.ToString() + ")\n\n");
-                }
-#endif
-#if DEBUG_PRINT_PROCESS
-                if (TDB_debug_ref.Contains(thisHead.TDBIndex) || OBJ_debug_ref.Contains(thisHead.mainSignal.thisRef))
-                {
-                    File.AppendAllText(dpr_fileLoc + @"printproc.txt", "Result of single condition : " +
-                            " : " + condition.ToString() + " (NOT : " + thisCond.Term1.Negated.ToString() + ")\n\n");
-                }
-#endif
-            }
-
-  // process second term
-
-            else
-            {
-
-#if DEBUG_PRINT_ENABLED
-                if (thisHead.mainSignal.enabledTrain != null)
-                {
-                    File.AppendAllText(dpe_fileLoc + @"printproc.txt", "IF Condition statement (2) : \n");
-                }
-#endif
-#if DEBUG_PRINT_PROCESS
-                if (TDB_debug_ref.Contains(thisHead.TDBIndex) || OBJ_debug_ref.Contains(thisHead.mainSignal.thisRef))
-                {
-                    File.AppendAllText(dpr_fileLoc + @"printproc.txt", "IF Condition statement (2) : \n");
-                }
-#endif
-
-                if (thisCond.Term2.Function != SignalScripts.SCRExternalFunctions.NONE)
-                {
-                    term2value = SH_function_value(thisHead, thisCond.Term2, localFloats, sigscr);
-                }
-                else if (thisCond.Term2.PartParameter != null)
-                {
-                    SignalScripts.SCRScripts.SCRParameterType thisParameter = thisCond.Term2.PartParameter[0];
-
-#if DEBUG_PRINT_ENABLED
-                    if (thisHead.mainSignal.enabledTrain != null)
-                    {
-                        File.AppendAllText(dpe_fileLoc + @"printproc.txt",
-                            "Parameter : " + thisParameter.PartType.ToString() + " : " +
-                            thisParameter.PartParameter.ToString() + "\n");
-                    }
-#endif
-#if DEBUG_PRINT_PROCESS
-                    if (TDB_debug_ref.Contains(thisHead.TDBIndex) || OBJ_debug_ref.Contains(thisHead.mainSignal.thisRef))
-                    {
-                        File.AppendAllText(dpr_fileLoc + @"printproc.txt",
-                                "Parameter : " + thisParameter.PartType.ToString() + " : " +
-                                thisParameter.PartParameter.ToString() + "\n");
-                    }
-#endif
-
-                    SignalScripts.SCRTermOperator thisOperator = thisCond.Term2.TermOperator;
-                    term2value = SH_termvalue(thisHead, thisParameter,
-                        localFloats, sigscr);
-                    if (thisOperator == SignalScripts.SCRTermOperator.MINUS)
-                    {
-                        term2value = -term2value;
-                    }
-                }
-
-                // check on required condition
-
-                switch (thisCond.Condition)
-                {
-
-                    // GT
-
-                    case (SignalScripts.SCRTermCondition.GT):
-                        condition = (term1value > term2value);
-                        break;
-
-                    // GE
-
-                    case (SignalScripts.SCRTermCondition.GE):
-                        condition = (term1value >= term2value);
-                        break;
-
-                    // LT
-
-                    case (SignalScripts.SCRTermCondition.LT):
-                        condition = (term1value < term2value);
-                        break;
-
-                    // LE
-
-                    case (SignalScripts.SCRTermCondition.LE):
-                        condition = (term1value <= term2value);
-                        break;
-
-                    // EQ
-
-                    case (SignalScripts.SCRTermCondition.EQ):
-                        condition = (term1value == term2value);
-                        break;
-
-                    // NE
-
-                    case (SignalScripts.SCRTermCondition.NE):
-                        condition = (term1value != term2value);
-                        break;
-                }
-
-#if DEBUG_PRINT_ENABLED
-                if (thisHead.mainSignal.enabledTrain != null)
-                {
-                    File.AppendAllText(dpe_fileLoc + @"printproc.txt", "Result of operation : " +
-                        thisCond.Condition.ToString() + " : " + condition.ToString() + "\n\n");
-                }
-#endif
-#if DEBUG_PRINT_PROCESS
-                if (TDB_debug_ref.Contains(thisHead.TDBIndex) || OBJ_debug_ref.Contains(thisHead.mainSignal.thisRef))
-                {
-                    File.AppendAllText(dpr_fileLoc + @"printproc.txt", "Result of operation : " +
-                            thisCond.Condition.ToString() + " : " + condition.ToString() + "\n\n");
-                }
-#endif
-            }
-
-
-            return condition;
-        }
-
-        //================================================================================================//
-
-    }
-}
->>>>>>> 6899ed8a
+﻿// COPYRIGHT 2013 by the Open Rails project.
+// 
+// This file is part of Open Rails.
+// 
+// Open Rails is free software: you can redistribute it and/or modify
+// it under the terms of the GNU General Public License as published by
+// the Free Software Foundation, either version 3 of the License, or
+// (at your option) any later version.
+// 
+// Open Rails is distributed in the hope that it will be useful,
+// but WITHOUT ANY WARRANTY; without even the implied warranty of
+// MERCHANTABILITY or FITNESS FOR A PARTICULAR PURPOSE.  See the
+// GNU General Public License for more details.
+// 
+// You should have received a copy of the GNU General Public License
+// along with Open Rails.  If not, see <http://www.gnu.org/licenses/>.
+
+// Author : Rob Roeterdink
+//
+//
+// This file processes the MSTS SIGSCR.dat file, which contains the signal logic.
+// The information is stored in a series of classes.
+// This file also contains the functions to process the information when running, and as such is linked with signals.cs
+//
+// Debug flags :
+// #define DEBUG_ALLOWCRASH
+// removes catch and allows program to crash on error statement
+//
+// #define DEBUG_PRINT_PROCESS
+// prints processing details
+// set TBD_debug_ref to TDB index of required signals
+//
+// #define DEBUG_PRINT_ENABLED
+// prints processing details of all enabled signals
+//
+
+using Orts.Formats.Msts;
+using Orts.Simulation.Timetables;
+using System;
+using System.Collections;
+using System.Collections.Generic;
+#if DEBUG_PRINT_PROCESS
+using System.Linq;
+using System.IO;
+using System.Text;
+#endif
+
+namespace Orts.Simulation.Signalling
+{
+
+    //================================================================================================//
+    //
+    // class scrfile
+    //
+    //================================================================================================//
+
+    public class SIGSCRfile
+    {
+
+#if DEBUG_PRINT_PROCESS
+//        public static int[] TDB_debug_ref = { 4813 };            /* signal TDB idents         */
+        public static int[] TDB_debug_ref = { 704, 705, 706, 707, 967 };            /* signal TDB idents         */
+        public static int[] OBJ_debug_ref = { -1 };            /* signal object reference   */
+        public static string dpr_fileLoc = @"C:\temp\";     /* file path for debug files */
+#endif
+
+#if DEBUG_PRINT_ENABLED
+        public static string dpe_fileLoc = @"C:\temp\";     /* file path for debug files */
+#endif
+
+        SignalScripts SignalScripts;
+
+        //================================================================================================//
+        //
+        // Constructor
+        //
+        //================================================================================================//
+
+        public SIGSCRfile(SignalScripts scripts)
+        {
+            SignalScripts = scripts;
+        }
+
+        //================================================================================================//
+        //
+        // processing routines
+        //
+        //================================================================================================//
+        //
+        // main update routine
+        //
+        //================================================================================================//
+
+        public static void SH_update(SignalHead thisHead, SIGSCRfile sigscr)
+        {
+
+            SignalScripts.SCRScripts signalScript;
+            if (thisHead.signalType == null)
+                return;
+            if (sigscr.SignalScripts.Scripts.TryGetValue(thisHead.signalType, out signalScript))
+            {
+                sigscr.SH_process_script(thisHead, signalScript, sigscr);
+            }
+            else
+            {
+                sigscr.SH_update_basic(thisHead);
+            }
+        }
+
+        //================================================================================================//
+        //
+        // update_basic : update signal without script
+        //
+        //================================================================================================//
+
+        public void SH_update_basic(SignalHead thisHead)
+        {
+            if (thisHead.mainSignal.block_state() == MstsBlockState.CLEAR)
+            {
+                thisHead.SetLeastRestrictiveAspect();
+            }
+            else
+            {
+                thisHead.SetMostRestrictiveAspect();
+            }
+        }
+
+        //================================================================================================//
+        //
+        // process script
+        //
+        //================================================================================================//
+
+        public void SH_process_script(SignalHead thisHead, SignalScripts.SCRScripts signalScript, SIGSCRfile sigscr)
+        {
+
+            int[] localFloats = new int[signalScript.TotalLocalFloats];
+
+            // process script
+
+#if DEBUG_PRINT_ENABLED
+            if (thisHead.mainSignal.enabledTrain != null)
+            {
+                File.AppendAllText(dpe_fileLoc + @"printproc.txt", "\n\nSIGNAL : " + thisHead.TDBIndex.ToString() + "\n");
+                File.AppendAllText(dpe_fileLoc + @"printproc.txt", "OBJECT : " + thisHead.mainSignal.thisRef.ToString() + "\n");
+                File.AppendAllText(dpe_fileLoc + @"printproc.txt", "type   : " + signalScript.ScriptName + "\n");
+                String fnstring = String.Copy(thisHead.mainSignal.signalRef.Simulator.SIGCFG.ORTSFunctionTypes[thisHead.ORTSsigFunctionIndex]);
+                File.AppendAllText(dpr_fileLoc + @"printproc.txt", "fntype : " + thisHead.ORTSsigFunctionIndex + " = " + fnstring + "\n\n");
+            }
+#endif
+#if DEBUG_PRINT_PROCESS
+            if (TDB_debug_ref.Contains(thisHead.TDBIndex) || OBJ_debug_ref.Contains(thisHead.mainSignal.thisRef))
+            {
+                File.AppendAllText(dpr_fileLoc + @"printproc.txt", "\n\nSIGNAL : " + thisHead.TDBIndex.ToString() + "\n");
+                File.AppendAllText(dpr_fileLoc + @"printproc.txt", "OBJECT : " + thisHead.mainSignal.thisRef.ToString() + "\n");
+                File.AppendAllText(dpr_fileLoc + @"printproc.txt", "type   : " + signalScript.ScriptName + "\n");
+                String fnstring = String.Copy(thisHead.mainSignal.signalRef.Simulator.SIGCFG.ORTSFunctionTypes[thisHead.ORTSsigFunctionIndex]);
+                File.AppendAllText(dpr_fileLoc + @"printproc.txt", "fntype : " + thisHead.ORTSsigFunctionIndex + " = " + fnstring + "\n\n");
+
+                if (thisHead.mainSignal.localStorage.Count > 0)
+                {
+                    File.AppendAllText(dpr_fileLoc + @"printproc.txt", "\n  local storage : \n");
+                    foreach (KeyValuePair<int, int> thisValue in thisHead.mainSignal.localStorage)
+                    {
+                        File.AppendAllText(dpr_fileLoc + @"printproc.txt", thisValue.Key.ToString() + " = " + thisValue.Value.ToString() + "\n");
+                    }
+                }
+            }
+#endif
+
+            if (!SH_process_StatementBlock(thisHead, signalScript.Statements, localFloats, sigscr))
+                return;
+
+
+#if DEBUG_PRINT_ENABLED
+            if (thisHead.mainSignal.enabledTrain != null)
+            {
+                File.AppendAllText(dpe_fileLoc + @"printproc.txt", "\n ------- \n");
+            }
+#endif
+#if DEBUG_PRINT_PROCESS
+            if (TDB_debug_ref.Contains(thisHead.TDBIndex) || OBJ_debug_ref.Contains(thisHead.mainSignal.thisRef))
+            {
+                File.AppendAllText(dpr_fileLoc + @"printproc.txt", "\n ------- \n");
+            }
+#endif
+
+        }
+
+        //================================================================================================//
+        //
+        // process statement block
+        // called for full script as well as for IF and ELSE blocks
+        // if returns false : abort further processing
+        //
+        //================================================================================================//
+
+        public bool SH_process_StatementBlock(SignalHead thisHead, ArrayList Statements,
+                    int[] localFloats, SIGSCRfile sigscr)
+        {
+
+            // loop through all lines
+
+            foreach (object scriptstat in Statements)
+            {
+
+                // process statement lines
+
+                if (scriptstat is SignalScripts.SCRScripts.SCRStatement)
+                {
+                    SignalScripts.SCRScripts.SCRStatement ThisStat = (SignalScripts.SCRScripts.SCRStatement)scriptstat;
+
+                    if (ThisStat.StatementTerms[0].Function == SignalScripts.SCRExternalFunctions.RETURN)
+                    {
+                        return false;
+                    }
+
+                    SH_processAssignStatement(thisHead, ThisStat, localFloats, sigscr);
+
+#if DEBUG_PRINT_ENABLED
+                    if (thisHead.mainSignal.enabledTrain != null)
+                    {
+                        File.AppendAllText(dpe_fileLoc + @"printproc.txt", "Statement : \n");
+                        foreach (var statstring in ThisStat.StatementTerms)
+                        {
+                            File.AppendAllText(dpe_fileLoc + @"printproc.txt", "   " + statstring + "\n");
+                        }
+                        foreach (int lfloat in localFloats)
+                        {
+                            File.AppendAllText(dpe_fileLoc + @"printproc.txt", " local : " + lfloat.ToString() + "\n");
+                        }
+                        File.AppendAllText(dpe_fileLoc + @"printproc.txt", "Externals : \n");
+                        File.AppendAllText(dpe_fileLoc + @"printproc.txt", " state      : " + thisHead.state.ToString() + "\n");
+                        File.AppendAllText(dpe_fileLoc + @"printproc.txt", " draw_state : " + thisHead.draw_state.ToString() + "\n");
+                        File.AppendAllText(dpe_fileLoc + @"printproc.txt", " enabled    : " + thisHead.mainSignal.enabled.ToString() + "\n");
+                        File.AppendAllText(dpe_fileLoc + @"printproc.txt", " blockstate : " + thisHead.mainSignal.blockState.ToString() + "\n");
+                        File.AppendAllText(dpe_fileLoc + @"printproc.txt", "\n");
+                    }
+#endif
+
+#if DEBUG_PRINT_PROCESS
+                    if (TDB_debug_ref.Contains(thisHead.TDBIndex) || OBJ_debug_ref.Contains(thisHead.mainSignal.thisRef))
+                    {
+                        File.AppendAllText(dpr_fileLoc + @"printproc.txt", "Statement : \n");
+                        //TODO TBD there is no equivalent in new parser
+                        //foreach (string statstring in ThisStat.StatementParts)
+                        //{
+                        //    File.AppendAllText(dpr_fileLoc + @"printproc.txt", "   " + statstring + "\n");
+                        //}
+                        foreach (int lfloat in localFloats)
+                        {
+                            File.AppendAllText(dpr_fileLoc + @"printproc.txt", " local : " + lfloat.ToString() + "\n");
+                        }
+                        File.AppendAllText(dpr_fileLoc + @"printproc.txt", "Externals : \n");
+                        File.AppendAllText(dpr_fileLoc + @"printproc.txt", " state      : " + thisHead.state.ToString() + "\n");
+                        File.AppendAllText(dpr_fileLoc + @"printproc.txt", " draw_state : " + thisHead.draw_state.ToString() + "\n");
+                        File.AppendAllText(dpr_fileLoc + @"printproc.txt", " enabled    : " + thisHead.mainSignal.enabled.ToString() + "\n");
+                        File.AppendAllText(dpr_fileLoc + @"printproc.txt", " blockstate : " + thisHead.mainSignal.blockState.ToString() + "\n");
+                        File.AppendAllText(dpr_fileLoc + @"printproc.txt", "\n");
+                    }
+#endif
+
+                }
+
+                if (scriptstat is SignalScripts.SCRScripts.SCRConditionBlock)
+                {
+                    SignalScripts.SCRScripts.SCRConditionBlock thisCond = (SignalScripts.SCRScripts.SCRConditionBlock)scriptstat;
+                    if (!SH_processIfCondition(thisHead, thisCond, localFloats, sigscr))
+                        return false;
+                }
+            }
+
+            return true;
+        }
+
+        //================================================================================================//
+        //
+        // process assign statement
+        //
+        //================================================================================================//
+
+        public void SH_processAssignStatement(SignalHead thisHead, SignalScripts.SCRScripts.SCRStatement thisStat,
+                    int[] localFloats, SIGSCRfile sigscr)
+        {
+
+            // get term value
+
+            int tempvalue = 0;
+
+            tempvalue = SH_processSubTerm(thisHead, thisStat.StatementTerms, 0, localFloats, sigscr);
+
+            // assign value
+
+            switch (thisStat.AssignType)
+            {
+
+                // assign value to external float
+                // Possible floats :
+                //                        STATE
+                //                        DRAW_STATE
+                //                        ENABLED     (not allowed for write)
+                //                        BLOCK_STATE (not allowed for write)
+
+                case (SignalScripts.SCRTermType.ExternalFloat):
+                    SignalScripts.SCRExternalFloats FloatType = (SignalScripts.SCRExternalFloats)thisStat.AssignParameter;
+
+                    switch (FloatType)
+                    {
+                        case SignalScripts.SCRExternalFloats.STATE:
+                            thisHead.state = (MstsSignalAspect)tempvalue;
+                            break;
+
+                        case SignalScripts.SCRExternalFloats.DRAW_STATE:
+                            thisHead.draw_state = tempvalue;
+                            break;
+
+                        default:
+                            break;
+                    }
+                    break;
+
+                // Local float
+
+                case (SignalScripts.SCRTermType.LocalFloat):
+                    localFloats[thisStat.AssignParameter] = tempvalue;
+                    break;
+
+                default:
+                    break;
+            }
+        }
+
+        //================================================================================================//
+        //
+        // get value of single term
+        //
+        //================================================================================================//
+
+        public int SH_processAssignTerm(SignalHead thisHead, List<SignalScripts.SCRScripts.SCRStatTerm> StatementTerms,
+                           SignalScripts.SCRScripts.SCRStatTerm thisTerm, int sublevel,
+                           int[] localFloats, SIGSCRfile sigscr)
+        {
+
+            int termvalue = 0;
+
+            if (thisTerm.Function != SignalScripts.SCRExternalFunctions.NONE)
+            {
+                termvalue = SH_function_value(thisHead, thisTerm, localFloats, sigscr);
+            }
+            else if (thisTerm.PartParameter != null)
+            {
+
+                // for non-function terms only first entry is valid
+
+                SignalScripts.SCRScripts.SCRParameterType thisParameter = thisTerm.PartParameter[0];
+                termvalue = SH_termvalue(thisHead, thisParameter, localFloats, sigscr);
+            }
+            else if (thisTerm.TermNumber > 0)
+            {
+                termvalue = SH_processSubTerm(thisHead, StatementTerms, thisTerm.TermNumber, localFloats, sigscr);
+            }
+
+            return termvalue;
+        }
+
+
+        //================================================================================================//
+        //
+        // process subterm
+        //
+        //================================================================================================//
+
+        public int SH_processSubTerm(SignalHead thisHead, List<SignalScripts.SCRScripts.SCRStatTerm> StatementTerms,
+                           int sublevel, int[] localFloats, SIGSCRfile sigscr)
+        {
+            int tempvalue = 0;
+            int termvalue = 0;
+
+            foreach (SignalScripts.SCRScripts.SCRStatTerm thisTerm in StatementTerms)
+            {
+                if (thisTerm.Function == SignalScripts.SCRExternalFunctions.RETURN)
+                {
+                    break;
+                }
+
+                SignalScripts.SCRTermOperator thisOperator = thisTerm.TermOperator;
+                if (thisTerm.TermLevel == sublevel)
+                {
+                    termvalue =
+                            SH_processAssignTerm(thisHead, StatementTerms, thisTerm, sublevel, localFloats, sigscr);
+                    if (thisTerm.Negated)
+                    {
+                        termvalue = termvalue == 0 ? 1 : 0;
+                    }
+
+                    switch (thisOperator)
+                    {
+                        case (SignalScripts.SCRTermOperator.MULTIPLY):
+                            tempvalue *= termvalue;
+                            break;
+
+                        case (SignalScripts.SCRTermOperator.PLUS):
+                            tempvalue += termvalue;
+                            break;
+
+                        case (SignalScripts.SCRTermOperator.MINUS):
+                            tempvalue -= termvalue;
+                            break;
+
+                        case (SignalScripts.SCRTermOperator.DIVIDE):
+                            if (termvalue == 0)
+                            {
+                                tempvalue = 0;
+                            }
+                            else
+                            {
+                                tempvalue /= termvalue;
+                            }
+                            break;
+
+                        case (SignalScripts.SCRTermOperator.MODULO):
+                            tempvalue %= termvalue;
+                            break;
+
+                        default:
+                            tempvalue = termvalue;
+                            break;
+                    }
+                }
+            }
+
+            return tempvalue;
+        }
+
+        //================================================================================================//
+        //
+        // get parameter term value
+        //
+        //================================================================================================//
+
+        public static int SH_termvalue(SignalHead thisHead, SignalScripts.SCRScripts.SCRParameterType thisParameter,
+                    int[] localFloats, SIGSCRfile sigscr)
+        {
+
+            int return_value = 0;
+
+            // for non-function terms only first entry is valid
+
+            switch (thisParameter.PartType)
+            {
+
+                // assign value to external float
+                // Possible floats :
+                //                        STATE
+                //                        DRAW_STATE
+                //                        ENABLED     
+                //                        BLOCK_STATE
+
+                case (SignalScripts.SCRTermType.ExternalFloat):
+                    SignalScripts.SCRExternalFloats FloatType = (SignalScripts.SCRExternalFloats)thisParameter.PartParameter;
+
+                    switch (FloatType)
+                    {
+                        case SignalScripts.SCRExternalFloats.STATE:
+                            return_value = (int)thisHead.state;
+                            break;
+
+                        case SignalScripts.SCRExternalFloats.DRAW_STATE:
+                            return_value = thisHead.draw_state;
+                            break;
+
+                        case SignalScripts.SCRExternalFloats.ENABLED:
+                            return_value = Convert.ToInt32(thisHead.mainSignal.enabled);
+                            break;
+
+                        case SignalScripts.SCRExternalFloats.BLOCK_STATE:
+                            return_value = (int)thisHead.mainSignal.block_state();
+                            break;
+
+                        case SignalScripts.SCRExternalFloats.APPROACH_CONTROL_REQ_POSITION:
+                            return_value = thisHead.ApproachControlLimitPositionM.HasValue ? Convert.ToInt32(thisHead.ApproachControlLimitPositionM.Value) : -1;
+                            break;
+
+                        case SignalScripts.SCRExternalFloats.APPROACH_CONTROL_REQ_SPEED:
+                            return_value = thisHead.ApproachControlLimitSpeedMpS.HasValue ? Convert.ToInt32(thisHead.ApproachControlLimitSpeedMpS.Value) : -1;
+                            break;
+
+                        default:
+                            break;
+                    }
+                    break;
+
+                // Local float
+
+                case (SignalScripts.SCRTermType.LocalFloat):
+                    return_value = localFloats[thisParameter.PartParameter];
+                    break;
+
+                // all others : constants
+
+                default:
+                    return_value = thisParameter.PartParameter;
+                    break;
+
+            }
+
+            return return_value;
+        }
+
+        //================================================================================================//
+        //
+        // return function value
+        // Possible functions : see enum SCRExternalFunctions
+        //
+        //================================================================================================//
+
+        public int SH_function_value(SignalHead thisHead, SignalScripts.SCRScripts.SCRStatTerm thisTerm,
+                    int[] localFloats, SIGSCRfile sigscr)
+        {
+
+            int return_value = 0;
+            int parameter1_value = 0;
+            int parameter2_value = 0;
+
+            // extract parameters (max. 2)
+
+            if (thisTerm.PartParameter != null)
+            {
+                if (thisTerm.PartParameter.Length >= 1)
+                {
+                    SignalScripts.SCRScripts.SCRParameterType thisParameter = thisTerm.PartParameter[0];
+                    parameter1_value = SH_termvalue(thisHead, thisParameter,
+                        localFloats, sigscr);
+                }
+
+                if (thisTerm.PartParameter.Length >= 2)
+                {
+                    SignalScripts.SCRScripts.SCRParameterType thisParameter = thisTerm.PartParameter[1];
+                    parameter2_value = SH_termvalue(thisHead, thisParameter,
+                        localFloats, sigscr);
+                }
+            }
+
+            // switch on function
+
+            SignalScripts.SCRExternalFunctions thisFunction = thisTerm.Function;
+            String dumpfile = String.Empty;
+
+            switch (thisFunction)
+            {
+
+                // BlockState
+
+                case (SignalScripts.SCRExternalFunctions.BLOCK_STATE):
+                    return_value = (int)thisHead.mainSignal.block_state();
+                    break;
+
+                // Route set
+
+                case (SignalScripts.SCRExternalFunctions.ROUTE_SET):
+                    return_value = (int)thisHead.route_set();
+                    break;
+
+                // next_sig_lr
+
+                case (SignalScripts.SCRExternalFunctions.NEXT_SIG_LR):
+                    return_value = (int)thisHead.next_sig_lr(parameter1_value);
+
+#if DEBUG_PRINT_ENABLED
+                    if (thisHead.mainSignal.enabledTrain != null)
+                    {
+                        File.AppendAllText(dpe_fileLoc + @"printproc.txt",
+                                " NEXT_SIG_LR : Located signal : " +
+                                               thisHead.mainSignal.sigfound[parameter1_value].ToString() + "\n");
+                    }
+#endif
+#if DEBUG_PRINT_PROCESS
+                    if (TDB_debug_ref.Contains(thisHead.TDBIndex) || OBJ_debug_ref.Contains(thisHead.mainSignal.thisRef))
+                    {
+                        var sob = new StringBuilder();
+                        sob.AppendFormat(" NEXT_SIG_LR : Located signal : {0}", thisHead.mainSignal.sigfound[parameter1_value].ToString());
+
+                        if (thisHead.mainSignal.sigfound[parameter1_value] > 0)
+                        {
+                            SignalObject otherSignal = thisHead.mainSignal.signalRef.SignalObjects[thisHead.mainSignal.sigfound[parameter1_value]];
+                            sob.AppendFormat(" (");
+
+                            foreach (SignalHead otherHead in otherSignal.SignalHeads)
+                            {
+                                sob.AppendFormat(" {0} ", otherHead.TDBIndex);
+                            }
+
+                            sob.AppendFormat(") ");
+                        }
+                        sob.AppendFormat("\n");
+
+                        File.AppendAllText(dpr_fileLoc + @"printproc.txt", sob.ToString());
+                    }
+#endif
+
+                    break;
+
+                // next_sig_mr
+
+                case (SignalScripts.SCRExternalFunctions.NEXT_SIG_MR):
+                    return_value = (int)thisHead.next_sig_mr(parameter1_value);
+#if DEBUG_PRINT_ENABLED
+                    if (thisHead.mainSignal.enabledTrain != null)
+                    {
+                        File.AppendAllText(dpe_fileLoc + @"printproc.txt",
+                                " NEXT_SIG_MR : Located signal : " +
+                                               thisHead.mainSignal.sigfound[parameter1_value].ToString() + "\n");
+                    }
+#endif
+#if DEBUG_PRINT_PROCESS
+                    if (TDB_debug_ref.Contains(thisHead.TDBIndex) || OBJ_debug_ref.Contains(thisHead.mainSignal.thisRef))
+                    {
+                        File.AppendAllText(dpr_fileLoc + @"printproc.txt",
+                                        " NEXT_SIG_MR : Located signal : " +
+                                               thisHead.mainSignal.sigfound[parameter1_value].ToString() + "\n");
+                    }
+#endif
+                    break;
+
+                // this_sig_lr
+
+                case (SignalScripts.SCRExternalFunctions.THIS_SIG_LR):
+                    bool sigfound_lr = false;
+                    MstsSignalAspect returnState_lr = thisHead.this_sig_lr(parameter1_value, ref sigfound_lr);
+                    return_value = sigfound_lr ? (int)returnState_lr : -1;
+                    break;
+
+                // this_sig_mr
+
+                case (SignalScripts.SCRExternalFunctions.THIS_SIG_MR):
+                    bool sigfound_mr = false;
+                    MstsSignalAspect returnState_mr = thisHead.this_sig_mr(parameter1_value, ref sigfound_mr);
+                    return_value = sigfound_mr ? (int)returnState_mr : -1;
+                    break;
+
+                // opp_sig_lr
+
+                case (SignalScripts.SCRExternalFunctions.OPP_SIG_LR):
+                    return_value = (int)thisHead.opp_sig_lr(parameter1_value);
+#if DEBUG_PRINT_ENABLED
+                    if (thisHead.mainSignal.enabledTrain != null)
+                    {
+                        SignalObject foundSignal = null;
+                        int dummy = (int)thisHead.opp_sig_lr(parameter1_value, ref foundSignal);
+                        int foundRef = foundSignal != null ? foundSignal.thisRef : -1;
+                        File.AppendAllText(dpe_fileLoc + @"printproc.txt",
+                                " OPP_SIG_LR : Located signal : " + foundRef.ToString() + "\n");
+                    }
+#endif
+#if DEBUG_PRINT_PROCESS
+                    if (TDB_debug_ref.Contains(thisHead.TDBIndex) || OBJ_debug_ref.Contains(thisHead.mainSignal.thisRef))
+                    {
+                        SignalObject foundSignal = null;
+                        int dummy = (int)thisHead.opp_sig_lr(parameter1_value, ref foundSignal);
+                        int foundRef = foundSignal != null ? foundSignal.thisRef : -1;
+                        File.AppendAllText(dpr_fileLoc + @"printproc.txt",
+                                " OPP_SIG_LR : Located signal : " + foundRef.ToString() + "\n");
+                    }
+#endif
+                    break;
+
+                // opp_sig_mr
+
+                case (SignalScripts.SCRExternalFunctions.OPP_SIG_MR):
+                    return_value = (int)thisHead.opp_sig_mr(parameter1_value);
+                    break;
+
+                // next_nsig_lr
+
+                case (SignalScripts.SCRExternalFunctions.NEXT_NSIG_LR):
+                    dumpfile = String.Empty;
+
+#if DEBUG_PRINT_ENABLED
+                    if (thisHead.mainSignal.enabledTrain != null)
+                    {
+                        dumpfile = String.Concat(dpe_fileLoc, "printproc.txt");
+                    }
+#endif
+
+#if DEBUG_PRINT_PROCESS
+                    if (TDB_debug_ref.Contains(thisHead.TDBIndex) || OBJ_debug_ref.Contains(thisHead.mainSignal.thisRef))
+                    {
+                        dumpfile = String.Concat(dpr_fileLoc,"printproc.txt");
+                    }
+#endif
+                    return_value = (int)thisHead.next_nsig_lr(parameter1_value, parameter2_value, dumpfile);
+                    break;
+
+                // dist_multi_sig_mr
+
+                case (SignalScripts.SCRExternalFunctions.DIST_MULTI_SIG_MR):
+
+                    dumpfile = String.Empty;
+
+#if DEBUG_PRINT_ENABLED
+                    if (thisHead.mainSignal.enabledTrain != null)
+                    {
+                        dumpfile = String.Concat(dpe_fileLoc, "printproc.txt");
+                    }
+#endif
+
+#if DEBUG_PRINT_PROCESS
+                    if (TDB_debug_ref.Contains(thisHead.TDBIndex) || OBJ_debug_ref.Contains(thisHead.mainSignal.thisRef))
+                    {
+                        dumpfile = String.Concat(dpr_fileLoc,"printproc.txt");
+                    }
+#endif
+
+                    return_value = (int)thisHead.dist_multi_sig_mr(parameter1_value, parameter2_value, dumpfile);
+
+                    break;
+                // next_sig_id
+
+                case (SignalScripts.SCRExternalFunctions.NEXT_SIG_ID):
+                    return_value = (int)thisHead.next_sig_id(parameter1_value);
+#if DEBUG_PRINT_ENABLED
+                    if (thisHead.mainSignal.enabledTrain != null)
+                    {
+                        File.AppendAllText(dpe_fileLoc + @"printproc.txt",
+                                " NEXT_SIG_ID : Located signal : " + return_value + "\n");
+                    }
+#endif
+#if DEBUG_PRINT_PROCESS
+                    if (TDB_debug_ref.Contains(thisHead.TDBIndex) || OBJ_debug_ref.Contains(thisHead.mainSignal.thisRef))
+                    {
+                        var sob = new StringBuilder();
+                        sob.AppendFormat(" NEXT_SIG_ID : Located signal : {0}", return_value.ToString());
+
+                        if (return_value > 0)
+                        {
+                            SignalObject otherSignal = thisHead.mainSignal.signalRef.SignalObjects[return_value];
+                            sob.AppendFormat(" (");
+
+                            foreach (SignalHead otherHead in otherSignal.SignalHeads)
+                            {
+                                sob.AppendFormat(" {0} ", otherHead.TDBIndex);
+                            }
+
+                            sob.AppendFormat(") ");
+                        }
+                        sob.AppendFormat("\n");
+
+                        File.AppendAllText(dpr_fileLoc + @"printproc.txt", sob.ToString());
+                    }
+#endif
+
+                    break;
+
+                // next_nsig_id
+
+                case (SignalScripts.SCRExternalFunctions.NEXT_NSIG_ID):
+                    return_value = (int)thisHead.next_nsig_id(parameter1_value, parameter2_value);
+#if DEBUG_PRINT_ENABLED
+                    if (thisHead.mainSignal.enabledTrain != null)
+                    {
+                        File.AppendAllText(dpe_fileLoc + @"printproc.txt",
+                                " NEXT_NSIG_ID : Located signal " + parameter2_value + " : " + return_value + "\n");
+                    }
+#endif
+#if DEBUG_PRINT_PROCESS
+                    if (TDB_debug_ref.Contains(thisHead.TDBIndex) || OBJ_debug_ref.Contains(thisHead.mainSignal.thisRef))
+                    {
+                        var sob = new StringBuilder();
+                        sob.AppendFormat(" NEXT_NSIG_ID : Located signal {0} : {1}", parameter2_value, return_value.ToString());
+
+                        if (return_value > 0)
+                        {
+                            SignalObject otherSignal = thisHead.mainSignal.signalRef.SignalObjects[return_value];
+                            sob.AppendFormat(" (");
+
+                            foreach (SignalHead otherHead in otherSignal.SignalHeads)
+                            {
+                                sob.AppendFormat(" {0} ", otherHead.TDBIndex);
+                            }
+
+                            sob.AppendFormat(") ");
+                        }
+                        sob.AppendFormat("\n");
+
+                        File.AppendAllText(dpr_fileLoc + @"printproc.txt", sob.ToString());
+                    }
+#endif
+
+                    break;
+
+                // opp_sig_id
+
+                case (SignalScripts.SCRExternalFunctions.OPP_SIG_ID):
+                    return_value = (int)thisHead.opp_sig_id(parameter1_value);
+#if DEBUG_PRINT_ENABLED
+                    if (thisHead.mainSignal.enabledTrain != null)
+                    {
+                        File.AppendAllText(dpe_fileLoc + @"printproc.txt",
+                                " OPP_SIG_LR : Located signal : " + return_value + "\n");
+                    }
+#endif
+#if DEBUG_PRINT_PROCESS
+                    if (TDB_debug_ref.Contains(thisHead.TDBIndex) || OBJ_debug_ref.Contains(thisHead.mainSignal.thisRef))
+                    {
+                        var sob = new StringBuilder();
+                        sob.AppendFormat(" OPP_SIG_LR : Located signal : {0}", return_value.ToString());
+
+                        if (return_value > 0)
+                        {
+                            SignalObject otherSignal = thisHead.mainSignal.signalRef.SignalObjects[return_value];
+                            sob.AppendFormat(" (");
+
+                            foreach (SignalHead otherHead in otherSignal.SignalHeads)
+                            {
+                                sob.AppendFormat(" {0} ", otherHead.TDBIndex);
+                            }
+
+                            sob.AppendFormat(") ");
+                        }
+                        sob.AppendFormat("\n");
+
+                        File.AppendAllText(dpr_fileLoc + @"printproc.txt", sob.ToString());
+                    }
+#endif
+
+                    break;
+
+                // id_sig_enabled
+
+                case (SignalScripts.SCRExternalFunctions.ID_SIG_ENABLED):
+                    return_value = (int)thisHead.id_sig_enabled(parameter1_value);
+                    break;
+
+                // id_sig_lr
+
+                case (SignalScripts.SCRExternalFunctions.ID_SIG_LR):
+                    return_value = (int)thisHead.id_sig_lr(parameter1_value, parameter2_value);
+                    break;
+
+
+                // sig_feature
+
+                case (SignalScripts.SCRExternalFunctions.SIG_FEATURE):
+                    bool temp_value;
+                    temp_value = thisHead.sig_feature(parameter1_value);
+                    return_value = Convert.ToInt32(temp_value);
+                    break;
+
+                // allow to clear to partial route
+
+                case (SignalScripts.SCRExternalFunctions.ALLOW_CLEAR_TO_PARTIAL_ROUTE):
+                    thisHead.mainSignal.AllowClearPartialRoute(parameter1_value);
+                    break;
+
+                // approach control position
+
+                case (SignalScripts.SCRExternalFunctions.APPROACH_CONTROL_POSITION):
+                    dumpfile = String.Empty;
+
+#if DEBUG_PRINT_ENABLED
+                    if (thisHead.mainSignal.enabledTrain != null)
+                    {
+                        dumpfile = String.Concat(dpe_fileLoc, "printproc.txt");
+                    }
+#endif
+
+#if DEBUG_PRINT_PROCESS
+                    if (TDB_debug_ref.Contains(thisHead.TDBIndex) || OBJ_debug_ref.Contains(thisHead.mainSignal.thisRef))
+                    {
+                        dumpfile = String.Concat(dpr_fileLoc, "printproc.txt");
+                    }
+#endif
+                    temp_value = thisHead.mainSignal.ApproachControlPosition(parameter1_value, dumpfile, false);
+                    return_value = Convert.ToInt32(temp_value);
+                    break;
+
+                // approach control position forced
+
+                case (SignalScripts.SCRExternalFunctions.APPROACH_CONTROL_POSITION_FORCED):
+                    dumpfile = String.Empty;
+
+#if DEBUG_PRINT_ENABLED
+                    if (thisHead.mainSignal.enabledTrain != null)
+                    {
+                        dumpfile = String.Concat(dpe_fileLoc, "printproc.txt");
+                    }
+#endif
+
+#if DEBUG_PRINT_PROCESS
+                    if (TDB_debug_ref.Contains(thisHead.TDBIndex) || OBJ_debug_ref.Contains(thisHead.mainSignal.thisRef))
+                    {
+                        dumpfile = String.Concat(dpr_fileLoc, "printproc.txt");
+                    }
+#endif
+                    temp_value = thisHead.mainSignal.ApproachControlPosition(parameter1_value, dumpfile, true);
+                    return_value = Convert.ToInt32(temp_value);
+                    break;
+
+                // approach control speed
+
+                case (SignalScripts.SCRExternalFunctions.APPROACH_CONTROL_SPEED):
+                    dumpfile = String.Empty;
+
+#if DEBUG_PRINT_ENABLED
+                    if (thisHead.mainSignal.enabledTrain != null)
+                    {
+                        dumpfile = String.Concat(dpe_fileLoc, "printproc.txt");
+                    }
+#endif
+
+#if DEBUG_PRINT_PROCESS
+                    if (TDB_debug_ref.Contains(thisHead.TDBIndex) || OBJ_debug_ref.Contains(thisHead.mainSignal.thisRef))
+                    {
+                        dumpfile = String.Concat(dpr_fileLoc, "printproc.txt");
+                    }
+#endif
+                    temp_value = thisHead.mainSignal.ApproachControlSpeed(parameter1_value, parameter2_value, dumpfile);
+                    return_value = Convert.ToInt32(temp_value);
+                    break;
+
+                // approach control next stop
+                case (SignalScripts.SCRExternalFunctions.APPROACH_CONTROL_NEXT_STOP):
+                    dumpfile = String.Empty;
+
+#if DEBUG_PRINT_ENABLED
+                    if (thisHead.mainSignal.enabledTrain != null)
+                    {
+                        dumpfile = String.Concat(dpe_fileLoc, "printproc.txt");
+                    }
+#endif
+
+#if DEBUG_PRINT_PROCESS
+                    if (TDB_debug_ref.Contains(thisHead.TDBIndex) || OBJ_debug_ref.Contains(thisHead.mainSignal.thisRef))
+                    {
+                        dumpfile = String.Concat(dpr_fileLoc, "printproc.txt");
+                    }
+#endif
+                    temp_value = thisHead.mainSignal.ApproachControlNextStop(parameter1_value, parameter2_value, dumpfile);
+                    return_value = Convert.ToInt32(temp_value);
+                    break;
+
+                // Lock claim for approach control
+
+                case (SignalScripts.SCRExternalFunctions.APPROACH_CONTROL_LOCK_CLAIM):
+                    thisHead.mainSignal.LockClaim();
+                    break;
+
+                // Activate timing trigger
+
+                case (SignalScripts.SCRExternalFunctions.ACTIVATE_TIMING_TRIGGER):
+                    thisHead.mainSignal.ActivateTimingTrigger();
+#if DEBUG_PRINT_ENABLED
+                    if (thisHead.mainSignal.enabledTrain != null)
+                    {
+                        File.AppendAllText(dpr_fileLoc + @"printproc.txt",
+                                " TIMING TRIGGER : activated \n");
+                    }
+#endif
+
+#if DEBUG_PRINT_PROCESS
+                    if (TDB_debug_ref.Contains(thisHead.TDBIndex) || OBJ_debug_ref.Contains(thisHead.mainSignal.thisRef))
+                    {
+                        File.AppendAllText(dpr_fileLoc + @"printproc.txt",
+                                " TIMING TRIGGER : activated \n");
+                    }
+#endif
+                    break;
+
+                // Check timing trigger
+                case (SignalScripts.SCRExternalFunctions.CHECK_TIMING_TRIGGER):
+                    dumpfile = String.Empty;
+
+#if DEBUG_PRINT_ENABLED
+                    if (thisHead.mainSignal.enabledTrain != null)
+                    {
+                        dumpfile = String.Concat(dpe_fileLoc, "printproc.txt");
+                    }
+#endif
+
+#if DEBUG_PRINT_PROCESS
+                    if (TDB_debug_ref.Contains(thisHead.TDBIndex) || OBJ_debug_ref.Contains(thisHead.mainSignal.thisRef))
+                    {
+                        dumpfile = String.Concat(dpr_fileLoc, "printproc.txt");
+                    }
+#endif
+                    temp_value = thisHead.mainSignal.CheckTimingTrigger(parameter1_value, dumpfile);
+                    return_value = Convert.ToInt32(temp_value);
+                    break;
+
+                // Check for CallOn
+
+                case (SignalScripts.SCRExternalFunctions.TRAINHASCALLON):
+                    dumpfile = String.Empty;
+
+#if DEBUG_PRINT_ENABLED
+                    if (thisHead.mainSignal.enabledTrain != null)
+                    {
+                        dumpfile = String.Concat(dpe_fileLoc, "printproc.txt");
+                    }
+#endif
+
+#if DEBUG_PRINT_PROCESS
+                    if (TDB_debug_ref.Contains(thisHead.TDBIndex) || OBJ_debug_ref.Contains(thisHead.mainSignal.thisRef))
+                    {
+                        dumpfile = String.Concat(dpr_fileLoc, "printproc.txt");
+                    }
+#endif
+                    temp_value = thisHead.mainSignal.TrainHasCallOn(true, dumpfile);
+                    return_value = Convert.ToInt32(temp_value);
+                    break;
+
+                // Check for CallOn Restricted
+
+                case (SignalScripts.SCRExternalFunctions.TRAINHASCALLON_RESTRICTED):
+                    dumpfile = String.Empty;
+
+#if DEBUG_PRINT_ENABLED
+                    if (thisHead.mainSignal.enabledTrain != null)
+                    {
+                        dumpfile = String.Concat(dpe_fileLoc, "printproc.txt");
+                    }
+#endif
+
+#if DEBUG_PRINT_PROCESS
+                    if (TDB_debug_ref.Contains(thisHead.TDBIndex) || OBJ_debug_ref.Contains(thisHead.mainSignal.thisRef))
+                    {
+                        dumpfile = String.Concat(dpr_fileLoc, "printproc.txt");
+                    }
+#endif
+                    temp_value = thisHead.mainSignal.TrainHasCallOn(false, dumpfile);
+                    return_value = Convert.ToInt32(temp_value);
+                    break;
+
+                // check if train needs next signal
+
+                case (SignalScripts.SCRExternalFunctions.TRAIN_REQUIRES_NEXT_SIGNAL):
+                    dumpfile = String.Empty;
+
+#if DEBUG_PRINT_ENABLED
+                    if (thisHead.mainSignal.enabledTrain != null)
+                    {
+                        dumpfile = String.Concat(dpe_fileLoc, "printproc.txt");
+                    }
+#endif
+
+#if DEBUG_PRINT_PROCESS
+                    if (TDB_debug_ref.Contains(thisHead.TDBIndex) || OBJ_debug_ref.Contains(thisHead.mainSignal.thisRef))
+                    {
+                        dumpfile = String.Concat(dpr_fileLoc, "printproc.txt");
+                    }
+#endif
+                    temp_value = thisHead.mainSignal.RequiresNextSignal(parameter1_value, parameter2_value, dumpfile);
+                    return_value = Convert.ToInt32(temp_value);
+                    break;
+
+                case (SignalScripts.SCRExternalFunctions.FIND_REQ_NORMAL_SIGNAL):
+                    dumpfile = String.Empty;
+
+#if DEBUG_PRINT_ENABLED
+                    if (thisHead.mainSignal.enabledTrain != null)
+                    {
+                        dumpfile = String.Concat(dpe_fileLoc, "printproc.txt");
+                    }
+#endif
+
+#if DEBUG_PRINT_PROCESS
+                    if (TDB_debug_ref.Contains(thisHead.TDBIndex) || OBJ_debug_ref.Contains(thisHead.mainSignal.thisRef))
+                    {
+                        dumpfile = String.Concat(dpr_fileLoc, "printproc.txt");
+                    }
+#endif
+                    return_value = thisHead.mainSignal.FindReqNormalSignal(parameter1_value, dumpfile);
+                    break;
+
+                // check if route upto required signal is fully cleared
+
+                case (SignalScripts.SCRExternalFunctions.ROUTE_CLEARED_TO_SIGNAL):
+                    dumpfile = String.Empty;
+
+#if DEBUG_PRINT_ENABLED
+                    if (thisHead.mainSignal.enabledTrain != null)
+                    {
+                        dumpfile = String.Concat(dpe_fileLoc, "printproc.txt");
+                    }
+#endif
+
+#if DEBUG_PRINT_PROCESS
+                    if (TDB_debug_ref.Contains(thisHead.TDBIndex) || OBJ_debug_ref.Contains(thisHead.mainSignal.thisRef))
+                    {
+                        dumpfile = String.Concat(dpr_fileLoc, "printproc.txt");
+                    }
+#endif
+                    return_value = (int)thisHead.mainSignal.RouteClearedToSignal(parameter1_value, false, dumpfile);
+                    break;
+
+                // check if route upto required signal is fully cleared, but allow callon
+
+                case (SignalScripts.SCRExternalFunctions.ROUTE_CLEARED_TO_SIGNAL_CALLON):
+                    dumpfile = String.Empty;
+
+#if DEBUG_PRINT_ENABLED
+                    if (thisHead.mainSignal.enabledTrain != null)
+                    {
+                        dumpfile = String.Concat(dpe_fileLoc, "printproc.txt");
+                    }
+#endif
+
+#if DEBUG_PRINT_PROCESS
+                    if (TDB_debug_ref.Contains(thisHead.TDBIndex) || OBJ_debug_ref.Contains(thisHead.mainSignal.thisRef))
+                    {
+                        dumpfile = String.Concat(dpr_fileLoc, "printproc.txt");
+                    }
+#endif
+                    return_value = (int)thisHead.mainSignal.RouteClearedToSignal(parameter1_value, true, dumpfile);
+                    break;
+
+                // check if specified head enabled
+
+                case (SignalScripts.SCRExternalFunctions.HASHEAD):
+                    return_value = thisHead.mainSignal.HasHead(parameter1_value);
+#if DEBUG_PRINT_ENABLED
+                    if (thisHead.mainSignal.enabledTrain != null)
+                    {
+                        File.AppendAllText(dpe_fileLoc + @"printproc.txt",
+                                " HASHEAD : required head : " + parameter1_value + " ; state :  " + return_value  + "\n");
+                    }
+#endif
+#if DEBUG_PRINT_PROCESS
+                    if (TDB_debug_ref.Contains(thisHead.TDBIndex) || OBJ_debug_ref.Contains(thisHead.mainSignal.thisRef))
+                    {
+                        File.AppendAllText(dpr_fileLoc + @"printproc.txt",
+                                " HASHEAD : required head : " + parameter1_value + " ; state :  " + return_value  + "\n");
+                    }
+#endif
+                    break;
+
+                // increase active value of SignalNumClearAhead
+
+                case (SignalScripts.SCRExternalFunctions.INCREASE_SIGNALNUMCLEARAHEAD):
+                    thisHead.mainSignal.IncreaseSignalNumClearAhead(parameter1_value);
+#if DEBUG_PRINT_ENABLED
+                    if (thisHead.mainSignal.enabledTrain != null)
+                    {
+                        File.AppendAllText(dpe_fileLoc + @"printproc.txt",
+                                " INCREASE_SIGNALNUMCLEARAHEAD : actual value : " + thisHead.mainSignal.SignalNumClearAheadActive + "\n");
+                    }
+#endif
+#if DEBUG_PRINT_PROCESS
+                    if (TDB_debug_ref.Contains(thisHead.TDBIndex) || OBJ_debug_ref.Contains(thisHead.mainSignal.thisRef))
+                    {
+                        File.AppendAllText(dpr_fileLoc + @"printproc.txt",
+                                " INCREASE_SIGNALNUMCLEARAHEAD : actual value : " + thisHead.mainSignal.SignalNumClearAheadActive + "\n");
+                    }
+#endif
+                    break;
+
+                // decrease active value of SignalNumClearAhead
+
+                case (SignalScripts.SCRExternalFunctions.DECREASE_SIGNALNUMCLEARAHEAD):
+                    thisHead.mainSignal.DecreaseSignalNumClearAhead(parameter1_value);
+#if DEBUG_PRINT_ENABLED
+                    if (thisHead.mainSignal.enabledTrain != null)
+                    {
+                        File.AppendAllText(dpe_fileLoc + @"printproc.txt",
+                                " DECREASE_SIGNALNUMCLEARAHEAD : actual value : " + thisHead.mainSignal.SignalNumClearAheadActive + "\n");
+                    }
+#endif
+#if DEBUG_PRINT_PROCESS
+                    if (TDB_debug_ref.Contains(thisHead.TDBIndex) || OBJ_debug_ref.Contains(thisHead.mainSignal.thisRef))
+                    {
+                        File.AppendAllText(dpr_fileLoc + @"printproc.txt",
+                                " DECREASE_SIGNALNUMCLEARAHEAD : actual value : " + thisHead.mainSignal.SignalNumClearAheadActive + "\n");
+                    }
+#endif
+                    break;
+
+                // set active value of SignalNumClearAhead
+
+                case (SignalScripts.SCRExternalFunctions.SET_SIGNALNUMCLEARAHEAD):
+                    thisHead.mainSignal.SetSignalNumClearAhead(parameter1_value);
+#if DEBUG_PRINT_ENABLED
+                    if (thisHead.mainSignal.enabledTrain != null)
+                    {
+                        File.AppendAllText(dpe_fileLoc + @"printproc.txt",
+                                " SET_SIGNALNUMCLEARAHEAD : actual value : " + thisHead.mainSignal.SignalNumClearAheadActive + "\n");
+                    }
+#endif
+#if DEBUG_PRINT_PROCESS
+                    if (TDB_debug_ref.Contains(thisHead.TDBIndex) || OBJ_debug_ref.Contains(thisHead.mainSignal.thisRef))
+                    {
+                        File.AppendAllText(dpr_fileLoc + @"printproc.txt",
+                                " SET_SIGNALNUMCLEARAHEAD : actual value : " + thisHead.mainSignal.SignalNumClearAheadActive + "\n");
+                    }
+#endif
+                    break;
+
+                // reset active value of SignalNumClearAhead to default
+
+                case (SignalScripts.SCRExternalFunctions.RESET_SIGNALNUMCLEARAHEAD):
+                    thisHead.mainSignal.ResetSignalNumClearAhead();
+#if DEBUG_PRINT_ENABLED
+                    if (thisHead.mainSignal.enabledTrain != null)
+                    {
+                        File.AppendAllText(dpe_fileLoc + @"printproc.txt",
+                                " RESET_SIGNALNUMCLEARAHEAD : default value \n");
+                    }
+#endif
+#if DEBUG_PRINT_PROCESS
+                    if (TDB_debug_ref.Contains(thisHead.TDBIndex) || OBJ_debug_ref.Contains(thisHead.mainSignal.thisRef))
+                    {
+                        File.AppendAllText(dpr_fileLoc + @"printproc.txt",
+                                " RESET_SIGNALNUMCLEARAHEAD : default value \n");
+                    }
+#endif
+                    break;
+
+                // store_lvar
+
+                case (SignalScripts.SCRExternalFunctions.STORE_LVAR):
+                    thisHead.store_lvar(parameter1_value, parameter2_value);
+                    break;
+
+                // this_sig_lvar
+
+                case (SignalScripts.SCRExternalFunctions.THIS_SIG_LVAR):
+                    return_value = (int)thisHead.this_sig_lvar(parameter1_value);
+#if DEBUG_PRINT_ENABLED
+                    if (thisHead.mainSignal.enabledTrain != null)
+                    {
+                        File.AppendAllText(dpe_fileLoc + @"printproc.txt", "THIS_SIG_LVAR : returned value : " + return_value + "\n");
+                    }
+#endif
+#if DEBUG_PRINT_PROCESS
+                    if (TDB_debug_ref.Contains(thisHead.TDBIndex) || OBJ_debug_ref.Contains(thisHead.mainSignal.thisRef))
+                    {
+                        File.AppendAllText(dpr_fileLoc + @"printproc.txt", "THIS_SIG_LVAR : returned value : " + return_value + "\n");
+                    }
+#endif
+
+                    break;
+
+                // next_sig_lvar
+
+                case (SignalScripts.SCRExternalFunctions.NEXT_SIG_LVAR):
+                    return_value = (int)thisHead.next_sig_lvar(parameter1_value, parameter2_value);
+#if DEBUG_PRINT_ENABLED
+                    if (thisHead.mainSignal.enabledTrain != null)
+                    {
+                        File.AppendAllText(dpe_fileLoc + @"printproc.txt",
+                                " NEXT_SIG_LVAR : Located signal : " +
+                                               thisHead.mainSignal.sigfound[parameter1_value].ToString() + "\n");
+                        File.AppendAllText(dpe_fileLoc + @"printproc.txt", "                 returned value : " + return_value + "\n");
+                    }
+#endif
+#if DEBUG_PRINT_PROCESS
+                    if (TDB_debug_ref.Contains(thisHead.TDBIndex) || OBJ_debug_ref.Contains(thisHead.mainSignal.thisRef))
+                    {
+                        var sob = new StringBuilder();
+                        sob.AppendFormat(" NEXT_SIG_LVAR : Located signal : {0}", thisHead.mainSignal.sigfound[parameter1_value].ToString());
+
+                        if (thisHead.mainSignal.sigfound[parameter1_value] > 0)
+                        {
+                            SignalObject otherSignal = thisHead.mainSignal.signalRef.SignalObjects[thisHead.mainSignal.sigfound[parameter1_value]];
+                            sob.AppendFormat(" (");
+
+                            foreach (SignalHead otherHead in otherSignal.SignalHeads)
+                            {
+                                sob.AppendFormat(" {0} ", otherHead.TDBIndex);
+                            }
+
+                            sob.AppendFormat(") ");
+                        }
+                        sob.AppendFormat("\n");
+
+                        File.AppendAllText(dpr_fileLoc + @"printproc.txt", sob.ToString());
+                        File.AppendAllText(dpr_fileLoc + @"printproc.txt", "                 returned value : " + return_value + "\n");
+                    }
+#endif
+
+                    break;
+
+                // id_sig_lvar
+
+                case (SignalScripts.SCRExternalFunctions.ID_SIG_LVAR):
+                    return_value = (int)thisHead.id_sig_lvar(parameter1_value, parameter2_value);
+#if DEBUG_PRINT_ENABLED
+                    if (thisHead.mainSignal.enabledTrain != null)
+                    {
+                        File.AppendAllText(dpe_fileLoc + @"printproc.txt", " returned value : " + return_value + "\n");
+                    }
+#endif
+#if DEBUG_PRINT_PROCESS
+                    if (TDB_debug_ref.Contains(thisHead.TDBIndex) || OBJ_debug_ref.Contains(thisHead.mainSignal.thisRef))
+                    {
+                        File.AppendAllText(dpr_fileLoc + @"printproc.txt", " returned value : " + return_value + "\n");
+                    }
+#endif
+
+                    break;
+
+                // this_sig_noupdate
+
+                case (SignalScripts.SCRExternalFunctions.THIS_SIG_NOUPDATE):
+                    thisHead.mainSignal.noupdate = true;
+                    break;
+
+                // this_sig_hasnormalsubtype
+
+                case (SignalScripts.SCRExternalFunctions.THIS_SIG_HASNORMALSUBTYPE):
+                    return_value = thisHead.this_sig_hasnormalsubtype(parameter1_value);
+                    break;
+
+                // next_sig_hasnormalsubtype
+
+                case (SignalScripts.SCRExternalFunctions.NEXT_SIG_HASNORMALSUBTYPE):
+                    return_value = thisHead.next_sig_hasnormalsubtype(parameter1_value);
+                    break;
+
+                // next_sig_hasnormalsubtype
+
+                case (SignalScripts.SCRExternalFunctions.ID_SIG_HASNORMALSUBTYPE):
+                    return_value = thisHead.id_sig_hasnormalsubtype(parameter1_value, parameter2_value);
+                    break;
+
+                // def_draw_state
+
+                case (SignalScripts.SCRExternalFunctions.DEF_DRAW_STATE):
+                    return_value = thisHead.def_draw_state((MstsSignalAspect)parameter1_value);
+                    break;
+
+                // DEBUG routine : to be implemented later
+
+                default:
+                    break;
+            }
+
+#if DEBUG_PRINT_ENABLED
+            if (thisHead.mainSignal.enabledTrain != null)
+            {
+                File.AppendAllText(dpe_fileLoc + @"printproc.txt",
+                        "Function Result : " + thisFunction.ToString() + "(" + parameter1_value.ToString() + ") = " +
+                        return_value.ToString() + "\n");
+            }
+#endif
+#if DEBUG_PRINT_PROCESS
+            if (TDB_debug_ref.Contains(thisHead.TDBIndex) || OBJ_debug_ref.Contains(thisHead.mainSignal.thisRef))
+            {
+                File.AppendAllText(dpr_fileLoc + @"printproc.txt",
+                                "Function Result : " + thisFunction.ToString() + "(" + parameter1_value.ToString() + ") = " +
+                                return_value.ToString() + "\n");
+            }
+#endif
+
+            // check sign
+
+            if (thisTerm.TermOperator == SignalScripts.SCRTermOperator.MINUS)
+            {
+                return_value = -(return_value);
+            }
+
+            return return_value;
+        }
+
+        //================================================================================================//
+        //
+        // check IF conditions
+        //
+        //================================================================================================//
+
+        public bool SH_processIfCondition(SignalHead thisHead, SignalScripts.SCRScripts.SCRConditionBlock thisCond,
+                    int[] localFloats, SIGSCRfile sigscr)
+        {
+
+            //                                SCRScripts.SCRConditionBlock thisCond = (SCRScripts.SCRConditionBlock) scriptstat;
+            //                                SH_processIfCondition(thisHead, thisCond, localFloats, sigscr);
+            //                                public ArrayList       Conditions;
+            //                                public SCRBlock        IfBlock;
+            //                                public List <SCRBlock> ElseIfBlock;
+            //                                public SCRBlock        ElseBlock;
+
+            bool condition = true;
+            bool performed = false;
+
+            // check condition
+
+            condition = SH_processConditionStatement(thisHead, thisCond.Conditions, localFloats, sigscr);
+
+            // if set : execute IF block
+
+            if (condition)
+            {
+                if (!SH_process_StatementBlock(thisHead, thisCond.IfBlock.Statements, localFloats, sigscr))
+                    return false;
+                performed = true;
+            }
+
+            // not set : check through ELSEIF
+
+            if (!performed)
+            {
+                int totalElseIf;
+                if (thisCond.ElseIfBlock == null)
+                {
+                    totalElseIf = 0;
+                }
+                else
+                {
+                    totalElseIf = thisCond.ElseIfBlock.Count;
+                }
+
+                for (int ielseif = 0; ielseif < totalElseIf && !performed; ielseif++)
+                {
+
+                    // first (and only ) entry in ELSEIF block must be IF condition - extract condition
+
+                    object elseifStat = thisCond.ElseIfBlock[ielseif].Statements[0];
+                    if (elseifStat is SignalScripts.SCRScripts.SCRConditionBlock)
+                    {
+                        SignalScripts.SCRScripts.SCRConditionBlock elseifCond =
+                                (SignalScripts.SCRScripts.SCRConditionBlock)elseifStat;
+
+                        condition = SH_processConditionStatement(thisHead, elseifCond.Conditions,
+                                localFloats, sigscr);
+
+                        if (condition)
+                        {
+                            if (!SH_process_StatementBlock(thisHead, elseifCond.IfBlock.Statements,
+                                    localFloats, sigscr))
+                                return false;
+                            performed = true;
+                        }
+                    }
+                }
+            }
+
+            // ELSE block
+
+            if (!performed && thisCond.ElseBlock != null)
+            {
+                if (!SH_process_StatementBlock(thisHead, thisCond.ElseBlock.Statements, localFloats, sigscr))
+                    return false;
+            }
+
+            return true;
+        }
+
+        //================================================================================================//
+        //
+        // process condition statement
+        //
+        //================================================================================================//
+
+        public bool SH_processConditionStatement(SignalHead thisHead, ArrayList thisCStatList,
+                    int[] localFloats, SIGSCRfile sigscr)
+        {
+
+            // loop through all conditions
+
+            bool condition = true;
+            bool newcondition = true;
+            bool termnegate = false;
+            SignalScripts.SCRAndOr condstring = SignalScripts.SCRAndOr.NONE;
+
+            foreach (object thisCond in thisCStatList)
+            {
+
+                // single condition : process
+
+                if (thisCond is SignalScripts.SCRNegate)
+                {
+                    termnegate = true;
+                }
+
+                else if (thisCond is SignalScripts.SCRScripts.SCRConditions)
+                {
+                    SignalScripts.SCRScripts.SCRConditions thisSingleCond = (SignalScripts.SCRScripts.SCRConditions)thisCond;
+                    newcondition = SH_processSingleCondition(thisHead, thisSingleCond, localFloats, sigscr);
+
+                    if (termnegate)
+                    {
+                        termnegate = false;
+                        newcondition = newcondition ? false : true;
+                    }
+
+                    switch (condstring)
+                    {
+                        case (SignalScripts.SCRAndOr.AND):
+                            condition &= newcondition;
+                            break;
+
+                        case (SignalScripts.SCRAndOr.OR):
+                            condition |= newcondition;
+                            break;
+
+                        default:
+                            condition = newcondition;
+                            break;
+                    }
+                }
+
+  // AND or OR indication (to link previous and next part)
+
+                else if (thisCond is SignalScripts.SCRAndOr)
+                {
+                    condstring = (SignalScripts.SCRAndOr)thisCond;
+                }
+
+  // subcondition
+
+                else
+                {
+                    ArrayList subCond = (ArrayList)thisCond;
+                    newcondition = SH_processConditionStatement(thisHead, subCond, localFloats, sigscr);
+
+                    if (termnegate)
+                    {
+                        termnegate = false;
+                        newcondition = newcondition ? false : true;
+                    }
+
+                    switch (condstring)
+                    {
+                        case (SignalScripts.SCRAndOr.AND):
+                            condition &= newcondition;
+                            break;
+
+                        case (SignalScripts.SCRAndOr.OR):
+                            condition |= newcondition;
+                            break;
+
+                        default:
+                            condition = newcondition;
+                            break;
+                    }
+                }
+
+            }
+
+            return condition;
+        }
+
+        //================================================================================================//
+        //
+        // process single condition
+        //
+        //================================================================================================//
+
+        public bool SH_processSingleCondition(SignalHead thisHead, SignalScripts.SCRScripts.SCRConditions thisCond,
+                    int[] localFloats, SIGSCRfile sigscr)
+        {
+
+            int term1value = 0;
+            int term2value = 0;
+            bool condition = true;
+
+            // get value of first term
+
+
+#if DEBUG_PRINT_ENABLED
+            if (thisHead.mainSignal.enabledTrain != null)
+            {
+                File.AppendAllText(dpe_fileLoc + @"printproc.txt", "IF Condition statement (1) : \n");
+            }
+#endif
+#if DEBUG_PRINT_PROCESS
+            if (TDB_debug_ref.Contains(thisHead.TDBIndex) || OBJ_debug_ref.Contains(thisHead.mainSignal.thisRef))
+            {
+                File.AppendAllText(dpr_fileLoc + @"printproc.txt", "IF Condition statement (1) : \n");
+            }
+#endif
+
+            if (thisCond.Term1.Function != SignalScripts.SCRExternalFunctions.NONE)
+            {
+                term1value = SH_function_value(thisHead, thisCond.Term1, localFloats, sigscr);
+            }
+            else if (thisCond.Term1.PartParameter != null)
+            {
+                SignalScripts.SCRScripts.SCRParameterType thisParameter = thisCond.Term1.PartParameter[0];
+
+#if DEBUG_PRINT_ENABLED
+                if (thisHead.mainSignal.enabledTrain != null)
+                {
+                    File.AppendAllText(dpe_fileLoc + @"printproc.txt", "Parameter : " + thisParameter.PartType.ToString() + " : " +
+                            thisParameter.PartParameter.ToString() + "\n");
+                }
+#endif
+#if DEBUG_PRINT_PROCESS
+                if (TDB_debug_ref.Contains(thisHead.TDBIndex) || OBJ_debug_ref.Contains(thisHead.mainSignal.thisRef))
+                {
+                    File.AppendAllText(dpr_fileLoc + @"printproc.txt", "Parameter : " + thisParameter.PartType.ToString() + " : " +
+                                    thisParameter.PartParameter.ToString() + "\n");
+                }
+#endif
+
+                SignalScripts.SCRTermOperator thisOperator = thisCond.Term1.TermOperator;
+                term1value = SH_termvalue(thisHead, thisParameter,
+                        localFloats, sigscr);
+                if (thisOperator == SignalScripts.SCRTermOperator.MINUS)
+                {
+                    term1value = -term1value;
+                }
+            }
+
+            // get value of second term
+
+            if (thisCond.Term2 == null)
+
+            // if only one value : check for NOT
+            {
+                if (thisCond.Term1.Negated)
+                {
+                    condition = !(Convert.ToBoolean(term1value));
+                }
+                else
+                {
+                    condition = Convert.ToBoolean(term1value);
+                }
+
+#if DEBUG_PRINT_ENABLED
+                if (thisHead.mainSignal.enabledTrain != null)
+                {
+                    File.AppendAllText(dpe_fileLoc + @"printproc.txt", "Result of single condition : " +
+                        " : " + condition.ToString() + " (NOT : " + thisCond.Term1.Negated.ToString() + ")\n\n");
+                }
+#endif
+#if DEBUG_PRINT_PROCESS
+                if (TDB_debug_ref.Contains(thisHead.TDBIndex) || OBJ_debug_ref.Contains(thisHead.mainSignal.thisRef))
+                {
+                    File.AppendAllText(dpr_fileLoc + @"printproc.txt", "Result of single condition : " +
+                            " : " + condition.ToString() + " (NOT : " + thisCond.Term1.Negated.ToString() + ")\n\n");
+                }
+#endif
+            }
+
+  // process second term
+
+            else
+            {
+
+#if DEBUG_PRINT_ENABLED
+                if (thisHead.mainSignal.enabledTrain != null)
+                {
+                    File.AppendAllText(dpe_fileLoc + @"printproc.txt", "IF Condition statement (2) : \n");
+                }
+#endif
+#if DEBUG_PRINT_PROCESS
+                if (TDB_debug_ref.Contains(thisHead.TDBIndex) || OBJ_debug_ref.Contains(thisHead.mainSignal.thisRef))
+                {
+                    File.AppendAllText(dpr_fileLoc + @"printproc.txt", "IF Condition statement (2) : \n");
+                }
+#endif
+
+                if (thisCond.Term2.Function != SignalScripts.SCRExternalFunctions.NONE)
+                {
+                    term2value = SH_function_value(thisHead, thisCond.Term2, localFloats, sigscr);
+                }
+                else if (thisCond.Term2.PartParameter != null)
+                {
+                    SignalScripts.SCRScripts.SCRParameterType thisParameter = thisCond.Term2.PartParameter[0];
+
+#if DEBUG_PRINT_ENABLED
+                    if (thisHead.mainSignal.enabledTrain != null)
+                    {
+                        File.AppendAllText(dpe_fileLoc + @"printproc.txt",
+                            "Parameter : " + thisParameter.PartType.ToString() + " : " +
+                            thisParameter.PartParameter.ToString() + "\n");
+                    }
+#endif
+#if DEBUG_PRINT_PROCESS
+                    if (TDB_debug_ref.Contains(thisHead.TDBIndex) || OBJ_debug_ref.Contains(thisHead.mainSignal.thisRef))
+                    {
+                        File.AppendAllText(dpr_fileLoc + @"printproc.txt",
+                                "Parameter : " + thisParameter.PartType.ToString() + " : " +
+                                thisParameter.PartParameter.ToString() + "\n");
+                    }
+#endif
+
+                    SignalScripts.SCRTermOperator thisOperator = thisCond.Term2.TermOperator;
+                    term2value = SH_termvalue(thisHead, thisParameter,
+                        localFloats, sigscr);
+                    if (thisOperator == SignalScripts.SCRTermOperator.MINUS)
+                    {
+                        term2value = -term2value;
+                    }
+                }
+
+                // check on required condition
+
+                switch (thisCond.Condition)
+                {
+
+                    // GT
+
+                    case (SignalScripts.SCRTermCondition.GT):
+                        condition = (term1value > term2value);
+                        break;
+
+                    // GE
+
+                    case (SignalScripts.SCRTermCondition.GE):
+                        condition = (term1value >= term2value);
+                        break;
+
+                    // LT
+
+                    case (SignalScripts.SCRTermCondition.LT):
+                        condition = (term1value < term2value);
+                        break;
+
+                    // LE
+
+                    case (SignalScripts.SCRTermCondition.LE):
+                        condition = (term1value <= term2value);
+                        break;
+
+                    // EQ
+
+                    case (SignalScripts.SCRTermCondition.EQ):
+                        condition = (term1value == term2value);
+                        break;
+
+                    // NE
+
+                    case (SignalScripts.SCRTermCondition.NE):
+                        condition = (term1value != term2value);
+                        break;
+                }
+
+#if DEBUG_PRINT_ENABLED
+                if (thisHead.mainSignal.enabledTrain != null)
+                {
+                    File.AppendAllText(dpe_fileLoc + @"printproc.txt", "Result of operation : " +
+                        thisCond.Condition.ToString() + " : " + condition.ToString() + "\n\n");
+                }
+#endif
+#if DEBUG_PRINT_PROCESS
+                if (TDB_debug_ref.Contains(thisHead.TDBIndex) || OBJ_debug_ref.Contains(thisHead.mainSignal.thisRef))
+                {
+                    File.AppendAllText(dpr_fileLoc + @"printproc.txt", "Result of operation : " +
+                            thisCond.Condition.ToString() + " : " + condition.ToString() + "\n\n");
+                }
+#endif
+            }
+
+
+            return condition;
+        }
+
+        //================================================================================================//
+
+    }
+}
+