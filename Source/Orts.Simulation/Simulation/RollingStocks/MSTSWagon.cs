﻿// COPYRIGHT 2009, 2010, 2011, 2012, 2013 by the Open Rails project.
// 
// This file is part of Open Rails.
// 
// Open Rails is free software: you can redistribute it and/or modify
// it under the terms of the GNU General Public License as published by
// the Free Software Foundation, either version 3 of the License, or
// (at your option) any later version.
// 
// Open Rails is distributed in the hope that it will be useful,
// but WITHOUT ANY WARRANTY; without even the implied warranty of
// MERCHANTABILITY or FITNESS FOR A PARTICULAR PURPOSE.  See the
// GNU General Public License for more details.
// 
// You should have received a copy of the GNU General Public License
// along with Open Rails.  If not, see <http://www.gnu.org/licenses/>.

/*
 *    TrainCarSimulator
 *    
 *    TrainCarViewer
 *    
 *  Every TrainCar generates a FrictionForce.
 *  
 *  The viewer is a separate class object since there could be multiple 
 *  viewers potentially on different devices for a single car. 
 *  
 */

//#define ALLOW_ORTS_SPECIFIC_ENG_PARAMETERS
//#define DEBUG_AUXTENDER

// Debug for Friction Force
//#define DEBUG_FRICTION

// Debug for Freight Animation Variable Mass
//#define DEBUG_VARIABLE_MASS

using Microsoft.Xna.Framework;
using Microsoft.Xna.Framework.Graphics;
using Orts.Formats.Msts;
using Orts.Parsers.Msts;
using Orts.Simulation.RollingStocks.SubSystems;
using Orts.Simulation.RollingStocks.SubSystems.Brakes.MSTS;
using Orts.Simulation.RollingStocks.SubSystems.Controllers;
using Orts.Simulation.RollingStocks.SubSystems.PowerSupplies;
using ORTS.Common;
using ORTS.Scripting.Api;
using System;
using System.Collections.Generic;
using System.Diagnostics;
using System.IO;
using Event = Orts.Common.Event;

namespace Orts.Simulation.RollingStocks
{

    ///////////////////////////////////////////////////
    ///   SIMULATION BEHAVIOUR
    ///////////////////////////////////////////////////


    /// <summary>
    /// Represents the physical motion and behaviour of the car.
    /// </summary>

    public class MSTSWagon : TrainCar
    {
        public Pantographs Pantographs;
        public bool AuxPowerOn;
        public bool DoorLeftOpen;
        public bool DoorRightOpen;
        public bool MirrorOpen;
        public bool UnloadingPartsOpen;
        public bool WaitForAnimationReady; // delay counter to start loading/unliading is on;
        public bool IsRollerBearing; // Has roller bearings
        public bool IsLowTorqueRollerBearing; // Has low torque roller bearings
        public bool IsFrictionBearing; //Has friction (or solid bearings)
        public bool IsStandStill = true;  // Used for MSTS type friction
        public bool IsDavisFriction = true; // Default to new Davis type friction
        public bool IsLowSpeed = true; // set indicator for low speed operation  0 - 5mph

        Interpolator BrakeShoeFrictionFactor;  // Factor of friction for wagon brake shoes
        const float WaterLBpUKG = 10.0f;    // lbs of water in 1 gal (uk)
        float TempMassDiffRatio;

        // simulation parameters
        public float Variable1;  // used to convey status to soundsource
        public float Variable2;
        public float Variable3;

        // wag file data
        public string MainShapeFileName;
        public string FreightShapeFileName;
        public float FreightAnimMaxLevelM;
        public float FreightAnimMinLevelM;
        public float FreightAnimFlag = 1;   // if absent or >= 0 causes the freightanim to drop in tenders
        public string Cab3DShapeFileName; // 3DCab view shape file name
        public string InteriorShapeFileName; // passenger view shape file name
        public string MainSoundFileName;
        public string InteriorSoundFileName;
        public string Cab3DSoundFileName;
        public float ExternalSoundPassThruPercent = -1;
        public float WheelRadiusM = 1;          // provide some defaults in case it's missing from the wag
        protected float StaticFrictionFactorLb;    // factor to multiply friction by to determine static or starting friction - will vary depending upon whether roller or friction bearing
        float FrictionLowSpeedN;
        public float Friction0N;        // static friction
        protected float Friction5N;               // Friction at 5mph
        public float DavisAN;           // davis equation constant
        public float DavisBNSpM;        // davis equation constant for speed
        public float DavisCNSSpMM;      // davis equation constant for speed squared
        public float DavisDragConstant; // Drag coefficient for wagon
        public float WagonFrontalAreaM2; // Frontal area of wagon
        public float TrailLocoResistanceFactor; // Factor to reduce base and wind resistance if locomotive is not leading - based upon original Davis drag coefficients

        // Wind Impacts
        float WagonDirectionDeg;
        float WagonResultantWindComponentDeg;
        float WagonWindResultantSpeedMpS;

        protected float FrictionC1; // MSTS Friction parameters
        protected float FrictionE1; // MSTS Friction parameters
        protected float FrictionV2; // MSTS Friction parameters
        protected float FrictionC2; // MSTS Friction parameters
        protected float FrictionE2; // MSTS Friction parameters

        //protected float FrictionSpeedMpS; // Train current speed value for friction calculations ; this value is never used outside of this class, and FrictionSpeedMpS is always = AbsSpeedMpS
        public List<MSTSCoupling> Couplers = new List<MSTSCoupling>();
        public float Adhesion1 = .27f;   // 1st MSTS adhesion value
        public float Adhesion2 = .49f;   // 2nd MSTS adhesion value
        public float Adhesion3 = 2;   // 3rd MSTS adhesion value
        public float Curtius_KnifflerA = 7.5f;               //Curtius-Kniffler constants                   A
        public float Curtius_KnifflerB = 44.0f;              // (adhesion coeficient)       umax = ---------------------  + C
        public float Curtius_KnifflerC = 0.161f;             //                                      speedMpS * 3.6 + B
        public float AdhesionK = 0.7f;   //slip characteristics slope
        //public AntislipControl AntislipControl = AntislipControl.None;
        public float AxleInertiaKgm2;    //axle inertia
        public float AdhesionDriveWheelRadiusM;
        public float WheelSpeedMpS;
        public float WheelSpeedSlipMpS; // speed of wheel if locomotive is slipping
        public float SlipWarningThresholdPercent = 70;
        public float NumWheelsBrakingFactor = 4;   // MSTS braking factor loosely based on the number of braked wheels. Not used yet.
        public MSTSNotchController WeightLoadController; // Used to control freight loading in freight cars
        public float AbsWheelSpeedMpS; // Math.Abs(WheelSpeedMpS) is used frequently in the subclasses, maybe it's more efficient to compute it once

        // Colours for smoke and steam effects
        public Color ExhaustTransientColor = Color.Black;
        public Color ExhaustDecelColor = Color.WhiteSmoke;
        public Color ExhaustSteadyColor = Color.Gray;

        // Wagon steam leaks
        public float HeatingHoseParticleDurationS;
        public float HeatingHoseSteamVelocityMpS;
        public float HeatingHoseSteamVolumeM3pS;

        // Water Scoop Spray
        public float WaterScoopParticleDurationS;
        public float WaterScoopWaterVelocityMpS;
        public float WaterScoopWaterVolumeM3pS;

        // Tender Water overflow
        public float TenderWaterOverflowParticleDurationS;
        public float TenderWaterOverflowVelocityMpS;
        public float TenderWaterOverflowVolumeM3pS;

        // Wagon Power Generator
        public float WagonGeneratorDurationS = 1.5f;
        public float WagonGeneratorVolumeM3pS = 2.0f;
        public Color WagonGeneratorSteadyColor = Color.Gray;

        // Heating Steam Boiler
        public float HeatingSteamBoilerDurationS;
        public float HeatingSteamBoilerVolumeM3pS;
        public Color HeatingSteamBoilerSteadyColor = Color.Aqua;

        // Wagon Smoke
        public float WagonSmokeVolumeM3pS;
        float InitialWagonSmokeVolumeM3pS = 3.0f;
        public float WagonSmokeDurationS;
        float InitialWagonSmokeDurationS = 1.0f;
        public float WagonSmokeVelocityMpS = 15.0f;
        public Color WagonSmokeSteadyColor = Color.Gray;

        // Bearing Hot Box Smoke
        public float BearingHotBoxSmokeVolumeM3pS;
        public float BearingHotBoxSmokeDurationS;
        public float BearingHotBoxSmokeVelocityMpS = 15.0f;
        public Color BearingHotBoxSmokeSteadyColor = Color.Gray;
<<<<<<< HEAD

        float TrueCouplerCount = 0;
        int CouplerCountLocation;
=======
>>>>>>> e3041d71

        /// <summary>
        /// True if vehicle is equipped with an additional emergency brake reservoir
        /// </summary>
        public bool EmergencyReservoirPresent;
        /// <summary>
        /// True if triple valve is capable of releasing brake gradually
        /// </summary>
        public bool DistributorPresent;
        /// <summary>
        /// True if equipped with handbrake. (Not common for older steam locomotives.)
        /// </summary>
        public bool HandBrakePresent;
        /// <summary>
        /// Number of available retainer positions. (Used on freight cars, mostly.) Might be 0, 3 or 4.
        /// </summary>
        public int RetainerPositions;

        /// <summary>
        /// Attached steam locomotive in case this wagon is a tender
        /// </summary>
        public MSTSSteamLocomotive TendersSteamLocomotive { get; private set; }

        /// <summary>
        /// Attached steam locomotive in case this wagon is an auxiliary tender
        /// </summary>
        public MSTSSteamLocomotive AuxTendersSteamLocomotive { get; private set; }

        /// <summary>
        /// Steam locomotive has a tender coupled to it
        /// </summary>
        public MSTSSteamLocomotive SteamLocomotiveTender { get; private set; }

        /// <summary>
        /// Steam locomotive identifier (pass parameters from MSTSSteamLocomotive to MSTSWagon)
        /// </summary>
        public MSTSSteamLocomotive SteamLocomotiveIdentification { get; private set; }

        /// <summary>
        /// Diesel locomotive identifier  (pass parameters from MSTSDieselLocomotive to MSTSWagon)
        /// </summary>
        public MSTSDieselLocomotive DieselLocomotiveIdentification { get; private set; }
 
        public Dictionary<string, List<ParticleEmitterData>> EffectData = new Dictionary<string, List<ParticleEmitterData>>();

        protected void ParseEffects(string lowercasetoken, STFReader stf)
        {
            stf.MustMatch("(");
            string s;
            
            while ((s = stf.ReadItem()) != ")")
            {
                var data = new ParticleEmitterData(stf);
                if (!EffectData.ContainsKey(s))
                    EffectData.Add(s, new List<ParticleEmitterData>());
                EffectData[s].Add(data);
            }

        }


        public List<IntakePoint> IntakePointList = new List<IntakePoint>();

        /// <summary>
        /// Supply types for freight wagons and locos
        /// </summary>
        public enum PickupType
        {
            None = 0,
            FreightGrain = 1,
            FreightCoal = 2,
            FreightGravel = 3,
            FreightSand = 4,
            FuelWater = 5,
            FuelCoal = 6,
            FuelDiesel = 7,
            FuelWood = 8,    // Think this is new to OR and not recognised by MSTS
            FuelSand = 9,  // New to OR
            FreightGeneral = 10, // New to OR
            FreightLivestock = 11,  // New to OR
            FreightFuel = 12,  // New to OR
            FreightMilk = 13,   // New to OR
            SpecialMail = 14  // New to OR
        }

        public class RefillProcess
        {
            public static bool OkToRefill { get; set; }
            public static int ActivePickupObjectUID { get; set; }
            public static bool Unload { get; set; }
        }

        public MSTSBrakeSystem MSTSBrakeSystem { get { return (MSTSBrakeSystem)base.BrakeSystem; } }

        public MSTSWagon(Simulator simulator, string wagFilePath)
            : base(simulator, wagFilePath)
        {
            Pantographs = new Pantographs(this);
        }

        public void Load()
        {
            if (CarManager.LoadedCars.ContainsKey(WagFilePath))
            {
                Copy(CarManager.LoadedCars[WagFilePath]);
            }
            else
            {
                LoadFromWagFile(WagFilePath);
                CarManager.LoadedCars.Add(WagFilePath, this);
            }

            GetMeasurementUnits();
        }

        // Values for adjusting wagon physics due to load changes
        float LoadEmptyMassKg;
        float LoadEmptyORTSDavis_A;
        float LoadEmptyORTSDavis_B;
        float LoadEmptyORTSDavis_C;
        float LoadEmptyWagonFrontalAreaM2;
        float LoadEmptyDavisDragConstant;
        float LoadEmptyMaxBrakeForceN;
        float LoadEmptyMaxHandbrakeForceN;
        float LoadEmptyCentreOfGravityM_Y;

        float LoadFullMassKg;
        float LoadFullORTSDavis_A;
        float LoadFullORTSDavis_B;
        float LoadFullORTSDavis_C;
        float LoadFullWagonFrontalAreaM2;
        float LoadFullDavisDragConstant;
        float LoadFullMaxBrakeForceN;
        float LoadFullMaxHandbrakeForceN;
        float LoadFullCentreOfGravityM_Y;


        /// <summary>
        /// This initializer is called when we haven't loaded this type of car before
        /// and must read it new from the wag file.
        /// </summary>
        public virtual void LoadFromWagFile(string wagFilePath)
        {
            string dir = Path.GetDirectoryName(wagFilePath);
            string file = Path.GetFileName(wagFilePath);
            string orFile = dir + @"\openrails\" + file;
            if (File.Exists(orFile))
                wagFilePath = orFile;

            using (STFReader stf = new STFReader(wagFilePath, true))
            {
                while (!stf.Eof)
                {
                    stf.ReadItem();
                    Parse(stf.Tree.ToLower(), stf);
                }
            }

            var wagonFolderSlash = Path.GetDirectoryName(WagFilePath) + @"\";
            if (MainShapeFileName != null && !File.Exists(wagonFolderSlash + MainShapeFileName))
            {
                Trace.TraceWarning("{0} references non-existent shape {1}", WagFilePath, wagonFolderSlash + MainShapeFileName);
                MainShapeFileName = string.Empty;
            }
            if (FreightShapeFileName != null && !File.Exists(wagonFolderSlash + FreightShapeFileName))
            {
                Trace.TraceWarning("{0} references non-existent shape {1}", WagFilePath, wagonFolderSlash + FreightShapeFileName);
                FreightShapeFileName = null;
            }
            if (InteriorShapeFileName != null && !File.Exists(wagonFolderSlash + InteriorShapeFileName))
            {
                Trace.TraceWarning("{0} references non-existent shape {1}", WagFilePath, wagonFolderSlash + InteriorShapeFileName);
                InteriorShapeFileName = null;
            }

            // If trailing loco resistance constant has not been  defined in WAG/ENG file then assign default value based upon orig Davis values
            if (TrailLocoResistanceFactor == 0)
            {
                if (WagonType == WagonTypes.Engine)
                {
                    TrailLocoResistanceFactor = 0.2083f;  // engine drag value
                }
                else if (WagonType == WagonTypes.Tender)
                {
                    TrailLocoResistanceFactor = 1.0f;  // assume that tenders have been set with a value of 0.0005 as per freight wagons
                }
                else  //Standard default if not declared anywhere else
                {
                    TrailLocoResistanceFactor = 1.0f;
                }
            }


            // If Drag constant not defined in WAG/ENG file then assign default value based upon orig Davis values
            if (DavisDragConstant == 0)
            {
                if (WagonType == WagonTypes.Engine)
                {
                    DavisDragConstant = 0.0024f;
                }
                else if (WagonType == WagonTypes.Freight)
                {
                    DavisDragConstant = 0.0005f;
                }
                else if (WagonType == WagonTypes.Passenger)
                {
                    DavisDragConstant = 0.00034f;
                }
                else if (WagonType == WagonTypes.Tender)
                {
                    DavisDragConstant = 0.0005f;
                }
                else  //Standard default if not declared anywhere else
                {
                    DavisDragConstant = 0.0005f;
                }
            }

            // If wagon frontal area not user defined, assign a default value based upon the wagon dimensions

            if (WagonFrontalAreaM2 == 0)
            {
                WagonFrontalAreaM2 = CarWidthM * CarHeightM;
            }

            // Initialise key wagon parameters
            MassKG = InitialMassKG;
            MaxHandbrakeForceN = InitialMaxHandbrakeForceN;
            MaxBrakeForceN = InitialMaxBrakeForceN;
            CentreOfGravityM = InitialCentreOfGravityM;

            if (FreightAnimations != null)
            {
                foreach (var ortsFreightAnim in FreightAnimations.Animations)
                {
                    if (ortsFreightAnim.ShapeFileName != null && !File.Exists(wagonFolderSlash + ortsFreightAnim.ShapeFileName))
                    {
                        Trace.TraceWarning("ORTS FreightAnim in trainset {0} references non-existent shape {1}", WagFilePath, wagonFolderSlash + ortsFreightAnim.ShapeFileName);
                        ortsFreightAnim.ShapeFileName = null;
                    }

                }

                // Read freight animation values from animation INCLUDE files
                // Read (initialise) "common" (empty values first).
                // Test each value to make sure that it has been defined in the WAG file, if not default to Root WAG file value
                if (FreightAnimations.WagonEmptyWeight > 0)
                {
                    LoadEmptyMassKg = FreightAnimations.WagonEmptyWeight;
                }
                else
                {
                    LoadEmptyMassKg = MassKG;
                }  
                
                if (FreightAnimations.EmptyORTSDavis_A > 0)
                {
                    LoadEmptyORTSDavis_A = FreightAnimations.EmptyORTSDavis_A;
                }
                else
                {
                    LoadEmptyORTSDavis_A = DavisAN;
                }

                if (FreightAnimations.EmptyORTSDavis_B > 0)
                {
                    LoadEmptyORTSDavis_B = FreightAnimations.EmptyORTSDavis_B;
                }
                else
                {
                    LoadEmptyORTSDavis_B = DavisBNSpM;
                }

                if (FreightAnimations.EmptyORTSDavis_C > 0)
                {
                    LoadEmptyORTSDavis_C = FreightAnimations.EmptyORTSDavis_C;
                }
                else
                {
                    LoadEmptyORTSDavis_C = DavisCNSSpMM;
                }

                if (FreightAnimations.EmptyORTSDavisDragConstant > 0)
                {
                    LoadEmptyDavisDragConstant = FreightAnimations.EmptyORTSDavisDragConstant;
                }
                else
                {
                    LoadEmptyDavisDragConstant = DavisDragConstant;
                }

                if (FreightAnimations.EmptyORTSWagonFrontalAreaM2 > 0)
                {
                    LoadEmptyWagonFrontalAreaM2 = FreightAnimations.EmptyORTSWagonFrontalAreaM2;
                }
                else
                {
                    LoadEmptyWagonFrontalAreaM2 = WagonFrontalAreaM2;
                }

                if (FreightAnimations.EmptyMaxBrakeForceN > 0)
                {
                    LoadEmptyMaxBrakeForceN = FreightAnimations.EmptyMaxBrakeForceN;
                }
                else
                {
                    LoadEmptyMaxBrakeForceN = MaxBrakeForceN;
                }

                if (FreightAnimations.EmptyMaxHandbrakeForceN > 0)
                {
                    LoadEmptyMaxHandbrakeForceN = FreightAnimations.EmptyMaxHandbrakeForceN;
                }
                else
                {
                    LoadEmptyMaxHandbrakeForceN = MaxHandbrakeForceN;
                }

                if (FreightAnimations.EmptyCentreOfGravityM_Y > 0)
                {
                    LoadEmptyCentreOfGravityM_Y = FreightAnimations.EmptyCentreOfGravityM_Y;
                }
                else
                {
                    LoadEmptyCentreOfGravityM_Y = CentreOfGravityM.Y;
                }

                // Read (initialise) Static load ones if a static load
                // Test each value to make sure that it has been defined in the WAG file, if not default to Root WAG file value
                if (FreightAnimations.FullPhysicsStaticOne != null)
                {
                    if (FreightAnimations.FullPhysicsStaticOne.FullStaticORTSDavis_A > 0)
                    {
                        LoadFullORTSDavis_A = FreightAnimations.FullPhysicsStaticOne.FullStaticORTSDavis_A;
                    }
                    else
                    {
                        LoadFullORTSDavis_A = DavisAN;
                    }

                    if (FreightAnimations.FullPhysicsStaticOne.FullStaticORTSDavis_B > 0)
                    {
                        LoadFullORTSDavis_B = FreightAnimations.FullPhysicsStaticOne.FullStaticORTSDavis_B;
                    }
                    else
                    {
                        LoadFullORTSDavis_B = DavisBNSpM;
                    }

                    if (FreightAnimations.FullPhysicsStaticOne.FullStaticORTSDavis_C > 0)
                    {
                        LoadFullORTSDavis_C = FreightAnimations.FullPhysicsStaticOne.FullStaticORTSDavis_C;
                    }
                    else
                    {
                        LoadFullORTSDavis_C = DavisCNSSpMM;
                    }

                    if (FreightAnimations.FullPhysicsStaticOne.FullStaticORTSDavisDragConstant > 0)
                    {
                        LoadFullDavisDragConstant = FreightAnimations.FullPhysicsStaticOne.FullStaticORTSDavisDragConstant;
                    }
                    else
                    {
                        LoadFullDavisDragConstant = DavisDragConstant;
                    }

                    if (FreightAnimations.FullPhysicsStaticOne.FullStaticORTSWagonFrontalAreaM2 > 0)
                    {
                        LoadFullWagonFrontalAreaM2 = FreightAnimations.FullPhysicsStaticOne.FullStaticORTSWagonFrontalAreaM2;
                    }
                    else
                    {
                        LoadFullWagonFrontalAreaM2 = WagonFrontalAreaM2;
                    }


                    if (FreightAnimations.FullPhysicsStaticOne.FullStaticMaxBrakeForceN > 0)
                    {
                        LoadFullMaxBrakeForceN = FreightAnimations.FullPhysicsStaticOne.FullStaticMaxBrakeForceN;
                    }
                    else
                    {
                        LoadFullMaxBrakeForceN = MaxBrakeForceN;
                    }

                    if (FreightAnimations.FullPhysicsStaticOne.FullStaticMaxHandbrakeForceN > 0)
                    {
                        LoadFullMaxHandbrakeForceN = FreightAnimations.FullPhysicsStaticOne.FullStaticMaxHandbrakeForceN;
                    }
                    else
                    {
                        LoadFullMaxHandbrakeForceN = MaxHandbrakeForceN;
                    }

                    if (FreightAnimations.FullPhysicsStaticOne.FullStaticCentreOfGravityM_Y > 0)
                    {
                        LoadFullCentreOfGravityM_Y = FreightAnimations.FullPhysicsStaticOne.FullStaticCentreOfGravityM_Y;
                    }
                    else
                    {
                        LoadFullCentreOfGravityM_Y = CentreOfGravityM.Y;
                    }
                }

                // Read (initialise) Continuous load ones if a continuous load
                // Test each value to make sure that it has been defined in the WAG file, if not default to Root WAG file value
                if (FreightAnimations.FullPhysicsContinuousOne != null)
                {
                    if (FreightAnimations.FullPhysicsContinuousOne.FreightWeightWhenFull > 0)
                    {
                        LoadFullMassKg = FreightAnimations.WagonEmptyWeight + FreightAnimations.FullPhysicsContinuousOne.FreightWeightWhenFull;
                    }
                    else
                    {
                        LoadFullMassKg = MassKG;
                    } 

                    if (FreightAnimations.FullPhysicsContinuousOne.FullORTSDavis_A > 0)
                    {
                        LoadFullORTSDavis_A = FreightAnimations.FullPhysicsContinuousOne.FullORTSDavis_A;
                    }
                    else
                    {
                        LoadFullORTSDavis_A = DavisAN;
                    }

                    if (FreightAnimations.FullPhysicsContinuousOne.FullORTSDavis_B > 0)
                    {
                        LoadFullORTSDavis_B = FreightAnimations.FullPhysicsContinuousOne.FullORTSDavis_B;
                    }
                    else
                    {
                        LoadFullORTSDavis_B = DavisBNSpM;
                    }

                    if (FreightAnimations.FullPhysicsContinuousOne.FullORTSDavis_C > 0)
                    {
                        LoadFullORTSDavis_C = FreightAnimations.FullPhysicsContinuousOne.FullORTSDavis_C;
                    }
                    else
                    {
                        LoadFullORTSDavis_C = DavisCNSSpMM;
                    }

                    if (FreightAnimations.FullPhysicsContinuousOne.FullORTSDavisDragConstant > 0)
                    {
                        LoadFullDavisDragConstant = FreightAnimations.FullPhysicsContinuousOne.FullORTSDavisDragConstant;
                    }
                    else
                    {
                        LoadFullDavisDragConstant = DavisDragConstant;
                    }

                    if (FreightAnimations.FullPhysicsContinuousOne.FullORTSWagonFrontalAreaM2 > 0)
                    {
                        LoadFullWagonFrontalAreaM2 = FreightAnimations.FullPhysicsContinuousOne.FullORTSWagonFrontalAreaM2;
                    }
                    else
                    {
                        LoadFullWagonFrontalAreaM2 = WagonFrontalAreaM2;
                    }


                    if (FreightAnimations.FullPhysicsContinuousOne.FullMaxBrakeForceN > 0)
                    {
                        LoadFullMaxBrakeForceN = FreightAnimations.FullPhysicsContinuousOne.FullMaxBrakeForceN;
                    }
                    else
                    {
                        LoadFullMaxBrakeForceN = MaxBrakeForceN;
                    }

                    if (FreightAnimations.FullPhysicsContinuousOne.FullMaxHandbrakeForceN > 0)
                    {
                        LoadFullMaxHandbrakeForceN = FreightAnimations.FullPhysicsContinuousOne.FullMaxHandbrakeForceN;
                    }
                    else
                    {
                        LoadFullMaxHandbrakeForceN = MaxHandbrakeForceN;
                    }

                    if (FreightAnimations.FullPhysicsContinuousOne.FullCentreOfGravityM_Y > 0)
                    {
                        LoadFullCentreOfGravityM_Y = FreightAnimations.FullPhysicsContinuousOne.FullCentreOfGravityM_Y;
                    }
                    else
                    {
                        LoadFullCentreOfGravityM_Y = CentreOfGravityM.Y;
                    }
                }

                if (!FreightAnimations.MSTSFreightAnimEnabled) FreightShapeFileName = null;
                    if (FreightAnimations.WagonEmptyWeight != -1)
                    {

                        MassKG = FreightAnimations.WagonEmptyWeight + FreightAnimations.FreightWeight + FreightAnimations.StaticFreightWeight;

                        if (FreightAnimations.StaticFreightAnimationsPresent) // If it is static freight animation, set wagon physics to full wagon value
                        {
                            // Update brake parameters   
                            MaxBrakeForceN = LoadFullMaxBrakeForceN;
                            MaxHandbrakeForceN = LoadFullMaxHandbrakeForceN;

                            // Update friction related parameters
                            DavisAN = LoadFullORTSDavis_A;
                            DavisBNSpM = LoadFullORTSDavis_B;
                            DavisCNSSpMM = LoadFullORTSDavis_C;
                            DavisDragConstant = LoadFullDavisDragConstant;
                            WagonFrontalAreaM2 = LoadFullWagonFrontalAreaM2;

                            // Update CoG related parameters
                            CentreOfGravityM.Y = LoadFullCentreOfGravityM_Y;

                        }

                    }
                if (FreightAnimations.LoadedOne != null) // If it is a Continuouos freight animation, set freight wagon parameters to FullatStart
                {
                    WeightLoadController.CurrentValue = FreightAnimations.LoadedOne.LoadPerCent / 100;

                    // Update wagon parameters sensitive to wagon mass change
                    // Calculate the difference ratio, ie how full the wagon is. This value allows the relevant value to be scaled from the empty mass to the full mass of the wagon
                    TempMassDiffRatio = WeightLoadController.CurrentValue;
                    // Update brake parameters
                    MaxBrakeForceN = ((LoadFullMaxBrakeForceN - LoadEmptyMaxBrakeForceN) * TempMassDiffRatio) + LoadEmptyMaxBrakeForceN;
                    MaxHandbrakeForceN = ((LoadFullMaxHandbrakeForceN - LoadEmptyMaxHandbrakeForceN) * TempMassDiffRatio) + LoadEmptyMaxHandbrakeForceN;

                    // Update friction related parameters
                    DavisAN = ((LoadFullORTSDavis_A - LoadEmptyORTSDavis_A) * TempMassDiffRatio) + LoadEmptyORTSDavis_A;
                    DavisBNSpM = ((LoadFullORTSDavis_B - LoadEmptyORTSDavis_B) * TempMassDiffRatio) + LoadEmptyORTSDavis_B;
                    DavisCNSSpMM = ((LoadFullORTSDavis_C - LoadEmptyORTSDavis_C) * TempMassDiffRatio) + LoadEmptyORTSDavis_C;

                    if (LoadEmptyDavisDragConstant > LoadFullDavisDragConstant ) // Due to wind turbulence empty drag might be higher then loaded drag, and therefore both scenarios need to be covered.
                    {
                        DavisDragConstant = LoadEmptyDavisDragConstant -   ((LoadEmptyDavisDragConstant - LoadFullDavisDragConstant) * TempMassDiffRatio);
                    }
                    else
                    {
                        DavisDragConstant = ((LoadFullDavisDragConstant - LoadEmptyDavisDragConstant) * TempMassDiffRatio) + LoadEmptyDavisDragConstant;
                    }
                    
                    WagonFrontalAreaM2 = ((LoadFullWagonFrontalAreaM2 - LoadEmptyWagonFrontalAreaM2) * TempMassDiffRatio) + LoadEmptyWagonFrontalAreaM2;

                    // Update CoG related parameters
                    CentreOfGravityM.Y = ((LoadFullCentreOfGravityM_Y - LoadEmptyCentreOfGravityM_Y) * TempMassDiffRatio) + LoadEmptyCentreOfGravityM_Y;
                }
                else  // If Freight animation is Continuous and freight is not loaded then set initial values to the empty wagon values
                {
                    if (FreightAnimations.ContinuousFreightAnimationsPresent)
                    {
                        // If it is an empty continuous freight animation, set wagon physics to empty wagon value
                        // Update brake physics
                        MaxBrakeForceN = LoadEmptyMaxBrakeForceN;
                        MaxHandbrakeForceN = LoadEmptyMaxHandbrakeForceN;

                        // Update friction related parameters
                        DavisAN = LoadEmptyORTSDavis_A;
                        DavisBNSpM = LoadEmptyORTSDavis_B;
                        DavisCNSSpMM = LoadEmptyORTSDavis_C;

                        // Update CoG related parameters
                        CentreOfGravityM.Y = LoadEmptyCentreOfGravityM_Y;
                    }
                }

#if DEBUG_VARIABLE_MASS

                Trace.TraceInformation(" ===============================  Variable Load Initialisation (MSTSWagon.cs) ===============================");

                Trace.TraceInformation("CarID {0}", CarID);
                Trace.TraceInformation("Initial Values = Brake {0} Handbrake {1} CoGY {2} Mass {3}", InitialMaxBrakeForceN, InitialMaxHandbrakeForceN, InitialCentreOfGravityM.Y, InitialMassKG);
                Trace.TraceInformation("Empty Values = Brake {0} Handbrake {1} DavisA {2} DavisB {3} DavisC {4} CoGY {5}", LoadEmptyMaxBrakeForceN, LoadEmptyMaxHandbrakeForceN, LoadEmptyORTSDavis_A, LoadEmptyORTSDavis_B, LoadEmptyORTSDavis_C, LoadEmptyCentreOfGravityM_Y);
                Trace.TraceInformation("Full Values = Brake {0} Handbrake {1} DavisA {2} DavisB {3} DavisC {4} CoGY {5}", LoadFullMaxBrakeForceN, LoadFullMaxHandbrakeForceN, LoadFullORTSDavis_A, LoadFullORTSDavis_B, LoadFullORTSDavis_C, LoadFullCentreOfGravityM_Y);
#endif

            }

            if (BrakeSystem == null)
                BrakeSystem = MSTSBrakeSystem.Create(CarBrakeSystemType, this);
        }

        public void GetMeasurementUnits()
        {
            IsMetric = Simulator.Settings.Units == "Metric" || (Simulator.Settings.Units == "Automatic" && System.Globalization.RegionInfo.CurrentRegion.IsMetric) ||
                (Simulator.Settings.Units == "Route" && Simulator.TRK.Tr_RouteFile.MilepostUnitsMetric);
            IsUK = Simulator.Settings.Units == "UK";
        }

        public override void Initialize()
        {
            Pantographs.Initialize();

            base.Initialize();

            if (UnbalancedSuperElevationM == 0 || UnbalancedSuperElevationM > 0.5) // If UnbalancedSuperElevationM > 18", or equal to zero, then set a default value
            {
                switch (WagonType)
                {
                    case WagonTypes.Freight:
                        UnbalancedSuperElevationM = Me.FromIn(3.0f);  // Unbalanced superelevation has a maximum default value of 3"
                        break;
                    case WagonTypes.Passenger:
                        UnbalancedSuperElevationM = Me.FromIn(3.0f);  // Unbalanced superelevation has a maximum default value of 3"
                        break;
                    case WagonTypes.Engine:
                        UnbalancedSuperElevationM = Me.FromIn(6.0f);  // Unbalanced superelevation has a maximum default value of 6"
                        break;
                    case WagonTypes.Tender:
                        UnbalancedSuperElevationM = Me.FromIn(6.0f);  // Unbalanced superelevation has a maximum default value of 6"
                        break;
                    default:
                        UnbalancedSuperElevationM = Me.FromIn(0.01f);  // if no value in wag file or is outside of bounds then set to a default value
                        break;
                }
            }


        }

        /// <summary>
        /// Parse the wag file parameters required for the simulator and viewer classes
        /// </summary>
        public virtual void Parse(string lowercasetoken, STFReader stf)
        {
            switch (lowercasetoken)
            {
                case "wagon(wagonshape": MainShapeFileName = stf.ReadStringBlock(null); break;
                case "wagon(type":
                    stf.MustMatch("(");
                    var wagonType = stf.ReadString();
                    try
                    {
                        WagonType = (WagonTypes)Enum.Parse(typeof(WagonTypes), wagonType.Replace("Carriage", "Passenger"));
                    }
                    catch
                    {
                        STFException.TraceWarning(stf, "Skipped unknown wagon type " + wagonType);
                    }
                    break;
                case "wagon(freightanim":
                    stf.MustMatch("(");
                    FreightShapeFileName = stf.ReadString();
                    FreightAnimMaxLevelM = stf.ReadFloat(STFReader.UNITS.Distance, null);
                    FreightAnimMinLevelM = stf.ReadFloat(STFReader.UNITS.Distance, null);
                    // Flags are optional and we want to avoid a warning.
                    if (!stf.EndOfBlock())
                    {
                        // TODO: The variable name (Flag), data type (Float), and unit (Distance) don't make sense here.
                        FreightAnimFlag = stf.ReadFloat(STFReader.UNITS.Distance, 1.0f);
                        stf.SkipRestOfBlock();
                    }
                    break;
                case "wagon(size":
                    stf.MustMatch("(");
                    CarWidthM = stf.ReadFloat(STFReader.UNITS.Distance, null);
                    CarHeightM = stf.ReadFloat(STFReader.UNITS.Distance, null);
                    CarLengthM = stf.ReadFloat(STFReader.UNITS.Distance, null);
                    stf.SkipRestOfBlock();
                    break;
                case "wagon(ortstrackgauge":
                    stf.MustMatch("(");
                    TrackGaugeM = stf.ReadFloat(STFReader.UNITS.Distance, null);
                    // Allow for imperial feet and inches to be specified separately (not ideal - please don't copy this).
                    if (!stf.EndOfBlock())
                    {
                        TrackGaugeM += stf.ReadFloat(STFReader.UNITS.Distance, 0);
                        stf.SkipRestOfBlock();
                    }
                    break;
                case "wagon(centreofgravity":
                    stf.MustMatch("(");
                    InitialCentreOfGravityM.X = stf.ReadFloat(STFReader.UNITS.Distance, null);
                    InitialCentreOfGravityM.Y = stf.ReadFloat(STFReader.UNITS.Distance, null);
                    InitialCentreOfGravityM.Z = stf.ReadFloat(STFReader.UNITS.Distance, null);
                    if (Math.Abs(InitialCentreOfGravityM.Z) > 1)
                    {
                        STFException.TraceWarning(stf, string.Format("Ignored CentreOfGravity Z value {0} outside range -1 to +1", InitialCentreOfGravityM.Z));
                        InitialCentreOfGravityM.Z = 0;
                    }
                    stf.SkipRestOfBlock();
                    break;
                case "wagon(ortsunbalancedsuperelevation": UnbalancedSuperElevationM = stf.ReadFloatBlock(STFReader.UNITS.Distance, null); break;
                case "wagon(ortsrigidwheelbase":
                    stf.MustMatch("(");
                    RigidWheelBaseM = stf.ReadFloat(STFReader.UNITS.Distance, null);
                    // Allow for imperial feet and inches to be specified separately (not ideal - please don't copy this).
                    if (!stf.EndOfBlock())
                    {
                        RigidWheelBaseM += stf.ReadFloat(STFReader.UNITS.Distance, 0);
                        stf.SkipRestOfBlock();
                    }
                    break;
                case "wagon(ortsauxtenderwatermass": AuxTenderWaterMassKG = stf.ReadFloatBlock(STFReader.UNITS.Mass, null); break;
                case "wagon(mass": InitialMassKG = stf.ReadFloatBlock(STFReader.UNITS.Mass, null); if (InitialMassKG < 0.1f) InitialMassKG = 0.1f; break;
                case "wagon(wheelradius": WheelRadiusM = stf.ReadFloatBlock(STFReader.UNITS.Distance, null); break;
                case "engine(wheelradius": DriverWheelRadiusM = stf.ReadFloatBlock(STFReader.UNITS.Distance, null); break;
                case "wagon(sound": MainSoundFileName = stf.ReadStringBlock(null); break;
                case "wagon(ortsbrakeshoefriction": BrakeShoeFrictionFactor = new Interpolator(stf); break;
                case "wagon(maxhandbrakeforce": InitialMaxHandbrakeForceN = stf.ReadFloatBlock(STFReader.UNITS.Force, null); break;
                case "wagon(maxbrakeforce": InitialMaxBrakeForceN = stf.ReadFloatBlock(STFReader.UNITS.Force, null); break;
                case "wagon(ortsdavis_a": DavisAN = stf.ReadFloatBlock(STFReader.UNITS.Force, null); break;
                case "wagon(ortsdavis_b": DavisBNSpM = stf.ReadFloatBlock(STFReader.UNITS.Resistance, null); break;
                case "wagon(ortsdavis_c": DavisCNSSpMM = stf.ReadFloatBlock(STFReader.UNITS.ResistanceDavisC, null); break;
                case "wagon(ortsdavisdragconstant": DavisDragConstant = stf.ReadFloatBlock(STFReader.UNITS.None, null); break;
                case "wagon(ortswagonfrontalarea": WagonFrontalAreaM2 = stf.ReadFloatBlock(STFReader.UNITS.AreaDefaultFT2, null); break;
                case "wagon(ortstraillocomotiveresistancefactor": TrailLocoResistanceFactor = stf.ReadFloatBlock(STFReader.UNITS.None, null); break;
                case "wagon(effects(specialeffects": ParseEffects(lowercasetoken, stf); break;
                case "wagon(ortsbearingtype":
                    stf.MustMatch("(");
                    string typeString2 = stf.ReadString();
                    IsRollerBearing = String.Compare(typeString2, "Roller") == 0;
                    IsLowTorqueRollerBearing = String.Compare(typeString2, "Low") == 0;
                    IsFrictionBearing = String.Compare(typeString2, "Friction") == 0;
                    break;
                case "wagon(friction":
                    stf.MustMatch("(");
                    FrictionC1 = stf.ReadFloat(STFReader.UNITS.Resistance, null);
                    FrictionE1 = stf.ReadFloat(STFReader.UNITS.None, null);
                    FrictionV2 = stf.ReadFloat(STFReader.UNITS.Speed, null);
                    FrictionC2 = stf.ReadFloat(STFReader.UNITS.Resistance, null);
                    FrictionE2 = stf.ReadFloat(STFReader.UNITS.None, null);
                    stf.SkipRestOfBlock();
                    ; break;
                case "wagon(brakesystemtype":
                    CarBrakeSystemType = stf.ReadStringBlock(null).ToLower();
                    BrakeSystem = MSTSBrakeSystem.Create(CarBrakeSystemType, this);
                    break;
                case "wagon(brakeequipmenttype":
                    foreach (var equipment in stf.ReadStringBlock("").ToLower().Replace(" ", "").Split(','))
                    {
                        switch (equipment)
                        {
                            case "distributor":
                            case "graduated_release_triple_valve": DistributorPresent = true; break;
                            case "emergency_brake_reservoir": EmergencyReservoirPresent = true; break;
                            case "handbrake": HandBrakePresent = true; break;
                            case "retainer_3_position": RetainerPositions = 3; break;
                            case "retainer_4_position": RetainerPositions = 4; break;
                        }
                    }
                    break;
                case "wagon(coupling":
                    Couplers.Add(new MSTSCoupling()); // Adds a new coupler every time "Coupler" parameters found in WAG and INC file
                    CouplerCountLocation = 0;
                    TrueCouplerCount += 1;
                    // it is possible for there to be more then two couplers per car if the coupler details are added via an INC file. Therefore the couplers need to be adjusted appropriately.
                    // Front coupler stored in slot 0, and rear coupler stored in slot 1
                    if (Couplers.Count > 2 && TrueCouplerCount == 3)  // If front coupler has been added via INC file
                    {
                        Couplers.RemoveAt(0);  // Remove old front coupler
                        CouplerCountLocation = 0;  // Write info to old front coupler location. 
                    } else if (Couplers.Count > 2 && TrueCouplerCount == 4)  // If rear coupler has been added via INC file
                    {
                        Couplers.RemoveAt(1);  // Remove old rear coupler
                        CouplerCountLocation = 1;  // Write info to old rear coupler location. 
                    }
                    else
                    {
                        CouplerCountLocation = Couplers.Count - 1;  // By default write info into 0 and 1 slots as required.
                    };
                    break;
                case "wagon(coupling(couplinghasrigidconnection":
                    Couplers[CouplerCountLocation].Rigid = false;
                    Couplers[CouplerCountLocation].Rigid = stf.ReadBoolBlock(true);
                    break;
                // For simple or legacy coupler
                case "wagon(coupling(spring(stiffness":
                    stf.MustMatch("(");
                    Couplers[CouplerCountLocation].SetStiffness(stf.ReadFloat(STFReader.UNITS.Stiffness, null), stf.ReadFloat(STFReader.UNITS.Stiffness, null));
                    stf.SkipRestOfBlock();
                    break;
                    // This is for the advanced coupler and is designed to be used instead of the MSTS parameter Stiffness
                case "wagon(coupling(spring(ortstensionstiffness":
                    stf.MustMatch("(");
                    Couplers[CouplerCountLocation].SetTensionStiffness(stf.ReadFloat(STFReader.UNITS.Stiffness, null), stf.ReadFloat(STFReader.UNITS.Force, null));
                    stf.SkipRestOfBlock();
                    break;
                case "wagon(coupling(spring(ortscompressionstiffness":
                    stf.MustMatch("(");
                    Couplers[CouplerCountLocation].SetCompressionStiffness(stf.ReadFloat(STFReader.UNITS.Stiffness, null), stf.ReadFloat(STFReader.UNITS.Force, null));
                    stf.SkipRestOfBlock();
                    break;
                case "wagon(coupling(spring(ortstensionslack":
                    stf.MustMatch("(");
                    IsAdvancedCoupler = true; // If this parameter is present in WAG file then treat coupler as advanced ones.
                    Couplers[CouplerCountLocation].SetTensionSlack(stf.ReadFloat(STFReader.UNITS.Distance, null), stf.ReadFloat(STFReader.UNITS.Distance, null));
                    stf.SkipRestOfBlock();
                    break;
                case "wagon(coupling(spring(ortscompressionslack":
                    stf.MustMatch("(");
                    IsAdvancedCoupler = true; // If this parameter is present in WAG file then treat coupler as advanced ones.
                    Couplers[CouplerCountLocation].SetCompressionSlack(stf.ReadFloat(STFReader.UNITS.Distance, null), stf.ReadFloat(STFReader.UNITS.Distance, null));
                    stf.SkipRestOfBlock();
                    break;
                case "wagon(coupling(spring(break":
                    stf.MustMatch("(");
                    Couplers[CouplerCountLocation].SetBreak(stf.ReadFloat(STFReader.UNITS.Force, null), stf.ReadFloat(STFReader.UNITS.Force, null));
                    stf.SkipRestOfBlock();
                    break;
                // This is for the advanced coupler and is designed to be used instead of the MSTS parameter Break
                case "wagon(coupling(spring(ortsbreak":
                    stf.MustMatch("(");
                    Couplers[CouplerCountLocation].SetBreak(stf.ReadFloat(STFReader.UNITS.Force, null), stf.ReadFloat(STFReader.UNITS.Force, null));
                    stf.SkipRestOfBlock();
                    break;
                    // For simple or legacy coupler
                case "wagon(coupling(spring(r0":
                    stf.MustMatch("(");
                    Couplers[CouplerCountLocation].SetR0(stf.ReadFloat(STFReader.UNITS.Distance, null), stf.ReadFloat(STFReader.UNITS.Distance, null));
                    stf.SkipRestOfBlock();
                    break;
                // This is for the advanced coupler and is designed to be used instead of the MSTS parameter R0
                case "wagon(coupling(spring(ortstensionr0":
                    stf.MustMatch("(");
                    Couplers[CouplerCountLocation].SetR0(stf.ReadFloat(STFReader.UNITS.Distance, null), stf.ReadFloat(STFReader.UNITS.Distance, null));
                    stf.SkipRestOfBlock();
                    break;
                case "wagon(coupling(spring(ortscompressionr0":
                    stf.MustMatch("(");
                    Couplers[CouplerCountLocation].SetCompressionR0(stf.ReadFloat(STFReader.UNITS.Distance, null), stf.ReadFloat(STFReader.UNITS.Distance, null));
                    stf.SkipRestOfBlock();
                    break;
                case "wagon(adheasion":
                    stf.MustMatch("(");
                    Adhesion1 = stf.ReadFloat(STFReader.UNITS.None, null);
                    Adhesion2 = stf.ReadFloat(STFReader.UNITS.None, null);
                    Adhesion3 = stf.ReadFloat(STFReader.UNITS.None, null);
                    stf.ReadFloat(STFReader.UNITS.None, null);
                    stf.SkipRestOfBlock();
                    break;
                case "wagon(ortsadhesion(ortscurtius_kniffler":
                    //e.g. Wagon ( ORTSAdhesion ( ORTSCurtius_Kniffler ( 7.5 44 0.161 0.7 ) ) )
                    stf.MustMatch("(");
                    Curtius_KnifflerA = stf.ReadFloat(STFReader.UNITS.None, 7.5f); if (Curtius_KnifflerA <= 0) Curtius_KnifflerA = 7.5f;
                    Curtius_KnifflerB = stf.ReadFloat(STFReader.UNITS.None, 44.0f); if (Curtius_KnifflerB <= 0) Curtius_KnifflerB = 44.0f;
                    Curtius_KnifflerC = stf.ReadFloat(STFReader.UNITS.None, 0.161f); if (Curtius_KnifflerC <= 0) Curtius_KnifflerC = 0.161f;
                    AdhesionK = stf.ReadFloat(STFReader.UNITS.None, 0.7f); if (AdhesionK <= 0) AdhesionK = 0.7f;
                    stf.SkipRestOfBlock();
                    break;
                case "wagon(ortsadhesion(ortsslipwarningthreshold":
                    stf.MustMatch("(");
                    SlipWarningThresholdPercent = stf.ReadFloat(STFReader.UNITS.None, 70.0f); if (SlipWarningThresholdPercent <= 0) SlipWarningThresholdPercent = 70.0f;
                    stf.SkipRestOfBlock();
                    break;
                case "wagon(ortsadhesion(ortsantislip":
                    stf.MustMatch("(");
                    //AntislipControl = stf.ReadStringBlock(null);
                    stf.SkipRestOfBlock();
                    break;
                case "wagon(ortsadhesion(wheelset(axle(ortsinertia":
                    stf.MustMatch("(");
                    AxleInertiaKgm2 = stf.ReadFloat(STFReader.UNITS.RotationalInertia, null);
                    stf.SkipRestOfBlock();
                    break;
                case "wagon(ortsadhesion(wheelset(axle(ortsradius":
                    stf.MustMatch("(");
                    AdhesionDriveWheelRadiusM = stf.ReadFloat(STFReader.UNITS.Distance, null);
                    stf.SkipRestOfBlock();
                    break;
                case "wagon(lights":
                    Lights = new LightCollection(stf);
                    break;
                case "wagon(inside": HasInsideView = true; ParseWagonInside(stf); break;
                case "wagon(orts3dcab": Parse3DCab(stf); break;
                case "wagon(numwheels": NumWheelsBrakingFactor = stf.ReadFloatBlock(STFReader.UNITS.None, 4.0f); break;
                case "wagon(ortspantographs":
                    Pantographs.Parse(lowercasetoken, stf);
                    break;
                case "wagon(intakepoint": IntakePointList.Add(new IntakePoint(stf)); break;
                case "wagon(passengercapacity": HasPassengerCapacity = true; break;
                case "wagon(ortsfreightanims":
                    FreightAnimations = new FreightAnimations(stf, this);
                    break;
                case "wagon(ortsexternalsoundpassedthroughpercent": ExternalSoundPassThruPercent = stf.ReadFloatBlock(STFReader.UNITS.None, -1); break;
                case "wagon(ortsalternatepassengerviewpoints": // accepted only if there is already a passenger viewpoint
                    if (HasInsideView)
                    {
                        ParseAlternatePassengerViewPoints(stf);
                    }
                    else stf.SkipRestOfBlock();
                    break;
                default:
                    if (MSTSBrakeSystem != null)
                        MSTSBrakeSystem.Parse(lowercasetoken, stf);
                    break;
            }
        }

        /// <summary>
        /// This initializer is called when we are making a new copy of a car already
        /// loaded in memory.  We use this one to speed up loading by eliminating the
        /// need to parse the wag file multiple times.
        /// 
        /// IMPORTANT NOTE:  everything you initialized in parse, must be initialized here
        /// </summary>
        public virtual void Copy(MSTSWagon copy)
        {
            MainShapeFileName = copy.MainShapeFileName;
            HasPassengerCapacity = copy.HasPassengerCapacity;
            WagonType = copy.WagonType;
            FreightShapeFileName = copy.FreightShapeFileName;
            FreightAnimMaxLevelM = copy.FreightAnimMaxLevelM;
            FreightAnimMinLevelM = copy.FreightAnimMinLevelM;
            FreightAnimFlag = copy.FreightAnimFlag;
            CarWidthM = copy.CarWidthM;
            CarHeightM = copy.CarHeightM;
            CarLengthM = copy.CarLengthM;
            TrackGaugeM = copy.TrackGaugeM;
            CentreOfGravityM = copy.CentreOfGravityM;
            InitialCentreOfGravityM = copy.InitialCentreOfGravityM;
            UnbalancedSuperElevationM = copy.UnbalancedSuperElevationM;
            RigidWheelBaseM = copy.RigidWheelBaseM;
            AuxTenderWaterMassKG = copy.AuxTenderWaterMassKG;
            MassKG = copy.MassKG;
            InitialMassKG = copy.InitialMassKG;
            WheelRadiusM = copy.WheelRadiusM;
            DriverWheelRadiusM = copy.DriverWheelRadiusM;
            MainSoundFileName = copy.MainSoundFileName;
            BrakeShoeFrictionFactor = copy.BrakeShoeFrictionFactor;
            InitialMaxBrakeForceN = copy.InitialMaxBrakeForceN;
            InitialMaxHandbrakeForceN = copy.InitialMaxHandbrakeForceN;
            MaxBrakeForceN = copy.MaxBrakeForceN;
            MaxHandbrakeForceN = copy.MaxHandbrakeForceN;
            DavisAN = copy.DavisAN;
            DavisBNSpM = copy.DavisBNSpM;
            DavisCNSSpMM = copy.DavisCNSSpMM;
            DavisDragConstant = copy.DavisDragConstant;
            WagonFrontalAreaM2 = copy.WagonFrontalAreaM2;
            TrailLocoResistanceFactor = copy.TrailLocoResistanceFactor;
            FrictionC1 = copy.FrictionC1;
            FrictionE1 = copy.FrictionE1;
            FrictionV2 = copy.FrictionV2;
            FrictionC2 = copy.FrictionC2;
            FrictionE2 = copy.FrictionE2;
            EffectData = copy.EffectData;
            IsDavisFriction = copy.IsDavisFriction;
            IsRollerBearing = copy.IsRollerBearing;
            IsLowTorqueRollerBearing = copy.IsLowTorqueRollerBearing;
            IsFrictionBearing = copy.IsFrictionBearing;
            CarBrakeSystemType = copy.CarBrakeSystemType;
            BrakeSystem = MSTSBrakeSystem.Create(CarBrakeSystemType, this);
            EmergencyReservoirPresent = copy.EmergencyReservoirPresent;
            DistributorPresent = copy.DistributorPresent;
            HandBrakePresent = copy.HandBrakePresent;
            RetainerPositions = copy.RetainerPositions;
            InteriorShapeFileName = copy.InteriorShapeFileName;
            InteriorSoundFileName = copy.InteriorSoundFileName;
            Cab3DShapeFileName = copy.Cab3DShapeFileName;
            Cab3DSoundFileName = copy.Cab3DSoundFileName;
            Adhesion1 = copy.Adhesion1;
            Adhesion2 = copy.Adhesion2;
            Adhesion3 = copy.Adhesion3;
            Curtius_KnifflerA = copy.Curtius_KnifflerA;
            Curtius_KnifflerB = copy.Curtius_KnifflerB;
            Curtius_KnifflerC = copy.Curtius_KnifflerC;
            AdhesionK = copy.AdhesionK;
            AxleInertiaKgm2 = copy.AxleInertiaKgm2;
            AdhesionDriveWheelRadiusM = copy.AdhesionDriveWheelRadiusM;
            SlipWarningThresholdPercent = copy.SlipWarningThresholdPercent;
            Lights = copy.Lights;
            ExternalSoundPassThruPercent = copy.ExternalSoundPassThruPercent;
            foreach (PassengerViewPoint passengerViewPoint in copy.PassengerViewpoints)
                PassengerViewpoints.Add(passengerViewPoint);
            foreach (ViewPoint headOutViewPoint in copy.HeadOutViewpoints)
                HeadOutViewpoints.Add(headOutViewPoint);
            if (copy.CabViewpoints != null)
            {
                CabViewpoints = new List<PassengerViewPoint>();
                foreach (PassengerViewPoint cabViewPoint in copy.CabViewpoints)
                    CabViewpoints.Add(cabViewPoint);
            }
            IsAdvancedCoupler = copy.IsAdvancedCoupler;
            foreach (MSTSCoupling coupler in copy.Couplers)
            {
                Couplers.Add(coupler);
            }
            Pantographs.Copy(copy.Pantographs);
            if (copy.FreightAnimations != null)
            {
                FreightAnimations = new FreightAnimations(copy.FreightAnimations, this);
            }

            LoadEmptyMassKg = copy.LoadEmptyMassKg;
            LoadEmptyCentreOfGravityM_Y = copy.LoadEmptyCentreOfGravityM_Y;
            LoadEmptyMaxBrakeForceN = copy.LoadEmptyMaxBrakeForceN;
            LoadEmptyMaxHandbrakeForceN = copy.LoadEmptyMaxHandbrakeForceN;
            LoadEmptyORTSDavis_A = copy.LoadEmptyORTSDavis_A;
            LoadEmptyORTSDavis_B = copy.LoadEmptyORTSDavis_B;
            LoadEmptyORTSDavis_C = copy.LoadEmptyORTSDavis_C;
            LoadEmptyDavisDragConstant = copy.LoadEmptyDavisDragConstant;
            LoadEmptyWagonFrontalAreaM2 = copy.LoadEmptyWagonFrontalAreaM2;
            LoadFullMassKg = copy.LoadFullMassKg;
            LoadFullCentreOfGravityM_Y = copy.LoadFullCentreOfGravityM_Y;
            LoadFullMaxBrakeForceN = copy.LoadFullMaxBrakeForceN;
            LoadFullMaxHandbrakeForceN = copy.LoadFullMaxHandbrakeForceN;
            LoadFullORTSDavis_A = copy.LoadFullORTSDavis_A;
            LoadFullORTSDavis_B = copy.LoadFullORTSDavis_B;
            LoadFullORTSDavis_C = copy.LoadFullORTSDavis_C;
            LoadFullDavisDragConstant = copy.LoadFullDavisDragConstant;
            LoadFullWagonFrontalAreaM2 = copy.LoadFullWagonFrontalAreaM2;

            if (copy.IntakePointList != null)
            {
                foreach (IntakePoint copyIntakePoint in copy.IntakePointList)
                {
                    // If freight animations not used or else wagon is a tender or locomotive, use the "MSTS" type IntakePoints if present in WAG / ENG file

                    if (copyIntakePoint.LinkedFreightAnim == null)
               //     if (copyIntakePoint.LinkedFreightAnim == null || WagonType == WagonTypes.Engine || WagonType == WagonTypes.Tender || AuxWagonType == "AuxiliaryTender")
                        IntakePointList.Add(new IntakePoint(copyIntakePoint));
                }
            }

            MSTSBrakeSystem.InitializeFromCopy(copy.BrakeSystem);
            if (copy.WeightLoadController != null) WeightLoadController = new MSTSNotchController(copy.WeightLoadController);

        }

        protected void ParseWagonInside(STFReader stf)
        {
            PassengerViewPoint passengerViewPoint = new PassengerViewPoint();
            stf.MustMatch("(");
            stf.ParseBlock(new STFReader.TokenProcessor[] {
                new STFReader.TokenProcessor("sound", ()=>{ InteriorSoundFileName = stf.ReadStringBlock(null); }),
                new STFReader.TokenProcessor("passengercabinfile", ()=>{ InteriorShapeFileName = stf.ReadStringBlock(null); }),
                new STFReader.TokenProcessor("passengercabinheadpos", ()=>{ passengerViewPoint.Location = stf.ReadVector3Block(STFReader.UNITS.Distance, new Vector3()); }),
                new STFReader.TokenProcessor("rotationlimit", ()=>{ passengerViewPoint.RotationLimit = stf.ReadVector3Block(STFReader.UNITS.None, new Vector3()); }),
                new STFReader.TokenProcessor("startdirection", ()=>{ passengerViewPoint.StartDirection = stf.ReadVector3Block(STFReader.UNITS.None, new Vector3()); }),
            });
            // Set initial direction
            passengerViewPoint.RotationXRadians = MathHelper.ToRadians(passengerViewPoint.StartDirection.X);
            passengerViewPoint.RotationYRadians = MathHelper.ToRadians(passengerViewPoint.StartDirection.Y);
            PassengerViewpoints.Add(passengerViewPoint);
        }
        protected void Parse3DCab(STFReader stf)
        {
            PassengerViewPoint passengerViewPoint = new PassengerViewPoint();
            stf.MustMatch("(");
            stf.ParseBlock(new STFReader.TokenProcessor[] {
                new STFReader.TokenProcessor("sound", ()=>{ Cab3DSoundFileName = stf.ReadStringBlock(null); }),
                new STFReader.TokenProcessor("orts3dcabfile", ()=>{ Cab3DShapeFileName = stf.ReadStringBlock(null); }),
                new STFReader.TokenProcessor("orts3dcabheadpos", ()=>{ passengerViewPoint.Location = stf.ReadVector3Block(STFReader.UNITS.Distance, new Vector3()); }),
                new STFReader.TokenProcessor("rotationlimit", ()=>{ passengerViewPoint.RotationLimit = stf.ReadVector3Block(STFReader.UNITS.None, new Vector3()); }),
                new STFReader.TokenProcessor("startdirection", ()=>{ passengerViewPoint.StartDirection = stf.ReadVector3Block(STFReader.UNITS.None, new Vector3()); }),
            });
            // Set initial direction
            passengerViewPoint.RotationXRadians = MathHelper.ToRadians(passengerViewPoint.StartDirection.X);
            passengerViewPoint.RotationYRadians = MathHelper.ToRadians(passengerViewPoint.StartDirection.Y);
            if (this.CabViewpoints == null) CabViewpoints = new List<PassengerViewPoint>();
            CabViewpoints.Add(passengerViewPoint);
        }

        // parses additional passenger viewpoints, if any
        protected void ParseAlternatePassengerViewPoints(STFReader stf)
        {
            stf.MustMatch("(");
            stf.ParseBlock(new[] {
                new STFReader.TokenProcessor("ortsalternatepassengerviewpoint", ()=>{ ParseWagonInside(stf); }),
            });
        }

        public static float ParseFloat(string token)
        {   // is there a better way to ignore any suffix?
            while (token.Length > 0)
            {
                try
                {
                    return float.Parse(token);
                }
                catch (System.Exception)
                {
                    token = token.Substring(0, token.Length - 1);
                }
            }
            return 0;
        }

        /// <summary>
        /// We are saving the game.  Save anything that we'll need to restore the 
        /// status later.
        /// </summary>
        public override void Save(BinaryWriter outf)
        {
            outf.Write(Variable1);
            outf.Write(Variable2);
            outf.Write(Variable3);
            outf.Write(IsDavisFriction);
            outf.Write(IsRollerBearing);
            outf.Write(IsLowTorqueRollerBearing);
            outf.Write(IsFrictionBearing);
            outf.Write(Friction0N);
            outf.Write(DavisAN);
            outf.Write(DavisBNSpM);
            outf.Write(DavisCNSSpMM);
            outf.Write(MassKG);
            outf.Write(MaxBrakeForceN);
            outf.Write(MaxHandbrakeForceN);
            outf.Write(Couplers.Count);
            foreach (MSTSCoupling coupler in Couplers)
                coupler.Save(outf);
            Pantographs.Save(outf);
            if (FreightAnimations != null)
            {
                FreightAnimations.Save(outf);
                if (WeightLoadController != null)
                {
                    outf.Write(true);
                    WeightLoadController.Save(outf);
                }
                else outf.Write(false);
            }
            base.Save(outf);
        }

        /// <summary>
        /// We are restoring a saved game.  The TrainCar class has already
        /// been initialized.   Restore the game state.
        /// </summary>
        public override void Restore(BinaryReader inf)
        {
            Variable1 = inf.ReadSingle();
            Variable2 = inf.ReadSingle();
            Variable3 = inf.ReadSingle();
            IsDavisFriction = inf.ReadBoolean();
            IsRollerBearing = inf.ReadBoolean();
            IsLowTorqueRollerBearing = inf.ReadBoolean();
            IsFrictionBearing = inf.ReadBoolean();
            Friction0N = inf.ReadSingle();
            DavisAN = inf.ReadSingle();
            DavisBNSpM = inf.ReadSingle();
            DavisCNSSpMM = inf.ReadSingle();
            MassKG = inf.ReadSingle();
            MaxBrakeForceN = inf.ReadSingle();
            MaxHandbrakeForceN = inf.ReadSingle();
            int n = inf.ReadInt32();
            for (int i = 0; i < n; i++)
            {
                Couplers.Add(new MSTSCoupling());
                Couplers[i].Restore(inf);
            }
            Pantographs.Restore(inf);
            if (FreightAnimations != null)
            {
                FreightAnimations.Restore(inf);
                var doesWeightLoadControllerExist = inf.ReadBoolean();
                if (doesWeightLoadControllerExist)
                {
                    var controllerType = inf.ReadInt32();
                    WeightLoadController.Restore(inf);
                }
            }

            base.Restore(inf);

            // always set aux power on due to error in PowerSupplyClass
            AuxPowerOn = true;
        }

        public override void Update(float elapsedClockSeconds)
        {
            base.Update(elapsedClockSeconds);

            ConfirmSteamLocomotiveTender(); // Confirms that a tender is connected to the steam locomotive

            UpdateTenderLoad(); // Updates the load physics characteristics of tender and aux tender

            UpdateLocomotiveLoadPhysics(); // Updates the load physics characteristics of locomotives

            UpdateSpecialEffects(elapsedClockSeconds); // Updates the wagon special effects
<<<<<<< HEAD

            var LocomotiveIdentity = Simulator.PlayerLocomotive as MSTSLocomotive;
           
=======
>>>>>>> e3041d71

            // Update Aux Tender Information

            // TODO: Replace AuxWagonType with new values of WagonType or similar. It's a bad idea having two fields that are nearly the same but not quite.
            if (AuxTenderWaterMassKG != 0)   // SetStreamVolume wagon type for later use
            {

                AuxWagonType = "AuxiliaryTender";
            }
            else
            {
                AuxWagonType = WagonType.ToString();
            }

#if DEBUG_AUXTENDER
            Trace.TraceInformation("***************************************** DEBUG_AUXTENDER (MSTSWagon.cs) ***************************************************************");
            Trace.TraceInformation("Car ID {0} Aux Tender Water Mass {1} Wagon Type {2}", CarID, AuxTenderWaterMassKG, AuxWagonType);
#endif

            AbsWheelSpeedMpS = Math.Abs(WheelSpeedMpS);

            UpdateTrainBaseResistance();

            UpdateWindForce();

            UpdateWheelBearingTemperature(elapsedClockSeconds);

            // Get Coupler HUD Indication
            HUDCouplerRigidIndication = GetCouplerRigidIndication();

            foreach (MSTSCoupling coupler in Couplers)
            {

                // Test to see if coupler forces have exceeded the Proof (or safety limit). Exceeding this limit will provide an indication only
                if (IsPlayerTrain)
                {
                    if (-CouplerForceU > coupler.Break1N)  // break couplers if forces exceeded
                    {
                        CouplerOverloaded = true;
                    }
                    else
                    {
                        CouplerOverloaded = false;
                    }
                }
                else
                {
                    CouplerOverloaded = false;
                }

                // Test to see if coupler forces have been exceeded, and coupler has broken. Exceeding this limit will break the coupler
                if (IsPlayerTrain) // Only break couplers on player trains
                {
                    if (-CouplerForceU > coupler.Break2N )  // break couplers if forces exceeded
                    {
                        CouplerExceedBreakLimit = true;
                    }
                    else
                    {
                        CouplerExceedBreakLimit = false;
                    }
                }
                else // if not a player train then don't ever break the couplers
                {
                    CouplerExceedBreakLimit = false;
                }
            }

            Pantographs.Update(elapsedClockSeconds);
            
            MSTSBrakeSystem.Update(elapsedClockSeconds);

            // Updates freight load animations when defined in WAG file - Locomotive and Tender load animation are done independently in UpdateTenderLoad() & UpdateLocomotiveLoadPhysics()
            if (WeightLoadController != null && WagonType != WagonTypes.Tender && AuxWagonType != "AuxiliaryTender" && WagonType != WagonTypes.Engine)
            {
                WeightLoadController.Update(elapsedClockSeconds);
                if (FreightAnimations.LoadedOne != null)
                {
                    FreightAnimations.LoadedOne.LoadPerCent = WeightLoadController.CurrentValue * 100;
                    FreightAnimations.FreightWeight = WeightLoadController.CurrentValue * FreightAnimations.LoadedOne.FreightWeightWhenFull;
                    if (IsPlayerTrain)
                    {
                        if (WeightLoadController.UpdateValue != 0.0)
                            Simulator.Confirmer.UpdateWithPerCent(CabControl.FreightLoad,
                                CabSetting.Increase, WeightLoadController.CurrentValue * 100);
                    // Update wagon parameters sensitive to wagon mass change
                    // Calculate the difference ratio, ie how full the wagon is. This value allows the relevant value to be scaled from the empty mass to the full mass of the wagon
                        TempMassDiffRatio = WeightLoadController.CurrentValue;
                   // Update brake parameters
                        MaxBrakeForceN = ((LoadFullMaxBrakeForceN - LoadEmptyMaxBrakeForceN) * TempMassDiffRatio) + LoadEmptyMaxBrakeForceN;
                        MaxHandbrakeForceN = ((LoadFullMaxHandbrakeForceN - LoadEmptyMaxHandbrakeForceN) * TempMassDiffRatio) + LoadEmptyMaxHandbrakeForceN;
                  // Update friction related parameters
                        DavisAN = ((LoadFullORTSDavis_A - LoadEmptyORTSDavis_A) * TempMassDiffRatio) + LoadEmptyORTSDavis_A;
                        DavisBNSpM = ((LoadFullORTSDavis_B - LoadEmptyORTSDavis_B) * TempMassDiffRatio) + LoadEmptyORTSDavis_B;
                        DavisCNSSpMM = ((LoadFullORTSDavis_C - LoadEmptyORTSDavis_C) * TempMassDiffRatio) + LoadEmptyORTSDavis_C;

                        if (LoadEmptyDavisDragConstant > LoadFullDavisDragConstant) // Due to wind turbulence empty drag might be higher then loaded drag, and therefore both scenarios need to be covered.
                        {
                            DavisDragConstant = LoadEmptyDavisDragConstant - ((LoadEmptyDavisDragConstant - LoadFullDavisDragConstant) * TempMassDiffRatio);
                        }
                        else
                        {
                            DavisDragConstant = ((LoadFullDavisDragConstant - LoadEmptyDavisDragConstant) * TempMassDiffRatio) + LoadEmptyDavisDragConstant;
                        }

                        WagonFrontalAreaM2 = ((LoadFullWagonFrontalAreaM2 - LoadEmptyWagonFrontalAreaM2) * TempMassDiffRatio) + LoadEmptyWagonFrontalAreaM2;


                        // Update CoG related parameters
                        CentreOfGravityM.Y = ((LoadFullCentreOfGravityM_Y - LoadEmptyCentreOfGravityM_Y) * TempMassDiffRatio) + LoadEmptyCentreOfGravityM_Y;
                    }
                }
                if (WeightLoadController.UpdateValue == 0.0 && FreightAnimations.LoadedOne != null && FreightAnimations.LoadedOne.LoadPerCent == 0.0)
                {
                    FreightAnimations.LoadedOne = null;
                    FreightAnimations.FreightType = PickupType.None;
                }
                if (FreightAnimations.WagonEmptyWeight != -1) MassKG = FreightAnimations.WagonEmptyWeight + FreightAnimations.FreightWeight + FreightAnimations.StaticFreightWeight;
                if (WaitForAnimationReady && WeightLoadController.CommandStartTime + FreightAnimations.UnloadingStartDelay <= Simulator.ClockTime)
                {
                    WaitForAnimationReady = false;
                    Simulator.Confirmer.Message(ConfirmLevel.Information, Simulator.Catalog.GetString("Starting unload"));
                    WeightLoadController.StartDecrease(WeightLoadController.MinimumValue);
                }
            }
        }

       private void UpdateLocomotiveLoadPhysics()
        {
            // This section updates the weight and physics of the locomotive
            if (FreightAnimations != null && FreightAnimations.ContinuousFreightAnimationsPresent) // make sure that a freight animation INCLUDE File has been defined, and it contains "continuous" animation data.
            {
                if (this is MSTSSteamLocomotive)
                // If steam locomotive then water, and coal variations will impact the weight of the locomotive
                {
                    // set a process to pass relevant locomotive parameters from locomotive file to this wagon file
                    var LocoIndex = 0;
                    for (var i = 0; i < Train.Cars.Count; i++) // test each car to find where the steam locomotive is in the consist
                        if (Train.Cars[i] == this)  // If this car is a Steam locomotive then set loco index
                            LocoIndex = i;
                    if (Train.Cars[LocoIndex] is MSTSSteamLocomotive)
                        SteamLocomotiveIdentification = Train.Cars[LocoIndex] as MSTSSteamLocomotive;
                    if (SteamLocomotiveIdentification != null)
                    {
                        if (SteamLocomotiveIdentification.IsTenderRequired == 0) // Test to see if the locomotive is a tender locomotive or tank locomotive. 
                        // If = 0, then locomotive must be a tank type locomotive. A tank locomotive has the fuel (coal and water) onboard.
                        // Thus the loco weight changes as boiler level goes up and down, and coal mass varies with the fire mass. Also onboard fuel (coal and water ) will vary as used.
                        {
                            MassKG = LoadEmptyMassKg + Kg.FromLb(SteamLocomotiveIdentification.BoilerMassLB) + SteamLocomotiveIdentification.FireMassKG + SteamLocomotiveIdentification.TenderCoalMassKG + Kg.FromLb(SteamLocomotiveIdentification.CombinedTenderWaterVolumeUKG * WaterLBpUKG);
                            MassKG = MathHelper.Clamp(MassKG, LoadEmptyMassKg, LoadFullMassKg); // Clamp Mass to between the empty and full wagon values   
                            // Adjust drive wheel weight
                            SteamLocomotiveIdentification.DrvWheelWeightKg = (MassKG / InitialMassKG) * SteamLocomotiveIdentification.InitialDrvWheelWeightKg;
                        }
                        else // locomotive must be a tender type locomotive
                        // This is a tender locomotive. A tender locomotive does not have any fuel onboard.
                        // Thus the loco weight only changes as boiler level goes up and down, and coal mass varies in the fire
                        {
                            MassKG = LoadEmptyMassKg + Kg.FromLb(SteamLocomotiveIdentification.BoilerMassLB) + SteamLocomotiveIdentification.FireMassKG;
                            MassKG = MathHelper.Clamp(MassKG, LoadEmptyMassKg, LoadFullMassKg); // Clamp Mass to between the empty and full wagon values        
                        // Adjust drive wheel weight
                            SteamLocomotiveIdentification.DrvWheelWeightKg = (MassKG / InitialMassKG) * SteamLocomotiveIdentification.InitialDrvWheelWeightKg;
                        }

                        // Update wagon physics parameters sensitive to wagon mass change
                        // Calculate the difference ratio, ie how full the wagon is. This value allows the relevant value to be scaled from the empty mass to the full mass of the wagon
                        float TempTenderMassDiffRatio = (MassKG - LoadEmptyMassKg) / (LoadFullMassKg - LoadEmptyMassKg);
                        // Update brake parameters
                        MaxBrakeForceN = ((LoadFullMaxBrakeForceN - LoadEmptyMaxBrakeForceN) * TempMassDiffRatio) + LoadEmptyMaxBrakeForceN;
                        MaxHandbrakeForceN = ((LoadFullMaxHandbrakeForceN - LoadEmptyMaxHandbrakeForceN) * TempMassDiffRatio) + LoadEmptyMaxHandbrakeForceN;
                        // Update friction related parameters
                        DavisAN = ((LoadFullORTSDavis_A - LoadEmptyORTSDavis_A) * TempMassDiffRatio) + LoadEmptyORTSDavis_A;
                        DavisBNSpM = ((LoadFullORTSDavis_B - LoadEmptyORTSDavis_B) * TempMassDiffRatio) + LoadEmptyORTSDavis_B;
                        DavisCNSSpMM = ((LoadFullORTSDavis_C - LoadEmptyORTSDavis_C) * TempMassDiffRatio) + LoadEmptyORTSDavis_C;

                        if (LoadEmptyDavisDragConstant > LoadFullDavisDragConstant) // Due to wind turbulence empty drag might be higher then loaded drag, and therefore both scenarios need to be covered.
                        {
                            DavisDragConstant = LoadEmptyDavisDragConstant - ((LoadEmptyDavisDragConstant - LoadFullDavisDragConstant) * TempMassDiffRatio);
                        }
                        else
                        {
                            DavisDragConstant = ((LoadFullDavisDragConstant - LoadEmptyDavisDragConstant) * TempMassDiffRatio) + LoadEmptyDavisDragConstant;
                        }

                        WagonFrontalAreaM2 = ((LoadFullWagonFrontalAreaM2 - LoadEmptyWagonFrontalAreaM2) * TempMassDiffRatio) + LoadEmptyWagonFrontalAreaM2;

                        // Update CoG related parameters
                        CentreOfGravityM.Y = ((LoadFullCentreOfGravityM_Y - LoadEmptyCentreOfGravityM_Y) * TempMassDiffRatio) + LoadEmptyCentreOfGravityM_Y;
                    }
                }

                else if (this is MSTSDieselLocomotive)
                // If diesel locomotive
                {
                   // set a process to pass relevant locomotive parameters from locomotive file to this wagon file
                    var LocoIndex = 0;
                    for (var i = 0; i < Train.Cars.Count; i++) // test each car to find the where the Diesel locomotive is in the consist
                        if (Train.Cars[i] == this)  // If this car is a Diesel locomotive then set loco index
                            LocoIndex = i;
                    if (Train.Cars[LocoIndex] is MSTSDieselLocomotive)
                        DieselLocomotiveIdentification = Train.Cars[LocoIndex] as MSTSDieselLocomotive;
                    if (DieselLocomotiveIdentification != null)
                    {

                        MassKG = LoadEmptyMassKg + (DieselLocomotiveIdentification.DieselLevelL * DieselLocomotiveIdentification.DieselWeightKgpL);
                        MassKG = MathHelper.Clamp(MassKG, LoadEmptyMassKg, LoadFullMassKg); // Clamp Mass to between the empty and full wagon values  
                        // Adjust drive wheel weight
                        DieselLocomotiveIdentification.DrvWheelWeightKg = (MassKG / InitialMassKG) * DieselLocomotiveIdentification.InitialDrvWheelWeightKg;

                        // Update wagon parameters sensitive to wagon mass change
                        // Calculate the difference ratio, ie how full the wagon is. This value allows the relevant value to be scaled from the empty mass to the full mass of the wagon
                        float TempTenderMassDiffRatio = (MassKG - LoadEmptyMassKg) / (LoadFullMassKg - LoadEmptyMassKg);
                        // Update brake parameters
                        MaxBrakeForceN = ((LoadFullMaxBrakeForceN - LoadEmptyMaxBrakeForceN) * TempMassDiffRatio) + LoadEmptyMaxBrakeForceN;
                        MaxHandbrakeForceN = ((LoadFullMaxHandbrakeForceN - LoadEmptyMaxHandbrakeForceN) * TempMassDiffRatio) + LoadEmptyMaxHandbrakeForceN;
                        // Update friction related parameters
                        DavisAN = ((LoadFullORTSDavis_A - LoadEmptyORTSDavis_A) * TempMassDiffRatio) + LoadEmptyORTSDavis_A;
                        DavisBNSpM = ((LoadFullORTSDavis_B - LoadEmptyORTSDavis_B) * TempMassDiffRatio) + LoadEmptyORTSDavis_B;
                        DavisCNSSpMM = ((LoadFullORTSDavis_C - LoadEmptyORTSDavis_C) * TempMassDiffRatio) + LoadEmptyORTSDavis_C;

                        if (LoadEmptyDavisDragConstant > LoadFullDavisDragConstant) // Due to wind turbulence empty drag might be higher then loaded drag, and therefore both scenarios need to be covered.
                        {
                            DavisDragConstant = LoadEmptyDavisDragConstant - ((LoadEmptyDavisDragConstant - LoadFullDavisDragConstant) * TempMassDiffRatio);
                        }
                        else
                        {
                            DavisDragConstant = ((LoadFullDavisDragConstant - LoadEmptyDavisDragConstant) * TempMassDiffRatio) + LoadEmptyDavisDragConstant;
                        }

                        WagonFrontalAreaM2 = ((LoadFullWagonFrontalAreaM2 - LoadEmptyWagonFrontalAreaM2) * TempMassDiffRatio) + LoadEmptyWagonFrontalAreaM2;

                        // Update CoG related parameters
                        CentreOfGravityM.Y = ((LoadFullCentreOfGravityM_Y - LoadEmptyCentreOfGravityM_Y) * TempMassDiffRatio) + LoadEmptyCentreOfGravityM_Y;
                        
                    }
                }
            }
        }


        private void UpdateTrainBaseResistance()
        {

            if (IsDavisFriction == true) // test to see if OR thinks that Davis Values have been entered in WG file.
            {
                if (DavisAN == 0 || DavisBNSpM == 0 || DavisCNSSpMM == 0) // If Davis parameters are not defined in WAG file, then set falg to use default friction values
                    IsDavisFriction = false; // set to false - indicating that Davis friction is not used
            }

            if (IsDavisFriction == false)    // If Davis parameters are not defined in WAG file, then use default methods
            {

                if (FrictionV2 < 0 || FrictionV2 > 4.4407f) // > 10 mph
                {   // not fcalc ignore friction and use default davis equation
                    // Starting Friction 
                    //
                    //                      Above Freezing   Below Freezing
                    //    Journal Bearing      25 lb/ton        35 lb/ton   (short ton)
                    //     Roller Bearing       5 lb/ton        15 lb/ton
                    //
                    // [2009-10-25 from http://www.arema.org/publications/pgre/ ]
                    //Friction0N = MassKG * 30f /* lb/ton */ * 4.84e-3f;  // convert lbs/short-ton to N/kg 
                    DavisAN = 6.3743f * MassKG / 1000 + 128.998f * 4;
                    DavisBNSpM = .49358f * MassKG / 1000;
                    DavisCNSSpMM = .11979f * 100 / 10.76f;
                    Friction0N = DavisAN * 2.0f;            //More firendly to high load trains and the new physics
                }
                else
                {   // probably fcalc, recover approximate davis equation
                    float mps1 = FrictionV2;
                    float mps2 = 80 * .44704f;
                    float s = mps2 - mps1;
                    float x1 = mps1 * mps1;
                    float x2 = mps2 * mps2;
                    float sx = (x2 - x1) / 2;
                    float y0 = FrictionC1 * (float)Math.Pow(mps1, FrictionE1) + FrictionC2 * mps1;
                    float y1 = FrictionC2 * (float)Math.Pow(mps1, FrictionE2) * mps1;
                    float y2 = FrictionC2 * (float)Math.Pow(mps2, FrictionE2) * mps2;
                    float sy = y0 * (mps2 - mps1) + (y2 - y1) / (1 + FrictionE2);
                    y1 *= mps1;
                    y2 *= mps2;
                    float syx = y0 * (x2 - x1) / 2 + (y2 - y1) / (2 + FrictionE2);
                    x1 *= mps1;
                    x2 *= mps2;
                    float sx2 = (x2 - x1) / 3;
                    y1 *= mps1;
                    y2 *= mps2;
                    float syx2 = y0 * (x2 - x1) / 3 + (y2 - y1) / (3 + FrictionE2);
                    x1 *= mps1;
                    x2 *= mps2;
                    float sx3 = (x2 - x1) / 4;
                    x1 *= mps1;
                    x2 *= mps2;
                    float sx4 = (x2 - x1) / 5;
                    float s1 = syx - sy * sx / s;
                    float s2 = sx * sx2 / s - sx3;
                    float s3 = sx2 - sx * sx / s;
                    float s4 = syx2 - sy * sx2 / s;
                    float s5 = sx2 * sx2 / s - sx4;
                    float s6 = sx3 - sx * sx2 / s;
                    DavisCNSSpMM = (s1 * s6 - s3 * s4) / (s3 * s5 - s2 * s6);
                    DavisBNSpM = (s1 + DavisCNSSpMM * s2) / s3;
                    DavisAN = (sy - DavisBNSpM * sx - DavisCNSSpMM * sx2) / s;
                    Friction0N = FrictionC1;
                    if (FrictionE1 < 0)
                        Friction0N *= (float)Math.Pow(.0025 * .44704, FrictionE1);
                }

                if (AbsSpeedMpS > 0.1)
                    IsStandStill = false;
                if (AbsSpeedMpS == 0.0)
                    IsStandStill = true;

                if (IsStandStill)
                    FrictionForceN = Friction0N;
                else
                {
                    FrictionForceN = DavisAN + AbsSpeedMpS * (DavisBNSpM + AbsSpeedMpS * DavisCNSSpMM);

                    // if this car is a locomotive, but not the lead one then recalculate the resistance with lower value as drag will not be as high on trailing locomotives
                    // Only the drag (C) factor changes if a trailing locomotive, so only running resistance, and not starting resistance needs to be corrected
                    if (WagonType == WagonTypes.Engine && Train.LeadLocomotive != this)
                    {
                        FrictionForceN = DavisAN + AbsSpeedMpS * (DavisBNSpM + AbsSpeedMpS * (TrailLocoResistanceFactor * DavisCNSSpMM));
                    }

                    // Test to identify whether a tender is attached to the leading engine, if not then the resistance should also be derated as for the locomotive
                    bool IsLeadTender = false;
                    if (WagonType == WagonTypes.Tender)
                    {
                        bool PrevCarLead = false;
                        foreach (var car in Train.Cars)
                        {
                            // If this car is a tender and the previous car is the lead locomotive then set the flag so that resistance will be reduced
                            if (car == this && PrevCarLead)
                            {
                                IsLeadTender = true;
                                break;  // If the tender has been identified then break out of the loop, otherwise keep going until whole train is done.
                            }
                            // Identify whether car is a lead locomotive or not. This is kept for when the next iteration (next car) is checked.
                            if (Train.LeadLocomotive == car)
                            {
                                PrevCarLead = true;
                            }
                            else
                            {
                                PrevCarLead = false;
                            }

                        }

                        // If tender is coupled to a trailing locomotive then reduce resistance
                        if (!IsLeadTender)
                        {
                            FrictionForceN = DavisAN + AbsSpeedMpS * (DavisBNSpM + AbsSpeedMpS * (TrailLocoResistanceFactor * DavisCNSSpMM));
                        }

                    }

                }

            }

            if (IsDavisFriction)  // If set to use next Davis friction then do so
            {
                // Davis formulas only apply above about 5mph, so different treatment required for low speed < 5mph.
                // Speed fluctuations may occur on individual cars as the advanced couplers create backward and forward movement, so train speed is to be checked as well to confirm speed > 5mph
                if (AbsSpeedMpS > MpS.FromMpH(5) && Train.SpeedMpS > MpS.FromMpH(5))     // if speed above 5 mph then turn off low speed calculations
                    IsLowSpeed = false;
                if (AbsSpeedMpS == 0.0 && AbsSpeedMpS <= MpS.FromMpH(5))
                    IsLowSpeed = true;

                if (IsLowSpeed)
                {

                    // Dtermine the starting friction factor based upon the type of bearing

                    float StartFrictionLowLoad = 0.0f;
                    float StartFrictionHighLoad = 0.0f;

                    if (IsRollerBearing)
                    {
<<<<<<< HEAD

=======
>>>>>>> e3041d71
                        // Determine the starting resistance due to wheel bearing temperature
                        // At -10 DegC it will be equal to the snowing value, as the temperature increases to 25 DegC, it will move towards the summer value
                        // Assume a linear relationship between the two sets of points above and plot a straight line relationship.
                        const float LowGrad = -0.24342857142857f;
                        const float LowIntersect = 10.335714285714f;
                        const float HighGrad = -0.402f;
                        const float HighIntersect = 25.98f;
<<<<<<< HEAD
                        
                        if (WheelBearingTemperatureDegC < -10)
                        {
                            // Set to snowing (frozen value)
                            StartFrictionLowLoad = 12.771f;  // Starting friction for a 10 ton(US) car with standard roller bearings, snowing
                            StartFrictionHighLoad = 30.0f;  // Starting friction for a 100 ton(US) car with standard roller bearings, snowing
                        }
                        else if (WheelBearingTemperatureDegC > 25)
                        {
=======

                        if (WheelBearingTemperatureDegC < -10)
                        {
                            // Set to snowing (frozen value)
                            StartFrictionLowLoad = 12.771f;  // Starting friction for a 10 ton(US) car with standard roller bearings, snowing
                            StartFrictionHighLoad = 30.0f;  // Starting friction for a 100 ton(US) car with standard roller bearings, snowing
                        }
                        else if (WheelBearingTemperatureDegC > 25)
                        {
>>>>>>> e3041d71
                            // Set to normal temperature value
                            StartFrictionLowLoad = 4.257f;  // Starting friction for a 10 ton(US) car with standard roller bearings, not snowing
                            StartFrictionHighLoad = 15.93f;  // Starting friction for a 100 ton(US) car with standard roller bearings, not snowing
                        }
                        else
                        {
                            // Set to variable value as bearing heats and cools
                            StartFrictionLowLoad = LowGrad * WheelBearingTemperatureDegC + LowIntersect;
                            StartFrictionHighLoad = HighGrad * WheelBearingTemperatureDegC + HighIntersect;
                        }

<<<<<<< HEAD
                         if (Kg.ToTUS(MassKG) < 10.0)
=======
                        if (Kg.ToTUS(MassKG) < 10.0)
>>>>>>> e3041d71
                        {
                            StaticFrictionFactorLb = StartFrictionLowLoad;  // Starting friction for a < 10 ton(US) car with standard roller bearings
                        }
                        else if (Kg.ToTUS(MassKG) > 100.0)
                        {
                            StaticFrictionFactorLb = StartFrictionHighLoad;  // Starting friction for a > 100 ton(US) car with standard roller bearings
                        }
                        else
                        {
                            StaticFrictionFactorLb = (((Kg.ToTUS(MassKG) - 10.0f) / 90.0f) * (StartFrictionHighLoad - StartFrictionLowLoad)) + StartFrictionLowLoad;
                        }
                    }


                    else if (IsLowTorqueRollerBearing)
                    {
<<<<<<< HEAD

=======
>>>>>>> e3041d71
                        // Determine the starting resistance due to wheel bearing temperature
                        // At -10 DegC it will be equal to the snowing value, as the temperature increases to 25 DegC, it will move towards the summer value
                        // Assume a linear relationship between the two sets of points above and plot a straight line relationship.
                        const float LowGrad = -0.152f;
                        const float LowIntersect = 6.46f;
                        const float HighGrad = -0.4408f;
                        const float HighIntersect = 18.734f;
<<<<<<< HEAD
                        
=======

>>>>>>> e3041d71
                        if (WheelBearingTemperatureDegC < -10)
                        {
                            // Set to snowing (frozen value)
                            StartFrictionLowLoad = 7.98f;  // Starting friction for a 10 ton(US) car with Low torque bearings, snowing
                            StartFrictionHighLoad = 23.142f;  // Starting friction for a 100 ton(US) car with low torque bearings, snowing
                        }
                        else if (WheelBearingTemperatureDegC > 25)
                        {
                            // Set to normal temperature value
                            StartFrictionLowLoad = 2.66f;  // Starting friction for a 10 ton(US) car with Low troque bearings, not snowing
                            StartFrictionHighLoad = 7.714f;  // Starting friction for a 100 ton(US) car with low torque bearings, not snowing
                        }
                        else
                        {
                            // Set to variable value as bearing heats and cools
                            StartFrictionLowLoad = LowGrad * WheelBearingTemperatureDegC + LowIntersect;
                            StartFrictionHighLoad = HighGrad * WheelBearingTemperatureDegC + HighIntersect;
                        }

                        if (Kg.ToTUS(MassKG) < 10.0)
                        {
                            StaticFrictionFactorLb = StartFrictionLowLoad;  // Starting friction for a < 10 ton(US) car with Low troque bearings
                        }
                        else if (Kg.ToTUS(MassKG) > 100.0)
                        {
                            StaticFrictionFactorLb = StartFrictionHighLoad;  // Starting friction for a > 100 ton(US) car with low torque bearings
                        }
                        else
                        {
                            StaticFrictionFactorLb = (((Kg.ToTUS(MassKG) - 10.0f) / 90.0f) * (StartFrictionHighLoad - StartFrictionLowLoad)) + StartFrictionLowLoad;
                        }

                    }
                    else  // default to friction (solid - journal) bearing
                    {

                        // Determine the starting resistance due to wheel bearing temperature
                        // At -10 DegC it will be equal to the snowing value, as the temperature increases to 25 DegC, it will move towards the summer value
                        // Assume a linear relationship between the two sets of points above and plot a straight line relationship.
                        const float LowGrad = -0.14285714285714f;
                        const float LowIntersect = 13.571428571429f;
                        const float HighGrad = -0.42857142857143f;
                        const float HighIntersect = 30.714285714286f;
<<<<<<< HEAD
                        
                        if (WheelBearingTemperatureDegC < -10)
                        {
                            // Set to snowing (frozen value)
                            StartFrictionLowLoad = 15.0f; // Starting friction for a < 10 ton(US) car with friction (journal) bearings - ton (US), snowing
                            StartFrictionHighLoad = 35.0f; // Starting friction for a > 100 ton(US) car with friction (journal) bearings - ton (US), snowing
                        }
                        else if (WheelBearingTemperatureDegC > 25)
                        {
=======

                        if (WheelBearingTemperatureDegC < -10)
                        {
                            // Set to snowing (frozen value)
                            StartFrictionLowLoad = 15.0f; // Starting friction for a < 10 ton(US) car with friction (journal) bearings - ton (US), snowing
                            StartFrictionHighLoad = 35.0f; // Starting friction for a > 100 ton(US) car with friction (journal) bearings - ton (US), snowing
                        }
                        else if (WheelBearingTemperatureDegC > 25)
                        {
>>>>>>> e3041d71
                            // Set to normal temperature value
                            StartFrictionLowLoad = 10.0f; // Starting friction for a < 10 ton(US) car with friction (journal) bearings - ton (US), not snowing
                            StartFrictionHighLoad = 20.0f; // Starting friction for a > 100 ton(US) car with friction (journal) bearings - ton (US), not snowing
                        }
                        else
                        {
                            // Set to variable value as bearing heats and cools
                            StartFrictionLowLoad = LowGrad * WheelBearingTemperatureDegC + LowIntersect;
                            StartFrictionHighLoad = HighGrad * WheelBearingTemperatureDegC + HighIntersect;
                        }

                        if (Kg.ToTUS(MassKG) < 10.0)
                        {
                            StaticFrictionFactorLb = StartFrictionLowLoad;  // Starting friction for a < 10 ton(US) car with friction (journal) bearings
                        }
                        else if (Kg.ToTUS(MassKG) > 100.0)
                        {
                            StaticFrictionFactorLb = StartFrictionHighLoad;  // Starting friction for a > 100 ton(US) car with friction (journal) bearings
                        }
                        else
                        {
                            StaticFrictionFactorLb = (((Kg.ToTUS(MassKG) - 10.0f) / 90.0f) * (StartFrictionHighLoad - StartFrictionLowLoad)) + StartFrictionLowLoad;
                        }
                    }

                    // Determine the running resistance due to wheel bearing temperature
                    float WheelBearingTemperatureResistanceFactor = 0;
                    
                    
                    // Assume the running resistance is impacted by wheel bearing temperature, ie gets higher as tmperature decreasses. This will only impact the A parameter as it is related to
                    // bearing. Assume that resisnce will increase by 30% as temperature drops below 0 DegC.
                    // At -10 DegC it will be equal to the snowing value, as the temperature increases to 25 DegC, it will move towards the summer value
                    // Assume a linear relationship between the two sets of points above and plot a straight line relationship.
                    const float RunGrad = -0.0085714285714286f;
                    const float RunIntersect = 1.2142857142857f;

                    if (WheelBearingTemperatureDegC < -10)
                    {
                        // Set to snowing (frozen value)
                        WheelBearingTemperatureResistanceFactor = 1.3f;
                    }
                    else if (WheelBearingTemperatureDegC > 25)
                    {
                        // Set to normal temperature value
                        WheelBearingTemperatureResistanceFactor = 1.0f;
                    }
                    else
                    {
                        // Set to variable value as bearing heats and cools
                        WheelBearingTemperatureResistanceFactor = RunGrad * WheelBearingTemperatureDegC + RunIntersect;
                        
                    }

                       // If hot box has been initiated, then increase friction on the wagon significantly
                    if (HotBoxActivated && ActivityElapsedDurationS > HotBoxStartTimeS)
                    {
                        WheelBearingTemperatureResistanceFactor = 2.0f;
                        StaticFrictionFactorLb *= 2.0f;
                    }

                    // Determine the running resistance due to wheel bearing temperature
                    float WheelBearingTemperatureResistanceFactor = 0;

                    // Assume the running resistance is impacted by wheel bearing temperature, ie gets higher as tmperature decreasses. This will only impact the A parameter as it is related to
                    // bearing. Assume that resisnce will increase by 30% as temperature drops below 0 DegC.
                    // At -10 DegC it will be equal to the snowing value, as the temperature increases to 25 DegC, it will move towards the summer value
                    // Assume a linear relationship between the two sets of points above and plot a straight line relationship.
                    const float RunGrad = -0.0085714285714286f;
                    const float RunIntersect = 1.2142857142857f;

                    if (WheelBearingTemperatureDegC < -10)
                    {
                        // Set to snowing (frozen value)
                        WheelBearingTemperatureResistanceFactor = 1.3f;
                    }
                    else if (WheelBearingTemperatureDegC > 25)
                    {
                        // Set to normal temperature value
                        WheelBearingTemperatureResistanceFactor = 1.0f;
                    }
                    else
                    {
                        // Set to variable value as bearing heats and cools
                        WheelBearingTemperatureResistanceFactor = RunGrad * WheelBearingTemperatureDegC + RunIntersect;

                    }

                    // If hot box has been initiated, then increase friction on the wagon significantly
                    if (HotBoxActivated && ActivityElapsedDurationS > HotBoxStartTimeS)
                    {
                        WheelBearingTemperatureResistanceFactor = 2.0f;
                        StaticFrictionFactorLb *= 2.0f;
                    }




                    // Calculation of resistance @ low speeds
                    // Wind resistance is not included at low speeds, as it does not have a significant enough impact
<<<<<<< HEAD
                    float speed5 = MpS.FromMpH(5); // 5 mph
                    float speedDecay = MpS.FromMpH(2.5f);  // Speed at which decay point is reached - 2.5 mph
                    const float ForceDecayFactor = 2.5f; // Multiplier to determine what fraction of force to decay to - ie 2.5 x normal friction at 5mph
=======
                    const float speed5 = 2.2352f; // 5 mph
>>>>>>> e3041d71
                    Friction5N = DavisAN * WheelBearingTemperatureResistanceFactor + speed5 * (DavisBNSpM + speed5 * DavisCNSSpMM); // Calculate friction @ 5 mph
                    Friction0N = N.FromLbf(Kg.ToTUS(MassKG) * StaticFrictionFactorLb); // Static friction is journal or roller bearing friction x factor

                    // Starting friction is decayed using an exponential vs speed function (similar to Newtons law of cooling), an arbitary decay rate of decreasing resistance to 
                    // 2 x the Davis value at 5mph by the time the train reaches a speed of 
                    float FrictionDN = Friction5N * ForceDecayFactor;
                    float FrictionVariationN = (FrictionDN - Friction5N) / (Friction0N - Friction5N);

                    // Log function in ExpValue must never be less then zero, otherwise Na value will occur
                    if (FrictionVariationN <= 0)
                    {
                        FrictionVariationN = 0.0001f;
                    }

                    float ExpValue = (float) Math.Log(FrictionVariationN) / speedDecay;
                    float DecayValue = AbsSpeedMpS * ExpValue;
                    FrictionLowSpeedN = Friction5N + ( Friction0N - Friction5N) * (float)Math.Exp(DecayValue);

                    FrictionForceN = FrictionLowSpeedN; // At low speed use this value
                    FrictionForceN = MathHelper.Clamp(FrictionForceN, Friction5N, Friction0N); // Clamp FrictionForce to a value of resistance between 0 and 5 mph
                }
                else
                {

                    // Determine the running resistance due to wheel bearing temperature
                    float WheelBearingTemperatureResistanceFactor = 0;
                    
                    // Assume the running resistance is impacted by wheel bearing temperature, ie gets higher as tmperature decreasses. This will only impact the A parameter as it is related to
                    // bearing. Assume that resisnce will increase by 30% as temperature drops below 0 DegC.
                    // At -10 DegC it will be equal to the snowing value, as the temperature increases to 25 DegC, it will move towards the summer value
                    // Assume a linear relationship between the two sets of points above and plot a straight line relationship.
                    const float RunGrad = -0.0085714285714286f;
                    const float RunIntersect = 1.2142857142857f;
<<<<<<< HEAD
                    
=======

>>>>>>> e3041d71
                    if (WheelBearingTemperatureDegC < -10)
                    {
                        // Set to snowing (frozen value)
                        WheelBearingTemperatureResistanceFactor = 1.3f;
                    }
                    else if (WheelBearingTemperatureDegC > 25)
                    {
                        // Set to normal temperature value
                        WheelBearingTemperatureResistanceFactor = 1.0f;
                    }
                    else
                    {
                        // Set to variable value as bearing heats and cools
                        WheelBearingTemperatureResistanceFactor = RunGrad * WheelBearingTemperatureDegC + RunIntersect;
<<<<<<< HEAD
                        
=======

>>>>>>> e3041d71
                    }

                    // If hot box has been initiated, then increase friction on the wagon significantly
                    if (HotBoxActivated && ActivityElapsedDurationS > HotBoxStartTimeS)
                    {
                        WheelBearingTemperatureResistanceFactor = 2.0f;
                    }
                    
                    FrictionForceN = DavisAN * WheelBearingTemperatureResistanceFactor + AbsSpeedMpS * (DavisBNSpM + AbsSpeedMpS * DavisCNSSpMM); // for normal speed operation

                    // if this car is a locomotive, but not the lead one then recalculate the resistance with lower value as drag will not be as high on trailing locomotives
                    // Only the drag (C) factor changes if a trailing locomotive, so only running resistance, and not starting resistance needs to be corrected
                    if (WagonType == WagonTypes.Engine && Train.LeadLocomotive != this)
                    {
                        FrictionForceN = DavisAN * WheelBearingTemperatureResistanceFactor + AbsSpeedMpS * (DavisBNSpM + AbsSpeedMpS * (TrailLocoResistanceFactor * DavisCNSSpMM));
                    }

                    // Test to identify whether a tender is attached to the leading engine, if not then the resistance should also be derated as for the locomotive
                    bool IsLeadTender = false;
                    if (WagonType == WagonTypes.Tender)
                    {
                        bool PrevCarLead = false;
                        foreach (var car in Train.Cars)
                        {
                            // If this car is a tender and the previous car is the lead locomotive then set the flag so that resistance will be reduced
                            if (car == this && PrevCarLead)
                            {
                                IsLeadTender = true;
                                break;  // If the tender has been identified then break out of the loop, otherwise keep going until whole train is done.
                            }
                            // Identify whether car is a lead locomotive or not. This is kept for when the next iteration (next car) is checked.
                            if (Train.LeadLocomotive == car)
                            {
                                PrevCarLead = true;
                            }
                            else
                            {
                                PrevCarLead = false;
                            }

                        }

                        // If tender is coupled to a trailing locomotive then reduce resistance
                        if (!IsLeadTender)
                        {
                            FrictionForceN = DavisAN * WheelBearingTemperatureResistanceFactor + AbsSpeedMpS * (DavisBNSpM + AbsSpeedMpS * (TrailLocoResistanceFactor * DavisCNSSpMM));
                        }

                    }

                }


#if DEBUG_FRICTION

                Trace.TraceInformation("========================== Debug Friction in MSTSWagon.cs ==========================================");
                Trace.TraceInformation("Stationary - CarID {0} Force0N {1} Force5N {2} Speed {3} Factor {4}", CarID, Friction0N, Friction5N, AbsSpeedMpS, StaticFrictionFactorLb);
                Trace.TraceInformation("Stationary - Mass {0} Mass (US-tons) {1}", MassKG, Kg.ToTUS(MassKG));
                Trace.TraceInformation("Stationary - Weather Type (1 for Snow) {0}", (int)Simulator.WeatherType);
                Trace.TraceInformation("Stationary - Force0 lbf {0} Force5 lbf {1}", N.ToLbf(Friction0N), N.ToLbf(Friction5N));

#endif

            }

        }

        /// <summary>
        /// Updates the temperature of the wheel bearing on each wagon.
        /// </summary>
        private void UpdateWheelBearingTemperature(float elapsedClockSeconds)
        {
<<<<<<< HEAD

             // Increased bearing temperature impacts the train physics model in two ways - it reduces the starting friction, and also a hot box failure, can result in failure of the train.
             // This is a "representative" model of bearing heat based upon the information described in the following publications- 
             // PRR Report (Bulletin #26) - Train Resistance and Tonnage Rating
             // Illinois Test Report (Bulletin #59) - The Effects of Cold Weather upon Train Resistance and Tonnage Rating
             // This information is for plain (friction) type bearings, and there are many variables that effect bearing heating and cooling, however it is considered a "close approximation" 
             // for the purposes it serves, ie to simulate resistance variation with temperature.
             // The model uses the Newton Law of Heating and cooling to model the time taken for temperature rise and fall - ie of the form T(t) = Ts + (T0 - Ts)exp(kt)
             
             // Keep track of Activity details if an activity, setup random wagon, and start time for hotbox
             if (Simulator.ActivityRun != null)
             {
                 if (ActivityElapsedDurationS < HotBoxStartTimeS)
                 {
                     ActivityElapsedDurationS += elapsedClockSeconds;
                 }

                 // Determine whether car will be activated with a random hot box, only tested once at start of activity
                 if (!HotBoxHasBeenInitialized) // If already initialised then skip
                 {
                    // Activity randomizatrion needs to be active in Options menu, and HotBox will not be applied to a locomotive or tender.
                    if (Simulator.Settings.ActRandomizationLevel > 0 && WagonType != WagonTypes.Engine && WagonType != WagonTypes.Tender)
                     {
                         var HotboxRandom = Simulator.Random.Next(100) / Simulator.Settings.ActRandomizationLevel;
                         float PerCentRandom = 0.66f; // Set so that random time is always in first 66% of activity duration
                         var RawHotBoxTimeRandomS = Simulator.Random.Next(Train.ActivityDurationS);
                         if (!Train.HotBoxSetOnTrain) // only allow one hot box to be set per train 
                         {
                              if (HotboxRandom < 10)
                              {
                                   HotBoxActivated = true;
                                   Train.HotBoxSetOnTrain = true;
                                   HotBoxStartTimeS = PerCentRandom * RawHotBoxTimeRandomS;

                                   Trace.TraceInformation("Hotbox Bearing Activated on CarID {0}. Hotbox to start from {1:F1} minutes into activity", CarID, S.ToM(HotBoxStartTimeS));
                              }
                         }
                     }
                 }
                    
                 HotBoxHasBeenInitialized = true; // Only allow to loop once at first pass
             }
             
             float BearingSpeedMaximumTemperatureDegC = 0;
             float MaximumNormalBearingTemperatureDegC = 90.0f;
             float MaximumHotBoxBearingTemperatureDegC = 120.0f;
             
             // K values calculated based on data in PRR report
             float CoolingKConst = -0.0003355569417321907f; // Time = 1380s, amb = -9.4. init = 56.7C, final = 32.2C
             float HeatingKConst = -0.000790635114477831f;  // Time = 3600s, amb = -9.4. init = 56.7C, final = 12.8C
             
             // Empty wagons take longer for hot boxes to heat up, this section looks at the load on a wagon, and assigns a K value to suit loading.
             // Guesstimated K values for Hotbox
             float HotBoxKConst = 0;
             float HotBoxKConstHighLoad = -0.002938026821980944f;  // Time = 600s, amb = -9.4. init = 120.0C, final = 12.8C
             float HotBoxKConstLowLoad = -0.001469013410990472f;  // Time = 1200s, amb = -9.4. init = 120.0C, final = 12.8C
             
             // Aligns to wagon weights used in friction calculations, ie < 10 tonsUS, and > 100 tonsUS either the low or high value used rspectively. In between these two values KConst scaled.
             if (MassKG < Kg.FromTUS(10)) // Lightly loaded wagon
             {
                  HotBoxKConst = -0.001469013410990472f;
             }
             else if (MassKG > Kg.FromTUS(100)) // Heavily loaded wagon
             {
                  HotBoxKConst = -0.002938026821980944f;
             }
             else
             {
                  // Scaled between light and heavy loads
                  var HotBoxScaleFactor = (MassKG - Kg.FromTUS(10)) / (Kg.FromTUS(100) - Kg.FromTUS(10));
                  HotBoxKConst = HotBoxKConstLowLoad - ((float)Math.Abs(HotBoxKConstHighLoad - HotBoxKConstLowLoad)) * HotBoxScaleFactor;
             }
             
             if (elapsedClockSeconds > 0) // Prevents zero values resetting temperature
             {

             // Keep track of wheel bearing temperature until activtaion time reached
                if (ActivityElapsedDurationS < HotBoxStartTimeS)
                {
                     InitialHotBoxRiseTemperatureDegS = WheelBearingTemperatureDegC;
=======
            // Increased bearing temperature impacts the train physics model in two ways - it reduces the starting friction, and also a hot box failure, can result in failure of the train.
            // This is a "representative" model of bearing heat based upon the information described in the following publications- 
            // PRR Report (Bulletin #26) - Train Resistance and Tonnage Rating
            // Illinois Test Report (Bulletin #59) - The Effects of Cold Weather upon Train Resistance and Tonnage Rating
            // This information is for plain (friction) type bearings, and there are many variables that effect bearing heating and cooling, however it is considered a "close approximation" 
            // for the purposes it serves, ie to simulate resistance variation with temperature.
            // The model uses the Newton Law of Heating and cooling to model the time taken for temperature rise and fall - ie of the form T(t) = Ts + (T0 - Ts)exp(kt)

            // Keep track of Activity details if an activity, setup random wagon, and start time for hotbox
            if (Simulator.ActivityRun != null)
            {
                if (ActivityElapsedDurationS<HotBoxStartTimeS)
                {
                    ActivityElapsedDurationS += elapsedClockSeconds;
                }

                // Determine whether car will be activated with a random hot box, only tested once at start of activity
                if (!HotBoxHasBeenInitialized) // If already initialised then skip
                {
                    // Activity randomizatrion needs to be active in Options menu, and HotBox will not be applied to a locomotive or tender.
                    if (Simulator.Settings.ActRandomizationLevel > 0 && WagonType != WagonTypes.Engine && WagonType != WagonTypes.Tender)
                    {                        
                        var HotboxRandom = Simulator.Random.Next(100) / Simulator.Settings.ActRandomizationLevel;
                        float PerCentRandom = 0.66f; // Set so that random time is always in first 66% of activity duration
                        var RawHotBoxTimeRandomS = Simulator.Random.Next(Train.ActivityDurationS);
                        if (!Train.HotBoxSetOnTrain) // only allow one hot box to be set per train 
                        {
                            if (HotboxRandom< 10)
                            {
                                HotBoxActivated = true;
                                Train.HotBoxSetOnTrain = true;
                                HotBoxStartTimeS = PerCentRandom* RawHotBoxTimeRandomS;

                                Trace.TraceInformation("Hotbox Bearing Activated on CarID {0}. Hotbox to start from {1:F1} minutes into activity", CarID, S.ToM(HotBoxStartTimeS));
                            }
                        }

                                            
                    }
                }

                HotBoxHasBeenInitialized = true; // Only allow to loop once at first pass
            }
            

            float BearingSpeedMaximumTemperatureDegC = 0;
            float MaximumNormalBearingTemperatureDegC = 90.0f;
            float MaximumHotBoxBearingTemperatureDegC = 120.0f;

            // K values calculated based on data in PRR report
            float CoolingKConst = -0.0003355569417321907f; // Time = 1380s, amb = -9.4. init = 56.7C, final = 32.2C
            float HeatingKConst = -0.000790635114477831f;  // Time = 3600s, amb = -9.4. init = 56.7C, final = 12.8C

            // Empty wagons take longer for hot boxes to heat up, this section looks at the load on a wagon, and assigns a K value to suit loading.
            // Guesstimated K values for Hotbox
            float HotBoxKConst = 0;
            float HotBoxKConstHighLoad = -0.002938026821980944f;  // Time = 600s, amb = -9.4. init = 120.0C, final = 12.8C
            float HotBoxKConstLowLoad = -0.001469013410990472f;  // Time = 1200s, amb = -9.4. init = 120.0C, final = 12.8C

            // Aligns to wagon weights used in friction calculations, ie < 10 tonsUS, and > 100 tonsUS either the low or high value used rspectively. In between these two values KConst scaled.
            if (MassKG < Kg.FromTUS(10)) // Lightly loaded wagon
            {
                HotBoxKConst = -0.001469013410990472f;
            }
            else if (MassKG > Kg.FromTUS(100)) // Heavily loaded wagon
            {
                HotBoxKConst = -0.002938026821980944f;
            }
            else
            {
                // Scaled between light and heavy loads
                var HotBoxScaleFactor = (MassKG - Kg.FromTUS(10)) / (Kg.FromTUS(100) - Kg.FromTUS(10));
                HotBoxKConst = HotBoxKConstLowLoad - ((float)Math.Abs(HotBoxKConstHighLoad - HotBoxKConstLowLoad)) * HotBoxScaleFactor;
            }


            if (elapsedClockSeconds > 0) // Prevents zero values resetting temperature
            {
                
                // Keep track of wheel bearing temperature until activtaion time reached
                if (ActivityElapsedDurationS<HotBoxStartTimeS) 
                {
                   InitialHotBoxRiseTemperatureDegS = WheelBearingTemperatureDegC;
>>>>>>> e3041d71
                }

                // Calculate Hot box bearing temperature
                if (HotBoxActivated && ActivityElapsedDurationS > HotBoxStartTimeS && AbsSpeedMpS > 7.0)
                {
<<<<<<< HEAD
                
                    if (!HotBoxSoundActivated)
                    {
                         SignalEvent(Event.HotBoxBearingOn);
                         HotBoxSoundActivated = true;
                    }

                    HotBoxTemperatureRiseTimeS += elapsedClockSeconds;
                    
                    // Calculate predicted bearing temperature based upon elapsed time
                    WheelBearingTemperatureDegC = MaximumHotBoxBearingTemperatureDegC + (InitialHotBoxRiseTemperatureDegS - MaximumHotBoxBearingTemperatureDegC) * (float)(Math.Exp(HotBoxKConst * HotBoxTemperatureRiseTimeS));
                    
                    // Reset temperature decline values in preparation for next cylce
                    WheelBearingTemperatureDeclineTimeS = 0;
                    InitialWheelBearingDeclineTemperatureDegC = WheelBearingTemperatureDegC;
                    
=======

                    if (!HotBoxSoundActivated)
                    {
                        SignalEvent(Event.HotBoxBearingOn);
                        HotBoxSoundActivated = true;
                    }

                    HotBoxTemperatureRiseTimeS += elapsedClockSeconds;

                    // Calculate predicted bearing temperature based upon elapsed time
                    WheelBearingTemperatureDegC = MaximumHotBoxBearingTemperatureDegC + (InitialHotBoxRiseTemperatureDegS - MaximumHotBoxBearingTemperatureDegC) * (float) (Math.Exp(HotBoxKConst* HotBoxTemperatureRiseTimeS));

                    // Reset temperature decline values in preparation for next cylce
                    WheelBearingTemperatureDeclineTimeS = 0;
                    InitialWheelBearingDeclineTemperatureDegC = WheelBearingTemperatureDegC;

>>>>>>> e3041d71
                }
                // Normal bearing temperature operation
                else if (AbsSpeedMpS > 7.0) // If train is moving calculate heating temperature
                {
                    // Calculate maximum bearing temperature based on current speed using approximated linear graph y = 0.25x + 55
                    const float MConst = 0.25f;
                    const float BConst = 55;
<<<<<<< HEAD
                    BearingSpeedMaximumTemperatureDegC = MConst * AbsSpeedMpS + BConst;
=======
                    BearingSpeedMaximumTemperatureDegC = MConst* AbsSpeedMpS + BConst;
>>>>>>> e3041d71

                    WheelBearingTemperatureRiseTimeS += elapsedClockSeconds;

                    // Calculate predicted bearing temperature based upon elapsed time
<<<<<<< HEAD
                    WheelBearingTemperatureDegC = MaximumNormalBearingTemperatureDegC + (InitialWheelBearingRiseTemperatureDegC - MaximumNormalBearingTemperatureDegC) * (float)(Math.Exp(HeatingKConst * WheelBearingTemperatureRiseTimeS));
                    
=======
                    WheelBearingTemperatureDegC = MaximumNormalBearingTemperatureDegC + (InitialWheelBearingRiseTemperatureDegC - MaximumNormalBearingTemperatureDegC) * (float) (Math.Exp(HeatingKConst* WheelBearingTemperatureRiseTimeS));

>>>>>>> e3041d71
                    // Cap bearing temperature depending upon speed
                    if (WheelBearingTemperatureDegC > BearingSpeedMaximumTemperatureDegC)
                    {
                        WheelBearingTemperatureDegC = BearingSpeedMaximumTemperatureDegC;
                    }
<<<<<<< HEAD
                    
                    // Reset Decline values in preparation for next cylce
                    WheelBearingTemperatureDeclineTimeS = 0;
                    InitialWheelBearingDeclineTemperatureDegC = WheelBearingTemperatureDegC;
                    
=======

                    // Reset Decline values in preparation for next cylce
                    WheelBearingTemperatureDeclineTimeS = 0;
                    InitialWheelBearingDeclineTemperatureDegC = WheelBearingTemperatureDegC;

>>>>>>> e3041d71
                }
                // Calculate cooling temperature if train stops or slows down 
                else
                {
                    if (WheelBearingTemperatureDegC > CarOutsideTempC)
                    {
                        WheelBearingTemperatureDeclineTimeS += elapsedClockSeconds;
<<<<<<< HEAD
                        WheelBearingTemperatureDegC = CarOutsideTempC + (InitialWheelBearingDeclineTemperatureDegC - CarOutsideTempC) * (float)(Math.Exp(CoolingKConst * WheelBearingTemperatureDeclineTimeS));
                    }
                    
                        WheelBearingTemperatureRiseTimeS = 0;
                        InitialWheelBearingRiseTemperatureDegC = WheelBearingTemperatureDegC;
                        
                        // Turn off Hotbox sounds
                        SignalEvent(Event.HotBoxBearingOff);
                        HotBoxSoundActivated = false;
                        
                }
                
             }
                
             // Set warning messages for hot bearing and failed bearings
             if (WheelBearingTemperatureDegC > 115)
             {
                 var hotboxfailuremessage = "CarID " + CarID + " has experienced a failure due to a hot wheel bearing";
                 Simulator.Confirmer.Message(ConfirmLevel.Warning, hotboxfailuremessage);
                 WheelBearingFailed = true;
             }
             else if (WheelBearingTemperatureDegC > 100 && WheelBearingTemperatureDegC <= 115)
             {
                 if (!WheelBearingHot)
                 {
                      var hotboxmessage = "CarID " + CarID + " is experiencing a hot wheel bearing";
                      Simulator.Confirmer.Message(ConfirmLevel.Warning, hotboxmessage);
                      WheelBearingHot = true;
                 }
             }
             else
             {
                 WheelBearingHot = false;
             }

             // Assume following limits for HUD - Normal operation: Cool: < 50, 50 - 90, Warm: 90 - 100, Hot: 100 - 115, Fail: > 115 - Set up text for HUD
             DisplayWheelBearingTemperatureStatus = WheelBearingTemperatureDegC > 115 ? "Fail" + "!!!" : WheelBearingTemperatureDegC > 100 && WheelBearingTemperatureDegC <= 115 ? "Hot" + "$$$"
                   : WheelBearingTemperatureDegC > 90 && WheelBearingTemperatureDegC <= 100 ? "Warm" + "???" : WheelBearingTemperatureDegC <= 50 ? "Cool" + "%%%" : "Norm" + "";
             
             if (WheelBearingTemperatureDegC > 90)
             {
                 // Turn on smoke effects for bearing hot box
                 BearingHotBoxSmokeDurationS = 1;
                 BearingHotBoxSmokeVelocityMpS = 10.0f;
                 BearingHotBoxSmokeVolumeM3pS = 1.5f;
             }
             else if (WheelBearingTemperatureDegC < 50)
             {
                  // Turn off smoke effects for hot boxs
                  BearingHotBoxSmokeDurationS = 0;
                  BearingHotBoxSmokeVelocityMpS = 0;
                  BearingHotBoxSmokeVolumeM3pS = 0;
             }
        
        }
        

    private void UpdateWindForce()
=======
                        WheelBearingTemperatureDegC = CarOutsideTempC + (InitialWheelBearingDeclineTemperatureDegC - CarOutsideTempC) * (float) (Math.Exp(CoolingKConst* WheelBearingTemperatureDeclineTimeS));
                    }

                    WheelBearingTemperatureRiseTimeS = 0;
                    InitialWheelBearingRiseTemperatureDegC = WheelBearingTemperatureDegC;

                }

                WheelBearingTemperatureRiseTimeS = 0;
                InitialWheelBearingRiseTemperatureDegC = WheelBearingTemperatureDegC;
                
                // Turn off Hotbox sounds
                SignalEvent(Event.HotBoxBearingOff);
                HotBoxSoundActivated = false;

            }

            // Set warning messages for hot bearing and failed bearings
            if (WheelBearingTemperatureDegC > 115)
            {
                var hotboxfailuremessage = "CarID" + CarID + "has experienced a failure due to a hot wheel bearing";
                Simulator.Confirmer.Message(ConfirmLevel.Warning, hotboxfailuremessage);
                WheelBearingFailed = true;
            }
            else if (WheelBearingTemperatureDegC > 100 && WheelBearingTemperatureDegC <= 115)
            {
                if (!WheelBearingHot)
                {
                    var hotboxmessage = "CarID" + CarID + "is experiencing a hot wheel bearing";
                    Simulator.Confirmer.Message(ConfirmLevel.Warning, hotboxmessage);
                    WheelBearingHot = true;
                }
            }
            else
            {
                WheelBearingHot = false;
            }

            // Assume following limits for HUD - Normal operation: 50 - 90, Cool: < 50, Warm: 90 - 100, Hot: 100 - 115, Fail: > 115 - Set up text for HUD
            DisplayWheelBearingTemperatureStatus = WheelBearingTemperatureDegC > 115 ? "Fail" + "!!!" : WheelBearingTemperatureDegC > 100 && WheelBearingTemperatureDegC <= 115 ? "Hot" + "!!!"
                : WheelBearingTemperatureDegC > 90 && WheelBearingTemperatureDegC <= 100 ? "Warm" + "???" : WheelBearingTemperatureDegC <= 50 ? "Cool" + "%%%" : "Norm" + "";

            if (WheelBearingTemperatureDegC > 90)
            {
                // Turn on smoke effects for bearing hot box
                BearingHotBoxSmokeDurationS = 1;
                BearingHotBoxSmokeVelocityMpS = 10.0f;
                BearingHotBoxSmokeVolumeM3pS = 1.5f;
            }
            else if (WheelBearingTemperatureDegC < 50)
            {
                // Turn off smoke effects for hot boxs
                BearingHotBoxSmokeDurationS = 0;
                BearingHotBoxSmokeVelocityMpS = 0;
                BearingHotBoxSmokeVolumeM3pS = 0;
            }

        }

        private void UpdateWindForce()
>>>>>>> e3041d71
        {

            // Calculate compensation for  wind
            // There are two components due to wind - 
            // Drag, impact of wind on train, will increase resistance when head on, will decrease resistance when acting as a tailwind.
            // Lateral resistance - due to wheel flange being pushed against rail due to side wind.
            // Calculation based upon information provided in AREA 1942 Proceedings - https://archive.org/details/proceedingsofann431942amer - pg 56

            if (Train.TrainWindResistanceDependent && !CarTunnelData.FrontPositionBeyondStartOfTunnel.HasValue && AbsSpeedMpS > 2.2352) // Only calculate wind resistance if option selected in options menu, and not in a tunnel, and speed is sufficient for wind effects (>5mph)
            {

                // Wagon Direction
                float direction = (float)Math.Atan2(WorldPosition.XNAMatrix.M13, WorldPosition.XNAMatrix.M11);
                WagonDirectionDeg = MathHelper.ToDegrees((float)direction);

                // If car is flipped, then the car's direction will be reversed by 180 compared to the rest of the train, and thus for calculation purposes only, 
                // it is necessary to reverse the "assumed" direction of the car back again. This shouldn't impact the visual appearance of the car.
                if (Flipped)
                {
                    WagonDirectionDeg += 180.0f; // Reverse direction of car
                    if (WagonDirectionDeg > 360) // If this results in an angle greater then 360, then convert it back to an angle between 0 & 360.
                    {
                        WagonDirectionDeg -= 360;
                    }
                }                   

                // If a westerly direction (ie -ve) convert to an angle between 0 and 360
                if (WagonDirectionDeg < 0)
                    WagonDirectionDeg += 360;

                float TrainSpeedMpS = Math.Abs(SpeedMpS);
                
                // Find angle between wind and direction of train
                if (Train.PhysicsWindDirectionDeg > WagonDirectionDeg)
                    WagonResultantWindComponentDeg = Train.PhysicsWindDirectionDeg - WagonDirectionDeg;
                else if (WagonDirectionDeg > Train.PhysicsWindDirectionDeg)
                    WagonResultantWindComponentDeg = WagonDirectionDeg - Train.PhysicsWindDirectionDeg;
                else
                    WagonResultantWindComponentDeg = 0.0f;

                // Correct wind direction if it is greater then 360 deg, then correct to a value less then 360
                if (Math.Abs(WagonResultantWindComponentDeg) > 360)
                    WagonResultantWindComponentDeg = WagonResultantWindComponentDeg - 360.0f;

                // Wind angle should be kept between 0 and 180 the formulas do not cope with angles > 180. If angle > 180, denotes wind of "other" side of train
                if (WagonResultantWindComponentDeg > 180)
                    WagonResultantWindComponentDeg = 360 - WagonResultantWindComponentDeg;

                float ResultantWindComponentRad = MathHelper.ToRadians(WagonResultantWindComponentDeg);

                // Find the resultand wind vector for the combination of wind and train speed
                WagonWindResultantSpeedMpS = (float)Math.Sqrt(TrainSpeedMpS * TrainSpeedMpS + Train.PhysicsWindSpeedMpS * Train.PhysicsWindSpeedMpS + 2.0f * TrainSpeedMpS * Train.PhysicsWindSpeedMpS * (float)Math.Cos(ResultantWindComponentRad));

                // Calculate Drag Resistance
                // The drag resistance will be the difference between the STILL firction calculated using the standard Davies equation, 
                // and that produced using the wind resultant speed (combination of wind speed and train speed)
                float TempStillDragResistanceForceN = AbsSpeedMpS * AbsSpeedMpS * DavisCNSSpMM;
                float TempCombinedDragResistanceForceN = WagonWindResultantSpeedMpS * WagonWindResultantSpeedMpS * DavisCNSSpMM; // R3 of Davis formula taking into account wind
                float WindDragResistanceForceN = 0.0f;

                // Find the difference between the Still and combined resistances
                // This difference will be added or subtracted from the overall friction force depending upon the estimated wind direction.
                // Wind typically headon to train - increase resistance - +ve differential
                if (TempCombinedDragResistanceForceN > TempStillDragResistanceForceN)
                {
                    WindDragResistanceForceN = TempCombinedDragResistanceForceN - TempStillDragResistanceForceN;
                }
                else // wind typically following train - reduce resistance - -ve differential
                {
                    WindDragResistanceForceN = TempStillDragResistanceForceN - TempCombinedDragResistanceForceN;
                    WindDragResistanceForceN *= -1.0f;  // Convert to negative number to allow subtraction from ForceN
                }

                // Calculate Lateral Resistance

                // Calculate lateral resistance due to wind
                // Resistance is due to the wheel flanges being pushed further onto rails when a cross wind is experienced by a train
                float A = Train.PhysicsWindSpeedMpS / AbsSpeedMpS;
                float C = (float)Math.Sqrt((1 + (A * A) + 2.0f * A * Math.Cos(ResultantWindComponentRad)));
                float WindConstant = 8.25f;
                float TrainSpeedMpH = Me.ToMi(pS.TopH(AbsSpeedMpS));
                float WindSpeedMpH = Me.ToMi(pS.TopH(Train.PhysicsWindSpeedMpS));

                float WagonFrontalAreaFt2 = Me2.ToFt2(WagonFrontalAreaM2);

                LateralWindForceN = N.FromLbf(WindConstant * A * (float)Math.Sin(ResultantWindComponentRad) * DavisDragConstant * WagonFrontalAreaFt2 * TrainSpeedMpH * TrainSpeedMpH * C);

                float LateralWindResistanceForceN = N.FromLbf(WindConstant * A * (float)Math.Sin(ResultantWindComponentRad) * DavisDragConstant * WagonFrontalAreaFt2 * TrainSpeedMpH * TrainSpeedMpH * C * Train.WagonCoefficientFriction);

                // if this car is a locomotive, but not the lead one then recalculate the resistance with lower C value as drag will not be as high on trailing locomotives
                if (WagonType == WagonTypes.Engine && Train.LeadLocomotive != this)
                {
                    LateralWindResistanceForceN *= TrailLocoResistanceFactor;
                }

                // Test to identify whether a tender is attached to the leading engine, if not then the resistance should also be derated as for the locomotive
                bool IsLeadTender = false;
                if (WagonType == WagonTypes.Tender)
                {
                    bool PrevCarLead = false;
                    foreach (var car in Train.Cars)
                    {
                        // If this car is a tender and the previous car is the lead locomotive then set the flag so that resistance will be reduced
                        if (car == this && PrevCarLead)
                        {
                            IsLeadTender = true;
                            break;  // If the tender has been identified then break out of the loop, otherwise keep going until whole train is done.
                        }
                        // Identify whether car is a lead locomotive or not. This is kept for when the next iteration (next car) is checked.
                        if (Train.LeadLocomotive == car)
                        {
                            PrevCarLead = true;
                        }
                        else
                        {
                            PrevCarLead = false;
                        }

                    }

                    // If tender is coupled to a trailing locomotive then reduce resistance
                    if (!IsLeadTender)
                    {
                        LateralWindResistanceForceN *= TrailLocoResistanceFactor;
                    }

                }

                    WindForceN = LateralWindResistanceForceN + WindDragResistanceForceN;

            }
            else
            {
                WindForceN = 0.0f; // Set to zero if wind resistance is not to be calculated
            }

        }

        private void UpdateTenderLoad()
        // This section updates the weight and physics of the tender, and aux tender as load varies on it
        {

            if (FreightAnimations != null && FreightAnimations.ContinuousFreightAnimationsPresent) // make sure that a freight animation INCLUDE File has been defined, and it contains "continuous" animation data.
            {

                if (WagonType == WagonTypes.Tender)
                {
                    // Find the associated steam locomotive for this tender
                    if (TendersSteamLocomotive == null) FindTendersSteamLocomotive();

                    // If no locomotive is found to be associated with this tender, then OR crashes, ie TendersSteamLocomotive is still null. 
                    // This message will provide the user with information to correct the problem
                    if (TendersSteamLocomotive == null)
                    {
                        Trace.TraceInformation("Tender @ position {0} does not have a locomotive associated with. Check that it is preceeded by a steam locomotive.", CarID);
                    }

                    MassKG = FreightAnimations.WagonEmptyWeight + TendersSteamLocomotive.TenderCoalMassKG + Kg.FromLb( (TendersSteamLocomotive.CurrentLocoTenderWaterVolumeUKG * WaterLBpUKG));
                    MassKG = MathHelper.Clamp(MassKG, LoadEmptyMassKg, LoadFullMassKg); // Clamp Mass to between the empty and full wagon values   

                    // Update wagon parameters sensitive to wagon mass change
                    // Calculate the difference ratio, ie how full the wagon is. This value allows the relevant value to be scaled from the empty mass to the full mass of the wagon
                    float TempTenderMassDiffRatio = (MassKG - LoadEmptyMassKg) / (LoadFullMassKg - LoadEmptyMassKg);
                    // Update brake parameters
                    MaxBrakeForceN = ((LoadFullMaxBrakeForceN - LoadEmptyMaxBrakeForceN) * TempTenderMassDiffRatio) + LoadEmptyMaxBrakeForceN;
                    MaxHandbrakeForceN = ((LoadFullMaxHandbrakeForceN - LoadEmptyMaxHandbrakeForceN) * TempTenderMassDiffRatio) + LoadEmptyMaxHandbrakeForceN;
                    // Update friction related parameters
                    DavisAN = ((LoadFullORTSDavis_A - LoadEmptyORTSDavis_A) * TempTenderMassDiffRatio) + LoadEmptyORTSDavis_A;
                    DavisBNSpM = ((LoadFullORTSDavis_B - LoadEmptyORTSDavis_B) * TempTenderMassDiffRatio) + LoadEmptyORTSDavis_B;
                    DavisCNSSpMM = ((LoadFullORTSDavis_C - LoadEmptyORTSDavis_C) * TempTenderMassDiffRatio) + LoadEmptyORTSDavis_C;

                    if (LoadEmptyDavisDragConstant > LoadFullDavisDragConstant) // Due to wind turbulence empty drag might be higher then loaded drag, and therefore both scenarios need to be covered.
                    {
                        DavisDragConstant = LoadEmptyDavisDragConstant - ((LoadEmptyDavisDragConstant - LoadFullDavisDragConstant) * TempMassDiffRatio);
                    }
                    else
                    {
                        DavisDragConstant = ((LoadFullDavisDragConstant - LoadEmptyDavisDragConstant) * TempMassDiffRatio) + LoadEmptyDavisDragConstant;
                    }

                    WagonFrontalAreaM2 = ((LoadFullWagonFrontalAreaM2 - LoadEmptyWagonFrontalAreaM2) * TempMassDiffRatio) + LoadEmptyWagonFrontalAreaM2;

                    // Update CoG related parameters
                    CentreOfGravityM.Y = ((LoadFullCentreOfGravityM_Y - LoadEmptyCentreOfGravityM_Y) * TempTenderMassDiffRatio) + LoadEmptyCentreOfGravityM_Y;
                }
                else if (AuxWagonType == "AuxiliaryTender")
                {
                    // Find the associated steam locomotive for this tender
                    if (AuxTendersSteamLocomotive == null) FindAuxTendersSteamLocomotive();

                    MassKG = FreightAnimations.WagonEmptyWeight + Kg.FromLb((AuxTendersSteamLocomotive.CurrentAuxTenderWaterVolumeUKG * WaterLBpUKG));
                    MassKG = MathHelper.Clamp(MassKG, LoadEmptyMassKg, LoadFullMassKg); // Clamp Mass to between the empty and full wagon values   

                    // Update wagon parameters sensitive to wagon mass change
                    // Calculate the difference ratio, ie how full the wagon is. This value allows the relevant value to be scaled from the empty mass to the full mass of the wagon
                    float TempTenderMassDiffRatio = (MassKG - LoadEmptyMassKg) / (LoadFullMassKg - LoadEmptyMassKg);
                    // Update brake parameters
                    MaxBrakeForceN = ((LoadFullMaxBrakeForceN - LoadEmptyMaxBrakeForceN) * TempTenderMassDiffRatio) + LoadEmptyMaxBrakeForceN;
                    MaxHandbrakeForceN = ((LoadFullMaxHandbrakeForceN - LoadEmptyMaxHandbrakeForceN) * TempTenderMassDiffRatio) + LoadEmptyMaxHandbrakeForceN;
                    // Update friction related parameters
                    DavisAN = ((LoadFullORTSDavis_A - LoadEmptyORTSDavis_A) * TempTenderMassDiffRatio) + LoadEmptyORTSDavis_A;
                    DavisBNSpM = ((LoadFullORTSDavis_B - LoadEmptyORTSDavis_B) * TempTenderMassDiffRatio) + LoadEmptyORTSDavis_B;
                    DavisCNSSpMM = ((LoadFullORTSDavis_C - LoadEmptyORTSDavis_C) * TempTenderMassDiffRatio) + LoadEmptyORTSDavis_C;

                    if (LoadEmptyDavisDragConstant > LoadFullDavisDragConstant) // Due to wind turbulence empty drag might be higher then loaded drag, and therefore both scenarios need to be covered.
                    {
                        DavisDragConstant = LoadEmptyDavisDragConstant - ((LoadEmptyDavisDragConstant - LoadFullDavisDragConstant) * TempMassDiffRatio);
                    }
                    else
                    {
                        DavisDragConstant = ((LoadFullDavisDragConstant - LoadEmptyDavisDragConstant) * TempMassDiffRatio) + LoadEmptyDavisDragConstant;
                    }

                    WagonFrontalAreaM2 = ((LoadFullWagonFrontalAreaM2 - LoadEmptyWagonFrontalAreaM2) * TempMassDiffRatio) + LoadEmptyWagonFrontalAreaM2;

                    // Update CoG related parameters
                    CentreOfGravityM.Y = ((LoadFullCentreOfGravityM_Y - LoadEmptyCentreOfGravityM_Y) * TempTenderMassDiffRatio) + LoadEmptyCentreOfGravityM_Y;
                }
            }
        }

        private void UpdateSpecialEffects(float elapsedClockSeconds)
        // This section updates the special effects
        {

            // Update Steam Leaks Information
            if (Train.CarSteamHeatOn)
            {
                // Turn wagon steam leaks on 
                HeatingHoseParticleDurationS = 0.75f;
                HeatingHoseSteamVelocityMpS = 15.0f;
                HeatingHoseSteamVolumeM3pS = 4.0f;
            }
            else
            {
                // Turn wagon steam leaks off 
                HeatingHoseParticleDurationS = 0.0f;
                HeatingHoseSteamVelocityMpS = 0.0f;
                HeatingHoseSteamVolumeM3pS = 0.0f;
            }

            // Update Water Scoop Spray Information when scoop is down and filling from trough

            bool ProcessWaterEffects = false; // Initialise test flag to see whether this wagon will have water sccop effects active
            var LocomotiveIdentification = Simulator.PlayerLocomotive as MSTSLocomotive;

            if (WagonType == WagonTypes.Tender || WagonType == WagonTypes.Engine)
            {

                if (WagonType == WagonTypes.Tender)
                {
                    // Find the associated steam locomotive for this tender
                    if (TendersSteamLocomotive == null) FindTendersSteamLocomotive();

                    if (TendersSteamLocomotive == LocomotiveIdentification && TendersSteamLocomotive.HasWaterScoop)
                    {
                        ProcessWaterEffects = true; // Set flag if this tender is attached to player locomotive
                    }

                }
                else if (Simulator.PlayerLocomotive == this && LocomotiveIdentification.HasWaterScoop)
                {
                    ProcessWaterEffects = true; // Allow water effects to be processed
                }
                else
                {
                    ProcessWaterEffects = false; // Default off
                }

                // Tender Water overflow control
                if (LocomotiveIdentification.RefillingFromTrough && ProcessWaterEffects)
                {
                    float SpeedRatio = AbsSpeedMpS / MpS.FromMpH(100); // Ratio to reduce water disturbance with speed - an arbitary value of 100mph has been chosen as the reference

                    // Turn tender water overflow on if water level is greater then 100% nominally and minimum water scoop speed is reached
                    if (LocomotiveIdentification.TenderWaterLevelFraction >= 0.9999 && AbsSpeedMpS > LocomotiveIdentification.WaterScoopMinSpeedMpS)
                    {
                        float InitialTenderWaterOverflowParticleDurationS = 1.25f;
                        float InitialTenderWaterOverflowVelocityMpS = 50.0f;
                        float InitialTenderWaterOverflowVolumeM3pS = 10.0f;

                        // Turn tender water overflow on - changes due to speed of train
                        TenderWaterOverflowParticleDurationS = InitialTenderWaterOverflowParticleDurationS * SpeedRatio;
                        TenderWaterOverflowVelocityMpS = InitialTenderWaterOverflowVelocityMpS * SpeedRatio;
                        TenderWaterOverflowVolumeM3pS = InitialTenderWaterOverflowVolumeM3pS * SpeedRatio;
                    }
                }
                else
                {
                    // Turn tender water overflow off 
                    TenderWaterOverflowParticleDurationS = 0.0f;
                    TenderWaterOverflowVelocityMpS = 0.0f;
                    TenderWaterOverflowVolumeM3pS = 0.0f;
                }

                // Water scoop spray effects control - always on when scoop over trough, regardless of whether above minimum speed or not
                if (ProcessWaterEffects && LocomotiveIdentification.IsWaterScoopDown && IsOverTrough() && AbsSpeedMpS > 0.1)
                {
                    float SpeedRatio = AbsSpeedMpS / MpS.FromMpH(100); // Ratio to reduce water disturbance with speed - an arbitary value of 100mph has been chosen as the reference

                    float InitialWaterScoopParticleDurationS = 1.25f;
                    float InitialWaterScoopWaterVelocityMpS = 50.0f;
                    float InitialWaterScoopWaterVolumeM3pS = 10.0f;

                    // Turn water scoop spray effects on
                    if (AbsSpeedMpS <= MpS.FromMpH(10))
                    {
                        float SprayDecay = (MpS.FromMpH(25) / MpS.FromMpH(100)) / MpS.FromMpH(10); // Linear decay factor - based upon previous level starts @ a value @ 25mph
                        SpeedRatio = (SprayDecay * AbsSpeedMpS) / MpS.FromMpH(100); // Decrease the water scoop spray effect to minimum level of visibility
                        WaterScoopParticleDurationS = InitialWaterScoopParticleDurationS * SpeedRatio;
                        WaterScoopWaterVelocityMpS = InitialWaterScoopWaterVelocityMpS * SpeedRatio;
                        WaterScoopWaterVolumeM3pS = InitialWaterScoopWaterVolumeM3pS * SpeedRatio;

                    }
                    // Below 25mph effect does not vary, above 25mph effect varies according to speed
                    else if (AbsSpeedMpS < MpS.FromMpH(25) && AbsSpeedMpS > MpS.FromMpH(10))
                    {
                        SpeedRatio = MpS.FromMpH(25) / MpS.FromMpH(100); // Hold the water scoop spray effect to a minimum level of visibility
                        WaterScoopParticleDurationS = InitialWaterScoopParticleDurationS * SpeedRatio;
                        WaterScoopWaterVelocityMpS = InitialWaterScoopWaterVelocityMpS * SpeedRatio;
                        WaterScoopWaterVolumeM3pS = InitialWaterScoopWaterVolumeM3pS * SpeedRatio;
                    }
                    else
                    {
                        // Allow water sccop spray effect to vary with speed
                        WaterScoopParticleDurationS = InitialWaterScoopParticleDurationS * SpeedRatio;
                        WaterScoopWaterVelocityMpS = InitialWaterScoopWaterVelocityMpS * SpeedRatio;
                        WaterScoopWaterVolumeM3pS = InitialWaterScoopWaterVolumeM3pS * SpeedRatio;
                    }
                }
                else
                {
                    // Turn water scoop spray effects off 
                    WaterScoopParticleDurationS = 0.0f;
                    WaterScoopWaterVelocityMpS = 0.0f;
                    WaterScoopWaterVolumeM3pS = 0.0f;

                }
            }

            WagonSmokeDurationS = InitialWagonSmokeDurationS;
            WagonSmokeVolumeM3pS = InitialWagonSmokeVolumeM3pS;

        }

        public override void SignalEvent(Event evt)
        {
            switch (evt)
            {
                // Compatibility layer for MSTS events
                case Event.Pantograph1Up:
                    SignalEvent(PowerSupplyEvent.RaisePantograph, 1);
                    break;
                case Event.Pantograph1Down:
                    SignalEvent(PowerSupplyEvent.LowerPantograph, 1);
                    break;
                case Event.Pantograph2Up:
                    SignalEvent(PowerSupplyEvent.RaisePantograph, 2);
                    break;
                case Event.Pantograph2Down:
                    SignalEvent(PowerSupplyEvent.LowerPantograph, 2);
                    break;
                case Event.Pantograph3Up:
                    SignalEvent(PowerSupplyEvent.RaisePantograph, 3);
                    break;
                case Event.Pantograph3Down:
                    SignalEvent(PowerSupplyEvent.LowerPantograph, 3);
                    break;
                case Event.Pantograph4Up:
                    SignalEvent(PowerSupplyEvent.RaisePantograph, 4);
                    break;
                case Event.Pantograph4Down:
                    SignalEvent(PowerSupplyEvent.LowerPantograph, 4);
                    break;
            }

            // TODO: This should be moved to TrainCar probably.
            foreach (var eventHandler in EventHandlers) // e.g. for HandleCarEvent() in Sounds.cs
                eventHandler.HandleEvent(evt);

            base.SignalEvent(evt);
        }

        public override void SignalEvent(PowerSupplyEvent evt)
        {
            if (Simulator.PlayerLocomotive == this || AcceptMUSignals)
            {
                switch (evt)
                {
                    case PowerSupplyEvent.RaisePantograph:
                    case PowerSupplyEvent.LowerPantograph:
                        if (Pantographs != null)
                        {
                            Pantographs.HandleEvent(evt);
                            SignalEvent(Event.PantographToggle);
                        }
                        break;
                }
            }

            base.SignalEvent(evt);
        }

        public override void SignalEvent(PowerSupplyEvent evt, int id)
        {
            if (Simulator.PlayerLocomotive == this || AcceptMUSignals)
            {
                switch (evt)
                {
                    case PowerSupplyEvent.RaisePantograph:
                    case PowerSupplyEvent.LowerPantograph:
                        if (Pantographs != null)
                        {
                            Pantographs.HandleEvent(evt, id);
                            SignalEvent(Event.PantographToggle);
                        }
                        break;
                }
            }

            base.SignalEvent(evt, id);
        }

        public void ToggleDoorsLeft()
        {
            DoorLeftOpen = !DoorLeftOpen;
            if (Simulator.PlayerLocomotive == this || Train.LeadLocomotive == this) // second part for remote trains
            {//inform everyone else in the train
                foreach (var car in Train.Cars)
                {
                    var mstsWagon = car as MSTSWagon;
                    if (car != this && mstsWagon != null)
                    {
                        if (!car.Flipped ^ Flipped)
                        {
                            mstsWagon.DoorLeftOpen = DoorLeftOpen;
                            mstsWagon.SignalEvent(DoorLeftOpen ? Event.DoorOpen : Event.DoorClose); // hook for sound trigger
                        }
                        else
                        {
                            mstsWagon.DoorRightOpen = DoorLeftOpen;
                            mstsWagon.SignalEvent(DoorLeftOpen ? Event.DoorOpen : Event.DoorClose); // hook for sound trigger
                        }
                    }
                }
                if (DoorLeftOpen) SignalEvent(Event.DoorOpen); // hook for sound trigger
                else SignalEvent(Event.DoorClose);
                if (Simulator.PlayerLocomotive == this)
                {
                    if (!GetCabFlipped()) Simulator.Confirmer.Confirm(CabControl.DoorsLeft, DoorLeftOpen ? CabSetting.On : CabSetting.Off);
                    else Simulator.Confirmer.Confirm(CabControl.DoorsRight, DoorLeftOpen ? CabSetting.On : CabSetting.Off);
                }
            }
        }

        public void ToggleDoorsRight()
        {
            DoorRightOpen = !DoorRightOpen;
            if (Simulator.PlayerLocomotive == this || Train.LeadLocomotive == this) // second part for remote trains
            { //inform everyone else in the train
                foreach (TrainCar car in Train.Cars)
                {
                    var mstsWagon = car as MSTSWagon;
                    if (car != this && mstsWagon != null)
                    {
                        if (!car.Flipped ^ Flipped)
                        {
                            mstsWagon.DoorRightOpen = DoorRightOpen;
                            mstsWagon.SignalEvent(DoorRightOpen ? Event.DoorOpen : Event.DoorClose); // hook for sound trigger
                        }
                        else
                        {
                            mstsWagon.DoorLeftOpen = DoorRightOpen;
                            mstsWagon.SignalEvent(DoorRightOpen ? Event.DoorOpen : Event.DoorClose); // hook for sound trigger
                        }
                    }
                }
                if (DoorRightOpen) SignalEvent(Event.DoorOpen); // hook for sound trigger
                else SignalEvent(Event.DoorClose);
                if (Simulator.PlayerLocomotive == this)
                {
                    if (!GetCabFlipped()) Simulator.Confirmer.Confirm(CabControl.DoorsRight, DoorRightOpen ? CabSetting.On : CabSetting.Off);
                    else Simulator.Confirmer.Confirm(CabControl.DoorsLeft, DoorRightOpen ? CabSetting.On : CabSetting.Off);
                }
            }
        }

        public void ToggleMirrors()
        {
            MirrorOpen = !MirrorOpen;
            if (MirrorOpen) SignalEvent(Event.MirrorOpen); // hook for sound trigger
            else SignalEvent(Event.MirrorClose);
            if (Simulator.PlayerLocomotive == this) Simulator.Confirmer.Confirm(CabControl.Mirror, MirrorOpen ? CabSetting.On : CabSetting.Off);
        }


        public void FindTendersSteamLocomotive()
        {
            // Find the steam locomotive associated with this wagon tender, this allows parameters processed in the steam loocmotive module to be used elsewhere
            if (Train == null || Train.Cars == null || Train.Cars.Count == 1)
            {
                TendersSteamLocomotive = null;
                return;
            }

            bool HasTender = false;
            var tenderIndex = 0;

            // Check to see if this car is defined as a tender, if so then set linkage to relevant steam locomotive. If no tender, then set linkage to null
            for (var i = 0; i < Train.Cars.Count; i++)
            {
                if (Train.Cars[i] == this && Train.Cars[i].WagonType == TrainCar.WagonTypes.Tender)
                {
                    tenderIndex = i;
                    HasTender = true;
                }
            }
            if (HasTender && tenderIndex > 0 && Train.Cars[tenderIndex - 1] is MSTSSteamLocomotive)
                TendersSteamLocomotive = Train.Cars[tenderIndex - 1] as MSTSSteamLocomotive;
            else if (HasTender && tenderIndex < Train.Cars.Count - 1 && Train.Cars[tenderIndex + 1] is MSTSSteamLocomotive)
                TendersSteamLocomotive = Train.Cars[tenderIndex + 1] as MSTSSteamLocomotive;
            else
                TendersSteamLocomotive = null;
        }

        /// <summary>
        /// This function checks each steam locomotive to see if it has a tender attached.
        /// </summary>
        public void ConfirmSteamLocomotiveTender()
        {
            if (this is MSTSSteamLocomotive )
            {

                if (Train == null || Train.Cars == null)
                {
                    SteamLocomotiveTender = null;
                     return;
                }
                else if(Train.Cars.Count == 1) // If car count is equal to 1, then there must be no tender attached
                {
                    SteamLocomotiveTender = Train.Cars[0] as MSTSSteamLocomotive;
                    SteamLocomotiveTender.HasTenderCoupled = false;
                }

                var tenderIndex = 0;
                for (var i = 0; i < Train.Cars.Count; i++) // test each car to find the where the steam locomotive is in the consist
                {
                    if (Train.Cars[i] == this)  // If this car is a Steam locomotive the set tender index
                        tenderIndex = i;
                }

                if (tenderIndex < Train.Cars.Count - 1 && Train.Cars[tenderIndex + 1].WagonType == WagonTypes.Tender) // Assuming the tender is behind the locomotive
                {
                    SteamLocomotiveTender = Train.Cars[tenderIndex] as MSTSSteamLocomotive;
                    SteamLocomotiveTender.HasTenderCoupled = true;
                }

                else if (tenderIndex > 0 && Train.Cars[tenderIndex - 1].WagonType == WagonTypes.Tender) // Assuming the tender is "in front" of the locomotive, ie it is running in reverse
                {
                    // TO BE CHECKED - What happens if multiple locomotives are coupled together in reverse?
                    SteamLocomotiveTender = Train.Cars[tenderIndex] as MSTSSteamLocomotive;
                    SteamLocomotiveTender.HasTenderCoupled = true;
                }
                else // Assuming that locomotive is a tank locomotive, and no tender is coupled
                {
                    SteamLocomotiveTender = Train.Cars[tenderIndex] as MSTSSteamLocomotive;
                    SteamLocomotiveTender.HasTenderCoupled = false;
                }
            }
        }

        /// <summary>
        /// This function finds the steam locomotive associated with this wagon aux tender, this allows parameters processed in the steam loocmotive module to be used elsewhere.
        /// </summary>
        public void FindAuxTendersSteamLocomotive()
        {
            if (Train == null || Train.Cars == null || Train.Cars.Count == 1)
            {
                AuxTendersSteamLocomotive = null;
                return;
            }
            bool AuxTenderFound = false;
            var tenderIndex = 0;
            for (var i = 0; i < Train.Cars.Count; i++)
            {
                if (Train.Cars[i] == this)
                    tenderIndex = i;
            }

            // If a "normal" tender is not connected try checking if locomotive is directly connected to the auxiliary tender - this will be the case for a tank locomotive.
            if (tenderIndex > 0 && Train.Cars[tenderIndex - 1] is MSTSSteamLocomotive)
            {
                AuxTendersSteamLocomotive = Train.Cars[tenderIndex - 1] as MSTSSteamLocomotive;
                AuxTenderFound = true;
            }

            if (tenderIndex < Train.Cars.Count - 1 && Train.Cars[tenderIndex + 1] is MSTSSteamLocomotive)
            {
                AuxTendersSteamLocomotive = Train.Cars[tenderIndex + 1] as MSTSSteamLocomotive;
                AuxTenderFound = true;
            }

            // If a "normal" tender is connected then the steam locomotive will be two cars away.
                      
            if (!AuxTenderFound)
            {
            
                if (tenderIndex > 0 && Train.Cars[tenderIndex - 2] is MSTSSteamLocomotive)
                {
                    AuxTendersSteamLocomotive = Train.Cars[tenderIndex - 2] as MSTSSteamLocomotive;
                }
                
                if (tenderIndex < Train.Cars.Count - 2 && Train.Cars[tenderIndex + 2] is MSTSSteamLocomotive)
                {
                    AuxTendersSteamLocomotive = Train.Cars[tenderIndex + 2] as MSTSSteamLocomotive;
                }
            }
        }

        public bool GetTrainHandbrakeStatus()
        {
            return MSTSBrakeSystem.GetHandbrakeStatus();
        }

        // sound sources and viewers can register themselves to get direct notification of an event
        public List<Orts.Common.EventHandler> EventHandlers = new List<Orts.Common.EventHandler>();

        public MSTSCoupling Coupler
        {
            get  // This determines which coupler to use from WAG file, typically it will be the first one as by convention the rear coupler is always read first.
            {
                if (Couplers.Count == 0) return null;
                if (Flipped && Couplers.Count > 1) return Couplers[1];
                return Couplers[0];   // defaults to the rear coupler (typically the first read)
            }
        }
        public override float GetCouplerZeroLengthM()
        {
            if (Simulator.UseAdvancedAdhesion && IsAdvancedCoupler)
            {
                float zerolength;
                if (Coupler != null)
                {
                   zerolength = Coupler.R0X;
                }
                else
                {
                   zerolength = base.GetCouplerZeroLengthM();
                }

                // Ensure zerolength doesn't go higher then 0.5
                if (zerolength > 0.5)
                {
                   zerolength = 0.5f;
                }

                return zerolength;

            }
            else
            {
               return Coupler != null ? Coupler.R0X : base.GetCouplerZeroLengthM();
            } 

        }

        public override float GetCouplerStiffnessNpM() // Used for Simple Coupler
        {
            return Coupler != null && Coupler.R0X == 0 ? 7 * (Coupler.Stiffness1NpM + Coupler.Stiffness2NpM) : base.GetCouplerStiffnessNpM();
        }

        public override float GetCouplerTensionStiffness1N()
        {
            if (Coupler == null)
            {
                return base.GetCouplerTensionStiffness1N();
            }
            return Coupler.Rigid? 10 * Coupler.TensionStiffness1N : Coupler.TensionStiffness1N;

        }
 
        public override float GetCouplerTensionStiffness2N()
        {
            if (Coupler == null)
            {
                return base.GetCouplerTensionStiffness2N();
            }
            return Coupler.Rigid? 10 * Coupler.TensionStiffness2N : Coupler.TensionStiffness2N;
        }

        public override float GetCouplerCompressionStiffness1N()
        {
            if (Coupler == null)
            {
                return base.GetCouplerCompressionStiffness1N();
            }
            return Coupler.Rigid ? 10 * Coupler.CompressionStiffness1N : Coupler.CompressionStiffness1N;

        }

        public override float GetCouplerCompressionStiffness2N()
        {
            if (Coupler == null)
            {
                return base.GetCouplerCompressionStiffness2N();
            }
            return Coupler.Rigid ? 10 * Coupler.CompressionStiffness2N : Coupler.CompressionStiffness2N;
        }

        public override float GetTensionCouplerSlackAM()
        {
            if (Coupler == null)
            {
                return base.GetTensionCouplerSlackAM();
            }
            return Coupler.TensionCouplerSlackAM;
        }

        public override float GetTensionCouplerSlackBM()
        {
            if (Coupler == null)
            {
                return base.GetTensionCouplerSlackBM();
            }
            return Coupler.TensionCouplerSlackBM;
        }

        public override float GetCouplerCompressionSlackAM()
        {
            if (Coupler == null)
            {
                return base.GetCouplerCompressionSlackAM();
            }
            return Coupler.CouplerCompressionSlackAM;
        }

        public override float GetCouplerCompressionSlackBM()
        {
            if (Coupler == null)
            {
                return base.GetCouplerCompressionSlackBM();
            }
            return Coupler.CouplerCompressionSlackBM;
        }


        public override bool GetCouplerRigidIndication()
        {
            if (Coupler == null)
            {
                 return base.GetCouplerRigidIndication();   // If no coupler defined
            }
            return Coupler.Rigid ? true : false; // Return whether coupler Rigid or Flexible
        }

        public override bool GetAdvancedCouplerFlag()
        {
            if (Coupler == null)
            {
                return base.GetAdvancedCouplerFlag();
            }
            return IsAdvancedCoupler;
        }

        public override float GetMaximumCouplerSlack1M()  // This limits the maximum amount of slack, and typically will be equal to y - x of R0 statement
        {
            if (Coupler == null)
                return base.GetMaximumCouplerSlack1M();
            return Coupler.Rigid ? 0.0001f : Coupler.R0Y;
        }


        public override float GetMaximumSimpleCouplerSlack1M()
            // Used in Simple coupler
        {
            if (Coupler == null)
                return base.GetMaximumSimpleCouplerSlack1M();
            return Coupler.Rigid ? 0.0001f : Coupler.R0Diff;
        }

        public override float GetMaximumCouplerSlack2M()  
        {

                // Zone 2 limit - ie Zone 1 + 2
                if (Coupler == null)
                    return base.GetMaximumCouplerSlack2M();
                return Coupler.Rigid ? 0.0001f : Coupler.TensionCouplerSlackAM + Coupler.R0Y;
        }

        public override float GetMaximumCouplerSlack3M() // This limits the slack due to draft forces (?) and should be marginally greater then GetMaximumCouplerSlack2M
        {
            if (Simulator.UseAdvancedAdhesion && IsAdvancedCoupler) // for Advanced coupler
            {
                if (Coupler == null)
                {
                    return base.GetMaximumCouplerSlack3M();
                }
                float Coupler2MTemporary = Coupler.TensionCouplerSlackBM;
                if (Coupler2MTemporary < Coupler.TensionCouplerSlackAM)
                {
                    Coupler2MTemporary = Coupler.TensionCouplerSlackAM + 0.01f; // make sure that SlackBM is always > SlackAM
                }
                return Coupler.Rigid ? 0.0002f : GetMaximumCouplerSlack2M() + Coupler2MTemporary; //  GetMaximumCouplerSlack3M > GetMaximumCouplerSlack2M
            }
            else  // for simple coupler
            {
                if (Coupler == null)
                    return base.GetMaximumCouplerSlack3M();
                return Coupler.Rigid ? 0.0002f : base.GetMaximumCouplerSlack3M(); //  GetMaximumCouplerSlack3M > GetMaximumCouplerSlack2M
            }
        }

        public override float GetMaximumCouplerCompressionSlack1M()  // This limits the maximum amount of slack, and typically will be equal to y - x of R0 statement
        {
            if (Coupler == null)
                return base.GetMaximumCouplerCompressionSlack1M();
            if (Coupler.CompressionR0Y == 0)
            {
                Coupler.CompressionR0Y = Coupler.R0Y; // if no value present, default value to tension value
            }
            return Coupler.Rigid ? 0.0001f : Coupler.CompressionR0Y;
        }

        public override float GetMaximumCouplerCompressionSlack2M()  // This limits the maximum amount of slack, and typically will be equal to y - x of R0 statement
        {
            if (Coupler == null)
                    return base.GetMaximumCouplerCompressionSlack2M();
            if (Coupler.CouplerCompressionSlackAM == 0)
            {
                Coupler.CouplerCompressionSlackAM = Coupler.TensionCouplerSlackAM; // if no value present, default value to tension value
            }
            return Coupler.Rigid ? 0.0001f : Coupler.CouplerCompressionSlackAM + Coupler.CompressionR0Y;

        }

        public override float GetMaximumCouplerCompressionSlack3M() // This limits the slack due to draft forces (?) and should be marginally greater then GetMaximumCouplerSlack1M
        {
            if (Coupler == null)
            { 
            return base.GetMaximumCouplerCompressionSlack3M();
            }
            if (Coupler.CouplerCompressionSlackBM == 0)
            {
                Coupler.CouplerCompressionSlackBM = Coupler.R0Y; // if no value present, default value to tension value
            }
            float Coupler2MTemporary = Coupler.CouplerCompressionSlackBM;
            if (Coupler2MTemporary < Coupler.CouplerCompressionSlackAM)
            {
                Coupler2MTemporary = Coupler.CouplerCompressionSlackAM + 0.01f; // make sure that SlackBM is always > SlackAM
            }
            return Coupler.Rigid ? 0.0002f : GetMaximumCouplerCompressionSlack2M() + Coupler2MTemporary; //  GetMaximumCouplerSlack3M > GetMaximumCouplerSlack2M
        }


        // TODO: This code appears to be being called by ReverseCars (in Trains.cs). 
        // Reverse cars moves the couplers along by one car, however this may be encountering a null coupler at end of train. 
        // Thus all coupler parameters need to be tested for null coupler and default values inserted (To be confirmed)
        public override void CopyCoupler(TrainCar other)
        {

            // To be checked
            base.CopyCoupler(other);
            MSTSCoupling coupler = new MSTSCoupling();
            coupler.R0X = other.GetCouplerZeroLengthM();
            coupler.R0Y = other.GetCouplerZeroLengthM();
            coupler.R0Diff = other.GetMaximumCouplerSlack2M();
            coupler.Rigid = coupler.R0Diff < .0002f;
            coupler.Stiffness1NpM = other.GetCouplerStiffnessNpM() / 7;
            coupler.Stiffness2NpM = 0;
            coupler.TensionCouplerSlackAM = other.GetTensionCouplerSlackAM();
            coupler.TensionCouplerSlackBM = other.GetTensionCouplerSlackBM();
            coupler.CompressionCouplerSlackAM = other.GetCouplerCompressionSlackAM();
            coupler.CompressionCouplerSlackBM = other.GetCouplerCompressionSlackBM();

            if (Couplers.Count == 0)
                Couplers.Add(coupler);
            else
                Couplers[0] = coupler;
            if (Couplers.Count > 1)
                Couplers.RemoveAt(1);
        }

        public void SetWagonHandbrake(bool ToState)
        {
            if (ToState)
                MSTSBrakeSystem.SetHandbrakePercent(100);
            else
                MSTSBrakeSystem.SetHandbrakePercent(0);
        }

        /// <summary>
        /// Returns the fraction of load already in wagon.
        /// </summary>
        /// <param name="pickupType">Pickup type</param>
        /// <returns>0.0 to 1.0. If type is unknown, returns 0.0</returns>
        public override float GetFilledFraction(uint pickupType)
        {
            var fraction = 0.0f;
            if (FreightAnimations.LoadedOne != null) fraction = FreightAnimations.LoadedOne.LoadPerCent / 100;
            return fraction;
        }

        /// <summary>
        /// Returns the Brake shoe coefficient.
        /// </summary>

        public override float GetUserBrakeShoeFrictionFactor()
        {
            var frictionfraction = 0.0f;
            if ( BrakeShoeFrictionFactor == null)
            {
                frictionfraction = 0.0f;
            }
            else
            {
                frictionfraction = BrakeShoeFrictionFactor[MpS.ToKpH(AbsSpeedMpS)];
            }
            
            return frictionfraction;
        }

        /// <summary>
        /// Returns the Brake shoe coefficient at zero speed.
        /// </summary>

        public override float GetZeroUserBrakeShoeFrictionFactor()
        {
            var frictionfraction = 0.0f;
            if (BrakeShoeFrictionFactor == null)
            {
                frictionfraction = 0.0f;
            }
            else
            {
                frictionfraction = BrakeShoeFrictionFactor[0.0f];
            }

            return frictionfraction;
        }       
      
        
        
        /// <summary>
        /// Starts a continuous increase in controlled value.
        /// </summary>
        /// <param name="type">Pickup point</param>
        public void StartRefillingOrUnloading(PickupObj matchPickup, IntakePoint intakePoint, float fraction, bool unload)
        {
            var type = matchPickup.PickupType;
            var controller = WeightLoadController;
            if (controller == null)
            {
                Simulator.Confirmer.Message(ConfirmLevel.Error, Simulator.Catalog.GetString("Incompatible data"));
                return;
            }
            controller.SetValue(fraction);
            controller.CommandStartTime = Simulator.ClockTime;  // for Replay to use 

            if (FreightAnimations.LoadedOne == null)
            {
                FreightAnimations.FreightType = (MSTSWagon.PickupType)type;
                FreightAnimations.LoadedOne = intakePoint.LinkedFreightAnim;
            }
            if (!unload)
            {
                controller.SetStepSize(matchPickup.PickupCapacity.FeedRateKGpS/ MSTSNotchController.StandardBoost / FreightAnimations.LoadedOne.FreightWeightWhenFull);
                Simulator.Confirmer.Message(ConfirmLevel.Information, Simulator.Catalog.GetString("Starting refill"));
                controller.StartIncrease(controller.MaximumValue);
            }
            else
            {
                controller.SetStepSize(-matchPickup.PickupCapacity.FeedRateKGpS / MSTSNotchController.StandardBoost / FreightAnimations.LoadedOne.FreightWeightWhenFull);
                WaitForAnimationReady = true;
                UnloadingPartsOpen = true;
                if (FreightAnimations.UnloadingStartDelay > 0)
                    Simulator.Confirmer.Message(ConfirmLevel.Information, Simulator.Catalog.GetString("Preparing for unload"));
            }

        }

    }



    /// <summary>
    /// An IntakePoint object is created for any engine or wagon having a 
    /// IntakePoint block in its ENG/WAG file. 
    /// Called from within the MSTSWagon class.
    /// </summary>
    public class IntakePoint
    {
        public float OffsetM = 0f;   // distance forward? from the centre of the vehicle as defined by LengthM/2.
        public float WidthM = 10f;   // of the filling point. Is the maximum positioning error allowed equal to this or half this value? 
        public MSTSWagon.PickupType Type;          // 'freightgrain', 'freightcoal', 'freightgravel', 'freightsand', 'fuelcoal', 'fuelwater', 'fueldiesel', 'fuelwood', freightgeneral, freightlivestock, specialmail
        public float? DistanceFromFrontOfTrainM;
        public FreightAnimationContinuous LinkedFreightAnim = null;

        public IntakePoint()
        {
        }

        public IntakePoint(STFReader stf)
        {
            stf.MustMatch("(");
            OffsetM = stf.ReadFloat(STFReader.UNITS.None, 0f);
            WidthM = stf.ReadFloat(STFReader.UNITS.None, 10f);
            Type = (MSTSWagon.PickupType)Enum.Parse(typeof(MSTSWagon.PickupType), stf.ReadString().ToLower(), true);
            stf.SkipRestOfBlock();
        }

        // for copy
        public IntakePoint(IntakePoint copy)
        {
            OffsetM = copy.OffsetM;
            WidthM = copy.WidthM;
            Type = copy.Type;

        }

    }

    public class MSTSCoupling
    {
        public bool Rigid;
        public float R0X;
        public float R0Y;
        public float R0Diff = .012f;
        public float Stiffness1NpM = 1e7f;
        public float Stiffness2NpM = 2e7f;
        public float Break1N = 1e10f;
        public float Break2N = 1e10f;
        public float TensionCouplerSlackAM;
        public float TensionCouplerSlackBM;
        public float TensionStiffness1N = 1e7f;
        public float TensionStiffness2N = 2e7f;
        public float CompressionR0X;
        public float CompressionR0Y;
        public float CompressionCouplerSlackAM;
        public float CompressionCouplerSlackBM;
        public float CompressionStiffness1N = 1e7f;
        public float CompressionStiffness2N = 2e7f;
        public float CompressionR0Diff = .012f;
        public float CouplerCompressionSlackAM;
        public float CouplerCompressionSlackBM;

        public MSTSCoupling()
        {
        }
        public MSTSCoupling(MSTSCoupling copy)
        {
            Rigid = copy.Rigid;
            R0X = copy.R0X;
            R0Y = copy.R0Y;
            R0Diff = copy.R0Diff;
            Break1N = copy.Break1N;
            Break2N = copy.Break2N;
            Stiffness1NpM = copy.Stiffness1NpM;
            Stiffness2NpM = copy.Stiffness2NpM;
            TensionStiffness1N = copy.TensionStiffness1N;
            TensionStiffness2N = copy.TensionStiffness2N;
            TensionCouplerSlackAM = copy.TensionCouplerSlackAM;
            TensionCouplerSlackBM = copy.TensionCouplerSlackBM;
            CompressionR0X = copy.CompressionR0X;
            CompressionR0Y = copy.CompressionR0X;
            CompressionCouplerSlackAM = copy.CompressionCouplerSlackAM;
            CompressionCouplerSlackBM = copy.CompressionCouplerSlackBM;
            CompressionStiffness1N = copy.CompressionStiffness1N;
            CompressionStiffness2N = copy.CompressionStiffness2N;
            CompressionR0Diff = copy.CompressionR0Diff;
            CompressionCouplerSlackAM = copy.CompressionCouplerSlackAM;
            CompressionCouplerSlackBM = copy.CompressionCouplerSlackBM;
        }
        public void SetR0(float a, float b)
        {
                R0X = a;
                R0Y = b;
            if (a == 0)
                R0Diff = b / 2 * Stiffness2NpM / (Stiffness1NpM + Stiffness2NpM);
            else
                R0Diff = 0.012f;
            //               R0Diff = b - a;

            // Ensure R0Diff stays within "reasonable limits"
            if (R0Diff < 0.001)
                R0Diff = 0.001f;
            else if (R0Diff > 0.1) 
                R0Diff = 0.1f;

        }

        public void SetCompressionR0(float a, float b)
        {
            CompressionR0X = a;
            CompressionR0Y = b;
            if (a == 0)
                CompressionR0Diff = b / 2 * CompressionStiffness2N / (CompressionStiffness1N + CompressionStiffness2N);
            else
                CompressionR0Diff = 0.012f;
            //               R0Diff = b - a;

            // Ensure R0Diff stays within "reasonable limits"
            if (CompressionR0Diff < 0.001)
                CompressionR0Diff = 0.001f;
            else if (CompressionR0Diff > 0.1)
                CompressionR0Diff = 0.1f;

        }
        public void SetStiffness(float a, float b)
        {
            if (a + b < 0)
                return;

            Stiffness1NpM = a;
            Stiffness2NpM = b;
        }

        public void SetTensionStiffness(float a, float b)
        {
            if (a + b < 0)
                return;

            TensionStiffness1N = a;
            TensionStiffness2N = b;
        }

        public void SetCompressionStiffness(float a, float b)
        {
            if (a + b < 0)
                return;

            CompressionStiffness1N = a;
            CompressionStiffness2N = b;
        }

        public void SetTensionSlack(float a, float b)
        {
            if (a + b < 0)
                return;

            TensionCouplerSlackAM = a;
            TensionCouplerSlackBM = b;
        }

        public void SetCompressionSlack(float a, float b)
        {
            if (a + b < 0)
                return;

            CompressionCouplerSlackAM = a;
            CompressionCouplerSlackBM = b;
        }

        public void SetBreak(float a, float b)
        {
            if (a + b < 0)
                return;

            Break1N = a;

            // Check if b = 0, as some stock has a zero value, set a default
            if ( b == 0)
            {
                Break2N = 2e7f;
            }
            else
            {
                Break2N = b;
            }
            
        }

        /// <summary>
        /// We are saving the game.  Save anything that we'll need to restore the 
        /// status later.
        /// </summary>
        public void Save(BinaryWriter outf)
        {
            outf.Write(Rigid);
            outf.Write(R0X);
            outf.Write(R0Y);
            outf.Write(R0Diff);
            outf.Write(Stiffness1NpM);
            outf.Write(Stiffness2NpM);
            outf.Write(TensionCouplerSlackAM);
            outf.Write(TensionCouplerSlackBM);
            outf.Write(Break1N);
            outf.Write(Break2N);
        }

        /// <summary>
        /// We are restoring a saved game.  The TrainCar class has already
        /// been initialized.   Restore the game state.
        /// </summary>
        public void Restore(BinaryReader inf)
        {
            Rigid = inf.ReadBoolean();
            R0X = inf.ReadSingle();
            R0Y = inf.ReadSingle();
            R0Diff = inf.ReadSingle();
            Stiffness1NpM = inf.ReadSingle();
            Stiffness2NpM = inf.ReadSingle();
            TensionCouplerSlackAM = inf.ReadSingle();
            TensionCouplerSlackBM = inf.ReadSingle();
            Break1N = inf.ReadSingle();
            Break2N = inf.ReadSingle();
        }
    }

    /// <summary>
    /// Utility class to avoid loading the wag file multiple times
    /// </summary>
    public class CarManager
    {
        public static Dictionary<string, MSTSWagon> LoadedCars = new Dictionary<string, MSTSWagon>();
    }

    public struct ParticleEmitterData
    {
        public readonly Vector3 XNALocation;
        public readonly Vector3 XNADirection;
        public readonly float NozzleWidth;

        public ParticleEmitterData(STFReader stf)
        {
            stf.MustMatch("(");
            XNALocation.X = stf.ReadFloat(STFReader.UNITS.Distance, 0.0f);
            XNALocation.Y = stf.ReadFloat(STFReader.UNITS.Distance, 0.0f);
            XNALocation.Z = -stf.ReadFloat(STFReader.UNITS.Distance, 0.0f);
            XNADirection.X = stf.ReadFloat(STFReader.UNITS.Distance, 0.0f);
            XNADirection.Y = stf.ReadFloat(STFReader.UNITS.Distance, 0.0f);
            XNADirection.Z = -stf.ReadFloat(STFReader.UNITS.Distance, 0.0f);
            XNADirection.Normalize();
            NozzleWidth = stf.ReadFloat(STFReader.UNITS.Distance, 0.0f);
            stf.SkipRestOfBlock();
        }
    }
}<|MERGE_RESOLUTION|>--- conflicted
+++ resolved
@@ -186,12 +186,6 @@
         public float BearingHotBoxSmokeDurationS;
         public float BearingHotBoxSmokeVelocityMpS = 15.0f;
         public Color BearingHotBoxSmokeSteadyColor = Color.Gray;
-<<<<<<< HEAD
-
-        float TrueCouplerCount = 0;
-        int CouplerCountLocation;
-=======
->>>>>>> e3041d71
 
         /// <summary>
         /// True if vehicle is equipped with an additional emergency brake reservoir
@@ -233,8 +227,7 @@
         /// <summary>
         /// Diesel locomotive identifier  (pass parameters from MSTSDieselLocomotive to MSTSWagon)
         /// </summary>
-        public MSTSDieselLocomotive DieselLocomotiveIdentification { get; private set; }
- 
+        public MSTSDieselLocomotive DieselLocomotiveIdentification { get; private set; }	
         public Dictionary<string, List<ParticleEmitterData>> EffectData = new Dictionary<string, List<ParticleEmitterData>>();
 
         protected void ParseEffects(string lowercasetoken, STFReader stf)
@@ -808,8 +801,6 @@
                         break;
                 }
             }
-
-
         }
 
         /// <summary>
@@ -936,83 +927,35 @@
                     break;
                 case "wagon(coupling":
                     Couplers.Add(new MSTSCoupling()); // Adds a new coupler every time "Coupler" parameters found in WAG and INC file
-                    CouplerCountLocation = 0;
-                    TrueCouplerCount += 1;
-                    // it is possible for there to be more then two couplers per car if the coupler details are added via an INC file. Therefore the couplers need to be adjusted appropriately.
-                    // Front coupler stored in slot 0, and rear coupler stored in slot 1
-                    if (Couplers.Count > 2 && TrueCouplerCount == 3)  // If front coupler has been added via INC file
-                    {
-                        Couplers.RemoveAt(0);  // Remove old front coupler
-                        CouplerCountLocation = 0;  // Write info to old front coupler location. 
-                    } else if (Couplers.Count > 2 && TrueCouplerCount == 4)  // If rear coupler has been added via INC file
-                    {
-                        Couplers.RemoveAt(1);  // Remove old rear coupler
-                        CouplerCountLocation = 1;  // Write info to old rear coupler location. 
-                    }
-                    else
-                    {
-                        CouplerCountLocation = Couplers.Count - 1;  // By default write info into 0 and 1 slots as required.
-                    };
                     break;
                 case "wagon(coupling(couplinghasrigidconnection":
-                    Couplers[CouplerCountLocation].Rigid = false;
-                    Couplers[CouplerCountLocation].Rigid = stf.ReadBoolBlock(true);
+                    Couplers[Couplers.Count - 1].Rigid = stf.ReadBoolBlock(true);
                     break;
                 // For simple or legacy coupler
                 case "wagon(coupling(spring(stiffness":
                     stf.MustMatch("(");
-                    Couplers[CouplerCountLocation].SetStiffness(stf.ReadFloat(STFReader.UNITS.Stiffness, null), stf.ReadFloat(STFReader.UNITS.Stiffness, null));
+                    Couplers[Couplers.Count - 1].SetStiffness(stf.ReadFloat(STFReader.UNITS.Stiffness, null), stf.ReadFloat(STFReader.UNITS.Stiffness, null));
                     stf.SkipRestOfBlock();
                     break;
-                    // This is for the advanced coupler and is designed to be used instead of the MSTS parameter Stiffness
-                case "wagon(coupling(spring(ortstensionstiffness":
+                case "wagon(coupling(spring(damping":
                     stf.MustMatch("(");
-                    Couplers[CouplerCountLocation].SetTensionStiffness(stf.ReadFloat(STFReader.UNITS.Stiffness, null), stf.ReadFloat(STFReader.UNITS.Force, null));
+                    Couplers[Couplers.Count - 1].SetDamping(stf.ReadFloat(STFReader.UNITS.Resistance, null), stf.ReadFloat(STFReader.UNITS.Resistance, null));
                     stf.SkipRestOfBlock();
                     break;
-                case "wagon(coupling(spring(ortscompressionstiffness":
+                case "wagon(coupling(spring(ortsslack":
                     stf.MustMatch("(");
-                    Couplers[CouplerCountLocation].SetCompressionStiffness(stf.ReadFloat(STFReader.UNITS.Stiffness, null), stf.ReadFloat(STFReader.UNITS.Force, null));
-                    stf.SkipRestOfBlock();
-                    break;
-                case "wagon(coupling(spring(ortstensionslack":
-                    stf.MustMatch("(");
-                    IsAdvancedCoupler = true; // If this parameter is present in WAG file then treat coupler as advanced ones.
-                    Couplers[CouplerCountLocation].SetTensionSlack(stf.ReadFloat(STFReader.UNITS.Distance, null), stf.ReadFloat(STFReader.UNITS.Distance, null));
-                    stf.SkipRestOfBlock();
-                    break;
-                case "wagon(coupling(spring(ortscompressionslack":
-                    stf.MustMatch("(");
-                    IsAdvancedCoupler = true; // If this parameter is present in WAG file then treat coupler as advanced ones.
-                    Couplers[CouplerCountLocation].SetCompressionSlack(stf.ReadFloat(STFReader.UNITS.Distance, null), stf.ReadFloat(STFReader.UNITS.Distance, null));
+                     // IsAdvancedCoupler = true; // If this parameter is present in WAG file then treat coupler as advanced ones.  Temporarily disabled for v1.3 release
+                    Couplers[Couplers.Count - 1].SetSlack(stf.ReadFloat(STFReader.UNITS.Distance, null), stf.ReadFloat(STFReader.UNITS.Distance, null));
                     stf.SkipRestOfBlock();
                     break;
                 case "wagon(coupling(spring(break":
                     stf.MustMatch("(");
-                    Couplers[CouplerCountLocation].SetBreak(stf.ReadFloat(STFReader.UNITS.Force, null), stf.ReadFloat(STFReader.UNITS.Force, null));
+                    Couplers[Couplers.Count - 1].SetBreak(stf.ReadFloat(STFReader.UNITS.Force, null), stf.ReadFloat(STFReader.UNITS.Force, null));
                     stf.SkipRestOfBlock();
                     break;
-                // This is for the advanced coupler and is designed to be used instead of the MSTS parameter Break
-                case "wagon(coupling(spring(ortsbreak":
-                    stf.MustMatch("(");
-                    Couplers[CouplerCountLocation].SetBreak(stf.ReadFloat(STFReader.UNITS.Force, null), stf.ReadFloat(STFReader.UNITS.Force, null));
-                    stf.SkipRestOfBlock();
-                    break;
-                    // For simple or legacy coupler
                 case "wagon(coupling(spring(r0":
                     stf.MustMatch("(");
-                    Couplers[CouplerCountLocation].SetR0(stf.ReadFloat(STFReader.UNITS.Distance, null), stf.ReadFloat(STFReader.UNITS.Distance, null));
-                    stf.SkipRestOfBlock();
-                    break;
-                // This is for the advanced coupler and is designed to be used instead of the MSTS parameter R0
-                case "wagon(coupling(spring(ortstensionr0":
-                    stf.MustMatch("(");
-                    Couplers[CouplerCountLocation].SetR0(stf.ReadFloat(STFReader.UNITS.Distance, null), stf.ReadFloat(STFReader.UNITS.Distance, null));
-                    stf.SkipRestOfBlock();
-                    break;
-                case "wagon(coupling(spring(ortscompressionr0":
-                    stf.MustMatch("(");
-                    Couplers[CouplerCountLocation].SetCompressionR0(stf.ReadFloat(STFReader.UNITS.Distance, null), stf.ReadFloat(STFReader.UNITS.Distance, null));
+                    Couplers[Couplers.Count - 1].SetR0(stf.ReadFloat(STFReader.UNITS.Distance, null), stf.ReadFloat(STFReader.UNITS.Distance, null));
                     stf.SkipRestOfBlock();
                     break;
                 case "wagon(adheasion":
@@ -1166,9 +1109,7 @@
             }
             IsAdvancedCoupler = copy.IsAdvancedCoupler;
             foreach (MSTSCoupling coupler in copy.Couplers)
-            {
                 Couplers.Add(coupler);
-            }
             Pantographs.Copy(copy.Pantographs);
             if (copy.FreightAnimations != null)
             {
@@ -1362,12 +1303,6 @@
             UpdateLocomotiveLoadPhysics(); // Updates the load physics characteristics of locomotives
 
             UpdateSpecialEffects(elapsedClockSeconds); // Updates the wagon special effects
-<<<<<<< HEAD
-
-            var LocomotiveIdentity = Simulator.PlayerLocomotive as MSTSLocomotive;
-           
-=======
->>>>>>> e3041d71
 
             // Update Aux Tender Information
 
@@ -1733,10 +1668,9 @@
             if (IsDavisFriction)  // If set to use next Davis friction then do so
             {
                 // Davis formulas only apply above about 5mph, so different treatment required for low speed < 5mph.
-                // Speed fluctuations may occur on individual cars as the advanced couplers create backward and forward movement, so train speed is to be checked as well to confirm speed > 5mph
-                if (AbsSpeedMpS > MpS.FromMpH(5) && Train.SpeedMpS > MpS.FromMpH(5))     // if speed above 5 mph then turn off low speed calculations
+                if (AbsSpeedMpS > MpS.FromMpH(5))     // if speed above 5 mph then turn off low speed calculations
                     IsLowSpeed = false;
-                if (AbsSpeedMpS == 0.0 && AbsSpeedMpS <= MpS.FromMpH(5))
+                if (AbsSpeedMpS == 0.0)
                     IsLowSpeed = true;
 
                 if (IsLowSpeed)
@@ -1749,10 +1683,6 @@
 
                     if (IsRollerBearing)
                     {
-<<<<<<< HEAD
-
-=======
->>>>>>> e3041d71
                         // Determine the starting resistance due to wheel bearing temperature
                         // At -10 DegC it will be equal to the snowing value, as the temperature increases to 25 DegC, it will move towards the summer value
                         // Assume a linear relationship between the two sets of points above and plot a straight line relationship.
@@ -1760,8 +1690,7 @@
                         const float LowIntersect = 10.335714285714f;
                         const float HighGrad = -0.402f;
                         const float HighIntersect = 25.98f;
-<<<<<<< HEAD
-                        
+
                         if (WheelBearingTemperatureDegC < -10)
                         {
                             // Set to snowing (frozen value)
@@ -1770,17 +1699,6 @@
                         }
                         else if (WheelBearingTemperatureDegC > 25)
                         {
-=======
-
-                        if (WheelBearingTemperatureDegC < -10)
-                        {
-                            // Set to snowing (frozen value)
-                            StartFrictionLowLoad = 12.771f;  // Starting friction for a 10 ton(US) car with standard roller bearings, snowing
-                            StartFrictionHighLoad = 30.0f;  // Starting friction for a 100 ton(US) car with standard roller bearings, snowing
-                        }
-                        else if (WheelBearingTemperatureDegC > 25)
-                        {
->>>>>>> e3041d71
                             // Set to normal temperature value
                             StartFrictionLowLoad = 4.257f;  // Starting friction for a 10 ton(US) car with standard roller bearings, not snowing
                             StartFrictionHighLoad = 15.93f;  // Starting friction for a 100 ton(US) car with standard roller bearings, not snowing
@@ -1792,11 +1710,7 @@
                             StartFrictionHighLoad = HighGrad * WheelBearingTemperatureDegC + HighIntersect;
                         }
 
-<<<<<<< HEAD
-                         if (Kg.ToTUS(MassKG) < 10.0)
-=======
                         if (Kg.ToTUS(MassKG) < 10.0)
->>>>>>> e3041d71
                         {
                             StaticFrictionFactorLb = StartFrictionLowLoad;  // Starting friction for a < 10 ton(US) car with standard roller bearings
                         }
@@ -1813,10 +1727,6 @@
 
                     else if (IsLowTorqueRollerBearing)
                     {
-<<<<<<< HEAD
-
-=======
->>>>>>> e3041d71
                         // Determine the starting resistance due to wheel bearing temperature
                         // At -10 DegC it will be equal to the snowing value, as the temperature increases to 25 DegC, it will move towards the summer value
                         // Assume a linear relationship between the two sets of points above and plot a straight line relationship.
@@ -1824,11 +1734,7 @@
                         const float LowIntersect = 6.46f;
                         const float HighGrad = -0.4408f;
                         const float HighIntersect = 18.734f;
-<<<<<<< HEAD
-                        
-=======
-
->>>>>>> e3041d71
+
                         if (WheelBearingTemperatureDegC < -10)
                         {
                             // Set to snowing (frozen value)
@@ -1872,8 +1778,7 @@
                         const float LowIntersect = 13.571428571429f;
                         const float HighGrad = -0.42857142857143f;
                         const float HighIntersect = 30.714285714286f;
-<<<<<<< HEAD
-                        
+
                         if (WheelBearingTemperatureDegC < -10)
                         {
                             // Set to snowing (frozen value)
@@ -1882,17 +1787,6 @@
                         }
                         else if (WheelBearingTemperatureDegC > 25)
                         {
-=======
-
-                        if (WheelBearingTemperatureDegC < -10)
-                        {
-                            // Set to snowing (frozen value)
-                            StartFrictionLowLoad = 15.0f; // Starting friction for a < 10 ton(US) car with friction (journal) bearings - ton (US), snowing
-                            StartFrictionHighLoad = 35.0f; // Starting friction for a > 100 ton(US) car with friction (journal) bearings - ton (US), snowing
-                        }
-                        else if (WheelBearingTemperatureDegC > 25)
-                        {
->>>>>>> e3041d71
                             // Set to normal temperature value
                             StartFrictionLowLoad = 10.0f; // Starting friction for a < 10 ton(US) car with friction (journal) bearings - ton (US), not snowing
                             StartFrictionHighLoad = 20.0f; // Starting friction for a > 100 ton(US) car with friction (journal) bearings - ton (US), not snowing
@@ -1915,13 +1809,12 @@
                         else
                         {
                             StaticFrictionFactorLb = (((Kg.ToTUS(MassKG) - 10.0f) / 90.0f) * (StartFrictionHighLoad - StartFrictionLowLoad)) + StartFrictionLowLoad;
-                        }
+                        }						
                     }
 
                     // Determine the running resistance due to wheel bearing temperature
                     float WheelBearingTemperatureResistanceFactor = 0;
-                    
-                    
+
                     // Assume the running resistance is impacted by wheel bearing temperature, ie gets higher as tmperature decreasses. This will only impact the A parameter as it is related to
                     // bearing. Assume that resisnce will increase by 30% as temperature drops below 0 DegC.
                     // At -10 DegC it will be equal to the snowing value, as the temperature increases to 25 DegC, it will move towards the summer value
@@ -1943,82 +1836,27 @@
                     {
                         // Set to variable value as bearing heats and cools
                         WheelBearingTemperatureResistanceFactor = RunGrad * WheelBearingTemperatureDegC + RunIntersect;
-                        
-                    }
-
-                       // If hot box has been initiated, then increase friction on the wagon significantly
+
+                    }
+
+                    // If hot box has been initiated, then increase friction on the wagon significantly
                     if (HotBoxActivated && ActivityElapsedDurationS > HotBoxStartTimeS)
                     {
                         WheelBearingTemperatureResistanceFactor = 2.0f;
                         StaticFrictionFactorLb *= 2.0f;
                     }
 
-                    // Determine the running resistance due to wheel bearing temperature
-                    float WheelBearingTemperatureResistanceFactor = 0;
-
-                    // Assume the running resistance is impacted by wheel bearing temperature, ie gets higher as tmperature decreasses. This will only impact the A parameter as it is related to
-                    // bearing. Assume that resisnce will increase by 30% as temperature drops below 0 DegC.
-                    // At -10 DegC it will be equal to the snowing value, as the temperature increases to 25 DegC, it will move towards the summer value
-                    // Assume a linear relationship between the two sets of points above and plot a straight line relationship.
-                    const float RunGrad = -0.0085714285714286f;
-                    const float RunIntersect = 1.2142857142857f;
-
-                    if (WheelBearingTemperatureDegC < -10)
-                    {
-                        // Set to snowing (frozen value)
-                        WheelBearingTemperatureResistanceFactor = 1.3f;
-                    }
-                    else if (WheelBearingTemperatureDegC > 25)
-                    {
-                        // Set to normal temperature value
-                        WheelBearingTemperatureResistanceFactor = 1.0f;
-                    }
-                    else
-                    {
-                        // Set to variable value as bearing heats and cools
-                        WheelBearingTemperatureResistanceFactor = RunGrad * WheelBearingTemperatureDegC + RunIntersect;
-
-                    }
-
-                    // If hot box has been initiated, then increase friction on the wagon significantly
-                    if (HotBoxActivated && ActivityElapsedDurationS > HotBoxStartTimeS)
-                    {
-                        WheelBearingTemperatureResistanceFactor = 2.0f;
-                        StaticFrictionFactorLb *= 2.0f;
-                    }
-
 
 
 
                     // Calculation of resistance @ low speeds
                     // Wind resistance is not included at low speeds, as it does not have a significant enough impact
-<<<<<<< HEAD
-                    float speed5 = MpS.FromMpH(5); // 5 mph
-                    float speedDecay = MpS.FromMpH(2.5f);  // Speed at which decay point is reached - 2.5 mph
-                    const float ForceDecayFactor = 2.5f; // Multiplier to determine what fraction of force to decay to - ie 2.5 x normal friction at 5mph
-=======
                     const float speed5 = 2.2352f; // 5 mph
->>>>>>> e3041d71
                     Friction5N = DavisAN * WheelBearingTemperatureResistanceFactor + speed5 * (DavisBNSpM + speed5 * DavisCNSSpMM); // Calculate friction @ 5 mph
                     Friction0N = N.FromLbf(Kg.ToTUS(MassKG) * StaticFrictionFactorLb); // Static friction is journal or roller bearing friction x factor
-
-                    // Starting friction is decayed using an exponential vs speed function (similar to Newtons law of cooling), an arbitary decay rate of decreasing resistance to 
-                    // 2 x the Davis value at 5mph by the time the train reaches a speed of 
-                    float FrictionDN = Friction5N * ForceDecayFactor;
-                    float FrictionVariationN = (FrictionDN - Friction5N) / (Friction0N - Friction5N);
-
-                    // Log function in ExpValue must never be less then zero, otherwise Na value will occur
-                    if (FrictionVariationN <= 0)
-                    {
-                        FrictionVariationN = 0.0001f;
-                    }
-
-                    float ExpValue = (float) Math.Log(FrictionVariationN) / speedDecay;
-                    float DecayValue = AbsSpeedMpS * ExpValue;
-                    FrictionLowSpeedN = Friction5N + ( Friction0N - Friction5N) * (float)Math.Exp(DecayValue);
-
+                    FrictionLowSpeedN = ((1.0f - (AbsSpeedMpS / speed5)) * (Friction0N - Friction5N)) + Friction5N; // Calculate friction below 5mph - decreases linearly with speed
                     FrictionForceN = FrictionLowSpeedN; // At low speed use this value
-                    FrictionForceN = MathHelper.Clamp(FrictionForceN, Friction5N, Friction0N); // Clamp FrictionForce to a value of resistance between 0 and 5 mph
+
                 }
                 else
                 {
@@ -2032,11 +1870,7 @@
                     // Assume a linear relationship between the two sets of points above and plot a straight line relationship.
                     const float RunGrad = -0.0085714285714286f;
                     const float RunIntersect = 1.2142857142857f;
-<<<<<<< HEAD
-                    
-=======
-
->>>>>>> e3041d71
+
                     if (WheelBearingTemperatureDegC < -10)
                     {
                         // Set to snowing (frozen value)
@@ -2051,11 +1885,7 @@
                     {
                         // Set to variable value as bearing heats and cools
                         WheelBearingTemperatureResistanceFactor = RunGrad * WheelBearingTemperatureDegC + RunIntersect;
-<<<<<<< HEAD
-                        
-=======
-
->>>>>>> e3041d71
+
                     }
 
                     // If hot box has been initiated, then increase friction on the wagon significantly
@@ -2128,88 +1958,6 @@
         /// </summary>
         private void UpdateWheelBearingTemperature(float elapsedClockSeconds)
         {
-<<<<<<< HEAD
-
-             // Increased bearing temperature impacts the train physics model in two ways - it reduces the starting friction, and also a hot box failure, can result in failure of the train.
-             // This is a "representative" model of bearing heat based upon the information described in the following publications- 
-             // PRR Report (Bulletin #26) - Train Resistance and Tonnage Rating
-             // Illinois Test Report (Bulletin #59) - The Effects of Cold Weather upon Train Resistance and Tonnage Rating
-             // This information is for plain (friction) type bearings, and there are many variables that effect bearing heating and cooling, however it is considered a "close approximation" 
-             // for the purposes it serves, ie to simulate resistance variation with temperature.
-             // The model uses the Newton Law of Heating and cooling to model the time taken for temperature rise and fall - ie of the form T(t) = Ts + (T0 - Ts)exp(kt)
-             
-             // Keep track of Activity details if an activity, setup random wagon, and start time for hotbox
-             if (Simulator.ActivityRun != null)
-             {
-                 if (ActivityElapsedDurationS < HotBoxStartTimeS)
-                 {
-                     ActivityElapsedDurationS += elapsedClockSeconds;
-                 }
-
-                 // Determine whether car will be activated with a random hot box, only tested once at start of activity
-                 if (!HotBoxHasBeenInitialized) // If already initialised then skip
-                 {
-                    // Activity randomizatrion needs to be active in Options menu, and HotBox will not be applied to a locomotive or tender.
-                    if (Simulator.Settings.ActRandomizationLevel > 0 && WagonType != WagonTypes.Engine && WagonType != WagonTypes.Tender)
-                     {
-                         var HotboxRandom = Simulator.Random.Next(100) / Simulator.Settings.ActRandomizationLevel;
-                         float PerCentRandom = 0.66f; // Set so that random time is always in first 66% of activity duration
-                         var RawHotBoxTimeRandomS = Simulator.Random.Next(Train.ActivityDurationS);
-                         if (!Train.HotBoxSetOnTrain) // only allow one hot box to be set per train 
-                         {
-                              if (HotboxRandom < 10)
-                              {
-                                   HotBoxActivated = true;
-                                   Train.HotBoxSetOnTrain = true;
-                                   HotBoxStartTimeS = PerCentRandom * RawHotBoxTimeRandomS;
-
-                                   Trace.TraceInformation("Hotbox Bearing Activated on CarID {0}. Hotbox to start from {1:F1} minutes into activity", CarID, S.ToM(HotBoxStartTimeS));
-                              }
-                         }
-                     }
-                 }
-                    
-                 HotBoxHasBeenInitialized = true; // Only allow to loop once at first pass
-             }
-             
-             float BearingSpeedMaximumTemperatureDegC = 0;
-             float MaximumNormalBearingTemperatureDegC = 90.0f;
-             float MaximumHotBoxBearingTemperatureDegC = 120.0f;
-             
-             // K values calculated based on data in PRR report
-             float CoolingKConst = -0.0003355569417321907f; // Time = 1380s, amb = -9.4. init = 56.7C, final = 32.2C
-             float HeatingKConst = -0.000790635114477831f;  // Time = 3600s, amb = -9.4. init = 56.7C, final = 12.8C
-             
-             // Empty wagons take longer for hot boxes to heat up, this section looks at the load on a wagon, and assigns a K value to suit loading.
-             // Guesstimated K values for Hotbox
-             float HotBoxKConst = 0;
-             float HotBoxKConstHighLoad = -0.002938026821980944f;  // Time = 600s, amb = -9.4. init = 120.0C, final = 12.8C
-             float HotBoxKConstLowLoad = -0.001469013410990472f;  // Time = 1200s, amb = -9.4. init = 120.0C, final = 12.8C
-             
-             // Aligns to wagon weights used in friction calculations, ie < 10 tonsUS, and > 100 tonsUS either the low or high value used rspectively. In between these two values KConst scaled.
-             if (MassKG < Kg.FromTUS(10)) // Lightly loaded wagon
-             {
-                  HotBoxKConst = -0.001469013410990472f;
-             }
-             else if (MassKG > Kg.FromTUS(100)) // Heavily loaded wagon
-             {
-                  HotBoxKConst = -0.002938026821980944f;
-             }
-             else
-             {
-                  // Scaled between light and heavy loads
-                  var HotBoxScaleFactor = (MassKG - Kg.FromTUS(10)) / (Kg.FromTUS(100) - Kg.FromTUS(10));
-                  HotBoxKConst = HotBoxKConstLowLoad - ((float)Math.Abs(HotBoxKConstHighLoad - HotBoxKConstLowLoad)) * HotBoxScaleFactor;
-             }
-             
-             if (elapsedClockSeconds > 0) // Prevents zero values resetting temperature
-             {
-
-             // Keep track of wheel bearing temperature until activtaion time reached
-                if (ActivityElapsedDurationS < HotBoxStartTimeS)
-                {
-                     InitialHotBoxRiseTemperatureDegS = WheelBearingTemperatureDegC;
-=======
             // Increased bearing temperature impacts the train physics model in two ways - it reduces the starting friction, and also a hot box failure, can result in failure of the train.
             // This is a "representative" model of bearing heat based upon the information described in the following publications- 
             // PRR Report (Bulletin #26) - Train Resistance and Tonnage Rating
@@ -2293,47 +2041,27 @@
                 if (ActivityElapsedDurationS<HotBoxStartTimeS) 
                 {
                    InitialHotBoxRiseTemperatureDegS = WheelBearingTemperatureDegC;
->>>>>>> e3041d71
                 }
 
                 // Calculate Hot box bearing temperature
                 if (HotBoxActivated && ActivityElapsedDurationS > HotBoxStartTimeS && AbsSpeedMpS > 7.0)
                 {
-<<<<<<< HEAD
-                
+
                     if (!HotBoxSoundActivated)
                     {
-                         SignalEvent(Event.HotBoxBearingOn);
-                         HotBoxSoundActivated = true;
+                        SignalEvent(Event.HotBoxBearingOn);
+                        HotBoxSoundActivated = true;
                     }
 
                     HotBoxTemperatureRiseTimeS += elapsedClockSeconds;
-                    
+
                     // Calculate predicted bearing temperature based upon elapsed time
-                    WheelBearingTemperatureDegC = MaximumHotBoxBearingTemperatureDegC + (InitialHotBoxRiseTemperatureDegS - MaximumHotBoxBearingTemperatureDegC) * (float)(Math.Exp(HotBoxKConst * HotBoxTemperatureRiseTimeS));
-                    
+                    WheelBearingTemperatureDegC = MaximumHotBoxBearingTemperatureDegC + (InitialHotBoxRiseTemperatureDegS - MaximumHotBoxBearingTemperatureDegC) * (float) (Math.Exp(HotBoxKConst* HotBoxTemperatureRiseTimeS));
+
                     // Reset temperature decline values in preparation for next cylce
                     WheelBearingTemperatureDeclineTimeS = 0;
                     InitialWheelBearingDeclineTemperatureDegC = WheelBearingTemperatureDegC;
-                    
-=======
-
-                    if (!HotBoxSoundActivated)
-                    {
-                        SignalEvent(Event.HotBoxBearingOn);
-                        HotBoxSoundActivated = true;
-                    }
-
-                    HotBoxTemperatureRiseTimeS += elapsedClockSeconds;
-
-                    // Calculate predicted bearing temperature based upon elapsed time
-                    WheelBearingTemperatureDegC = MaximumHotBoxBearingTemperatureDegC + (InitialHotBoxRiseTemperatureDegS - MaximumHotBoxBearingTemperatureDegC) * (float) (Math.Exp(HotBoxKConst* HotBoxTemperatureRiseTimeS));
-
-                    // Reset temperature decline values in preparation for next cylce
-                    WheelBearingTemperatureDeclineTimeS = 0;
-                    InitialWheelBearingDeclineTemperatureDegC = WheelBearingTemperatureDegC;
-
->>>>>>> e3041d71
+
                 }
                 // Normal bearing temperature operation
                 else if (AbsSpeedMpS > 7.0) // If train is moving calculate heating temperature
@@ -2341,40 +2069,23 @@
                     // Calculate maximum bearing temperature based on current speed using approximated linear graph y = 0.25x + 55
                     const float MConst = 0.25f;
                     const float BConst = 55;
-<<<<<<< HEAD
-                    BearingSpeedMaximumTemperatureDegC = MConst * AbsSpeedMpS + BConst;
-=======
                     BearingSpeedMaximumTemperatureDegC = MConst* AbsSpeedMpS + BConst;
->>>>>>> e3041d71
 
                     WheelBearingTemperatureRiseTimeS += elapsedClockSeconds;
 
                     // Calculate predicted bearing temperature based upon elapsed time
-<<<<<<< HEAD
-                    WheelBearingTemperatureDegC = MaximumNormalBearingTemperatureDegC + (InitialWheelBearingRiseTemperatureDegC - MaximumNormalBearingTemperatureDegC) * (float)(Math.Exp(HeatingKConst * WheelBearingTemperatureRiseTimeS));
-                    
-=======
                     WheelBearingTemperatureDegC = MaximumNormalBearingTemperatureDegC + (InitialWheelBearingRiseTemperatureDegC - MaximumNormalBearingTemperatureDegC) * (float) (Math.Exp(HeatingKConst* WheelBearingTemperatureRiseTimeS));
 
->>>>>>> e3041d71
                     // Cap bearing temperature depending upon speed
                     if (WheelBearingTemperatureDegC > BearingSpeedMaximumTemperatureDegC)
                     {
                         WheelBearingTemperatureDegC = BearingSpeedMaximumTemperatureDegC;
                     }
-<<<<<<< HEAD
-                    
+
                     // Reset Decline values in preparation for next cylce
                     WheelBearingTemperatureDeclineTimeS = 0;
                     InitialWheelBearingDeclineTemperatureDegC = WheelBearingTemperatureDegC;
-                    
-=======
-
-                    // Reset Decline values in preparation for next cylce
-                    WheelBearingTemperatureDeclineTimeS = 0;
-                    InitialWheelBearingDeclineTemperatureDegC = WheelBearingTemperatureDegC;
-
->>>>>>> e3041d71
+
                 }
                 // Calculate cooling temperature if train stops or slows down 
                 else
@@ -2382,66 +2093,6 @@
                     if (WheelBearingTemperatureDegC > CarOutsideTempC)
                     {
                         WheelBearingTemperatureDeclineTimeS += elapsedClockSeconds;
-<<<<<<< HEAD
-                        WheelBearingTemperatureDegC = CarOutsideTempC + (InitialWheelBearingDeclineTemperatureDegC - CarOutsideTempC) * (float)(Math.Exp(CoolingKConst * WheelBearingTemperatureDeclineTimeS));
-                    }
-                    
-                        WheelBearingTemperatureRiseTimeS = 0;
-                        InitialWheelBearingRiseTemperatureDegC = WheelBearingTemperatureDegC;
-                        
-                        // Turn off Hotbox sounds
-                        SignalEvent(Event.HotBoxBearingOff);
-                        HotBoxSoundActivated = false;
-                        
-                }
-                
-             }
-                
-             // Set warning messages for hot bearing and failed bearings
-             if (WheelBearingTemperatureDegC > 115)
-             {
-                 var hotboxfailuremessage = "CarID " + CarID + " has experienced a failure due to a hot wheel bearing";
-                 Simulator.Confirmer.Message(ConfirmLevel.Warning, hotboxfailuremessage);
-                 WheelBearingFailed = true;
-             }
-             else if (WheelBearingTemperatureDegC > 100 && WheelBearingTemperatureDegC <= 115)
-             {
-                 if (!WheelBearingHot)
-                 {
-                      var hotboxmessage = "CarID " + CarID + " is experiencing a hot wheel bearing";
-                      Simulator.Confirmer.Message(ConfirmLevel.Warning, hotboxmessage);
-                      WheelBearingHot = true;
-                 }
-             }
-             else
-             {
-                 WheelBearingHot = false;
-             }
-
-             // Assume following limits for HUD - Normal operation: Cool: < 50, 50 - 90, Warm: 90 - 100, Hot: 100 - 115, Fail: > 115 - Set up text for HUD
-             DisplayWheelBearingTemperatureStatus = WheelBearingTemperatureDegC > 115 ? "Fail" + "!!!" : WheelBearingTemperatureDegC > 100 && WheelBearingTemperatureDegC <= 115 ? "Hot" + "$$$"
-                   : WheelBearingTemperatureDegC > 90 && WheelBearingTemperatureDegC <= 100 ? "Warm" + "???" : WheelBearingTemperatureDegC <= 50 ? "Cool" + "%%%" : "Norm" + "";
-             
-             if (WheelBearingTemperatureDegC > 90)
-             {
-                 // Turn on smoke effects for bearing hot box
-                 BearingHotBoxSmokeDurationS = 1;
-                 BearingHotBoxSmokeVelocityMpS = 10.0f;
-                 BearingHotBoxSmokeVolumeM3pS = 1.5f;
-             }
-             else if (WheelBearingTemperatureDegC < 50)
-             {
-                  // Turn off smoke effects for hot boxs
-                  BearingHotBoxSmokeDurationS = 0;
-                  BearingHotBoxSmokeVelocityMpS = 0;
-                  BearingHotBoxSmokeVolumeM3pS = 0;
-             }
-        
-        }
-        
-
-    private void UpdateWindForce()
-=======
                         WheelBearingTemperatureDegC = CarOutsideTempC + (InitialWheelBearingDeclineTemperatureDegC - CarOutsideTempC) * (float) (Math.Exp(CoolingKConst* WheelBearingTemperatureDeclineTimeS));
                     }
 
@@ -2502,7 +2153,6 @@
         }
 
         private void UpdateWindForce()
->>>>>>> e3041d71
         {
 
             // Calculate compensation for  wind
@@ -3033,6 +2683,8 @@
         /// </summary>
         public void ConfirmSteamLocomotiveTender()
         {
+            
+            // Check each steam locomotive to see if it has a tender attached.			
             if (this is MSTSSteamLocomotive )
             {
 
@@ -3146,7 +2798,7 @@
                 float zerolength;
                 if (Coupler != null)
                 {
-                   zerolength = Coupler.R0X;
+                   zerolength = Coupler.CouplerSlackAM;
                 }
                 else
                 {
@@ -3174,189 +2826,122 @@
             return Coupler != null && Coupler.R0X == 0 ? 7 * (Coupler.Stiffness1NpM + Coupler.Stiffness2NpM) : base.GetCouplerStiffnessNpM();
         }
 
-        public override float GetCouplerTensionStiffness1N()
+        public override float GetCouplerStiffness1NpM()
         {
             if (Coupler == null)
             {
-                return base.GetCouplerTensionStiffness1N();
-            }
-            return Coupler.Rigid? 10 * Coupler.TensionStiffness1N : Coupler.TensionStiffness1N;
-
+                return base.GetCouplerStiffness1NpM();
+            }
+            return Coupler.Rigid? 10 * Coupler.Stiffness1NpM : Coupler.Stiffness1NpM;
         }
  
-        public override float GetCouplerTensionStiffness2N()
+        public override float GetCouplerStiffness2NpM()
         {
             if (Coupler == null)
             {
-                return base.GetCouplerTensionStiffness2N();
-            }
-            return Coupler.Rigid? 10 * Coupler.TensionStiffness2N : Coupler.TensionStiffness2N;
-        }
-
-        public override float GetCouplerCompressionStiffness1N()
+                return base.GetCouplerStiffness2NpM();
+            }
+            return Coupler.Rigid? 10 * Coupler.Stiffness1NpM : Coupler.Stiffness2NpM;
+        }
+
+        public override float GetCouplerDamping1NMpS()
         {
             if (Coupler == null)
             {
-                return base.GetCouplerCompressionStiffness1N();
-            }
-            return Coupler.Rigid ? 10 * Coupler.CompressionStiffness1N : Coupler.CompressionStiffness1N;
-
-        }
-
-        public override float GetCouplerCompressionStiffness2N()
+                return base.GetCouplerDamping1NMpS();
+            }
+            return Coupler.Damping1NMps;
+        }
+
+        public override float GetCouplerDamping2NMpS()
         {
             if (Coupler == null)
             {
-                return base.GetCouplerCompressionStiffness2N();
-            }
-            return Coupler.Rigid ? 10 * Coupler.CompressionStiffness2N : Coupler.CompressionStiffness2N;
-        }
-
-        public override float GetTensionCouplerSlackAM()
+                return base.GetCouplerDamping2NMpS();
+            }
+            return Coupler.Damping2NMps;
+        }
+
+        public override float GetCouplerSlackAM()
         {
             if (Coupler == null)
             {
-                return base.GetTensionCouplerSlackAM();
-            }
-            return Coupler.TensionCouplerSlackAM;
-        }
-
-        public override float GetTensionCouplerSlackBM()
+                return base.GetCouplerSlackAM();
+            }
+            return Coupler.CouplerSlackAM;
+        }
+
+        public override float GetCouplerSlackBM()
         {
             if (Coupler == null)
             {
-                return base.GetTensionCouplerSlackBM();
-            }
-            return Coupler.TensionCouplerSlackBM;
-        }
-
-        public override float GetCouplerCompressionSlackAM()
+                return base.GetCouplerSlackBM();
+            }
+            return Coupler.CouplerSlackBM;
+        }
+
+        public override int GetCouplerRigidIndication()
         {
             if (Coupler == null)
             {
-                return base.GetCouplerCompressionSlackAM();
-            }
-            return Coupler.CouplerCompressionSlackAM;
-        }
-
-        public override float GetCouplerCompressionSlackBM()
+                 return base.GetCouplerRigidIndication();   // If no coupler defined
+            }
+            return Coupler.Rigid ? 1 : 2; // Return whether coupler Rigid or Flexible
+        }
+
+        public override bool GetAdvancedCouplerFlag()
         {
             if (Coupler == null)
             {
-                return base.GetCouplerCompressionSlackBM();
-            }
-            return Coupler.CouplerCompressionSlackBM;
-        }
-
-
-        public override bool GetCouplerRigidIndication()
+                return base.GetAdvancedCouplerFlag();
+            }
+            return IsAdvancedCoupler;
+        }
+
+        public override float GetMaximumCouplerSlack0M()  // This limits the maximum amount of slack, and typically will be equal to y - x of R0 statement
         {
             if (Coupler == null)
-            {
-                 return base.GetCouplerRigidIndication();   // If no coupler defined
-            }
-            return Coupler.Rigid ? true : false; // Return whether coupler Rigid or Flexible
-        }
-
-        public override bool GetAdvancedCouplerFlag()
-        {
-            if (Coupler == null)
-            {
-                return base.GetAdvancedCouplerFlag();
-            }
-            return IsAdvancedCoupler;
+                return base.GetMaximumCouplerSlack0M();
+            return Coupler.Rigid ? 0.0001f : Coupler.CouplerSlackBM;
         }
 
         public override float GetMaximumCouplerSlack1M()  // This limits the maximum amount of slack, and typically will be equal to y - x of R0 statement
         {
-            if (Coupler == null)
-                return base.GetMaximumCouplerSlack1M();
-            return Coupler.Rigid ? 0.0001f : Coupler.R0Y;
-        }
-
-
-        public override float GetMaximumSimpleCouplerSlack1M()
-            // Used in Simple coupler
-        {
-            if (Coupler == null)
-                return base.GetMaximumSimpleCouplerSlack1M();
-            return Coupler.Rigid ? 0.0001f : Coupler.R0Diff;
-        }
-
-        public override float GetMaximumCouplerSlack2M()  
-        {
-
-                // Zone 2 limit - ie Zone 1 + 2
+            if (Simulator.UseAdvancedAdhesion && IsAdvancedCoupler)
+            {
+                if (Coupler == null)
+                    return base.GetMaximumCouplerSlack1M();
+                return Coupler.Rigid ? 0.0001f : Coupler.CouplerSlackBM + Coupler.R0X;
+
+            }
+            else
+            {
+                if (Coupler == null)
+                    return base.GetMaximumCouplerSlack1M();
+                return Coupler.Rigid ? 0.0001f : Coupler.R0Diff;
+            }
+
+
+		}
+
+        public override float GetMaximumCouplerSlack2M() // This limits the slack due to draft forces (?) and should be marginally greater then GetMaximumCouplerSlack1M
+        {
+            if (Simulator.UseAdvancedAdhesion && IsAdvancedCoupler) // for Advanced coupler
+            {
                 if (Coupler == null)
                     return base.GetMaximumCouplerSlack2M();
-                return Coupler.Rigid ? 0.0001f : Coupler.TensionCouplerSlackAM + Coupler.R0Y;
-        }
-
-        public override float GetMaximumCouplerSlack3M() // This limits the slack due to draft forces (?) and should be marginally greater then GetMaximumCouplerSlack2M
-        {
-            if (Simulator.UseAdvancedAdhesion && IsAdvancedCoupler) // for Advanced coupler
+                return Coupler.Rigid ? 0.0002f : Coupler.CouplerSlackBM + Coupler.R0Y; //  GetMaximumCouplerSlack2M > GetMaximumCouplerSlack1M																																						 
+            }
+            else  // for simple coupler
             {
                 if (Coupler == null)
-                {
-                    return base.GetMaximumCouplerSlack3M();
-                }
-                float Coupler2MTemporary = Coupler.TensionCouplerSlackBM;
-                if (Coupler2MTemporary < Coupler.TensionCouplerSlackAM)
-                {
-                    Coupler2MTemporary = Coupler.TensionCouplerSlackAM + 0.01f; // make sure that SlackBM is always > SlackAM
-                }
-                return Coupler.Rigid ? 0.0002f : GetMaximumCouplerSlack2M() + Coupler2MTemporary; //  GetMaximumCouplerSlack3M > GetMaximumCouplerSlack2M
-            }
-            else  // for simple coupler
-            {
-                if (Coupler == null)
-                    return base.GetMaximumCouplerSlack3M();
-                return Coupler.Rigid ? 0.0002f : base.GetMaximumCouplerSlack3M(); //  GetMaximumCouplerSlack3M > GetMaximumCouplerSlack2M
-            }
-        }
-
-        public override float GetMaximumCouplerCompressionSlack1M()  // This limits the maximum amount of slack, and typically will be equal to y - x of R0 statement
-        {
-            if (Coupler == null)
-                return base.GetMaximumCouplerCompressionSlack1M();
-            if (Coupler.CompressionR0Y == 0)
-            {
-                Coupler.CompressionR0Y = Coupler.R0Y; // if no value present, default value to tension value
-            }
-            return Coupler.Rigid ? 0.0001f : Coupler.CompressionR0Y;
-        }
-
-        public override float GetMaximumCouplerCompressionSlack2M()  // This limits the maximum amount of slack, and typically will be equal to y - x of R0 statement
-        {
-            if (Coupler == null)
-                    return base.GetMaximumCouplerCompressionSlack2M();
-            if (Coupler.CouplerCompressionSlackAM == 0)
-            {
-                Coupler.CouplerCompressionSlackAM = Coupler.TensionCouplerSlackAM; // if no value present, default value to tension value
-            }
-            return Coupler.Rigid ? 0.0001f : Coupler.CouplerCompressionSlackAM + Coupler.CompressionR0Y;
-
-        }
-
-        public override float GetMaximumCouplerCompressionSlack3M() // This limits the slack due to draft forces (?) and should be marginally greater then GetMaximumCouplerSlack1M
-        {
-            if (Coupler == null)
-            { 
-            return base.GetMaximumCouplerCompressionSlack3M();
-            }
-            if (Coupler.CouplerCompressionSlackBM == 0)
-            {
-                Coupler.CouplerCompressionSlackBM = Coupler.R0Y; // if no value present, default value to tension value
-            }
-            float Coupler2MTemporary = Coupler.CouplerCompressionSlackBM;
-            if (Coupler2MTemporary < Coupler.CouplerCompressionSlackAM)
-            {
-                Coupler2MTemporary = Coupler.CouplerCompressionSlackAM + 0.01f; // make sure that SlackBM is always > SlackAM
-            }
-            return Coupler.Rigid ? 0.0002f : GetMaximumCouplerCompressionSlack2M() + Coupler2MTemporary; //  GetMaximumCouplerSlack3M > GetMaximumCouplerSlack2M
-        }
-
-
+                    return base.GetMaximumCouplerSlack2M();
+                return Coupler.Rigid ? 0.0002f : base.GetMaximumCouplerSlack2M(); //  GetMaximumCouplerSlack2M > GetMaximumCouplerSlack1M
+            }
+
+        }
+		
+		
         // TODO: This code appears to be being called by ReverseCars (in Trains.cs). 
         // Reverse cars moves the couplers along by one car, however this may be encountering a null coupler at end of train. 
         // Thus all coupler parameters need to be tested for null coupler and default values inserted (To be confirmed)
@@ -3368,15 +2953,14 @@
             MSTSCoupling coupler = new MSTSCoupling();
             coupler.R0X = other.GetCouplerZeroLengthM();
             coupler.R0Y = other.GetCouplerZeroLengthM();
-            coupler.R0Diff = other.GetMaximumCouplerSlack2M();
+            coupler.R0Diff = other.GetMaximumCouplerSlack1M();
             coupler.Rigid = coupler.R0Diff < .0002f;
             coupler.Stiffness1NpM = other.GetCouplerStiffnessNpM() / 7;
             coupler.Stiffness2NpM = 0;
-            coupler.TensionCouplerSlackAM = other.GetTensionCouplerSlackAM();
-            coupler.TensionCouplerSlackBM = other.GetTensionCouplerSlackBM();
-            coupler.CompressionCouplerSlackAM = other.GetCouplerCompressionSlackAM();
-            coupler.CompressionCouplerSlackBM = other.GetCouplerCompressionSlackBM();
-
+            coupler.Damping1NMps = other.GetCouplerDamping1NMpS();
+            coupler.Damping2NMps = other.GetCouplerDamping2NMpS();
+            coupler.CouplerSlackAM = other.GetCouplerSlackAM();
+            coupler.CouplerSlackBM = other.GetCouplerSlackBM();
             if (Couplers.Count == 0)
                 Couplers.Add(coupler);
             else
@@ -3532,21 +3116,12 @@
         public float R0Diff = .012f;
         public float Stiffness1NpM = 1e7f;
         public float Stiffness2NpM = 2e7f;
+        public float Damping1NMps = 1e7f;
+        public float Damping2NMps = 2e7f;
         public float Break1N = 1e10f;
         public float Break2N = 1e10f;
-        public float TensionCouplerSlackAM;
-        public float TensionCouplerSlackBM;
-        public float TensionStiffness1N = 1e7f;
-        public float TensionStiffness2N = 2e7f;
-        public float CompressionR0X;
-        public float CompressionR0Y;
-        public float CompressionCouplerSlackAM;
-        public float CompressionCouplerSlackBM;
-        public float CompressionStiffness1N = 1e7f;
-        public float CompressionStiffness2N = 2e7f;
-        public float CompressionR0Diff = .012f;
-        public float CouplerCompressionSlackAM;
-        public float CouplerCompressionSlackBM;
+        public float CouplerSlackAM;
+        public float CouplerSlackBM;
 
         public MSTSCoupling()
         {
@@ -3561,19 +3136,10 @@
             Break2N = copy.Break2N;
             Stiffness1NpM = copy.Stiffness1NpM;
             Stiffness2NpM = copy.Stiffness2NpM;
-            TensionStiffness1N = copy.TensionStiffness1N;
-            TensionStiffness2N = copy.TensionStiffness2N;
-            TensionCouplerSlackAM = copy.TensionCouplerSlackAM;
-            TensionCouplerSlackBM = copy.TensionCouplerSlackBM;
-            CompressionR0X = copy.CompressionR0X;
-            CompressionR0Y = copy.CompressionR0X;
-            CompressionCouplerSlackAM = copy.CompressionCouplerSlackAM;
-            CompressionCouplerSlackBM = copy.CompressionCouplerSlackBM;
-            CompressionStiffness1N = copy.CompressionStiffness1N;
-            CompressionStiffness2N = copy.CompressionStiffness2N;
-            CompressionR0Diff = copy.CompressionR0Diff;
-            CompressionCouplerSlackAM = copy.CompressionCouplerSlackAM;
-            CompressionCouplerSlackBM = copy.CompressionCouplerSlackBM;
+            Damping1NMps = copy.Damping1NMps;
+            Damping2NMps = copy.Damping2NMps;
+            CouplerSlackAM = copy.CouplerSlackAM;
+            CouplerSlackBM = copy.CouplerSlackBM;
         }
         public void SetR0(float a, float b)
         {
@@ -3592,24 +3158,6 @@
                 R0Diff = 0.1f;
 
         }
-
-        public void SetCompressionR0(float a, float b)
-        {
-            CompressionR0X = a;
-            CompressionR0Y = b;
-            if (a == 0)
-                CompressionR0Diff = b / 2 * CompressionStiffness2N / (CompressionStiffness1N + CompressionStiffness2N);
-            else
-                CompressionR0Diff = 0.012f;
-            //               R0Diff = b - a;
-
-            // Ensure R0Diff stays within "reasonable limits"
-            if (CompressionR0Diff < 0.001)
-                CompressionR0Diff = 0.001f;
-            else if (CompressionR0Diff > 0.1)
-                CompressionR0Diff = 0.1f;
-
-        }
         public void SetStiffness(float a, float b)
         {
             if (a + b < 0)
@@ -3619,40 +3167,22 @@
             Stiffness2NpM = b;
         }
 
-        public void SetTensionStiffness(float a, float b)
+        public void SetDamping(float a, float b)
         {
             if (a + b < 0)
                 return;
 
-            TensionStiffness1N = a;
-            TensionStiffness2N = b;
-        }
-
-        public void SetCompressionStiffness(float a, float b)
+            Damping1NMps = a;
+            Damping2NMps = b;
+        }
+
+        public void SetSlack(float a, float b)
         {
             if (a + b < 0)
                 return;
 
-            CompressionStiffness1N = a;
-            CompressionStiffness2N = b;
-        }
-
-        public void SetTensionSlack(float a, float b)
-        {
-            if (a + b < 0)
-                return;
-
-            TensionCouplerSlackAM = a;
-            TensionCouplerSlackBM = b;
-        }
-
-        public void SetCompressionSlack(float a, float b)
-        {
-            if (a + b < 0)
-                return;
-
-            CompressionCouplerSlackAM = a;
-            CompressionCouplerSlackBM = b;
+            CouplerSlackAM = a;
+            CouplerSlackBM = b;
         }
 
         public void SetBreak(float a, float b)
@@ -3686,8 +3216,10 @@
             outf.Write(R0Diff);
             outf.Write(Stiffness1NpM);
             outf.Write(Stiffness2NpM);
-            outf.Write(TensionCouplerSlackAM);
-            outf.Write(TensionCouplerSlackBM);
+            outf.Write(Damping1NMps);
+            outf.Write(Damping2NMps);
+            outf.Write(CouplerSlackAM);
+            outf.Write(CouplerSlackBM);
             outf.Write(Break1N);
             outf.Write(Break2N);
         }
@@ -3704,8 +3236,10 @@
             R0Diff = inf.ReadSingle();
             Stiffness1NpM = inf.ReadSingle();
             Stiffness2NpM = inf.ReadSingle();
-            TensionCouplerSlackAM = inf.ReadSingle();
-            TensionCouplerSlackBM = inf.ReadSingle();
+            Damping1NMps = inf.ReadSingle();
+            Damping2NMps = inf.ReadSingle();
+            CouplerSlackAM = inf.ReadSingle();
+            CouplerSlackBM = inf.ReadSingle();
             Break1N = inf.ReadSingle();
             Break2N = inf.ReadSingle();
         }
