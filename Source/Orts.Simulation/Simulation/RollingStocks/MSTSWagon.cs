--- conflicted
+++ resolved
@@ -2181,7 +2181,7 @@
 
             WagonSmokeDurationS = InitialWagonSmokeDurationS;
             WagonSmokeVolumeM3pS = InitialWagonSmokeVolumeM3pS;
-<<<<<<< HEAD
+
 
             // This section updates the steam boiler used for steam heating.
             // The locomotive must be set up for steam heating, and only the first wagon (inc locomotive) will display the smoke effect for steam heating boiler.
@@ -2202,10 +2202,6 @@
                 HeatingSteamBoilerVolumeM3pS = 0;
                 HeatingSteamBoilerDurationS = 0;
             }
-        }
-=======
->>>>>>> afd47805
-
         }
 
         public override void SignalEvent(Event evt)
