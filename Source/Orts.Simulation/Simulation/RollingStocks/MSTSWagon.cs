--- conflicted
+++ resolved
@@ -1679,21 +1679,13 @@
 
                     // Dtermine the starting friction factor based upon the type of bearing
 
-<<<<<<< HEAD
-                    float StartFrictionLowLoad = 0.0f;
-                    float StartFrictionHighLoad = 0.0f;
-=======
                     float StartFrictionLowLoadN = 0.0f;  // Starting friction for a lightly loaded wagon
                     float StartFrictionHighLoadN = 0.0f; // Starting friction for a heavily loaded wagon
->>>>>>> c74526ac
 
                     if (IsRollerBearing)
                     {
                         // Determine the starting resistance due to wheel bearing temperature
-<<<<<<< HEAD
-=======
                         // Note reference values in lbf and US tons - converted to metric values as appropriate
->>>>>>> c74526ac
                         // At -10 DegC it will be equal to the snowing value, as the temperature increases to 25 DegC, it will move towards the summer value
                         // Assume a linear relationship between the two sets of points above and plot a straight line relationship.
                         const float LowGrad = -0.24342857142857f;
@@ -1702,18 +1694,6 @@
                         const float HighIntersect = 25.98f;
 
                         if (WheelBearingTemperatureDegC < -10)
-<<<<<<< HEAD
-                        {
-                            // Set to snowing (frozen value)
-                            StartFrictionLowLoad = 12.771f;  // Starting friction for a 10 ton(US) car with standard roller bearings, snowing
-                            StartFrictionHighLoad = 30.0f;  // Starting friction for a 100 ton(US) car with standard roller bearings, snowing
-                        }
-                        else if (WheelBearingTemperatureDegC > 25)
-                        {
-                            // Set to normal temperature value
-                            StartFrictionLowLoad = 4.257f;  // Starting friction for a 10 ton(US) car with standard roller bearings, not snowing
-                            StartFrictionHighLoad = 15.93f;  // Starting friction for a 100 ton(US) car with standard roller bearings, not snowing
-=======
                         {
                             // Set to snowing (frozen value)
                             StartFrictionLowLoadN = N.FromLbf(12.771f);  // Starting friction for a 10 ton(US) car with standard roller bearings, snowing
@@ -1724,43 +1704,25 @@
                             // Set to normal temperature value
                             StartFrictionLowLoadN = N.FromLbf(4.257f);  // Starting friction for a 10 ton(US) car with standard roller bearings, not snowing
                             StartFrictionHighLoadN = N.FromLbf(15.93f);  // Starting friction for a 100 ton(US) car with standard roller bearings, not snowing
->>>>>>> c74526ac
                         }
                         else
                         {
                             // Set to variable value as bearing heats and cools
-<<<<<<< HEAD
-                            StartFrictionLowLoad = LowGrad * WheelBearingTemperatureDegC + LowIntersect;
-                            StartFrictionHighLoad = HighGrad * WheelBearingTemperatureDegC + HighIntersect;
-=======
                             StartFrictionLowLoadN = N.FromLbf(LowGrad * WheelBearingTemperatureDegC + LowIntersect);
                             StartFrictionHighLoadN = N.FromLbf(HighGrad * WheelBearingTemperatureDegC + HighIntersect);
->>>>>>> c74526ac
                         }
 
                         if (Kg.ToTUS(MassKG) < 10.0)
                         {
-<<<<<<< HEAD
-                            StaticFrictionFactorLb = StartFrictionLowLoad;  // Starting friction for a < 10 ton(US) car with standard roller bearings
+                            StaticFrictionFactorN = StartFrictionLowLoadN;  // Starting friction for a < 10 ton(US) car with standard roller bearings
                         }
                         else if (Kg.ToTUS(MassKG) > 100.0)
                         {
-                            StaticFrictionFactorLb = StartFrictionHighLoad;  // Starting friction for a > 100 ton(US) car with standard roller bearings
+                            StaticFrictionFactorN = StartFrictionHighLoadN;  // Starting friction for a > 100 ton(US) car with standard roller bearings
                         }
                         else
                         {
-                            StaticFrictionFactorLb = (((Kg.ToTUS(MassKG) - 10.0f) / 90.0f) * (StartFrictionHighLoad - StartFrictionLowLoad)) + StartFrictionLowLoad;
-=======
-                            StaticFrictionFactorN = StartFrictionLowLoadN;  // Starting friction for a < 10 ton(US) car with standard roller bearings
-                        }
-                        else if (Kg.ToTUS(MassKG) > 100.0)
-                        {
-                            StaticFrictionFactorN = StartFrictionHighLoadN;  // Starting friction for a > 100 ton(US) car with standard roller bearings
-                        }
-                        else
-                        {
                             StaticFrictionFactorN = (((Kg.ToTUS(MassKG) - 10.0f) / 90.0f) * (StartFrictionHighLoadN - StartFrictionLowLoadN)) + StartFrictionLowLoadN;
->>>>>>> c74526ac
                         }
                     }
 
@@ -1768,10 +1730,7 @@
                     else if (IsLowTorqueRollerBearing)
                     {
                         // Determine the starting resistance due to wheel bearing temperature
-<<<<<<< HEAD
-=======
                         // Note reference values in lbf and US tons - converted to metric values as appropriate
->>>>>>> c74526ac
                         // At -10 DegC it will be equal to the snowing value, as the temperature increases to 25 DegC, it will move towards the summer value
                         // Assume a linear relationship between the two sets of points above and plot a straight line relationship.
                         const float LowGrad = -0.152f;
@@ -1780,18 +1739,6 @@
                         const float HighIntersect = 18.734f;
 
                         if (WheelBearingTemperatureDegC < -10)
-<<<<<<< HEAD
-                        {
-                            // Set to snowing (frozen value)
-                            StartFrictionLowLoad = 7.98f;  // Starting friction for a 10 ton(US) car with Low torque bearings, snowing
-                            StartFrictionHighLoad = 23.142f;  // Starting friction for a 100 ton(US) car with low torque bearings, snowing
-                        }
-                        else if (WheelBearingTemperatureDegC > 25)
-                        {
-                            // Set to normal temperature value
-                            StartFrictionLowLoad = 2.66f;  // Starting friction for a 10 ton(US) car with Low troque bearings, not snowing
-                            StartFrictionHighLoad = 7.714f;  // Starting friction for a 100 ton(US) car with low torque bearings, not snowing
-=======
                         {
                             // Set to snowing (frozen value)
                             StartFrictionLowLoadN = N.FromLbf(7.98f);  // Starting friction for a 10 ton(US) car with Low torque bearings, snowing
@@ -1802,43 +1749,25 @@
                             // Set to normal temperature value
                             StartFrictionLowLoadN = N.FromLbf(2.66f);  // Starting friction for a 10 ton(US) car with Low troque bearings, not snowing
                             StartFrictionHighLoadN = N.FromLbf(7.714f);  // Starting friction for a 100 ton(US) car with low torque bearings, not snowing
->>>>>>> c74526ac
                         }
                         else
                         {
                             // Set to variable value as bearing heats and cools
-<<<<<<< HEAD
-                            StartFrictionLowLoad = LowGrad * WheelBearingTemperatureDegC + LowIntersect;
-                            StartFrictionHighLoad = HighGrad * WheelBearingTemperatureDegC + HighIntersect;
-=======
                             StartFrictionLowLoadN = N.FromLbf(LowGrad * WheelBearingTemperatureDegC + LowIntersect);
                             StartFrictionHighLoadN = N.FromLbf(HighGrad * WheelBearingTemperatureDegC + HighIntersect);
->>>>>>> c74526ac
                         }
 
                         if (Kg.ToTUS(MassKG) < 10.0)
                         {
-<<<<<<< HEAD
-                            StaticFrictionFactorLb = StartFrictionLowLoad;  // Starting friction for a < 10 ton(US) car with Low troque bearings
+                            StaticFrictionFactorN = StartFrictionLowLoadN;  // Starting friction for a < 10 ton(US) car with Low troque bearings
                         }
                         else if (Kg.ToTUS(MassKG) > 100.0)
                         {
-                            StaticFrictionFactorLb = StartFrictionHighLoad;  // Starting friction for a > 100 ton(US) car with low torque bearings
+                            StaticFrictionFactorN = StartFrictionHighLoadN;  // Starting friction for a > 100 ton(US) car with low torque bearings
                         }
                         else
                         {
-                            StaticFrictionFactorLb = (((Kg.ToTUS(MassKG) - 10.0f) / 90.0f) * (StartFrictionHighLoad - StartFrictionLowLoad)) + StartFrictionLowLoad;
-=======
-                            StaticFrictionFactorN = StartFrictionLowLoadN;  // Starting friction for a < 10 ton(US) car with Low troque bearings
-                        }
-                        else if (Kg.ToTUS(MassKG) > 100.0)
-                        {
-                            StaticFrictionFactorN = StartFrictionHighLoadN;  // Starting friction for a > 100 ton(US) car with low torque bearings
-                        }
-                        else
-                        {
                             StaticFrictionFactorN = (((Kg.ToTUS(MassKG) - 10.0f) / 90.0f) * (StartFrictionHighLoadN - StartFrictionLowLoadN)) + StartFrictionLowLoadN;
->>>>>>> c74526ac
                         }
 
                     }
@@ -1846,10 +1775,7 @@
                     {
 
                         // Determine the starting resistance due to wheel bearing temperature
-<<<<<<< HEAD
-=======
                         // Note reference values in lbf and US tons - converted to metric values as appropriate
->>>>>>> c74526ac
                         // At -10 DegC it will be equal to the snowing value, as the temperature increases to 25 DegC, it will move towards the summer value
                         // Assume a linear relationship between the two sets of points above and plot a straight line relationship.
                         const float LowGrad = -0.14285714285714f;
@@ -1860,66 +1786,38 @@
                         if (WheelBearingTemperatureDegC < -10)
                         {
                             // Set to snowing (frozen value)
-<<<<<<< HEAD
-                            StartFrictionLowLoad = 15.0f; // Starting friction for a < 10 ton(US) car with friction (journal) bearings - ton (US), snowing
-                            StartFrictionHighLoad = 35.0f; // Starting friction for a > 100 ton(US) car with friction (journal) bearings - ton (US), snowing
-=======
                             StartFrictionLowLoadN = N.FromLbf(15.0f); // Starting friction for a < 10 ton(US) car with friction (journal) bearings - ton (US), snowing
                             StartFrictionHighLoadN = N.FromLbf(35.0f); // Starting friction for a > 100 ton(US) car with friction (journal) bearings - ton (US), snowing
->>>>>>> c74526ac
                         }
                         else if (WheelBearingTemperatureDegC > 25)
                         {
                             // Set to normal temperature value
-<<<<<<< HEAD
-                            StartFrictionLowLoad = 10.0f; // Starting friction for a < 10 ton(US) car with friction (journal) bearings - ton (US), not snowing
-                            StartFrictionHighLoad = 20.0f; // Starting friction for a > 100 ton(US) car with friction (journal) bearings - ton (US), not snowing
-=======
                             StartFrictionLowLoadN = N.FromLbf(10.0f); // Starting friction for a < 10 ton(US) car with friction (journal) bearings - ton (US), not snowing
                             StartFrictionHighLoadN = N.FromLbf(20.0f); // Starting friction for a > 100 ton(US) car with friction (journal) bearings - ton (US), not snowing
->>>>>>> c74526ac
                         }
                         else
                         {
                             // Set to variable value as bearing heats and cools
-<<<<<<< HEAD
-                            StartFrictionLowLoad = LowGrad * WheelBearingTemperatureDegC + LowIntersect;
-                            StartFrictionHighLoad = HighGrad * WheelBearingTemperatureDegC + HighIntersect;
-=======
                             StartFrictionLowLoadN = N.FromLbf(LowGrad * WheelBearingTemperatureDegC + LowIntersect);
                             StartFrictionHighLoadN = N.FromLbf(HighGrad * WheelBearingTemperatureDegC + HighIntersect);
->>>>>>> c74526ac
                         }
 
                         if (Kg.ToTUS(MassKG) < 10.0)
                         {
-<<<<<<< HEAD
-                            StaticFrictionFactorLb = StartFrictionLowLoad;  // Starting friction for a < 10 ton(US) car with friction (journal) bearings
+                            StaticFrictionFactorN = StartFrictionLowLoadN;  // Starting friction for a < 10 ton(US) car with friction (journal) bearings
                         }
                         else if (Kg.ToTUS(MassKG) > 100.0)
                         {
-                            StaticFrictionFactorLb = StartFrictionHighLoad;  // Starting friction for a > 100 ton(US) car with friction (journal) bearings
+                            StaticFrictionFactorN = StartFrictionHighLoadN;  // Starting friction for a > 100 ton(US) car with friction (journal) bearings
                         }
                         else
                         {
-                            StaticFrictionFactorLb = (((Kg.ToTUS(MassKG) - 10.0f) / 90.0f) * (StartFrictionHighLoad - StartFrictionLowLoad)) + StartFrictionLowLoad;
-                        }						
+                            StaticFrictionFactorN = (((Kg.ToTUS(MassKG) - 10.0f) / 90.0f) * (StartFrictionHighLoadN - StartFrictionLowLoadN)) + StartFrictionLowLoadN;
+                        }
                     }
 
                     // Determine the running resistance due to wheel bearing temperature
                     float WheelBearingTemperatureResistanceFactor = 0;
-=======
-                            StaticFrictionFactorN = StartFrictionLowLoadN;  // Starting friction for a < 10 ton(US) car with friction (journal) bearings
-                        }
-                        else if (Kg.ToTUS(MassKG) > 100.0)
-                        {
-                            StaticFrictionFactorN = StartFrictionHighLoadN;  // Starting friction for a > 100 ton(US) car with friction (journal) bearings
-                        }
-                        else
-                        {
-                            StaticFrictionFactorN = (((Kg.ToTUS(MassKG) - 10.0f) / 90.0f) * (StartFrictionHighLoadN - StartFrictionLowLoadN)) + StartFrictionLowLoadN;
-                        }
->>>>>>> c74526ac
 
                     // Assume the running resistance is impacted by wheel bearing temperature, ie gets higher as tmperature decreasses. This will only impact the A parameter as it is related to
                     // bearing. Assume that resisnce will increase by 30% as temperature drops below 0 DegC.
@@ -1949,43 +1847,6 @@
                     if (HotBoxActivated && ActivityElapsedDurationS > HotBoxStartTimeS)
                     {
                         WheelBearingTemperatureResistanceFactor = 2.0f;
-                        StaticFrictionFactorLb *= 2.0f;
-                    }
-
-
-
-
-                    // Determine the running resistance due to wheel bearing temperature
-                    float WheelBearingTemperatureResistanceFactor = 0;
-
-                    // Assume the running resistance is impacted by wheel bearing temperature, ie gets higher as tmperature decreasses. This will only impact the A parameter as it is related to
-                    // bearing. Assume that resisnce will increase by 30% as temperature drops below 0 DegC.
-                    // At -10 DegC it will be equal to the snowing value, as the temperature increases to 25 DegC, it will move towards the summer value
-                    // Assume a linear relationship between the two sets of points above and plot a straight line relationship.
-                    const float RunGrad = -0.0085714285714286f;
-                    const float RunIntersect = 1.2142857142857f;
-
-                    if (WheelBearingTemperatureDegC < -10)
-                    {
-                        // Set to snowing (frozen value)
-                        WheelBearingTemperatureResistanceFactor = 1.3f;
-                    }
-                    else if (WheelBearingTemperatureDegC > 25)
-                    {
-                        // Set to normal temperature value
-                        WheelBearingTemperatureResistanceFactor = 1.0f;
-                    }
-                    else
-                    {
-                        // Set to variable value as bearing heats and cools
-                        WheelBearingTemperatureResistanceFactor = RunGrad * WheelBearingTemperatureDegC + RunIntersect;
-
-                    }
-
-                    // If hot box has been initiated, then increase friction on the wagon significantly
-                    if (HotBoxActivated && ActivityElapsedDurationS > HotBoxStartTimeS)
-                    {
-                        WheelBearingTemperatureResistanceFactor = 2.0f;
                         StaticFrictionFactorN *= 2.0f;
                     }
 
@@ -1996,11 +1857,7 @@
                     // Wind resistance is not included at low speeds, as it does not have a significant enough impact
                     const float speed5 = 2.2352f; // 5 mph
                     Friction5N = DavisAN * WheelBearingTemperatureResistanceFactor + speed5 * (DavisBNSpM + speed5 * DavisCNSSpMM); // Calculate friction @ 5 mph
-<<<<<<< HEAD
-                    Friction0N = N.FromLbf(Kg.ToTUS(MassKG) * StaticFrictionFactorLb); // Static friction is journal or roller bearing friction x factor
-=======
                     Friction0N = Kg.ToTUS(MassKG) * StaticFrictionFactorN; // Static friction is journal or roller bearing friction x weight factor based upon US tons as this matches reference value
->>>>>>> c74526ac
                     FrictionLowSpeedN = ((1.0f - (AbsSpeedMpS / speed5)) * (Friction0N - Friction5N)) + Friction5N; // Calculate friction below 5mph - decreases linearly with speed
                     FrictionForceN = FrictionLowSpeedN; // At low speed use this value
 
@@ -2300,205 +2157,6 @@
 
         }
 
-        /// <summary>
-        /// Updates the temperature of the wheel bearing on each wagon.
-        /// </summary>
-        private void UpdateWheelBearingTemperature(float elapsedClockSeconds)
-        {
-            // Increased bearing temperature impacts the train physics model in two ways - it reduces the starting friction, and also a hot box failure, can result in failure of the train.
-            // This is a "representative" model of bearing heat based upon the information described in the following publications- 
-            // PRR Report (Bulletin #26) - Train Resistance and Tonnage Rating
-            // Illinois Test Report (Bulletin #59) - The Effects of Cold Weather upon Train Resistance and Tonnage Rating
-            // This information is for plain (friction) type bearings, and there are many variables that effect bearing heating and cooling, however it is considered a "close approximation" 
-            // for the purposes it serves, ie to simulate resistance variation with temperature.
-            // The model uses the Newton Law of Heating and cooling to model the time taken for temperature rise and fall - ie of the form T(t) = Ts + (T0 - Ts)exp(kt)
-
-            // Keep track of Activity details if an activity, setup random wagon, and start time for hotbox
-            if (Simulator.ActivityRun != null)
-            {
-                if (ActivityElapsedDurationS<HotBoxStartTimeS)
-                {
-                    ActivityElapsedDurationS += elapsedClockSeconds;
-                }
-
-                // Determine whether car will be activated with a random hot box, only tested once at start of activity
-                if (!HotBoxHasBeenInitialized) // If already initialised then skip
-                {
-                    // Activity randomizatrion needs to be active in Options menu, and HotBox will not be applied to a locomotive or tender.
-                    if (Simulator.Settings.ActRandomizationLevel > 0 && WagonType != WagonTypes.Engine && WagonType != WagonTypes.Tender)
-                    {                        
-                        var HotboxRandom = Simulator.Random.Next(100) / Simulator.Settings.ActRandomizationLevel;
-                        float PerCentRandom = 0.66f; // Set so that random time is always in first 66% of activity duration
-                        var RawHotBoxTimeRandomS = Simulator.Random.Next(Train.ActivityDurationS);
-                        if (!Train.HotBoxSetOnTrain) // only allow one hot box to be set per train 
-                        {
-                            if (HotboxRandom< 10)
-                            {
-                                HotBoxActivated = true;
-                                Train.HotBoxSetOnTrain = true;
-                                HotBoxStartTimeS = PerCentRandom* RawHotBoxTimeRandomS;
-
-                                Trace.TraceInformation("Hotbox Bearing Activated on CarID {0}. Hotbox to start from {1:F1} minutes into activity", CarID, S.ToM(HotBoxStartTimeS));
-                            }
-                        }
-
-                                            
-                    }
-                }
-
-                HotBoxHasBeenInitialized = true; // Only allow to loop once at first pass
-            }
-            
-
-            float BearingSpeedMaximumTemperatureDegC = 0;
-            float MaximumNormalBearingTemperatureDegC = 90.0f;
-            float MaximumHotBoxBearingTemperatureDegC = 120.0f;
-
-            // K values calculated based on data in PRR report
-            float CoolingKConst = -0.0003355569417321907f; // Time = 1380s, amb = -9.4. init = 56.7C, final = 32.2C
-            float HeatingKConst = -0.000790635114477831f;  // Time = 3600s, amb = -9.4. init = 56.7C, final = 12.8C
-
-            // Empty wagons take longer for hot boxes to heat up, this section looks at the load on a wagon, and assigns a K value to suit loading.
-            // Guesstimated K values for Hotbox
-            float HotBoxKConst = 0;
-            float HotBoxKConstHighLoad = -0.002938026821980944f;  // Time = 600s, amb = -9.4. init = 120.0C, final = 12.8C
-            float HotBoxKConstLowLoad = -0.001469013410990472f;  // Time = 1200s, amb = -9.4. init = 120.0C, final = 12.8C
-
-            // Aligns to wagon weights used in friction calculations, ie < 10 tonsUS, and > 100 tonsUS either the low or high value used rspectively. In between these two values KConst scaled.
-            if (MassKG < Kg.FromTUS(10)) // Lightly loaded wagon
-            {
-                HotBoxKConst = -0.001469013410990472f;
-            }
-            else if (MassKG > Kg.FromTUS(100)) // Heavily loaded wagon
-            {
-                HotBoxKConst = -0.002938026821980944f;
-            }
-            else
-            {
-                // Scaled between light and heavy loads
-                var HotBoxScaleFactor = (MassKG - Kg.FromTUS(10)) / (Kg.FromTUS(100) - Kg.FromTUS(10));
-                HotBoxKConst = HotBoxKConstLowLoad - ((float)Math.Abs(HotBoxKConstHighLoad - HotBoxKConstLowLoad)) * HotBoxScaleFactor;
-            }
-
-
-            if (elapsedClockSeconds > 0) // Prevents zero values resetting temperature
-            {
-                
-                // Keep track of wheel bearing temperature until activtaion time reached
-                if (ActivityElapsedDurationS<HotBoxStartTimeS) 
-                {
-                   InitialHotBoxRiseTemperatureDegS = WheelBearingTemperatureDegC;
-                }
-
-                // Calculate Hot box bearing temperature
-                if (HotBoxActivated && ActivityElapsedDurationS > HotBoxStartTimeS && AbsSpeedMpS > 7.0)
-                {
-
-                    if (!HotBoxSoundActivated)
-                    {
-                        SignalEvent(Event.HotBoxBearingOn);
-                        HotBoxSoundActivated = true;
-                    }
-
-                    HotBoxTemperatureRiseTimeS += elapsedClockSeconds;
-
-                    // Calculate predicted bearing temperature based upon elapsed time
-                    WheelBearingTemperatureDegC = MaximumHotBoxBearingTemperatureDegC + (InitialHotBoxRiseTemperatureDegS - MaximumHotBoxBearingTemperatureDegC) * (float) (Math.Exp(HotBoxKConst* HotBoxTemperatureRiseTimeS));
-
-                    // Reset temperature decline values in preparation for next cylce
-                    WheelBearingTemperatureDeclineTimeS = 0;
-                    InitialWheelBearingDeclineTemperatureDegC = WheelBearingTemperatureDegC;
-
-                }
-                // Normal bearing temperature operation
-                else if (AbsSpeedMpS > 7.0) // If train is moving calculate heating temperature
-                {
-                    // Calculate maximum bearing temperature based on current speed using approximated linear graph y = 0.25x + 55
-                    const float MConst = 0.25f;
-                    const float BConst = 55;
-                    BearingSpeedMaximumTemperatureDegC = MConst* AbsSpeedMpS + BConst;
-
-                    WheelBearingTemperatureRiseTimeS += elapsedClockSeconds;
-
-                    // Calculate predicted bearing temperature based upon elapsed time
-                    WheelBearingTemperatureDegC = MaximumNormalBearingTemperatureDegC + (InitialWheelBearingRiseTemperatureDegC - MaximumNormalBearingTemperatureDegC) * (float) (Math.Exp(HeatingKConst* WheelBearingTemperatureRiseTimeS));
-
-                    // Cap bearing temperature depending upon speed
-                    if (WheelBearingTemperatureDegC > BearingSpeedMaximumTemperatureDegC)
-                    {
-                        WheelBearingTemperatureDegC = BearingSpeedMaximumTemperatureDegC;
-                    }
-
-                    // Reset Decline values in preparation for next cylce
-                    WheelBearingTemperatureDeclineTimeS = 0;
-                    InitialWheelBearingDeclineTemperatureDegC = WheelBearingTemperatureDegC;
-
-                }
-                // Calculate cooling temperature if train stops or slows down 
-                else
-                {
-                    if (WheelBearingTemperatureDegC > CarOutsideTempC)
-                    {
-                        WheelBearingTemperatureDeclineTimeS += elapsedClockSeconds;
-                        WheelBearingTemperatureDegC = CarOutsideTempC + (InitialWheelBearingDeclineTemperatureDegC - CarOutsideTempC) * (float) (Math.Exp(CoolingKConst* WheelBearingTemperatureDeclineTimeS));
-                    }
-
-                    WheelBearingTemperatureRiseTimeS = 0;
-                    InitialWheelBearingRiseTemperatureDegC = WheelBearingTemperatureDegC;
-
-                }
-
-                WheelBearingTemperatureRiseTimeS = 0;
-                InitialWheelBearingRiseTemperatureDegC = WheelBearingTemperatureDegC;
-                
-                // Turn off Hotbox sounds
-                SignalEvent(Event.HotBoxBearingOff);
-                HotBoxSoundActivated = false;
-
-            }
-
-            // Set warning messages for hot bearing and failed bearings
-            if (WheelBearingTemperatureDegC > 115)
-            {
-                var hotboxfailuremessage = "CarID" + CarID + "has experienced a failure due to a hot wheel bearing";
-                Simulator.Confirmer.Message(ConfirmLevel.Warning, hotboxfailuremessage);
-                WheelBearingFailed = true;
-            }
-            else if (WheelBearingTemperatureDegC > 100 && WheelBearingTemperatureDegC <= 115)
-            {
-                if (!WheelBearingHot)
-                {
-                    var hotboxmessage = "CarID" + CarID + "is experiencing a hot wheel bearing";
-                    Simulator.Confirmer.Message(ConfirmLevel.Warning, hotboxmessage);
-                    WheelBearingHot = true;
-                }
-            }
-            else
-            {
-                WheelBearingHot = false;
-            }
-
-            // Assume following limits for HUD - Normal operation: 50 - 90, Cool: < 50, Warm: 90 - 100, Hot: 100 - 115, Fail: > 115 - Set up text for HUD
-            DisplayWheelBearingTemperatureStatus = WheelBearingTemperatureDegC > 115 ? "Fail" + "!!!" : WheelBearingTemperatureDegC > 100 && WheelBearingTemperatureDegC <= 115 ? "Hot" + "!!!"
-                : WheelBearingTemperatureDegC > 90 && WheelBearingTemperatureDegC <= 100 ? "Warm" + "???" : WheelBearingTemperatureDegC <= 50 ? "Cool" + "%%%" : "Norm" + "";
-
-            if (WheelBearingTemperatureDegC > 90)
-            {
-                // Turn on smoke effects for bearing hot box
-                BearingHotBoxSmokeDurationS = 1;
-                BearingHotBoxSmokeVelocityMpS = 10.0f;
-                BearingHotBoxSmokeVolumeM3pS = 1.5f;
-            }
-            else if (WheelBearingTemperatureDegC < 50)
-            {
-                // Turn off smoke effects for hot boxs
-                BearingHotBoxSmokeDurationS = 0;
-                BearingHotBoxSmokeVelocityMpS = 0;
-                BearingHotBoxSmokeVolumeM3pS = 0;
-            }
-
-        }
-
         private void UpdateWindForce()
         {
 
@@ -2844,27 +2502,16 @@
             WagonSmokeDurationS = InitialWagonSmokeDurationS;
             WagonSmokeVolumeM3pS = InitialWagonSmokeVolumeM3pS;
 
-<<<<<<< HEAD
-            // This section updates the steam boiler used for steam heating.
-            // The locomotive must be set up for steam heating, and only the first wagon (inc locomotive) will display the smoke effect for steam heating boiler.
-            MSTSLocomotive boilerlead = (MSTSLocomotive)Train.LeadLocomotive; // Identify lead locomotive
-            if (boilerlead != null && boilerlead.CurrentSteamHeatPressurePSI > 0.1 && HeatingBoilerSet)
-=======
 
             // This section updates the steam boiler used for steam heating.
             // The locomotive must be set up for steam heating, and only the first wagon (inc locomotive) will display the smoke effect for steam heating boiler.
             MSTSLocomotive boilerlead = (MSTSLocomotive)Train.LeadLocomotive; // Identify lead locomotive
             if ( boilerlead != null && boilerlead.CurrentSteamHeatPressurePSI > 0.1 && HeatingBoilerSet)
->>>>>>> c74526ac
             {
                 // Set values for visible exhaust based upon setting of steam controller position
                 HeatingSteamBoilerVolumeM3pS = 2.5f * boilerlead.SteamHeatController.CurrentValue;
                 HeatingSteamBoilerDurationS = 1.0f * boilerlead.SteamHeatController.CurrentValue;
-<<<<<<< HEAD
-                
-=======
-
->>>>>>> c74526ac
+
                 // Calculate fuel usage for steam heat boiler
                 float FuelUsageL = boilerlead.SteamHeatController.CurrentValue * pS.FrompH(boilerlead.SteamHeatBoilerFuelUsageLpH) * elapsedClockSeconds;
                 boilerlead.CurrentSteamHeatFuelCapacityL -= FuelUsageL; // Reduce Tank capacity as fuel used.
