--- conflicted
+++ resolved
@@ -153,10 +153,7 @@
         float RestoredCombinedTenderWaterVolumeUKG;     // Values to restore after game save
 
         // Tender
-<<<<<<< HEAD
-=======
-
->>>>>>> 6d236e4b
+
         public bool HasTenderCoupled = true;
 
         // Carriage Steam Heating Parameters
@@ -257,10 +254,7 @@
         SmoothedData FuelRate = new SmoothedData(45); // Automatic fireman takes x seconds to fully react to changing needs.
         SmoothedData BurnRateSmoothKGpS = new SmoothedData(150); // Changes in BurnRate take x seconds to fully react to changing needs - models increase and decrease in heat.
         float FuelRateSmoothed = 0.0f;     // Smoothed Fuel Rate
-<<<<<<< HEAD
-
-=======
->>>>>>> 6d236e4b
+
 
         // steam performance reporting
         public float SteamPerformanceTimeS = 0.0f; // Records the time since starting movement
@@ -825,10 +819,7 @@
                     IsSelectGeared = String.Compare(typeString2, "Select") == 0;
                     break;
                 case "engine(enginecontrollers(waterscoop": HasWaterScoop = true; break;
-<<<<<<< HEAD
-=======
-
->>>>>>> 6d236e4b
+
                 default: base.Parse(lowercasetoken, stf); break;
             }
         }
@@ -6354,11 +6345,7 @@
             // If a water scoop fitted display relevant debug info for the player train only
             if (IsPlayerTrain && HasWaterScoop)
             {
-<<<<<<< HEAD
-               status.AppendFormat("\n\t\t === {0} === \n", Simulator.Catalog.GetString("Water Scoop"));
-=======
                 status.AppendFormat("\n\t\t === {0} === \n", Simulator.Catalog.GetString("Water Scoop"));
->>>>>>> 6d236e4b
                 status.AppendFormat("{0}\t{1}\t{2}\t{3}\t{4}\t{5}\t{6}\t{7}\t{8}\t{9}\t{10}\t{11}\t{12}\t{13}\t{14}\t{15}\t{16}\n",
                 Simulator.Catalog.GetString("Fill:"),
                Simulator.Catalog.GetString("ScDwn"),
@@ -6377,17 +6364,13 @@
                FormatStrings.FormatFuelVolume(WaterScoopInputAmountL, IsMetric, IsUK),
                Simulator.Catalog.GetString("Total"),
                FormatStrings.FormatFuelVolume(WaterScoopTotalWaterL, IsMetric, IsUK)
-<<<<<<< HEAD
-               
+
                );
             }
 
             return status.ToString();
-=======
-
-               );
->>>>>>> 6d236e4b
-            }
+            }
+        
 
             return status.ToString();
         } 
