--- conflicted
+++ resolved
@@ -817,7 +817,6 @@
                     IsFixGeared = String.Compare(typeString2, "Fixed") == 0;
                     IsSelectGeared = String.Compare(typeString2, "Select") == 0;
                     break;
-                case "engine(enginecontrollers(ortslargeejector": HasLargeEjector = true; break;
                 case "engine(enginecontrollers(waterscoop": HasWaterScoop = true; break;
 
                 default: base.Parse(lowercasetoken, stf); break;
@@ -884,14 +883,6 @@
             HasSuperheater = locoCopy.HasSuperheater;
             IsFixGeared = locoCopy.IsFixGeared;
             IsSelectGeared = locoCopy.IsSelectGeared;
-<<<<<<< HEAD
-            HasLargeEjector = locoCopy.HasLargeEjector;
-            HasWaterScoop = locoCopy.HasWaterScoop;
-            ScoopMinPickupSpeedMpS = locoCopy.ScoopMinPickupSpeedMpS;
-            ScoopMaxPickupSpeedMpS = locoCopy.ScoopMaxPickupSpeedMpS;
-            ScoopResistanceN = locoCopy.ScoopResistanceN;
-=======
->>>>>>> dca4fa51
             CylinderExhausttoCutoff = locoCopy.CylinderExhausttoCutoff;
             CylinderCompressiontoCutoff = locoCopy.CylinderCompressiontoCutoff;
             CylinderAdmissiontoCutoff = locoCopy.CylinderAdmissiontoCutoff;
@@ -946,11 +937,6 @@
             outf.Write(FireMassKG);
             outf.Write(FlueTempK);
             outf.Write(SteamGearPosition);
-<<<<<<< HEAD
-            outf.Write(LargeEjectorEnabled);
-            outf.Write(ScoopIsBroken);
-=======
->>>>>>> dca4fa51
             ControllerFactory.Save(CutoffController, outf);
             ControllerFactory.Save(Injector1Controller, outf);
             ControllerFactory.Save(Injector2Controller, outf);
@@ -1014,11 +1000,6 @@
             FireMassKG = inf.ReadSingle();
             FlueTempK = inf.ReadSingle();
             SteamGearPosition = inf.ReadSingle();
-<<<<<<< HEAD
-            LargeEjectorEnabled = inf.ReadBoolean();
-            ScoopIsBroken = inf.ReadBoolean();
-=======
->>>>>>> dca4fa51
             ControllerFactory.Restore(CutoffController, inf);
             ControllerFactory.Restore(Injector1Controller, inf);
             ControllerFactory.Restore(Injector2Controller, inf);
@@ -4490,7 +4471,6 @@
                     StartTangentialCrankForceFactorMiddle = (float)Math.Abs(((float)Math.Sin(StartCrankAngleMiddle) + ((CrankRadiusFt / ConnectRodLengthFt) * (float)Math.Sin(StartCrankAngleMiddle) * (float)Math.Cos(StartCrankAngleMiddle))));
                     StartTangentialCrankForceFactorRight = (float)Math.Abs(((float)Math.Sin(StartCrankAngleRight) + ((CrankRadiusFt / ConnectRodLengthFt) * (float)Math.Sin(StartCrankAngleRight) * (float)Math.Cos(StartCrankAngleRight))));
                     StartVerticalThrustForceMiddle = 0.0f;
-<<<<<<< HEAD
 
                     // Calculate values at speed
                     SpeedCrankAngleLeft = RadConvert * 30.0f;   // For 3 Cylinder locomotive, cranks are 120 deg apart, and maximum occurs @ 
@@ -4524,57 +4504,14 @@
                     CrankCylinderPositionLeft = 45.0f / 180.0f;
                     CrankCylinderPositionMiddle = 0.0f;
                     CrankCylinderPositionRight = (45.0f + 90.0f) / 180.0f;
-=======
-
-                    // Calculate values at speed
-                    SpeedCrankAngleLeft = RadConvert * 30.0f;   // For 3 Cylinder locomotive, cranks are 120 deg apart, and maximum occurs @ 
-                    SpeedCrankAngleMiddle = RadConvert * (30.0f + 120.0f + 120.0f); // 30, 150, 270 deg crank angles
-                    SpeedCrankAngleRight = RadConvert * (30.0f + 120.0f);
-                    SpeedTangentialCrankForceFactorLeft = (float)Math.Abs(((float)Math.Sin(SpeedCrankAngleLeft) + ((CrankRadiusFt / ConnectRodLengthFt) * (float)Math.Sin(SpeedCrankAngleLeft) * (float)Math.Cos(SpeedCrankAngleLeft))));
-                    SpeedTangentialCrankForceFactorMiddle = (float)Math.Abs(((float)Math.Sin(SpeedCrankAngleMiddle) + ((CrankRadiusFt / ConnectRodLengthFt) * (float)Math.Sin(SpeedCrankAngleMiddle) * (float)Math.Cos(SpeedCrankAngleMiddle))));
-                    SpeedTangentialCrankForceFactorRight = (float)Math.Abs(((float)Math.Sin(SpeedCrankAngleRight) + ((CrankRadiusFt / ConnectRodLengthFt) * (float)Math.Sin(SpeedCrankAngleRight) * (float)Math.Cos(SpeedCrankAngleRight))));
-                    SpeedVerticalThrustForceMiddle = 0.0f;
-                    CrankCylinderPositionLeft = 30.0f / 180.0f;
-                    CrankCylinderPositionMiddle = ((30.0f + 120.0f + 120.0f) - 180.0f) / 180.0f;
-                    CrankCylinderPositionRight = (30.0f + 120.0f) / 180.0f;
-                }
-                else // if 2 cylinder
-                {
-                    // Calculate values at start
-                    StartCrankAngleLeft = RadConvert * 45.0f;   // For 2 Cylinder locomotive, cranks are 90 deg apart, and maximum occurs @ 
-                    StartCrankAngleMiddle = RadConvert * 0.0f;
-                    StartCrankAngleRight = RadConvert * (45.0f + 90.0f);    // 315 & 45 deg crank angles
-                    StartTangentialCrankForceFactorLeft = ((float)Math.Sin(StartCrankAngleLeft) + ((CrankRadiusFt / ConnectRodLengthFt) * (float)Math.Sin(StartCrankAngleLeft) * (float)Math.Cos(StartCrankAngleLeft)));
-                    StartTangentialCrankForceFactorRight = ((float)Math.Sin(StartCrankAngleRight) + ((CrankRadiusFt / ConnectRodLengthFt) * (float)Math.Sin(StartCrankAngleRight) * (float)Math.Cos(StartCrankAngleRight)));
-                    StartTangentialCrankForceFactorMiddle = 0.0f;
-
-                    // Calculate values at speed
-                    SpeedCrankAngleLeft = RadConvert * 45.0f;   // For 2 Cylinder locomotive, cranks are 90 deg apart, and maximum occurs @ 
-                    SpeedCrankAngleMiddle = 0.0f;   // 315 & 45 deg crank angles
-                    SpeedCrankAngleRight = RadConvert * (45.0f + 90.0f);
-                    SpeedTangentialCrankForceFactorLeft = ((float)Math.Sin(SpeedCrankAngleLeft) + ((CrankRadiusFt / ConnectRodLengthFt) * (float)Math.Sin(SpeedCrankAngleLeft) * (float)Math.Cos(SpeedCrankAngleLeft)));
-                    SpeedTangentialCrankForceFactorRight = ((float)Math.Sin(SpeedCrankAngleRight) + ((CrankRadiusFt / ConnectRodLengthFt) * (float)Math.Sin(SpeedCrankAngleRight) * (float)Math.Cos(SpeedCrankAngleRight)));
-                    SpeedVerticalThrustForceMiddle = 0.0f;
-                    CrankCylinderPositionLeft = 45.0f / 180.0f;
-                    CrankCylinderPositionMiddle = 0.0f;
-                    CrankCylinderPositionRight = (45.0f + 90.0f) / 180.0f;
-
-                }
->>>>>>> dca4fa51
-
-                }
-
-
-<<<<<<< HEAD
+
+                }
+
+
 
                 // Calculate cylinder presssure at "maximum" cranking value
                 // If cutoff hasn't reached point in piston movement, then pressure will be less
 
-=======
-                // Calculate cylinder presssure at "maximum" cranking value
-                // If cutoff hasn't reached point in piston movement, then pressure will be less
-
->>>>>>> dca4fa51
                 // Left hand crank position cylinder pressure
                 if (cutoff > CrankCylinderPositionLeft)  // If cutoff is greater then crank position, then pressure will be before cutoff
                 {
@@ -4596,7 +4533,6 @@
                 {
                     CrankRightCylinderPressure = (SlipCylinderReleasePressureAtmPSI / CylinderExhaustOpenFactor) * CrankCylinderPositionRight;
                 }
-<<<<<<< HEAD
 
                 if (NumCylinders == 3)
                 {
@@ -4635,46 +4571,6 @@
                 float ReciprocatingInertiaFactorRight = -1.603f * ((float)Math.Cos(StartCrankAngleRight)) + ((CrankRadiusFt / ConnectRodLengthFt) * ((float)Math.Cos(2.0f * StartCrankAngleRight)));
                 float ReciprocatingInertiaForceRight = ReciprocatingInertiaFactorRight * ReciprocatingWeightLb * Me.ToIn(CylinderStrokeM) * ((MpS.ToMpH(absSpeedMpS) * MpS.ToMpH(absSpeedMpS)) / (Me.ToIn(DrvWheelDiaM) * Me.ToIn(DrvWheelDiaM)));
 
-=======
-
-                if (NumCylinders == 3)
-                {
-                    // Middle crank position cylinder pressure
-                    if (cutoff > CrankCylinderPositionLeft)  // If cutoff is greater then crank position, then pressure will be before cutoff
-                    {
-                        CrankMiddleCylinderPressure = (SlipCutoffPressureAtmPSI / cutoff) * CrankCylinderPositionMiddle;
-                        CrankMiddleCylinderPressure = MathHelper.Clamp(SlipCutoffPressureAtmPSI, 0, Pressure_a_AtmPSI);
-                    }
-                    else // Pressure will be in the expansion section of the cylinder
-                    {
-                        // Crank pressure = Cutoff Pressure x Cylinder Volume (at cutoff point) / cylinder volume (at release)
-                        CrankMiddleCylinderPressure = (SlipCutoffPressureAtmPSI) * (cutoff + CylinderClearancePC) / (CrankCylinderPositionMiddle + CylinderClearancePC);  // Check factor to calculate volume of cylinder for new volume at exhaust
-                    }
-                }
-                else
-                {
-
-                    CrankMiddleCylinderPressure = 0.0f;
-                }
-
-                // Calculate piston force for the relevant cylinder cranking positions
-                StartPistonForceLeftLbf = Me2.ToIn2(Me2.FromFt2(CylinderPistonAreaFt2)) * CrankLeftCylinderPressure;
-                StartPistonForceMiddleLbf = Me2.ToIn2(Me2.FromFt2(CylinderPistonAreaFt2)) * CrankMiddleCylinderPressure;
-                StartPistonForceRightLbf = Me2.ToIn2(Me2.FromFt2(CylinderPistonAreaFt2)) * CrankRightCylinderPressure;
-
-                SpeedPistonForceLeftLbf = Me2.ToIn2(Me2.FromFt2(CylinderPistonAreaFt2)) * CrankLeftCylinderPressure;
-                SpeedPistonForceMiddleLbf = Me2.ToIn2(Me2.FromFt2(CylinderPistonAreaFt2)) * CrankMiddleCylinderPressure;
-                SpeedPistonForceRightLbf = Me2.ToIn2(Me2.FromFt2(CylinderPistonAreaFt2)) * CrankRightCylinderPressure;
-
-                // Calculate the inertia of the reciprocating weights and the connecting rod
-                float ReciprocatingInertiaFactorLeft = -1.603f * ((float)Math.Cos(StartCrankAngleLeft)) + ((CrankRadiusFt / ConnectRodLengthFt) * ((float)Math.Cos(2.0f * StartCrankAngleLeft)));
-                float ReciprocatingInertiaForceLeft = ReciprocatingInertiaFactorLeft * ReciprocatingWeightLb * Me.ToIn(CylinderStrokeM) * ((MpS.ToMpH(absSpeedMpS) * MpS.ToMpH(absSpeedMpS)) / (Me.ToIn(DrvWheelDiaM) * Me.ToIn(DrvWheelDiaM)));
-                float ReciprocatingInertiaFactorMiddle = -1.603f * ((float)Math.Cos(StartCrankAngleMiddle)) + ((CrankRadiusFt / ConnectRodLengthFt) * ((float)Math.Cos(2.0f * StartCrankAngleMiddle)));
-                float ReciprocatingInertiaForceMiddle = ReciprocatingInertiaFactorMiddle * ReciprocatingWeightLb * Me.ToIn(CylinderStrokeM) * ((MpS.ToMpH(absSpeedMpS) * MpS.ToMpH(absSpeedMpS)) / (Me.ToIn(DrvWheelDiaM) * Me.ToIn(DrvWheelDiaM)));
-                float ReciprocatingInertiaFactorRight = -1.603f * ((float)Math.Cos(StartCrankAngleRight)) + ((CrankRadiusFt / ConnectRodLengthFt) * ((float)Math.Cos(2.0f * StartCrankAngleRight)));
-                float ReciprocatingInertiaForceRight = ReciprocatingInertiaFactorRight * ReciprocatingWeightLb * Me.ToIn(CylinderStrokeM) * ((MpS.ToMpH(absSpeedMpS) * MpS.ToMpH(absSpeedMpS)) / (Me.ToIn(DrvWheelDiaM) * Me.ToIn(DrvWheelDiaM)));
-
->>>>>>> dca4fa51
                 float ConnectRodInertiaFactorLeft = -1.603f * ((float)Math.Cos(StartCrankAngleLeft)) + (((CrankRadiusFt * RodCoGFt) / (ConnectRodLengthFt * ConnectRodLengthFt)) * ((float)Math.Cos(2.0f * StartCrankAngleLeft)));
                 float ConnectRodInertiaForceLeft = ConnectRodInertiaFactorLeft * ConnectingRodWeightLb * Me.ToIn(CylinderStrokeM) * ((MpS.ToMpH(absSpeedMpS) * MpS.ToMpH(absSpeedMpS)) / (Me.ToIn(DrvWheelDiaM) * Me.ToIn(DrvWheelDiaM)));
                 float ConnectRodInertiaFactorMiddle = -1.603f * ((float)Math.Cos(StartCrankAngleMiddle)) + (((CrankRadiusFt * RodCoGFt) / (ConnectRodLengthFt * ConnectRodLengthFt)) * ((float)Math.Cos(2.0f * StartCrankAngleMiddle)));
@@ -4814,15 +4710,9 @@
                     SteamStaticWheelForce = LineGrad * absSpeedMpS + StartStaticWheelFrictionForceLbf;
 
                     SteamTangentialWheelForce = SpeedTangentialWheelTreadForceLbf;
-<<<<<<< HEAD
-
-                }
-
-=======
-
-                }
-
->>>>>>> dca4fa51
+
+                }
+
                 SteamStaticWheelForce = MathHelper.Clamp(SteamStaticWheelForce, 0.1f, SteamStaticWheelForce);  // Ensure static wheelforce never goes negative - as this will induce wheel slip incorrectly
 
                 // Test if wheel forces are high enough to induce a slip. Set slip flag if slip occuring 
@@ -5689,9 +5579,6 @@
                     break;
                 case CABViewControlTypes.CYL_COCKS:
                     data = CylinderCocksAreOpen ? 1 : 0;
-                    break;
-                    case CABViewControlTypes.ORTS_LARGE_EJECTOR:
-                    data = LargeEjectorEnabled ? 1 : 0;
                     break;
                 case CABViewControlTypes.ORTS_CYL_COMP:
                     data = CylinderCompoundOn ? 1 : 0;
@@ -6402,15 +6289,15 @@
                 FormatStrings.FormatMass(pS.TopH(Kg.FromLb(EjectorTotalSteamConsumptionLbpS)), IsMetric),
                 FormatStrings.h);
 
-                status.AppendFormat("{0}\t{1}\t{2:N2}/{3}\t{4}\t{5:N2}\t{6}\t{7}\t{8}",
+                status.AppendFormat("{0}\t{1}\t{2:N2}/{3}\t{4}\t{5:N2}\t{6}\t{7}",
                 Simulator.Catalog.GetString("Large:"),
                 Simulator.Catalog.GetString("StCons"),
                 FormatStrings.FormatMass(pS.TopH(Kg.FromLb(TempEjectorLargeSteamConsumptionLbpS)), IsMetric),
                 FormatStrings.h,
                 Simulator.Catalog.GetString("Rate"),
                 LargeEjectorBrakePipeChargingRatePSIorInHgpS,
+                //                FormatStrings.FormatPressure(BrakePipeChargingRatePSIorInHgpS, PressureUnit.InHg, MainPressureUnit, true),
                 Simulator.Catalog.GetString("Lg Ej"),
-                LargeEjectorEnabled ? Simulator.Catalog.GetString("En") : Simulator.Catalog.GetString("Dis"),
                 LargeSteamEjectorIsOn ? Simulator.Catalog.GetString("Yes") : Simulator.Catalog.GetString("No")
                 );
 
@@ -6424,6 +6311,7 @@
                     FormatStrings.FormatMass(pS.TopH(Kg.FromLb(TempEjectorSmallSteamConsumptionLbpS)), IsMetric),
                     FormatStrings.h,
                     Simulator.Catalog.GetString("Rate"),
+                    // FormatStrings.FormatPressure(SmallEjectorBrakePipeChargingRatePSIorInHgpS, PressureUnit.InHg, MainPressureUnit, true),
                     SmallEjectorBrakePipeChargingRatePSIorInHgpS,
                     Simulator.Catalog.GetString("Sm Ej"),
                     SmallSteamEjectorIsOn ? Simulator.Catalog.GetString("Yes") : Simulator.Catalog.GetString("No")
@@ -7119,18 +7007,7 @@
             SmokeColor.Update(1, 0);
         }
 
-        public void ToggleLargeEjector()
-        {
-            if (HasLargeEjector) // Must have large Ejector control defined in engine controllers to enable control of large ejector
-            {
-                LargeEjectorEnabled = !LargeEjectorEnabled;
-            }
-
-            if (IsPlayerTrain)
-                Simulator.Confirmer.Confirm(CabControl.LargeEjector, LargeEjectorEnabled? CabSetting.On : CabSetting.Off);
-        }
-
-public void ToggleCylinderCocks()
+        public void ToggleCylinderCocks()
         {
             CylinderCocksAreOpen = !CylinderCocksAreOpen;
             SignalEvent(Event.CylinderCocksToggle);
