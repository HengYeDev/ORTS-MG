--- conflicted
+++ resolved
@@ -308,12 +308,9 @@
                 Script.IsDirectionForward = () => Locomotive.Direction == Direction.Forward;
                 Script.IsDirectionNeutral = () => Locomotive.Direction == Direction.N;
                 Script.IsDirectionReverse = () => Locomotive.Direction == Direction.Reverse;
-<<<<<<< HEAD
                 Script.CurrentTrainMUDirection = () => Locomotive.Train.MUDirection; // Direction of train
-=======
                 Script.IsFlipped = () => Locomotive.Flipped;
                 Script.IsRearCab = () => Locomotive.UsingRearCab;
->>>>>>> 15a5e363
                 Script.IsBrakeEmergency = () => Locomotive.TrainBrakeController.EmergencyBraking;
                 Script.IsBrakeFullService = () => Locomotive.TrainBrakeController.TCSFullServiceBraking;
                 Script.PowerAuthorization = () => PowerAuthorization;
