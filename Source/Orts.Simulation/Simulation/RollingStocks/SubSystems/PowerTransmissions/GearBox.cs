<<<<<<< HEAD
﻿using System.Collections.Generic;
using System.Diagnostics;
using System.IO;
using Orts.Common;
using Orts.Formats.Msts.Parsers;
using Orts.Simulation.RollingStocks.SubSystems.PowerSupplies;

namespace Orts.Simulation.RollingStocks.SubSystems.PowerTransmissions
{
    public class MSTSGearBoxParams
    {
        public int GearBoxNumberOfGears = 1;
        public int GearBoxDirectDriveGear = 1;
        public GearBoxOperation GearBoxOperation = GearBoxOperation.Manual;
        public GearBoxEngineBraking GearBoxEngineBraking = GearBoxEngineBraking.None;
        public List<float> GearBoxMaxSpeedForGearsMpS = new List<float>();
        public List<float> GearBoxMaxTractiveForceForGearsN = new List<float>();
        public float GearBoxOverspeedPercentageForFailure = 150f;
        public float GearBoxBackLoadForceN = 1000;
        public float GearBoxCoastingForceN = 500;
        public float GearBoxUpGearProportion = 0.85f;
        public float GearBoxDownGearProportion = 0.35f;

        int initLevel;

        public bool IsInitialized { get { return initLevel >= 5; } }
        public bool AtLeastOneParamFound { get { return initLevel >= 1; } }

        public MSTSGearBoxParams()
        {

        }

        public MSTSGearBoxParams(MSTSGearBoxParams copy)
        {
            GearBoxNumberOfGears = copy.GearBoxNumberOfGears;
            GearBoxDirectDriveGear = copy.GearBoxDirectDriveGear;
            GearBoxOperation = copy.GearBoxOperation;
            GearBoxEngineBraking = copy.GearBoxEngineBraking;
            GearBoxMaxSpeedForGearsMpS = new List<float>(copy.GearBoxMaxSpeedForGearsMpS);
            GearBoxMaxTractiveForceForGearsN = new List<float>(copy.GearBoxMaxTractiveForceForGearsN);
            GearBoxOverspeedPercentageForFailure = copy.GearBoxOverspeedPercentageForFailure;
            GearBoxBackLoadForceN = copy.GearBoxBackLoadForceN;
            GearBoxCoastingForceN = copy.GearBoxCoastingForceN;
            GearBoxUpGearProportion = copy.GearBoxUpGearProportion;
            GearBoxDownGearProportion = copy.GearBoxDownGearProportion;
            initLevel = copy.initLevel;
        }

        public void Parse(string lowercasetoken, STFReader stf)
        {
            string temp = "";
            switch (lowercasetoken)
            {
                case "engine(gearboxnumberofgears": GearBoxNumberOfGears = stf.ReadIntBlock(1); initLevel++; break;
                case "engine(gearboxdirectdrivegear": GearBoxDirectDriveGear = stf.ReadIntBlock(1); break; // initLevel++; break;
                case "engine(gearboxoperation":
                    temp = stf.ReadStringBlock("manual");
                    switch (temp)
                    {
                        case "manual": GearBoxOperation = GearBoxOperation.Manual; break;
                        case "automatic": GearBoxOperation = GearBoxOperation.Automatic; break;
                        case "semiautomatic": GearBoxOperation = GearBoxOperation.Semiautomatic; break;
                    }
                    initLevel++;
                    break;
                case "engine(gearboxenginebraking":
                    temp = stf.ReadStringBlock("none");
                    switch (temp)
                    {
                        case "none": GearBoxEngineBraking = GearBoxEngineBraking.None; break;
                        case "all_gears": GearBoxEngineBraking = GearBoxEngineBraking.AllGears; break;
                        case "direct_drive": GearBoxEngineBraking = GearBoxEngineBraking.DirectDrive; break;
                    }
                    initLevel++;
                    break;
                case "engine(gearboxmaxspeedforgears":
                    temp = stf.ReadItem();
                    if (temp == ")")
                    {
                        stf.StepBackOneItem();
                    }
                    if (temp == "(")
                    {
                        GearBoxMaxSpeedForGearsMpS.Clear();
                        for (int i = 0; i < GearBoxNumberOfGears; i++)
                        {
                            GearBoxMaxSpeedForGearsMpS.Add(stf.ReadFloat(STFReader.Units.SpeedDefaultMPH, 10.0f));
                        }
                        stf.SkipRestOfBlock();
                        initLevel++;
                    }
                    break;
                case "engine(gearboxmaxtractiveforceforgears":
                    temp = stf.ReadItem();
                    if (temp == ")")
                    {
                        stf.StepBackOneItem();
                    }
                    if (temp == "(")
                    {
                        GearBoxMaxTractiveForceForGearsN.Clear();
                        for (int i = 0; i < GearBoxNumberOfGears; i++)
                            GearBoxMaxTractiveForceForGearsN.Add(stf.ReadFloat(STFReader.Units.Force, 10000.0f));
                        stf.SkipRestOfBlock();
                        initLevel++;
                    }
                    break;
                case "engine(gearboxoverspeedpercentageforfailure": GearBoxOverspeedPercentageForFailure = stf.ReadFloatBlock(STFReader.Units.None, 150f); break; // initLevel++; break;
                case "engine(gearboxbackloadforce": GearBoxBackLoadForceN = stf.ReadFloatBlock(STFReader.Units.Force, 0f); break;
                case "engine(gearboxcoastingforce": GearBoxCoastingForceN = stf.ReadFloatBlock(STFReader.Units.Force, 0f); break;
                case "engine(gearboxupgearproportion": GearBoxUpGearProportion = stf.ReadFloatBlock(STFReader.Units.None, 0.85f); break; // initLevel++; break;
                case "engine(gearboxdowngearproportion": GearBoxDownGearProportion = stf.ReadFloatBlock(STFReader.Units.None, 0.25f); break; // initLevel++; break;
                default: break;
            }
        }
    }

    public class GearBox
    {
        public MSTSGearBoxParams mstsParams = new MSTSGearBoxParams();
        DieselEngine DieselEngine;
        public List<Gear> Gears = new List<Gear>();

        public Gear CurrentGear
        {
            get
            {
                if ((currentGearIndex >= 0)&&(currentGearIndex < NumOfGears))
                    return Gears[currentGearIndex];
                else
                    return null;
            }
        }

        public int CurrentGearIndex { get { return currentGearIndex; } }
        public Gear NextGear 
        {
            get
            {
                if ((nextGearIndex >= 0)&&(nextGearIndex < NumOfGears))
                    return Gears[nextGearIndex];
                else
                    return null;
            }
            set
            {
                switch(GearBoxOperation)
                {
                    case GearBoxOperation.Manual:
                    case GearBoxOperation.Semiautomatic:
                        int temp = 0;
                        if(value == null)
                            nextGearIndex = -1;
                        else
                        {
                            foreach (Gear gear in Gears)
                            {
                                temp++;
                                if (gear == value)
                                {
                                    break;
                                }
                            }
                            nextGearIndex = temp - 1;
                        }
                        break;
                    case GearBoxOperation.Automatic:
                        break;
                }
            }
        }

        public int NextGearIndex { get { return nextGearIndex; } }

        private bool gearedUp;
        private bool gearedDown;
        public bool GearedUp { get { return gearedUp; } }
        public bool GearedDown { get { return gearedDown; } }

        public bool AutoGearUp()
        {
            if (clutch < 0.05f)
            {
                if (!gearedUp)
                {
                    if(++nextGearIndex >= Gears.Count)
                        nextGearIndex =  (Gears.Count - 1);
                    else
                        gearedUp = true;
                }
                else
                    gearedUp = false;
            }
            return gearedUp;
        }

        public bool AutoGearDown()
        {
            if (clutch < 0.05f)
            {
                if (!gearedDown)
                {
                    if(--nextGearIndex <= 0)
                        nextGearIndex =  0;
                    else
                        gearedDown = true;
                }
                else
                    gearedDown = false;
            }
            return gearedDown;
        }

        public void AutoAtGear()
        {
            gearedUp = false;
            gearedDown = false;
        }

        public bool clutchOn;
        public bool IsClutchOn
        {
            get
            {
                if (DieselEngine.locomotive.ThrottlePercent > 0)
                {
                    if (ShaftRPM >= (CurrentGear.DownGearProportion * DieselEngine.MaxRPM))
                        clutchOn = true;
                }
                if (ShaftRPM < DieselEngine.StartingRPM)
                    clutchOn = false;
                return clutchOn;
            }
        }

        public int NumOfGears { get { return Gears.Count; } }

        int currentGearIndex = -1;
        int nextGearIndex = -1;

        public float CurrentSpeedMpS 
        {
            get
            {
                if(DieselEngine.locomotive.Direction == Direction.Reverse)
                    return -(DieselEngine.locomotive.SpeedMpS);
                else
                    return (DieselEngine.locomotive.SpeedMpS);
            }
        }

        public float ShaftRPM 
        {
            get
            {
                if (CurrentGear == null)
                    return DieselEngine.RealRPM;
                else
                    return CurrentSpeedMpS / CurrentGear.Ratio; 
            }
        }

        public bool IsOverspeedError
        {
            get
            {
                if (CurrentGear == null)
                    return false;
                else
                    return ((DieselEngine.RealRPM / DieselEngine.MaxRPM * 100f) > CurrentGear.OverspeedPercentage); 
            } 
        }

        public bool IsOverspeedWarning 
        {
            get
            {
                if (CurrentGear == null)
                    return false;
                else
                    return ((DieselEngine.RealRPM / DieselEngine.MaxRPM * 100f) > 100f); 
            }
        }

        float clutch;
        public float ClutchPercent { set { clutch = (value > 100.0f ? 100f : (value < -100f ? -100f : value)) / 100f; }
            get { return clutch * 100f; } }

        public bool AutoClutch = true;

        public GearBoxOperation GearBoxOperation = GearBoxOperation.Manual;
        public GearBoxOperation OriginalGearBoxOperation = GearBoxOperation.Manual;

        public float MotiveForceN
        {
            get
            {
                if (CurrentGear != null)
                {
                    if (ClutchPercent >= -20)
                    {
                        //float motiveForceN = DieselEngine.DemandedThrottlePercent / 100f * CurrentGear.MaxTractiveForceN;
                        //if (CurrentSpeedMpS > 0)
                        //{
                        //    if (motiveForceN > (DieselEngine.MaxOutputPowerW / CurrentSpeedMpS))
                        //        motiveForceN = DieselEngine.MaxOutputPowerW / CurrentSpeedMpS;
                        //}

                        float motiveForceN = DieselEngine.DieselTorqueTab[DieselEngine.RealRPM] * DieselEngine.DemandedThrottlePercent / DieselEngine.DieselTorqueTab.MaxY() * 0.01f * CurrentGear.MaxTractiveForceN;
                        if (CurrentSpeedMpS > 0)
                        {
                            if (motiveForceN > (DieselEngine.MaxOutputPowerW/ CurrentSpeedMpS))
                                motiveForceN = DieselEngine.MaxOutputPowerW / CurrentSpeedMpS;
                        }
                        return motiveForceN;
                    }
                    else
                        return -CurrentGear.CoastingForceN * (100f + ClutchPercent) / 100f;
                }
                else
                    return 0;
            }
        }

        public GearBox() { }

        public GearBox(GearBox copy, DieselEngine de)
        {
            mstsParams = new MSTSGearBoxParams(copy.mstsParams);
            DieselEngine = de;

            CopyFromMSTSParams(DieselEngine);

        }      

        

        public void Parse(string lowercasetoken, STFReader stf)
        {
            mstsParams.Parse(lowercasetoken, stf);
        }

        public bool IsRestored;

        public void Restore(BinaryReader inf)
        {
            currentGearIndex = inf.ReadInt32();
            nextGearIndex = inf.ReadInt32();
            gearedUp = inf.ReadBoolean();
            gearedDown = inf.ReadBoolean();
            clutchOn = inf.ReadBoolean();
            clutch = inf.ReadSingle();
            IsRestored = true;
        }

        public void Save(BinaryWriter outf)
        {
            outf.Write(currentGearIndex);
            outf.Write(nextGearIndex);
            outf.Write(gearedUp);
            outf.Write(gearedDown);
            outf.Write(clutchOn);
            outf.Write(clutch);
        }

        public void InitializeMoving ()
        {
            for (int iGear = 0; iGear < Gears.Count; iGear++)
            {
                if (Gears[iGear].MaxSpeedMpS < CurrentSpeedMpS) continue;
                else currentGearIndex = nextGearIndex = iGear;
                break;
             } 

            gearedUp = false;
            gearedDown = false;
            clutchOn = true;
            clutch = 0.4f;
            DieselEngine.RealRPM = ShaftRPM;
        }

        public bool IsInitialized { get { return mstsParams.IsInitialized; } }

        public void UseLocoGearBox (DieselEngine dieselEngine)
        {
            DieselEngine = dieselEngine;
        }

        public void CopyFromMSTSParams(DieselEngine dieselEngine)
        {
            if (mstsParams != null)
            {
                if ((!mstsParams.IsInitialized) && (mstsParams.AtLeastOneParamFound))
                    Trace.TraceWarning("Some of the gearbox parameters are missing! Default physics will be used.");
                for (int i = 0; i < mstsParams.GearBoxNumberOfGears; i++)
                {
                    Gears.Add(new Gear(this));
                    Gears[i].BackLoadForceN = mstsParams.GearBoxBackLoadForceN;
                    Gears[i].CoastingForceN = mstsParams.GearBoxCoastingForceN;
                    Gears[i].DownGearProportion = mstsParams.GearBoxDownGearProportion;
                    Gears[i].IsDirectDriveGear = (mstsParams.GearBoxDirectDriveGear == mstsParams.GearBoxNumberOfGears);
                    Gears[i].MaxSpeedMpS = mstsParams.GearBoxMaxSpeedForGearsMpS[i];
                    Gears[i].MaxTractiveForceN = mstsParams.GearBoxMaxTractiveForceForGearsN[i];
                    Gears[i].OverspeedPercentage = mstsParams.GearBoxOverspeedPercentageForFailure;
                    Gears[i].UpGearProportion = mstsParams.GearBoxUpGearProportion;
                    Gears[i].Ratio = mstsParams.GearBoxMaxSpeedForGearsMpS[i] / dieselEngine.MaxRPM;
                }
                GearBoxOperation = mstsParams.GearBoxOperation;
                OriginalGearBoxOperation = mstsParams.GearBoxOperation;
            }
        }

        public void Update(float elapsedClockSeconds)
        {
            if ((clutch <= 0.05) || (clutch >= 1f))
            {
                if (currentGearIndex < nextGearIndex)
                {
                    DieselEngine.locomotive.SignalEvent(Event.GearUp);
                    currentGearIndex = nextGearIndex;
                }
            }
            if ((clutch <= 0.05) || (clutch >= 0.5f))
            {
                if (currentGearIndex > nextGearIndex)
                {
                    DieselEngine.locomotive.SignalEvent(Event.GearDown);
                    currentGearIndex = nextGearIndex;
                }
            }

            if (DieselEngine.EngineStatus == DieselEngine.Status.Running)
            {
                switch (GearBoxOperation)
                {
                    case GearBoxOperation.Manual:
                        if (DieselEngine.locomotive.ThrottlePercent == 0)
                        {
                            clutchOn = false;
                            ClutchPercent = 0f;
                        }
                        break;
                    case GearBoxOperation.Automatic:
                    case GearBoxOperation.Semiautomatic:
                        if ((CurrentGear != null))
                        {
                            if ((CurrentSpeedMpS > (DieselEngine.MaxRPM * CurrentGear.UpGearProportion * CurrentGear.Ratio)))// && (!GearedUp) && (!GearedDown))
                                AutoGearUp();
                            else
                            {
                                if ((CurrentSpeedMpS < (DieselEngine.MaxRPM * CurrentGear.DownGearProportion * CurrentGear.Ratio)))// && (!GearedUp) && (!GearedDown))
                                    AutoGearDown();
                                else
                                    AutoAtGear();
                            }
                            if (DieselEngine.locomotive.ThrottlePercent == 0)
                            {
                                if ((CurrentGear != null) || (NextGear == null))
                                {
                                    nextGearIndex = -1;
                                    currentGearIndex = -1;
                                    clutchOn = false;
                                    gearedDown = false;
                                    gearedUp = false;
                                }

                            }
                        }
                        else
                        {
                            if ((DieselEngine.locomotive.ThrottlePercent > 0))
                                AutoGearUp();
                            else
                            {
                                nextGearIndex = -1;
                                currentGearIndex = -1;
                                clutchOn = false;
                                gearedDown = false;
                                gearedUp = false;
                            }
                        }
                        break;
                }
            }
            else
            {
                nextGearIndex = -1;
                currentGearIndex = -1;
                clutchOn = false;
                gearedDown = false;
                gearedUp = false;
            }

        }

    }

    public enum GearBoxOperation
    {
        Manual,
        Automatic,
        Semiautomatic
    }

    public enum GearBoxEngineBraking
    {
        None,
        DirectDrive,
        AllGears
    }

    public class Gear
    {
        public bool IsDirectDriveGear;
        public float MaxSpeedMpS;
        public float MaxTractiveForceN;
        public float OverspeedPercentage;
        public float BackLoadForceN;
        public float CoastingForceN;
        public float UpGearProportion;
        public float DownGearProportion;

        public float Ratio = 1f;

        public GearBox GearBox;

        public Gear(GearBox gb) { GearBox = gb; }

        public override string ToString()
        {
            return base.ToString();
        }
    }
}
=======
﻿using Orts.Common;
using Orts.Parsers.Msts;
using Orts.Simulation.RollingStocks.SubSystems.PowerSupplies;
using ORTS.Common;
using System.Collections.Generic;
using System.Diagnostics;
using System.IO;

namespace Orts.Simulation.RollingStocks.SubSystems.PowerTransmissions
{
    public class MSTSGearBoxParams
    {
        public int GearBoxNumberOfGears = 1;
        public int GearBoxDirectDriveGear = 1;
        public GearBoxOperation GearBoxOperation = GearBoxOperation.Manual;
        public GearBoxEngineBraking GearBoxEngineBraking = GearBoxEngineBraking.None;
        public List<float> GearBoxMaxSpeedForGearsMpS = new List<float>();
        public List<float> GearBoxMaxTractiveForceForGearsN = new List<float>();
        public float GearBoxOverspeedPercentageForFailure = 150f;
        public float GearBoxBackLoadForceN = 1000;
        public float GearBoxCoastingForceN = 500;
        public float GearBoxUpGearProportion = 0.85f;
        public float GearBoxDownGearProportion = 0.35f;

        int initLevel;

        public bool IsInitialized { get { return initLevel >= 5; } }
        public bool AtLeastOneParamFound { get { return initLevel >= 1; } }

        public MSTSGearBoxParams()
        {

        }

        public MSTSGearBoxParams(MSTSGearBoxParams copy)
        {
            GearBoxNumberOfGears = copy.GearBoxNumberOfGears;
            GearBoxDirectDriveGear = copy.GearBoxDirectDriveGear;
            GearBoxOperation = copy.GearBoxOperation;
            GearBoxEngineBraking = copy.GearBoxEngineBraking;
            GearBoxMaxSpeedForGearsMpS = new List<float>(copy.GearBoxMaxSpeedForGearsMpS);
            GearBoxMaxTractiveForceForGearsN = new List<float>(copy.GearBoxMaxTractiveForceForGearsN);
            GearBoxOverspeedPercentageForFailure = copy.GearBoxOverspeedPercentageForFailure;
            GearBoxBackLoadForceN = copy.GearBoxBackLoadForceN;
            GearBoxCoastingForceN = copy.GearBoxCoastingForceN;
            GearBoxUpGearProportion = copy.GearBoxUpGearProportion;
            GearBoxDownGearProportion = copy.GearBoxDownGearProportion;
            initLevel = copy.initLevel;
        }

        public void Parse(string lowercasetoken, STFReader stf)
        {
            string temp = "";
            switch (lowercasetoken)
            {
                case "engine(gearboxnumberofgears": GearBoxNumberOfGears = stf.ReadIntBlock(1); initLevel++; break;
                case "engine(gearboxdirectdrivegear": GearBoxDirectDriveGear = stf.ReadIntBlock(1); break; // initLevel++; break;
                case "engine(gearboxoperation":
                    temp = stf.ReadStringBlock("manual");
                    switch (temp)
                    {
                        case "manual": GearBoxOperation = GearBoxOperation.Manual; break;
                        case "automatic": GearBoxOperation = GearBoxOperation.Automatic; break;
                        case "semiautomatic": GearBoxOperation = GearBoxOperation.Semiautomatic; break;
                    }
                    initLevel++;
                    break;
                case "engine(gearboxenginebraking":
                    temp = stf.ReadStringBlock("none");
                    switch (temp)
                    {
                        case "none": GearBoxEngineBraking = GearBoxEngineBraking.None; break;
                        case "all_gears": GearBoxEngineBraking = GearBoxEngineBraking.AllGears; break;
                        case "direct_drive": GearBoxEngineBraking = GearBoxEngineBraking.DirectDrive; break;
                    }
                    initLevel++;
                    break;
                case "engine(gearboxmaxspeedforgears":
                    temp = stf.ReadItem();
                    if (temp == ")")
                    {
                        stf.StepBackOneItem();
                    }
                    if (temp == "(")
                    {
                        GearBoxMaxSpeedForGearsMpS.Clear();
                        for (int i = 0; i < GearBoxNumberOfGears; i++)
                        {
                            GearBoxMaxSpeedForGearsMpS.Add(stf.ReadFloat(STFReader.UNITS.SpeedDefaultMPH, 10.0f));
                        }
                        stf.SkipRestOfBlock();
                        initLevel++;
                    }
                    break;
                case "engine(gearboxmaxtractiveforceforgears":
                    temp = stf.ReadItem();
                    if (temp == ")")
                    {
                        stf.StepBackOneItem();
                    }
                    if (temp == "(")
                    {
                        GearBoxMaxTractiveForceForGearsN.Clear();
                        for (int i = 0; i < GearBoxNumberOfGears; i++)
                            GearBoxMaxTractiveForceForGearsN.Add(stf.ReadFloat(STFReader.UNITS.Force, 10000.0f));
                        stf.SkipRestOfBlock();
                        initLevel++;
                    }
                    break;
                case "engine(gearboxoverspeedpercentageforfailure": GearBoxOverspeedPercentageForFailure = stf.ReadFloatBlock(STFReader.UNITS.None, 150f); break; // initLevel++; break;
                case "engine(gearboxbackloadforce": GearBoxBackLoadForceN = stf.ReadFloatBlock(STFReader.UNITS.Force, 0f); break;
                case "engine(gearboxcoastingforce": GearBoxCoastingForceN = stf.ReadFloatBlock(STFReader.UNITS.Force, 0f); break;
                case "engine(gearboxupgearproportion": GearBoxUpGearProportion = stf.ReadFloatBlock(STFReader.UNITS.None, 0.85f); break; // initLevel++; break;
                case "engine(gearboxdowngearproportion": GearBoxDownGearProportion = stf.ReadFloatBlock(STFReader.UNITS.None, 0.25f); break; // initLevel++; break;
                default: break;
            }
        }
    }

    public class GearBox
    {
        public MSTSGearBoxParams mstsParams = new MSTSGearBoxParams();
        DieselEngine DieselEngine;
        public List<Gear> Gears = new List<Gear>();

        public Gear CurrentGear
        {
            get
            {
                if ((currentGearIndex >= 0)&&(currentGearIndex < NumOfGears))
                    return Gears[currentGearIndex];
                else
                    return null;
            }
        }

        public int CurrentGearIndex { get { return currentGearIndex; } }
        public Gear NextGear 
        {
            get
            {
                if ((nextGearIndex >= 0)&&(nextGearIndex < NumOfGears))
                    return Gears[nextGearIndex];
                else
                    return null;
            }
            set
            {
                switch(GearBoxOperation)
                {
                    case GearBoxOperation.Manual:
                    case GearBoxOperation.Semiautomatic:
                        int temp = 0;
                        if(value == null)
                            nextGearIndex = -1;
                        else
                        {
                            foreach (Gear gear in Gears)
                            {
                                temp++;
                                if (gear == value)
                                {
                                    break;
                                }
                            }
                            nextGearIndex = temp - 1;
                        }
                        break;
                    case GearBoxOperation.Automatic:
                        break;
                }
            }
        }

        public int NextGearIndex { get { return nextGearIndex; } }

        private bool gearedUp;
        private bool gearedDown;
        public bool GearedUp { get { return gearedUp; } }
        public bool GearedDown { get { return gearedDown; } }

        public bool AutoGearUp()
        {
            if (clutch < 0.05f)
            {
                if (!gearedUp)
                {
                    if(++nextGearIndex >= Gears.Count)
                        nextGearIndex =  (Gears.Count - 1);
                    else
                        gearedUp = true;
                }
                else
                    gearedUp = false;
            }
            return gearedUp;
        }

        public bool AutoGearDown()
        {
            if (clutch < 0.05f)
            {
                if (!gearedDown)
                {
                    if(--nextGearIndex <= 0)
                        nextGearIndex =  0;
                    else
                        gearedDown = true;
                }
                else
                    gearedDown = false;
            }
            return gearedDown;
        }

        public void AutoAtGear()
        {
            gearedUp = false;
            gearedDown = false;
        }

        public bool clutchOn;
        public bool IsClutchOn
        {
            get
            {
                if (DieselEngine.locomotive.ThrottlePercent > 0)
                {
                    if (ShaftRPM >= (CurrentGear.DownGearProportion * DieselEngine.MaxRPM))
                        clutchOn = true;
                }
                if (ShaftRPM < DieselEngine.StartingRPM)
                    clutchOn = false;
                return clutchOn;
            }
        }

        public int NumOfGears { get { return Gears.Count; } }

        int currentGearIndex = -1;
        int nextGearIndex = -1;

        public float CurrentSpeedMpS 
        {
            get
            {
                if(DieselEngine.locomotive.Direction == Direction.Reverse)
                    return -(DieselEngine.locomotive.SpeedMpS);
                else
                    return (DieselEngine.locomotive.SpeedMpS);
            }
        }

        public float ShaftRPM 
        {
            get
            {
                if (CurrentGear == null)
                    return DieselEngine.RealRPM;
                else
                    return CurrentSpeedMpS / CurrentGear.Ratio; 
            }
        }

        public bool IsOverspeedError
        {
            get
            {
                if (CurrentGear == null)
                    return false;
                else
                    return ((DieselEngine.RealRPM / DieselEngine.MaxRPM * 100f) > CurrentGear.OverspeedPercentage); 
            } 
        }

        public bool IsOverspeedWarning 
        {
            get
            {
                if (CurrentGear == null)
                    return false;
                else
                    return ((DieselEngine.RealRPM / DieselEngine.MaxRPM * 100f) > 100f); 
            }
        }

        float clutch;
        public float ClutchPercent { set { clutch = (value > 100.0f ? 100f : (value < -100f ? -100f : value)) / 100f; }
            get { return clutch * 100f; } }

        public bool AutoClutch = true;

        public GearBoxOperation GearBoxOperation = GearBoxOperation.Manual;
        public GearBoxOperation OriginalGearBoxOperation = GearBoxOperation.Manual;

        public float MotiveForceN
        {
            get
            {
                if (CurrentGear != null)
                {
                    if (ClutchPercent >= -20)
                    {
                        //float motiveForceN = DieselEngine.DemandedThrottlePercent / 100f * CurrentGear.MaxTractiveForceN;
                        //if (CurrentSpeedMpS > 0)
                        //{
                        //    if (motiveForceN > (DieselEngine.MaxOutputPowerW / CurrentSpeedMpS))
                        //        motiveForceN = DieselEngine.MaxOutputPowerW / CurrentSpeedMpS;
                        //}

                        float motiveForceN = DieselEngine.DieselTorqueTab[DieselEngine.RealRPM] * DieselEngine.DemandedThrottlePercent / DieselEngine.DieselTorqueTab.MaxY() * 0.01f * CurrentGear.MaxTractiveForceN;
                        if (CurrentSpeedMpS > 0)
                        {
                            if (motiveForceN > (DieselEngine.CurrentDieselOutputPowerW/ CurrentSpeedMpS))
                                motiveForceN = DieselEngine.CurrentDieselOutputPowerW / CurrentSpeedMpS;
                        }
                        return motiveForceN;
                    }
                    else
                        return -CurrentGear.CoastingForceN * (100f + ClutchPercent) / 100f;
                }
                else
                    return 0;
            }
        }

        public GearBox() { }

        public GearBox(GearBox copy, DieselEngine de)
        {
            mstsParams = new MSTSGearBoxParams(copy.mstsParams);
            DieselEngine = de;

            CopyFromMSTSParams(DieselEngine);

        }      

        

        public void Parse(string lowercasetoken, STFReader stf)
        {
            mstsParams.Parse(lowercasetoken, stf);
        }

        public bool IsRestored;

        public void Restore(BinaryReader inf)
        {
            currentGearIndex = inf.ReadInt32();
            nextGearIndex = inf.ReadInt32();
            gearedUp = inf.ReadBoolean();
            gearedDown = inf.ReadBoolean();
            clutchOn = inf.ReadBoolean();
            clutch = inf.ReadSingle();
            IsRestored = true;
        }

        public void Save(BinaryWriter outf)
        {
            outf.Write(currentGearIndex);
            outf.Write(nextGearIndex);
            outf.Write(gearedUp);
            outf.Write(gearedDown);
            outf.Write(clutchOn);
            outf.Write(clutch);
        }

        public void InitializeMoving ()
        {
            for (int iGear = 0; iGear < Gears.Count; iGear++)
            {
                if (Gears[iGear].MaxSpeedMpS < CurrentSpeedMpS) continue;
                else currentGearIndex = nextGearIndex = iGear;
                break;
             } 

            gearedUp = false;
            gearedDown = false;
            clutchOn = true;
            clutch = 0.4f;
            DieselEngine.RealRPM = ShaftRPM;
        }

        public bool IsInitialized { get { return mstsParams.IsInitialized; } }

        public void UseLocoGearBox (DieselEngine dieselEngine)
        {
            DieselEngine = dieselEngine;
        }

        public void CopyFromMSTSParams(DieselEngine dieselEngine)
        {
            if (mstsParams != null)
            {
                if ((!mstsParams.IsInitialized) && (mstsParams.AtLeastOneParamFound))
                    Trace.TraceWarning("Some of the gearbox parameters are missing! Default physics will be used.");
                for (int i = 0; i < mstsParams.GearBoxNumberOfGears; i++)
                {
                    Gears.Add(new Gear(this));
                    Gears[i].BackLoadForceN = mstsParams.GearBoxBackLoadForceN;
                    Gears[i].CoastingForceN = mstsParams.GearBoxCoastingForceN;
                    Gears[i].DownGearProportion = mstsParams.GearBoxDownGearProportion;
                    Gears[i].IsDirectDriveGear = (mstsParams.GearBoxDirectDriveGear == mstsParams.GearBoxNumberOfGears);
                    Gears[i].MaxSpeedMpS = mstsParams.GearBoxMaxSpeedForGearsMpS[i];
                    Gears[i].MaxTractiveForceN = mstsParams.GearBoxMaxTractiveForceForGearsN[i];
                    Gears[i].OverspeedPercentage = mstsParams.GearBoxOverspeedPercentageForFailure;
                    Gears[i].UpGearProportion = mstsParams.GearBoxUpGearProportion;
                    Gears[i].Ratio = mstsParams.GearBoxMaxSpeedForGearsMpS[i] / dieselEngine.MaxRPM;
                }
                GearBoxOperation = mstsParams.GearBoxOperation;
                OriginalGearBoxOperation = mstsParams.GearBoxOperation;
            }
        }

        public void Update(float elapsedClockSeconds)
        {
            if ((clutch <= 0.05) || (clutch >= 1f))
            {
                if (currentGearIndex < nextGearIndex)
                {
                    DieselEngine.locomotive.SignalEvent(Event.GearUp);
                    currentGearIndex = nextGearIndex;
                }
            }
            if ((clutch <= 0.05) || (clutch >= 0.5f))
            {
                if (currentGearIndex > nextGearIndex)
                {
                    DieselEngine.locomotive.SignalEvent(Event.GearDown);
                    currentGearIndex = nextGearIndex;
                }
            }

            if (DieselEngine.EngineStatus == DieselEngine.Status.Running)
            {
                switch (GearBoxOperation)
                {
                    case GearBoxOperation.Manual:
                        if (DieselEngine.locomotive.ThrottlePercent == 0)
                        {
                            clutchOn = false;
                            ClutchPercent = 0f;
                        }
                        break;
                    case GearBoxOperation.Automatic:
                    case GearBoxOperation.Semiautomatic:
                        if ((CurrentGear != null))
                        {
                            if ((CurrentSpeedMpS > (DieselEngine.MaxRPM * CurrentGear.UpGearProportion * CurrentGear.Ratio)))// && (!GearedUp) && (!GearedDown))
                                AutoGearUp();
                            else
                            {
                                if ((CurrentSpeedMpS < (DieselEngine.MaxRPM * CurrentGear.DownGearProportion * CurrentGear.Ratio)))// && (!GearedUp) && (!GearedDown))
                                    AutoGearDown();
                                else
                                    AutoAtGear();
                            }
                            if (DieselEngine.locomotive.ThrottlePercent == 0)
                            {
                                if ((CurrentGear != null) || (NextGear == null))
                                {
                                    nextGearIndex = -1;
                                    currentGearIndex = -1;
                                    clutchOn = false;
                                    gearedDown = false;
                                    gearedUp = false;
                                }

                            }
                        }
                        else
                        {
                            if ((DieselEngine.locomotive.ThrottlePercent > 0))
                                AutoGearUp();
                            else
                            {
                                nextGearIndex = -1;
                                currentGearIndex = -1;
                                clutchOn = false;
                                gearedDown = false;
                                gearedUp = false;
                            }
                        }
                        break;
                }
            }
            else
            {
                nextGearIndex = -1;
                currentGearIndex = -1;
                clutchOn = false;
                gearedDown = false;
                gearedUp = false;
            }

        }

    }

    public enum GearBoxOperation
    {
        Manual,
        Automatic,
        Semiautomatic
    }

    public enum GearBoxEngineBraking
    {
        None,
        DirectDrive,
        AllGears
    }

    public class Gear
    {
        public bool IsDirectDriveGear;
        public float MaxSpeedMpS;
        public float MaxTractiveForceN;
        public float OverspeedPercentage;
        public float BackLoadForceN;
        public float CoastingForceN;
        public float UpGearProportion;
        public float DownGearProportion;

        public float Ratio = 1f;

        public GearBox GearBox;

        public Gear(GearBox gb) { GearBox = gb; }

        public override string ToString()
        {
            return base.ToString();
        }
    }
}
>>>>>>> 63464703
<|MERGE_RESOLUTION|>--- conflicted
+++ resolved
@@ -1,1074 +1,535 @@
-<<<<<<< HEAD
-﻿using System.Collections.Generic;
-using System.Diagnostics;
-using System.IO;
-using Orts.Common;
-using Orts.Formats.Msts.Parsers;
-using Orts.Simulation.RollingStocks.SubSystems.PowerSupplies;
-
-namespace Orts.Simulation.RollingStocks.SubSystems.PowerTransmissions
-{
-    public class MSTSGearBoxParams
-    {
-        public int GearBoxNumberOfGears = 1;
-        public int GearBoxDirectDriveGear = 1;
-        public GearBoxOperation GearBoxOperation = GearBoxOperation.Manual;
-        public GearBoxEngineBraking GearBoxEngineBraking = GearBoxEngineBraking.None;
-        public List<float> GearBoxMaxSpeedForGearsMpS = new List<float>();
-        public List<float> GearBoxMaxTractiveForceForGearsN = new List<float>();
-        public float GearBoxOverspeedPercentageForFailure = 150f;
-        public float GearBoxBackLoadForceN = 1000;
-        public float GearBoxCoastingForceN = 500;
-        public float GearBoxUpGearProportion = 0.85f;
-        public float GearBoxDownGearProportion = 0.35f;
-
-        int initLevel;
-
-        public bool IsInitialized { get { return initLevel >= 5; } }
-        public bool AtLeastOneParamFound { get { return initLevel >= 1; } }
-
-        public MSTSGearBoxParams()
-        {
-
-        }
-
-        public MSTSGearBoxParams(MSTSGearBoxParams copy)
-        {
-            GearBoxNumberOfGears = copy.GearBoxNumberOfGears;
-            GearBoxDirectDriveGear = copy.GearBoxDirectDriveGear;
-            GearBoxOperation = copy.GearBoxOperation;
-            GearBoxEngineBraking = copy.GearBoxEngineBraking;
-            GearBoxMaxSpeedForGearsMpS = new List<float>(copy.GearBoxMaxSpeedForGearsMpS);
-            GearBoxMaxTractiveForceForGearsN = new List<float>(copy.GearBoxMaxTractiveForceForGearsN);
-            GearBoxOverspeedPercentageForFailure = copy.GearBoxOverspeedPercentageForFailure;
-            GearBoxBackLoadForceN = copy.GearBoxBackLoadForceN;
-            GearBoxCoastingForceN = copy.GearBoxCoastingForceN;
-            GearBoxUpGearProportion = copy.GearBoxUpGearProportion;
-            GearBoxDownGearProportion = copy.GearBoxDownGearProportion;
-            initLevel = copy.initLevel;
-        }
-
-        public void Parse(string lowercasetoken, STFReader stf)
-        {
-            string temp = "";
-            switch (lowercasetoken)
-            {
-                case "engine(gearboxnumberofgears": GearBoxNumberOfGears = stf.ReadIntBlock(1); initLevel++; break;
-                case "engine(gearboxdirectdrivegear": GearBoxDirectDriveGear = stf.ReadIntBlock(1); break; // initLevel++; break;
-                case "engine(gearboxoperation":
-                    temp = stf.ReadStringBlock("manual");
-                    switch (temp)
-                    {
-                        case "manual": GearBoxOperation = GearBoxOperation.Manual; break;
-                        case "automatic": GearBoxOperation = GearBoxOperation.Automatic; break;
-                        case "semiautomatic": GearBoxOperation = GearBoxOperation.Semiautomatic; break;
-                    }
-                    initLevel++;
-                    break;
-                case "engine(gearboxenginebraking":
-                    temp = stf.ReadStringBlock("none");
-                    switch (temp)
-                    {
-                        case "none": GearBoxEngineBraking = GearBoxEngineBraking.None; break;
-                        case "all_gears": GearBoxEngineBraking = GearBoxEngineBraking.AllGears; break;
-                        case "direct_drive": GearBoxEngineBraking = GearBoxEngineBraking.DirectDrive; break;
-                    }
-                    initLevel++;
-                    break;
-                case "engine(gearboxmaxspeedforgears":
-                    temp = stf.ReadItem();
-                    if (temp == ")")
-                    {
-                        stf.StepBackOneItem();
-                    }
-                    if (temp == "(")
-                    {
-                        GearBoxMaxSpeedForGearsMpS.Clear();
-                        for (int i = 0; i < GearBoxNumberOfGears; i++)
-                        {
-                            GearBoxMaxSpeedForGearsMpS.Add(stf.ReadFloat(STFReader.Units.SpeedDefaultMPH, 10.0f));
-                        }
-                        stf.SkipRestOfBlock();
-                        initLevel++;
-                    }
-                    break;
-                case "engine(gearboxmaxtractiveforceforgears":
-                    temp = stf.ReadItem();
-                    if (temp == ")")
-                    {
-                        stf.StepBackOneItem();
-                    }
-                    if (temp == "(")
-                    {
-                        GearBoxMaxTractiveForceForGearsN.Clear();
-                        for (int i = 0; i < GearBoxNumberOfGears; i++)
-                            GearBoxMaxTractiveForceForGearsN.Add(stf.ReadFloat(STFReader.Units.Force, 10000.0f));
-                        stf.SkipRestOfBlock();
-                        initLevel++;
-                    }
-                    break;
-                case "engine(gearboxoverspeedpercentageforfailure": GearBoxOverspeedPercentageForFailure = stf.ReadFloatBlock(STFReader.Units.None, 150f); break; // initLevel++; break;
-                case "engine(gearboxbackloadforce": GearBoxBackLoadForceN = stf.ReadFloatBlock(STFReader.Units.Force, 0f); break;
-                case "engine(gearboxcoastingforce": GearBoxCoastingForceN = stf.ReadFloatBlock(STFReader.Units.Force, 0f); break;
-                case "engine(gearboxupgearproportion": GearBoxUpGearProportion = stf.ReadFloatBlock(STFReader.Units.None, 0.85f); break; // initLevel++; break;
-                case "engine(gearboxdowngearproportion": GearBoxDownGearProportion = stf.ReadFloatBlock(STFReader.Units.None, 0.25f); break; // initLevel++; break;
-                default: break;
-            }
-        }
-    }
-
-    public class GearBox
-    {
-        public MSTSGearBoxParams mstsParams = new MSTSGearBoxParams();
-        DieselEngine DieselEngine;
-        public List<Gear> Gears = new List<Gear>();
-
-        public Gear CurrentGear
-        {
-            get
-            {
-                if ((currentGearIndex >= 0)&&(currentGearIndex < NumOfGears))
-                    return Gears[currentGearIndex];
-                else
-                    return null;
-            }
-        }
-
-        public int CurrentGearIndex { get { return currentGearIndex; } }
-        public Gear NextGear 
-        {
-            get
-            {
-                if ((nextGearIndex >= 0)&&(nextGearIndex < NumOfGears))
-                    return Gears[nextGearIndex];
-                else
-                    return null;
-            }
-            set
-            {
-                switch(GearBoxOperation)
-                {
-                    case GearBoxOperation.Manual:
-                    case GearBoxOperation.Semiautomatic:
-                        int temp = 0;
-                        if(value == null)
-                            nextGearIndex = -1;
-                        else
-                        {
-                            foreach (Gear gear in Gears)
-                            {
-                                temp++;
-                                if (gear == value)
-                                {
-                                    break;
-                                }
-                            }
-                            nextGearIndex = temp - 1;
-                        }
-                        break;
-                    case GearBoxOperation.Automatic:
-                        break;
-                }
-            }
-        }
-
-        public int NextGearIndex { get { return nextGearIndex; } }
-
-        private bool gearedUp;
-        private bool gearedDown;
-        public bool GearedUp { get { return gearedUp; } }
-        public bool GearedDown { get { return gearedDown; } }
-
-        public bool AutoGearUp()
-        {
-            if (clutch < 0.05f)
-            {
-                if (!gearedUp)
-                {
-                    if(++nextGearIndex >= Gears.Count)
-                        nextGearIndex =  (Gears.Count - 1);
-                    else
-                        gearedUp = true;
-                }
-                else
-                    gearedUp = false;
-            }
-            return gearedUp;
-        }
-
-        public bool AutoGearDown()
-        {
-            if (clutch < 0.05f)
-            {
-                if (!gearedDown)
-                {
-                    if(--nextGearIndex <= 0)
-                        nextGearIndex =  0;
-                    else
-                        gearedDown = true;
-                }
-                else
-                    gearedDown = false;
-            }
-            return gearedDown;
-        }
-
-        public void AutoAtGear()
-        {
-            gearedUp = false;
-            gearedDown = false;
-        }
-
-        public bool clutchOn;
-        public bool IsClutchOn
-        {
-            get
-            {
-                if (DieselEngine.locomotive.ThrottlePercent > 0)
-                {
-                    if (ShaftRPM >= (CurrentGear.DownGearProportion * DieselEngine.MaxRPM))
-                        clutchOn = true;
-                }
-                if (ShaftRPM < DieselEngine.StartingRPM)
-                    clutchOn = false;
-                return clutchOn;
-            }
-        }
-
-        public int NumOfGears { get { return Gears.Count; } }
-
-        int currentGearIndex = -1;
-        int nextGearIndex = -1;
-
-        public float CurrentSpeedMpS 
-        {
-            get
-            {
-                if(DieselEngine.locomotive.Direction == Direction.Reverse)
-                    return -(DieselEngine.locomotive.SpeedMpS);
-                else
-                    return (DieselEngine.locomotive.SpeedMpS);
-            }
-        }
-
-        public float ShaftRPM 
-        {
-            get
-            {
-                if (CurrentGear == null)
-                    return DieselEngine.RealRPM;
-                else
-                    return CurrentSpeedMpS / CurrentGear.Ratio; 
-            }
-        }
-
-        public bool IsOverspeedError
-        {
-            get
-            {
-                if (CurrentGear == null)
-                    return false;
-                else
-                    return ((DieselEngine.RealRPM / DieselEngine.MaxRPM * 100f) > CurrentGear.OverspeedPercentage); 
-            } 
-        }
-
-        public bool IsOverspeedWarning 
-        {
-            get
-            {
-                if (CurrentGear == null)
-                    return false;
-                else
-                    return ((DieselEngine.RealRPM / DieselEngine.MaxRPM * 100f) > 100f); 
-            }
-        }
-
-        float clutch;
-        public float ClutchPercent { set { clutch = (value > 100.0f ? 100f : (value < -100f ? -100f : value)) / 100f; }
-            get { return clutch * 100f; } }
-
-        public bool AutoClutch = true;
-
-        public GearBoxOperation GearBoxOperation = GearBoxOperation.Manual;
-        public GearBoxOperation OriginalGearBoxOperation = GearBoxOperation.Manual;
-
-        public float MotiveForceN
-        {
-            get
-            {
-                if (CurrentGear != null)
-                {
-                    if (ClutchPercent >= -20)
-                    {
-                        //float motiveForceN = DieselEngine.DemandedThrottlePercent / 100f * CurrentGear.MaxTractiveForceN;
-                        //if (CurrentSpeedMpS > 0)
-                        //{
-                        //    if (motiveForceN > (DieselEngine.MaxOutputPowerW / CurrentSpeedMpS))
-                        //        motiveForceN = DieselEngine.MaxOutputPowerW / CurrentSpeedMpS;
-                        //}
-
-                        float motiveForceN = DieselEngine.DieselTorqueTab[DieselEngine.RealRPM] * DieselEngine.DemandedThrottlePercent / DieselEngine.DieselTorqueTab.MaxY() * 0.01f * CurrentGear.MaxTractiveForceN;
-                        if (CurrentSpeedMpS > 0)
-                        {
-                            if (motiveForceN > (DieselEngine.MaxOutputPowerW/ CurrentSpeedMpS))
-                                motiveForceN = DieselEngine.MaxOutputPowerW / CurrentSpeedMpS;
-                        }
-                        return motiveForceN;
-                    }
-                    else
-                        return -CurrentGear.CoastingForceN * (100f + ClutchPercent) / 100f;
-                }
-                else
-                    return 0;
-            }
-        }
-
-        public GearBox() { }
-
-        public GearBox(GearBox copy, DieselEngine de)
-        {
-            mstsParams = new MSTSGearBoxParams(copy.mstsParams);
-            DieselEngine = de;
-
-            CopyFromMSTSParams(DieselEngine);
-
-        }      
-
-        
-
-        public void Parse(string lowercasetoken, STFReader stf)
-        {
-            mstsParams.Parse(lowercasetoken, stf);
-        }
-
-        public bool IsRestored;
-
-        public void Restore(BinaryReader inf)
-        {
-            currentGearIndex = inf.ReadInt32();
-            nextGearIndex = inf.ReadInt32();
-            gearedUp = inf.ReadBoolean();
-            gearedDown = inf.ReadBoolean();
-            clutchOn = inf.ReadBoolean();
-            clutch = inf.ReadSingle();
-            IsRestored = true;
-        }
-
-        public void Save(BinaryWriter outf)
-        {
-            outf.Write(currentGearIndex);
-            outf.Write(nextGearIndex);
-            outf.Write(gearedUp);
-            outf.Write(gearedDown);
-            outf.Write(clutchOn);
-            outf.Write(clutch);
-        }
-
-        public void InitializeMoving ()
-        {
-            for (int iGear = 0; iGear < Gears.Count; iGear++)
-            {
-                if (Gears[iGear].MaxSpeedMpS < CurrentSpeedMpS) continue;
-                else currentGearIndex = nextGearIndex = iGear;
-                break;
-             } 
-
-            gearedUp = false;
-            gearedDown = false;
-            clutchOn = true;
-            clutch = 0.4f;
-            DieselEngine.RealRPM = ShaftRPM;
-        }
-
-        public bool IsInitialized { get { return mstsParams.IsInitialized; } }
-
-        public void UseLocoGearBox (DieselEngine dieselEngine)
-        {
-            DieselEngine = dieselEngine;
-        }
-
-        public void CopyFromMSTSParams(DieselEngine dieselEngine)
-        {
-            if (mstsParams != null)
-            {
-                if ((!mstsParams.IsInitialized) && (mstsParams.AtLeastOneParamFound))
-                    Trace.TraceWarning("Some of the gearbox parameters are missing! Default physics will be used.");
-                for (int i = 0; i < mstsParams.GearBoxNumberOfGears; i++)
-                {
-                    Gears.Add(new Gear(this));
-                    Gears[i].BackLoadForceN = mstsParams.GearBoxBackLoadForceN;
-                    Gears[i].CoastingForceN = mstsParams.GearBoxCoastingForceN;
-                    Gears[i].DownGearProportion = mstsParams.GearBoxDownGearProportion;
-                    Gears[i].IsDirectDriveGear = (mstsParams.GearBoxDirectDriveGear == mstsParams.GearBoxNumberOfGears);
-                    Gears[i].MaxSpeedMpS = mstsParams.GearBoxMaxSpeedForGearsMpS[i];
-                    Gears[i].MaxTractiveForceN = mstsParams.GearBoxMaxTractiveForceForGearsN[i];
-                    Gears[i].OverspeedPercentage = mstsParams.GearBoxOverspeedPercentageForFailure;
-                    Gears[i].UpGearProportion = mstsParams.GearBoxUpGearProportion;
-                    Gears[i].Ratio = mstsParams.GearBoxMaxSpeedForGearsMpS[i] / dieselEngine.MaxRPM;
-                }
-                GearBoxOperation = mstsParams.GearBoxOperation;
-                OriginalGearBoxOperation = mstsParams.GearBoxOperation;
-            }
-        }
-
-        public void Update(float elapsedClockSeconds)
-        {
-            if ((clutch <= 0.05) || (clutch >= 1f))
-            {
-                if (currentGearIndex < nextGearIndex)
-                {
-                    DieselEngine.locomotive.SignalEvent(Event.GearUp);
-                    currentGearIndex = nextGearIndex;
-                }
-            }
-            if ((clutch <= 0.05) || (clutch >= 0.5f))
-            {
-                if (currentGearIndex > nextGearIndex)
-                {
-                    DieselEngine.locomotive.SignalEvent(Event.GearDown);
-                    currentGearIndex = nextGearIndex;
-                }
-            }
-
-            if (DieselEngine.EngineStatus == DieselEngine.Status.Running)
-            {
-                switch (GearBoxOperation)
-                {
-                    case GearBoxOperation.Manual:
-                        if (DieselEngine.locomotive.ThrottlePercent == 0)
-                        {
-                            clutchOn = false;
-                            ClutchPercent = 0f;
-                        }
-                        break;
-                    case GearBoxOperation.Automatic:
-                    case GearBoxOperation.Semiautomatic:
-                        if ((CurrentGear != null))
-                        {
-                            if ((CurrentSpeedMpS > (DieselEngine.MaxRPM * CurrentGear.UpGearProportion * CurrentGear.Ratio)))// && (!GearedUp) && (!GearedDown))
-                                AutoGearUp();
-                            else
-                            {
-                                if ((CurrentSpeedMpS < (DieselEngine.MaxRPM * CurrentGear.DownGearProportion * CurrentGear.Ratio)))// && (!GearedUp) && (!GearedDown))
-                                    AutoGearDown();
-                                else
-                                    AutoAtGear();
-                            }
-                            if (DieselEngine.locomotive.ThrottlePercent == 0)
-                            {
-                                if ((CurrentGear != null) || (NextGear == null))
-                                {
-                                    nextGearIndex = -1;
-                                    currentGearIndex = -1;
-                                    clutchOn = false;
-                                    gearedDown = false;
-                                    gearedUp = false;
-                                }
-
-                            }
-                        }
-                        else
-                        {
-                            if ((DieselEngine.locomotive.ThrottlePercent > 0))
-                                AutoGearUp();
-                            else
-                            {
-                                nextGearIndex = -1;
-                                currentGearIndex = -1;
-                                clutchOn = false;
-                                gearedDown = false;
-                                gearedUp = false;
-                            }
-                        }
-                        break;
-                }
-            }
-            else
-            {
-                nextGearIndex = -1;
-                currentGearIndex = -1;
-                clutchOn = false;
-                gearedDown = false;
-                gearedUp = false;
-            }
-
-        }
-
-    }
-
-    public enum GearBoxOperation
-    {
-        Manual,
-        Automatic,
-        Semiautomatic
-    }
-
-    public enum GearBoxEngineBraking
-    {
-        None,
-        DirectDrive,
-        AllGears
-    }
-
-    public class Gear
-    {
-        public bool IsDirectDriveGear;
-        public float MaxSpeedMpS;
-        public float MaxTractiveForceN;
-        public float OverspeedPercentage;
-        public float BackLoadForceN;
-        public float CoastingForceN;
-        public float UpGearProportion;
-        public float DownGearProportion;
-
-        public float Ratio = 1f;
-
-        public GearBox GearBox;
-
-        public Gear(GearBox gb) { GearBox = gb; }
-
-        public override string ToString()
-        {
-            return base.ToString();
-        }
-    }
-}
-=======
-﻿using Orts.Common;
-using Orts.Parsers.Msts;
-using Orts.Simulation.RollingStocks.SubSystems.PowerSupplies;
-using ORTS.Common;
-using System.Collections.Generic;
-using System.Diagnostics;
-using System.IO;
-
-namespace Orts.Simulation.RollingStocks.SubSystems.PowerTransmissions
-{
-    public class MSTSGearBoxParams
-    {
-        public int GearBoxNumberOfGears = 1;
-        public int GearBoxDirectDriveGear = 1;
-        public GearBoxOperation GearBoxOperation = GearBoxOperation.Manual;
-        public GearBoxEngineBraking GearBoxEngineBraking = GearBoxEngineBraking.None;
-        public List<float> GearBoxMaxSpeedForGearsMpS = new List<float>();
-        public List<float> GearBoxMaxTractiveForceForGearsN = new List<float>();
-        public float GearBoxOverspeedPercentageForFailure = 150f;
-        public float GearBoxBackLoadForceN = 1000;
-        public float GearBoxCoastingForceN = 500;
-        public float GearBoxUpGearProportion = 0.85f;
-        public float GearBoxDownGearProportion = 0.35f;
-
-        int initLevel;
-
-        public bool IsInitialized { get { return initLevel >= 5; } }
-        public bool AtLeastOneParamFound { get { return initLevel >= 1; } }
-
-        public MSTSGearBoxParams()
-        {
-
-        }
-
-        public MSTSGearBoxParams(MSTSGearBoxParams copy)
-        {
-            GearBoxNumberOfGears = copy.GearBoxNumberOfGears;
-            GearBoxDirectDriveGear = copy.GearBoxDirectDriveGear;
-            GearBoxOperation = copy.GearBoxOperation;
-            GearBoxEngineBraking = copy.GearBoxEngineBraking;
-            GearBoxMaxSpeedForGearsMpS = new List<float>(copy.GearBoxMaxSpeedForGearsMpS);
-            GearBoxMaxTractiveForceForGearsN = new List<float>(copy.GearBoxMaxTractiveForceForGearsN);
-            GearBoxOverspeedPercentageForFailure = copy.GearBoxOverspeedPercentageForFailure;
-            GearBoxBackLoadForceN = copy.GearBoxBackLoadForceN;
-            GearBoxCoastingForceN = copy.GearBoxCoastingForceN;
-            GearBoxUpGearProportion = copy.GearBoxUpGearProportion;
-            GearBoxDownGearProportion = copy.GearBoxDownGearProportion;
-            initLevel = copy.initLevel;
-        }
-
-        public void Parse(string lowercasetoken, STFReader stf)
-        {
-            string temp = "";
-            switch (lowercasetoken)
-            {
-                case "engine(gearboxnumberofgears": GearBoxNumberOfGears = stf.ReadIntBlock(1); initLevel++; break;
-                case "engine(gearboxdirectdrivegear": GearBoxDirectDriveGear = stf.ReadIntBlock(1); break; // initLevel++; break;
-                case "engine(gearboxoperation":
-                    temp = stf.ReadStringBlock("manual");
-                    switch (temp)
-                    {
-                        case "manual": GearBoxOperation = GearBoxOperation.Manual; break;
-                        case "automatic": GearBoxOperation = GearBoxOperation.Automatic; break;
-                        case "semiautomatic": GearBoxOperation = GearBoxOperation.Semiautomatic; break;
-                    }
-                    initLevel++;
-                    break;
-                case "engine(gearboxenginebraking":
-                    temp = stf.ReadStringBlock("none");
-                    switch (temp)
-                    {
-                        case "none": GearBoxEngineBraking = GearBoxEngineBraking.None; break;
-                        case "all_gears": GearBoxEngineBraking = GearBoxEngineBraking.AllGears; break;
-                        case "direct_drive": GearBoxEngineBraking = GearBoxEngineBraking.DirectDrive; break;
-                    }
-                    initLevel++;
-                    break;
-                case "engine(gearboxmaxspeedforgears":
-                    temp = stf.ReadItem();
-                    if (temp == ")")
-                    {
-                        stf.StepBackOneItem();
-                    }
-                    if (temp == "(")
-                    {
-                        GearBoxMaxSpeedForGearsMpS.Clear();
-                        for (int i = 0; i < GearBoxNumberOfGears; i++)
-                        {
-                            GearBoxMaxSpeedForGearsMpS.Add(stf.ReadFloat(STFReader.UNITS.SpeedDefaultMPH, 10.0f));
-                        }
-                        stf.SkipRestOfBlock();
-                        initLevel++;
-                    }
-                    break;
-                case "engine(gearboxmaxtractiveforceforgears":
-                    temp = stf.ReadItem();
-                    if (temp == ")")
-                    {
-                        stf.StepBackOneItem();
-                    }
-                    if (temp == "(")
-                    {
-                        GearBoxMaxTractiveForceForGearsN.Clear();
-                        for (int i = 0; i < GearBoxNumberOfGears; i++)
-                            GearBoxMaxTractiveForceForGearsN.Add(stf.ReadFloat(STFReader.UNITS.Force, 10000.0f));
-                        stf.SkipRestOfBlock();
-                        initLevel++;
-                    }
-                    break;
-                case "engine(gearboxoverspeedpercentageforfailure": GearBoxOverspeedPercentageForFailure = stf.ReadFloatBlock(STFReader.UNITS.None, 150f); break; // initLevel++; break;
-                case "engine(gearboxbackloadforce": GearBoxBackLoadForceN = stf.ReadFloatBlock(STFReader.UNITS.Force, 0f); break;
-                case "engine(gearboxcoastingforce": GearBoxCoastingForceN = stf.ReadFloatBlock(STFReader.UNITS.Force, 0f); break;
-                case "engine(gearboxupgearproportion": GearBoxUpGearProportion = stf.ReadFloatBlock(STFReader.UNITS.None, 0.85f); break; // initLevel++; break;
-                case "engine(gearboxdowngearproportion": GearBoxDownGearProportion = stf.ReadFloatBlock(STFReader.UNITS.None, 0.25f); break; // initLevel++; break;
-                default: break;
-            }
-        }
-    }
-
-    public class GearBox
-    {
-        public MSTSGearBoxParams mstsParams = new MSTSGearBoxParams();
-        DieselEngine DieselEngine;
-        public List<Gear> Gears = new List<Gear>();
-
-        public Gear CurrentGear
-        {
-            get
-            {
-                if ((currentGearIndex >= 0)&&(currentGearIndex < NumOfGears))
-                    return Gears[currentGearIndex];
-                else
-                    return null;
-            }
-        }
-
-        public int CurrentGearIndex { get { return currentGearIndex; } }
-        public Gear NextGear 
-        {
-            get
-            {
-                if ((nextGearIndex >= 0)&&(nextGearIndex < NumOfGears))
-                    return Gears[nextGearIndex];
-                else
-                    return null;
-            }
-            set
-            {
-                switch(GearBoxOperation)
-                {
-                    case GearBoxOperation.Manual:
-                    case GearBoxOperation.Semiautomatic:
-                        int temp = 0;
-                        if(value == null)
-                            nextGearIndex = -1;
-                        else
-                        {
-                            foreach (Gear gear in Gears)
-                            {
-                                temp++;
-                                if (gear == value)
-                                {
-                                    break;
-                                }
-                            }
-                            nextGearIndex = temp - 1;
-                        }
-                        break;
-                    case GearBoxOperation.Automatic:
-                        break;
-                }
-            }
-        }
-
-        public int NextGearIndex { get { return nextGearIndex; } }
-
-        private bool gearedUp;
-        private bool gearedDown;
-        public bool GearedUp { get { return gearedUp; } }
-        public bool GearedDown { get { return gearedDown; } }
-
-        public bool AutoGearUp()
-        {
-            if (clutch < 0.05f)
-            {
-                if (!gearedUp)
-                {
-                    if(++nextGearIndex >= Gears.Count)
-                        nextGearIndex =  (Gears.Count - 1);
-                    else
-                        gearedUp = true;
-                }
-                else
-                    gearedUp = false;
-            }
-            return gearedUp;
-        }
-
-        public bool AutoGearDown()
-        {
-            if (clutch < 0.05f)
-            {
-                if (!gearedDown)
-                {
-                    if(--nextGearIndex <= 0)
-                        nextGearIndex =  0;
-                    else
-                        gearedDown = true;
-                }
-                else
-                    gearedDown = false;
-            }
-            return gearedDown;
-        }
-
-        public void AutoAtGear()
-        {
-            gearedUp = false;
-            gearedDown = false;
-        }
-
-        public bool clutchOn;
-        public bool IsClutchOn
-        {
-            get
-            {
-                if (DieselEngine.locomotive.ThrottlePercent > 0)
-                {
-                    if (ShaftRPM >= (CurrentGear.DownGearProportion * DieselEngine.MaxRPM))
-                        clutchOn = true;
-                }
-                if (ShaftRPM < DieselEngine.StartingRPM)
-                    clutchOn = false;
-                return clutchOn;
-            }
-        }
-
-        public int NumOfGears { get { return Gears.Count; } }
-
-        int currentGearIndex = -1;
-        int nextGearIndex = -1;
-
-        public float CurrentSpeedMpS 
-        {
-            get
-            {
-                if(DieselEngine.locomotive.Direction == Direction.Reverse)
-                    return -(DieselEngine.locomotive.SpeedMpS);
-                else
-                    return (DieselEngine.locomotive.SpeedMpS);
-            }
-        }
-
-        public float ShaftRPM 
-        {
-            get
-            {
-                if (CurrentGear == null)
-                    return DieselEngine.RealRPM;
-                else
-                    return CurrentSpeedMpS / CurrentGear.Ratio; 
-            }
-        }
-
-        public bool IsOverspeedError
-        {
-            get
-            {
-                if (CurrentGear == null)
-                    return false;
-                else
-                    return ((DieselEngine.RealRPM / DieselEngine.MaxRPM * 100f) > CurrentGear.OverspeedPercentage); 
-            } 
-        }
-
-        public bool IsOverspeedWarning 
-        {
-            get
-            {
-                if (CurrentGear == null)
-                    return false;
-                else
-                    return ((DieselEngine.RealRPM / DieselEngine.MaxRPM * 100f) > 100f); 
-            }
-        }
-
-        float clutch;
-        public float ClutchPercent { set { clutch = (value > 100.0f ? 100f : (value < -100f ? -100f : value)) / 100f; }
-            get { return clutch * 100f; } }
-
-        public bool AutoClutch = true;
-
-        public GearBoxOperation GearBoxOperation = GearBoxOperation.Manual;
-        public GearBoxOperation OriginalGearBoxOperation = GearBoxOperation.Manual;
-
-        public float MotiveForceN
-        {
-            get
-            {
-                if (CurrentGear != null)
-                {
-                    if (ClutchPercent >= -20)
-                    {
-                        //float motiveForceN = DieselEngine.DemandedThrottlePercent / 100f * CurrentGear.MaxTractiveForceN;
-                        //if (CurrentSpeedMpS > 0)
-                        //{
-                        //    if (motiveForceN > (DieselEngine.MaxOutputPowerW / CurrentSpeedMpS))
-                        //        motiveForceN = DieselEngine.MaxOutputPowerW / CurrentSpeedMpS;
-                        //}
-
-                        float motiveForceN = DieselEngine.DieselTorqueTab[DieselEngine.RealRPM] * DieselEngine.DemandedThrottlePercent / DieselEngine.DieselTorqueTab.MaxY() * 0.01f * CurrentGear.MaxTractiveForceN;
-                        if (CurrentSpeedMpS > 0)
-                        {
-                            if (motiveForceN > (DieselEngine.CurrentDieselOutputPowerW/ CurrentSpeedMpS))
-                                motiveForceN = DieselEngine.CurrentDieselOutputPowerW / CurrentSpeedMpS;
-                        }
-                        return motiveForceN;
-                    }
-                    else
-                        return -CurrentGear.CoastingForceN * (100f + ClutchPercent) / 100f;
-                }
-                else
-                    return 0;
-            }
-        }
-
-        public GearBox() { }
-
-        public GearBox(GearBox copy, DieselEngine de)
-        {
-            mstsParams = new MSTSGearBoxParams(copy.mstsParams);
-            DieselEngine = de;
-
-            CopyFromMSTSParams(DieselEngine);
-
-        }      
-
-        
-
-        public void Parse(string lowercasetoken, STFReader stf)
-        {
-            mstsParams.Parse(lowercasetoken, stf);
-        }
-
-        public bool IsRestored;
-
-        public void Restore(BinaryReader inf)
-        {
-            currentGearIndex = inf.ReadInt32();
-            nextGearIndex = inf.ReadInt32();
-            gearedUp = inf.ReadBoolean();
-            gearedDown = inf.ReadBoolean();
-            clutchOn = inf.ReadBoolean();
-            clutch = inf.ReadSingle();
-            IsRestored = true;
-        }
-
-        public void Save(BinaryWriter outf)
-        {
-            outf.Write(currentGearIndex);
-            outf.Write(nextGearIndex);
-            outf.Write(gearedUp);
-            outf.Write(gearedDown);
-            outf.Write(clutchOn);
-            outf.Write(clutch);
-        }
-
-        public void InitializeMoving ()
-        {
-            for (int iGear = 0; iGear < Gears.Count; iGear++)
-            {
-                if (Gears[iGear].MaxSpeedMpS < CurrentSpeedMpS) continue;
-                else currentGearIndex = nextGearIndex = iGear;
-                break;
-             } 
-
-            gearedUp = false;
-            gearedDown = false;
-            clutchOn = true;
-            clutch = 0.4f;
-            DieselEngine.RealRPM = ShaftRPM;
-        }
-
-        public bool IsInitialized { get { return mstsParams.IsInitialized; } }
-
-        public void UseLocoGearBox (DieselEngine dieselEngine)
-        {
-            DieselEngine = dieselEngine;
-        }
-
-        public void CopyFromMSTSParams(DieselEngine dieselEngine)
-        {
-            if (mstsParams != null)
-            {
-                if ((!mstsParams.IsInitialized) && (mstsParams.AtLeastOneParamFound))
-                    Trace.TraceWarning("Some of the gearbox parameters are missing! Default physics will be used.");
-                for (int i = 0; i < mstsParams.GearBoxNumberOfGears; i++)
-                {
-                    Gears.Add(new Gear(this));
-                    Gears[i].BackLoadForceN = mstsParams.GearBoxBackLoadForceN;
-                    Gears[i].CoastingForceN = mstsParams.GearBoxCoastingForceN;
-                    Gears[i].DownGearProportion = mstsParams.GearBoxDownGearProportion;
-                    Gears[i].IsDirectDriveGear = (mstsParams.GearBoxDirectDriveGear == mstsParams.GearBoxNumberOfGears);
-                    Gears[i].MaxSpeedMpS = mstsParams.GearBoxMaxSpeedForGearsMpS[i];
-                    Gears[i].MaxTractiveForceN = mstsParams.GearBoxMaxTractiveForceForGearsN[i];
-                    Gears[i].OverspeedPercentage = mstsParams.GearBoxOverspeedPercentageForFailure;
-                    Gears[i].UpGearProportion = mstsParams.GearBoxUpGearProportion;
-                    Gears[i].Ratio = mstsParams.GearBoxMaxSpeedForGearsMpS[i] / dieselEngine.MaxRPM;
-                }
-                GearBoxOperation = mstsParams.GearBoxOperation;
-                OriginalGearBoxOperation = mstsParams.GearBoxOperation;
-            }
-        }
-
-        public void Update(float elapsedClockSeconds)
-        {
-            if ((clutch <= 0.05) || (clutch >= 1f))
-            {
-                if (currentGearIndex < nextGearIndex)
-                {
-                    DieselEngine.locomotive.SignalEvent(Event.GearUp);
-                    currentGearIndex = nextGearIndex;
-                }
-            }
-            if ((clutch <= 0.05) || (clutch >= 0.5f))
-            {
-                if (currentGearIndex > nextGearIndex)
-                {
-                    DieselEngine.locomotive.SignalEvent(Event.GearDown);
-                    currentGearIndex = nextGearIndex;
-                }
-            }
-
-            if (DieselEngine.EngineStatus == DieselEngine.Status.Running)
-            {
-                switch (GearBoxOperation)
-                {
-                    case GearBoxOperation.Manual:
-                        if (DieselEngine.locomotive.ThrottlePercent == 0)
-                        {
-                            clutchOn = false;
-                            ClutchPercent = 0f;
-                        }
-                        break;
-                    case GearBoxOperation.Automatic:
-                    case GearBoxOperation.Semiautomatic:
-                        if ((CurrentGear != null))
-                        {
-                            if ((CurrentSpeedMpS > (DieselEngine.MaxRPM * CurrentGear.UpGearProportion * CurrentGear.Ratio)))// && (!GearedUp) && (!GearedDown))
-                                AutoGearUp();
-                            else
-                            {
-                                if ((CurrentSpeedMpS < (DieselEngine.MaxRPM * CurrentGear.DownGearProportion * CurrentGear.Ratio)))// && (!GearedUp) && (!GearedDown))
-                                    AutoGearDown();
-                                else
-                                    AutoAtGear();
-                            }
-                            if (DieselEngine.locomotive.ThrottlePercent == 0)
-                            {
-                                if ((CurrentGear != null) || (NextGear == null))
-                                {
-                                    nextGearIndex = -1;
-                                    currentGearIndex = -1;
-                                    clutchOn = false;
-                                    gearedDown = false;
-                                    gearedUp = false;
-                                }
-
-                            }
-                        }
-                        else
-                        {
-                            if ((DieselEngine.locomotive.ThrottlePercent > 0))
-                                AutoGearUp();
-                            else
-                            {
-                                nextGearIndex = -1;
-                                currentGearIndex = -1;
-                                clutchOn = false;
-                                gearedDown = false;
-                                gearedUp = false;
-                            }
-                        }
-                        break;
-                }
-            }
-            else
-            {
-                nextGearIndex = -1;
-                currentGearIndex = -1;
-                clutchOn = false;
-                gearedDown = false;
-                gearedUp = false;
-            }
-
-        }
-
-    }
-
-    public enum GearBoxOperation
-    {
-        Manual,
-        Automatic,
-        Semiautomatic
-    }
-
-    public enum GearBoxEngineBraking
-    {
-        None,
-        DirectDrive,
-        AllGears
-    }
-
-    public class Gear
-    {
-        public bool IsDirectDriveGear;
-        public float MaxSpeedMpS;
-        public float MaxTractiveForceN;
-        public float OverspeedPercentage;
-        public float BackLoadForceN;
-        public float CoastingForceN;
-        public float UpGearProportion;
-        public float DownGearProportion;
-
-        public float Ratio = 1f;
-
-        public GearBox GearBox;
-
-        public Gear(GearBox gb) { GearBox = gb; }
-
-        public override string ToString()
-        {
-            return base.ToString();
-        }
-    }
-}
->>>>>>> 63464703
+﻿using System.Collections.Generic;
+using System.Diagnostics;
+using System.IO;
+using Orts.Common;
+using Orts.Formats.Msts.Parsers;
+using Orts.Simulation.RollingStocks.SubSystems.PowerSupplies;
+
+namespace Orts.Simulation.RollingStocks.SubSystems.PowerTransmissions
+{
+    public class MSTSGearBoxParams
+    {
+        public int GearBoxNumberOfGears = 1;
+        public int GearBoxDirectDriveGear = 1;
+        public GearBoxOperation GearBoxOperation = GearBoxOperation.Manual;
+        public GearBoxEngineBraking GearBoxEngineBraking = GearBoxEngineBraking.None;
+        public List<float> GearBoxMaxSpeedForGearsMpS = new List<float>();
+        public List<float> GearBoxMaxTractiveForceForGearsN = new List<float>();
+        public float GearBoxOverspeedPercentageForFailure = 150f;
+        public float GearBoxBackLoadForceN = 1000;
+        public float GearBoxCoastingForceN = 500;
+        public float GearBoxUpGearProportion = 0.85f;
+        public float GearBoxDownGearProportion = 0.35f;
+
+        int initLevel;
+
+        public bool IsInitialized { get { return initLevel >= 5; } }
+        public bool AtLeastOneParamFound { get { return initLevel >= 1; } }
+
+        public MSTSGearBoxParams()
+        {
+
+        }
+
+        public MSTSGearBoxParams(MSTSGearBoxParams copy)
+        {
+            GearBoxNumberOfGears = copy.GearBoxNumberOfGears;
+            GearBoxDirectDriveGear = copy.GearBoxDirectDriveGear;
+            GearBoxOperation = copy.GearBoxOperation;
+            GearBoxEngineBraking = copy.GearBoxEngineBraking;
+            GearBoxMaxSpeedForGearsMpS = new List<float>(copy.GearBoxMaxSpeedForGearsMpS);
+            GearBoxMaxTractiveForceForGearsN = new List<float>(copy.GearBoxMaxTractiveForceForGearsN);
+            GearBoxOverspeedPercentageForFailure = copy.GearBoxOverspeedPercentageForFailure;
+            GearBoxBackLoadForceN = copy.GearBoxBackLoadForceN;
+            GearBoxCoastingForceN = copy.GearBoxCoastingForceN;
+            GearBoxUpGearProportion = copy.GearBoxUpGearProportion;
+            GearBoxDownGearProportion = copy.GearBoxDownGearProportion;
+            initLevel = copy.initLevel;
+        }
+
+        public void Parse(string lowercasetoken, STFReader stf)
+        {
+            string temp = "";
+            switch (lowercasetoken)
+            {
+                case "engine(gearboxnumberofgears": GearBoxNumberOfGears = stf.ReadIntBlock(1); initLevel++; break;
+                case "engine(gearboxdirectdrivegear": GearBoxDirectDriveGear = stf.ReadIntBlock(1); break; // initLevel++; break;
+                case "engine(gearboxoperation":
+                    temp = stf.ReadStringBlock("manual");
+                    switch (temp)
+                    {
+                        case "manual": GearBoxOperation = GearBoxOperation.Manual; break;
+                        case "automatic": GearBoxOperation = GearBoxOperation.Automatic; break;
+                        case "semiautomatic": GearBoxOperation = GearBoxOperation.Semiautomatic; break;
+                    }
+                    initLevel++;
+                    break;
+                case "engine(gearboxenginebraking":
+                    temp = stf.ReadStringBlock("none");
+                    switch (temp)
+                    {
+                        case "none": GearBoxEngineBraking = GearBoxEngineBraking.None; break;
+                        case "all_gears": GearBoxEngineBraking = GearBoxEngineBraking.AllGears; break;
+                        case "direct_drive": GearBoxEngineBraking = GearBoxEngineBraking.DirectDrive; break;
+                    }
+                    initLevel++;
+                    break;
+                case "engine(gearboxmaxspeedforgears":
+                    temp = stf.ReadItem();
+                    if (temp == ")")
+                    {
+                        stf.StepBackOneItem();
+                    }
+                    if (temp == "(")
+                    {
+                        GearBoxMaxSpeedForGearsMpS.Clear();
+                        for (int i = 0; i < GearBoxNumberOfGears; i++)
+                        {
+                            GearBoxMaxSpeedForGearsMpS.Add(stf.ReadFloat(STFReader.Units.SpeedDefaultMPH, 10.0f));
+                        }
+                        stf.SkipRestOfBlock();
+                        initLevel++;
+                    }
+                    break;
+                case "engine(gearboxmaxtractiveforceforgears":
+                    temp = stf.ReadItem();
+                    if (temp == ")")
+                    {
+                        stf.StepBackOneItem();
+                    }
+                    if (temp == "(")
+                    {
+                        GearBoxMaxTractiveForceForGearsN.Clear();
+                        for (int i = 0; i < GearBoxNumberOfGears; i++)
+                            GearBoxMaxTractiveForceForGearsN.Add(stf.ReadFloat(STFReader.Units.Force, 10000.0f));
+                        stf.SkipRestOfBlock();
+                        initLevel++;
+                    }
+                    break;
+                case "engine(gearboxoverspeedpercentageforfailure": GearBoxOverspeedPercentageForFailure = stf.ReadFloatBlock(STFReader.Units.None, 150f); break; // initLevel++; break;
+                case "engine(gearboxbackloadforce": GearBoxBackLoadForceN = stf.ReadFloatBlock(STFReader.Units.Force, 0f); break;
+                case "engine(gearboxcoastingforce": GearBoxCoastingForceN = stf.ReadFloatBlock(STFReader.Units.Force, 0f); break;
+                case "engine(gearboxupgearproportion": GearBoxUpGearProportion = stf.ReadFloatBlock(STFReader.Units.None, 0.85f); break; // initLevel++; break;
+                case "engine(gearboxdowngearproportion": GearBoxDownGearProportion = stf.ReadFloatBlock(STFReader.Units.None, 0.25f); break; // initLevel++; break;
+                default: break;
+            }
+        }
+    }
+
+    public class GearBox
+    {
+        public MSTSGearBoxParams mstsParams = new MSTSGearBoxParams();
+        DieselEngine DieselEngine;
+        public List<Gear> Gears = new List<Gear>();
+
+        public Gear CurrentGear
+        {
+            get
+            {
+                if ((currentGearIndex >= 0)&&(currentGearIndex < NumOfGears))
+                    return Gears[currentGearIndex];
+                else
+                    return null;
+            }
+        }
+
+        public int CurrentGearIndex { get { return currentGearIndex; } }
+        public Gear NextGear 
+        {
+            get
+            {
+                if ((nextGearIndex >= 0)&&(nextGearIndex < NumOfGears))
+                    return Gears[nextGearIndex];
+                else
+                    return null;
+            }
+            set
+            {
+                switch(GearBoxOperation)
+                {
+                    case GearBoxOperation.Manual:
+                    case GearBoxOperation.Semiautomatic:
+                        int temp = 0;
+                        if(value == null)
+                            nextGearIndex = -1;
+                        else
+                        {
+                            foreach (Gear gear in Gears)
+                            {
+                                temp++;
+                                if (gear == value)
+                                {
+                                    break;
+                                }
+                            }
+                            nextGearIndex = temp - 1;
+                        }
+                        break;
+                    case GearBoxOperation.Automatic:
+                        break;
+                }
+            }
+        }
+
+        public int NextGearIndex { get { return nextGearIndex; } }
+
+        private bool gearedUp;
+        private bool gearedDown;
+        public bool GearedUp { get { return gearedUp; } }
+        public bool GearedDown { get { return gearedDown; } }
+
+        public bool AutoGearUp()
+        {
+            if (clutch < 0.05f)
+            {
+                if (!gearedUp)
+                {
+                    if(++nextGearIndex >= Gears.Count)
+                        nextGearIndex =  (Gears.Count - 1);
+                    else
+                        gearedUp = true;
+                }
+                else
+                    gearedUp = false;
+            }
+            return gearedUp;
+        }
+
+        public bool AutoGearDown()
+        {
+            if (clutch < 0.05f)
+            {
+                if (!gearedDown)
+                {
+                    if(--nextGearIndex <= 0)
+                        nextGearIndex =  0;
+                    else
+                        gearedDown = true;
+                }
+                else
+                    gearedDown = false;
+            }
+            return gearedDown;
+        }
+
+        public void AutoAtGear()
+        {
+            gearedUp = false;
+            gearedDown = false;
+        }
+
+        public bool clutchOn;
+        public bool IsClutchOn
+        {
+            get
+            {
+                if (DieselEngine.locomotive.ThrottlePercent > 0)
+                {
+                    if (ShaftRPM >= (CurrentGear.DownGearProportion * DieselEngine.MaxRPM))
+                        clutchOn = true;
+                }
+                if (ShaftRPM < DieselEngine.StartingRPM)
+                    clutchOn = false;
+                return clutchOn;
+            }
+        }
+
+        public int NumOfGears { get { return Gears.Count; } }
+
+        int currentGearIndex = -1;
+        int nextGearIndex = -1;
+
+        public float CurrentSpeedMpS 
+        {
+            get
+            {
+                if(DieselEngine.locomotive.Direction == Direction.Reverse)
+                    return -(DieselEngine.locomotive.SpeedMpS);
+                else
+                    return (DieselEngine.locomotive.SpeedMpS);
+            }
+        }
+
+        public float ShaftRPM 
+        {
+            get
+            {
+                if (CurrentGear == null)
+                    return DieselEngine.RealRPM;
+                else
+                    return CurrentSpeedMpS / CurrentGear.Ratio; 
+            }
+        }
+
+        public bool IsOverspeedError
+        {
+            get
+            {
+                if (CurrentGear == null)
+                    return false;
+                else
+                    return ((DieselEngine.RealRPM / DieselEngine.MaxRPM * 100f) > CurrentGear.OverspeedPercentage); 
+            } 
+        }
+
+        public bool IsOverspeedWarning 
+        {
+            get
+            {
+                if (CurrentGear == null)
+                    return false;
+                else
+                    return ((DieselEngine.RealRPM / DieselEngine.MaxRPM * 100f) > 100f); 
+            }
+        }
+
+        float clutch;
+        public float ClutchPercent { set { clutch = (value > 100.0f ? 100f : (value < -100f ? -100f : value)) / 100f; }
+            get { return clutch * 100f; } }
+
+        public bool AutoClutch = true;
+
+        public GearBoxOperation GearBoxOperation = GearBoxOperation.Manual;
+        public GearBoxOperation OriginalGearBoxOperation = GearBoxOperation.Manual;
+
+        public float MotiveForceN
+        {
+            get
+            {
+                if (CurrentGear != null)
+                {
+                    if (ClutchPercent >= -20)
+                    {
+                        //float motiveForceN = DieselEngine.DemandedThrottlePercent / 100f * CurrentGear.MaxTractiveForceN;
+                        //if (CurrentSpeedMpS > 0)
+                        //{
+                        //    if (motiveForceN > (DieselEngine.MaxOutputPowerW / CurrentSpeedMpS))
+                        //        motiveForceN = DieselEngine.MaxOutputPowerW / CurrentSpeedMpS;
+                        //}
+
+                        float motiveForceN = DieselEngine.DieselTorqueTab[DieselEngine.RealRPM] * DieselEngine.DemandedThrottlePercent / DieselEngine.DieselTorqueTab.MaxY() * 0.01f * CurrentGear.MaxTractiveForceN;
+                        if (CurrentSpeedMpS > 0)
+                        {
+                            if (motiveForceN > (DieselEngine.CurrentDieselOutputPowerW/ CurrentSpeedMpS))
+                                motiveForceN = DieselEngine.CurrentDieselOutputPowerW / CurrentSpeedMpS;
+                        }
+                        return motiveForceN;
+                    }
+                    else
+                        return -CurrentGear.CoastingForceN * (100f + ClutchPercent) / 100f;
+                }
+                else
+                    return 0;
+            }
+        }
+
+        public GearBox() { }
+
+        public GearBox(GearBox copy, DieselEngine de)
+        {
+            mstsParams = new MSTSGearBoxParams(copy.mstsParams);
+            DieselEngine = de;
+
+            CopyFromMSTSParams(DieselEngine);
+
+        }      
+
+        
+
+        public void Parse(string lowercasetoken, STFReader stf)
+        {
+            mstsParams.Parse(lowercasetoken, stf);
+        }
+
+        public bool IsRestored;
+
+        public void Restore(BinaryReader inf)
+        {
+            currentGearIndex = inf.ReadInt32();
+            nextGearIndex = inf.ReadInt32();
+            gearedUp = inf.ReadBoolean();
+            gearedDown = inf.ReadBoolean();
+            clutchOn = inf.ReadBoolean();
+            clutch = inf.ReadSingle();
+            IsRestored = true;
+        }
+
+        public void Save(BinaryWriter outf)
+        {
+            outf.Write(currentGearIndex);
+            outf.Write(nextGearIndex);
+            outf.Write(gearedUp);
+            outf.Write(gearedDown);
+            outf.Write(clutchOn);
+            outf.Write(clutch);
+        }
+
+        public void InitializeMoving ()
+        {
+            for (int iGear = 0; iGear < Gears.Count; iGear++)
+            {
+                if (Gears[iGear].MaxSpeedMpS < CurrentSpeedMpS) continue;
+                else currentGearIndex = nextGearIndex = iGear;
+                break;
+             } 
+
+            gearedUp = false;
+            gearedDown = false;
+            clutchOn = true;
+            clutch = 0.4f;
+            DieselEngine.RealRPM = ShaftRPM;
+        }
+
+        public bool IsInitialized { get { return mstsParams.IsInitialized; } }
+
+        public void UseLocoGearBox (DieselEngine dieselEngine)
+        {
+            DieselEngine = dieselEngine;
+        }
+
+        public void CopyFromMSTSParams(DieselEngine dieselEngine)
+        {
+            if (mstsParams != null)
+            {
+                if ((!mstsParams.IsInitialized) && (mstsParams.AtLeastOneParamFound))
+                    Trace.TraceWarning("Some of the gearbox parameters are missing! Default physics will be used.");
+                for (int i = 0; i < mstsParams.GearBoxNumberOfGears; i++)
+                {
+                    Gears.Add(new Gear(this));
+                    Gears[i].BackLoadForceN = mstsParams.GearBoxBackLoadForceN;
+                    Gears[i].CoastingForceN = mstsParams.GearBoxCoastingForceN;
+                    Gears[i].DownGearProportion = mstsParams.GearBoxDownGearProportion;
+                    Gears[i].IsDirectDriveGear = (mstsParams.GearBoxDirectDriveGear == mstsParams.GearBoxNumberOfGears);
+                    Gears[i].MaxSpeedMpS = mstsParams.GearBoxMaxSpeedForGearsMpS[i];
+                    Gears[i].MaxTractiveForceN = mstsParams.GearBoxMaxTractiveForceForGearsN[i];
+                    Gears[i].OverspeedPercentage = mstsParams.GearBoxOverspeedPercentageForFailure;
+                    Gears[i].UpGearProportion = mstsParams.GearBoxUpGearProportion;
+                    Gears[i].Ratio = mstsParams.GearBoxMaxSpeedForGearsMpS[i] / dieselEngine.MaxRPM;
+                }
+                GearBoxOperation = mstsParams.GearBoxOperation;
+                OriginalGearBoxOperation = mstsParams.GearBoxOperation;
+            }
+        }
+
+        public void Update(float elapsedClockSeconds)
+        {
+            if ((clutch <= 0.05) || (clutch >= 1f))
+            {
+                if (currentGearIndex < nextGearIndex)
+                {
+                    DieselEngine.locomotive.SignalEvent(Event.GearUp);
+                    currentGearIndex = nextGearIndex;
+                }
+            }
+            if ((clutch <= 0.05) || (clutch >= 0.5f))
+            {
+                if (currentGearIndex > nextGearIndex)
+                {
+                    DieselEngine.locomotive.SignalEvent(Event.GearDown);
+                    currentGearIndex = nextGearIndex;
+                }
+            }
+
+            if (DieselEngine.EngineStatus == DieselEngine.Status.Running)
+            {
+                switch (GearBoxOperation)
+                {
+                    case GearBoxOperation.Manual:
+                        if (DieselEngine.locomotive.ThrottlePercent == 0)
+                        {
+                            clutchOn = false;
+                            ClutchPercent = 0f;
+                        }
+                        break;
+                    case GearBoxOperation.Automatic:
+                    case GearBoxOperation.Semiautomatic:
+                        if ((CurrentGear != null))
+                        {
+                            if ((CurrentSpeedMpS > (DieselEngine.MaxRPM * CurrentGear.UpGearProportion * CurrentGear.Ratio)))// && (!GearedUp) && (!GearedDown))
+                                AutoGearUp();
+                            else
+                            {
+                                if ((CurrentSpeedMpS < (DieselEngine.MaxRPM * CurrentGear.DownGearProportion * CurrentGear.Ratio)))// && (!GearedUp) && (!GearedDown))
+                                    AutoGearDown();
+                                else
+                                    AutoAtGear();
+                            }
+                            if (DieselEngine.locomotive.ThrottlePercent == 0)
+                            {
+                                if ((CurrentGear != null) || (NextGear == null))
+                                {
+                                    nextGearIndex = -1;
+                                    currentGearIndex = -1;
+                                    clutchOn = false;
+                                    gearedDown = false;
+                                    gearedUp = false;
+                                }
+
+                            }
+                        }
+                        else
+                        {
+                            if ((DieselEngine.locomotive.ThrottlePercent > 0))
+                                AutoGearUp();
+                            else
+                            {
+                                nextGearIndex = -1;
+                                currentGearIndex = -1;
+                                clutchOn = false;
+                                gearedDown = false;
+                                gearedUp = false;
+                            }
+                        }
+                        break;
+                }
+            }
+            else
+            {
+                nextGearIndex = -1;
+                currentGearIndex = -1;
+                clutchOn = false;
+                gearedDown = false;
+                gearedUp = false;
+            }
+
+        }
+
+    }
+
+    public enum GearBoxOperation
+    {
+        Manual,
+        Automatic,
+        Semiautomatic
+    }
+
+    public enum GearBoxEngineBraking
+    {
+        None,
+        DirectDrive,
+        AllGears
+    }
+
+    public class Gear
+    {
+        public bool IsDirectDriveGear;
+        public float MaxSpeedMpS;
+        public float MaxTractiveForceN;
+        public float OverspeedPercentage;
+        public float BackLoadForceN;
+        public float CoastingForceN;
+        public float UpGearProportion;
+        public float DownGearProportion;
+
+        public float Ratio = 1f;
+
+        public GearBox GearBox;
+
+        public Gear(GearBox gb) { GearBox = gb; }
+
+        public override string ToString()
+        {
+            return base.ToString();
+        }
+    }
+}