--- conflicted
+++ resolved
@@ -753,10 +753,7 @@
                                 lead.BrakeSystem.BrakeLine1PressurePSI *= (1 + TrainPipeTimeVariationS / AdjBrakeServiceTimeFactorS);
                                 if (lead.BrakeSystem.BrakeLine1PressurePSI > OneAtmospherePSI)
                                     lead.BrakeSystem.BrakeLine1PressurePSI = OneAtmospherePSI;
-<<<<<<< HEAD
-=======
                        //         Trace.TraceInformation("Brake - serviceTime {0} Variation {1}", AdjBrakeServiceTimeFactorS, TrainPipeTimeVariationS);
->>>>>>> 8b6d1019
                             }
                             else if (lead.BrakeSystem.BrakeLine1PressurePSI > DesiredPipeVacuum)
                             {
@@ -777,18 +774,6 @@
 
                             // This section uses a linear transition between the normal application rate (at 0% on control valve) and the emergency application rate (at 100% on control valve)
                             // Thus as the valve is opened further then the rate at which the vacuum is destroyed increases
-<<<<<<< HEAD
-                            float BrakeValveOpeningFraction = DesiredPipeVacuum / OneAtmospherePSI;
-                            float ApplyDeclineGradient = (AdjBrakeEmergencyTimeFactorS - AdjBrakeServiceTimeFactorS) / (1 - 0);
-                            float VacApplyServiceTimeFactorS = ApplyDeclineGradient * BrakeValveOpeningFraction + AdjBrakeServiceTimeFactorS;
-                            VacApplyServiceTimeFactorS = MathHelper.Clamp(VacApplyServiceTimeFactorS, AdjBrakeEmergencyTimeFactorS, AdjBrakeServiceTimeFactorS);
-
-                            // Adjust brake pipe value as appropriate
-                            lead.BrakeSystem.BrakeLine1PressurePSI *= (1 + TrainPipeTimeVariationS / VacApplyServiceTimeFactorS);
-                            if (lead.BrakeSystem.BrakeLine1PressurePSI > OneAtmospherePSI)
-                                lead.BrakeSystem.BrakeLine1PressurePSI = OneAtmospherePSI;
-
-=======
                             float temppress = (OneAtmospherePSI - MaxVacuumPipeLevelPSI);
                             // float BrakeValveOpeningFraction = DesiredPipeVacuum / OneAtmospherePSI;
                             float BrakeValveOpeningFraction = (DesiredPipeVacuum - temppress) / MaxVacuumPipeLevelPSI;
@@ -807,7 +792,6 @@
                                     lead.BrakeSystem.BrakeLine1PressurePSI = OneAtmospherePSI;
                             }
 //                            Trace.TraceInformation("GWR - CarID {0} Fraction {1}  Grad {2} VacApply {3} Desired {4} MaxPipe {5} Temppress {6} Variation {7} BP {8}", trainCar.CarID, BrakeValveOpeningFraction, ApplyDeclineGradient, VacApplyServiceTimeFactorS, DesiredPipeVacuum, MaxVacuumPipeLevelPSI, temppress, TrainPipeTimeVariationS, lead.BrakeSystem.BrakeLine1PressurePSI);
->>>>>>> 8b6d1019
                         }
                     }
                     // Keep brake line within relevant limits - ie between 21 or 25 InHg and Atmospheric pressure.
@@ -1140,7 +1124,6 @@
                             {
                                 // Vac Cont Service allows the brake to be moved continuously between the ON and OFF position. Once stationary the brake will be held at the level set
                                 // Simulates turning steam onto the ejector, and adjusting the rate to get desired outcome out of ejector
-<<<<<<< HEAD
 
                                 // Calculate desired brake pressure from engine brake valve setting
                                 float BrakeSettingValue = lead.EngineBrakeController.CurrentValue;
@@ -1170,37 +1153,6 @@
                                 }
                             }
 
-=======
-
-                                // Calculate desired brake pressure from engine brake valve setting
-                                float BrakeSettingValue = lead.EngineBrakeController.CurrentValue;
-                                float MaximumVacuumPressureValue = Vac.ToPress(lead.TrainBrakeController.MaxPressurePSI); // As model uses air pressure this equates to minimum vacuum pressure
-                                float MinimumVacuumPressureValue = Vac.ToPress(0); // As model uses air pressure this equates to maximum vacuum pressure
-                                float EngineDesiredPipeVacuum = (BrakeSettingValue * (MinimumVacuumPressureValue - MaximumVacuumPressureValue)) + MaximumVacuumPressureValue;
-
-                                if (lead.BrakeSystem.BrakeLine3PressurePSI < EngineDesiredPipeVacuum)
-                                {
-                                    // Vacuum Pipe is < Desired value - increase brake pipe pressure (decrease vacuum value) - PSI goes from approx 4.189 to 14.5 - applying brakes
-                                    brakeSystem.BrakeLine3PressurePSI += elapsedClockSeconds * lead.EngineBrakeController.ApplyRatePSIpS;
-                                    if (brakeSystem.BrakeLine3PressurePSI > OneAtmospherePSI)
-                                        brakeSystem.BrakeLine3PressurePSI = OneAtmospherePSI;
-                                }
-                                else if (lead.BrakeSystem.BrakeLine3PressurePSI > EngineDesiredPipeVacuum)
-                                {
-                                    // Vacuum Pipe is > Desired value - decrease brake pipe value pressure - PSI goes from 14.5 to 4.189 - releasing brakes
-                                    float EnginePipePressureDiffPSI = elapsedClockSeconds * lead.EngineBrakeController.ReleaseRatePSIpS;
-                                    if (brakeSystem.BrakeLine3PressurePSI - EnginePipePressureDiffPSI < EngineDesiredPipeVacuum)
-                                    {
-                                        EnginePipePressureDiffPSI = brakeSystem.BrakeLine3PressurePSI - EngineDesiredPipeVacuum;
-                                    }
-
-                                    brakeSystem.BrakeLine3PressurePSI -= EnginePipePressureDiffPSI;
-                                    if (brakeSystem.BrakeLine3PressurePSI < OneAtmospherePSI - MaxVacuumPipeLevelPSI)
-                                        brakeSystem.BrakeLine3PressurePSI = OneAtmospherePSI - MaxVacuumPipeLevelPSI;
-                                }
-                            }
-
->>>>>>> 8b6d1019
                         }
                     }
                     else
