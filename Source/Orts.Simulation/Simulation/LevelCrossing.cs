--- conflicted
+++ resolved
@@ -310,11 +310,7 @@
                 if (crossing.Trains.Contains(train))
                 {
                     frontDist = crossing.DistanceTo(traveller, reqDist);
-<<<<<<< HEAD
-                    if (frontDist > 0)
-=======
                     if (frontDist > 0 && frontDist <= reqDist)
->>>>>>> a9d9dfe3
                     {
                         if (RoadToTrackCrossingItems.ContainsValue(crossing))
                         {
