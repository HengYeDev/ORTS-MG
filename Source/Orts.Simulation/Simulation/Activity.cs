<<<<<<< HEAD
// COPYRIGHT 2010, 2011, 2012, 2013 by the Open Rails project.
// 
// This file is part of Open Rails.
// 
// Open Rails is free software: you can redistribute it and/or modify
// it under the terms of the GNU General Public License as published by
// the Free Software Foundation, either version 3 of the License, or
// (at your option) any later version.
// 
// Open Rails is distributed in the hope that it will be useful,
// but WITHOUT ANY WARRANTY; without even the implied warranty of
// MERCHANTABILITY or FITNESS FOR A PARTICULAR PURPOSE.  See the
// GNU General Public License for more details.
// 
// You should have received a copy of the GNU General Public License
// along with Open Rails.  If not, see <http://www.gnu.org/licenses/>.

using Microsoft.Xna.Framework;
using Orts.Formats.Msts;
using Orts.Simulation.AIs;
using Orts.Simulation.Physics;
using Orts.Simulation.Signalling;
using ORTS.Common;
using System;
using System.Collections.Generic;
using System.Diagnostics;
using System.Diagnostics.CodeAnalysis;
using System.IO;
using System.Linq;
using System.Text;
using Event = Orts.Common.Event;

namespace Orts.Simulation
{

    public enum ActivityEventType
    {
        Timer,
        TrainStart,
        TrainStop,
        Couple,
        Uncouple
    }

    public class Activity
    {
        Simulator Simulator;

        // Passenger tasks
        public DateTime StartTime;
        public List<ActivityTask> Tasks = new List<ActivityTask>();
        public ActivityTask Current;
        double prevTrainSpeed = -1;

        // Freight events
        public List<EventWrapper> EventList = new List<EventWrapper>();
        public Boolean IsComplete;          // true once activity is completed.
        public Boolean IsSuccessful;        // status of completed activity
        public Nullable<int> StartTimeS;    // Clock time in seconds when activity was launched.
        public EventWrapper TriggeredEvent; // Indicates the currently triggered event whose data the ActivityWindow will pop up to display.

        // The ActivityWindow may be open when the simulation is saved with F2.
        // If so, we need to remember the event and the state of the window (is the activity resumed or still paused, so we can restore it.
        public bool IsActivityWindowOpen;       // Remembers the status of the ActivityWindow [closed|opened]
        public EventWrapper LastTriggeredEvent; // Remembers the TriggeredEvent after it has been cancelled.
        public bool IsActivityResumed;            // Remembers the status of the ActivityWindow [paused|resumed]
        public bool ReopenActivityWindow;       // Set on Restore() and tested by ActivityWindow
        // Note: The variables above belong to the Activity, not the ActivityWindow because they run on different threads.
        // The Simulator must not monitor variables in the Window thread, but it's OK for the Window thread to monitor the Simulator.

        // station stop logging flags - these are saved to resume correct logging after save
        private string StationStopLogFile;   // logfile name
        private bool StationStopLogActive;   // logging is active
        public EventWrapper triggeredEventWrapper = null;        // used for exchange with Sound.cs to trigger activity sounds;
        public bool NewMsgFromNewPlayer = false; // flag to indicate to ActivityWindow that there is a new message to be shown;
        public string MsgFromNewPlayer; // string to be displayed in ActivityWindow

        public List<TempSpeedPostItem> TempSpeedPostItems;

        public int RandomizabilityPerCent = 0; // 0 -> hardly randomizable ; 100 -> well randomizable
        public bool WeatherChangesPresent; // tested in case of randomized activities to state wheter weather should be randomized

        private Activity(BinaryReader inf, Simulator simulator, List<EventWrapper> oldEventList, List<TempSpeedPostItem> tempSpeedPostItems)
        {
            TempSpeedPostItems = tempSpeedPostItems;
            Simulator = simulator;
            RestoreThis(inf, simulator, oldEventList);
        }

        public Activity(ActivityFile actFile, Simulator simulator)
        {
            Simulator = simulator;  // Save for future use.
            Player_Service_Definition sd;
            sd = actFile.Tr_Activity.Tr_Activity_File.Player_Service_Definition;
            if (sd != null)
            {
                if (sd.Player_Traffic_Definition.Player_Traffic_List.Count > 0)
                {
                    PlatformItem Platform = null;
                    ActivityTask task = null;

                    foreach (var i in sd.Player_Traffic_Definition.Player_Traffic_List)
                    {
                        if (i.PlatformStartID < Simulator.TDB.TrackDB.TrItemTable.Length && i.PlatformStartID >= 0 &&
                            Simulator.TDB.TrackDB.TrItemTable[i.PlatformStartID] is PlatformItem)
                            Platform = Simulator.TDB.TrackDB.TrItemTable[i.PlatformStartID] as PlatformItem;
                        else
                        {
                            Trace.TraceWarning("PlatformStartID {0} is not present in TDB file", i.PlatformStartID);
                            continue;
                        }
                        if (Platform != null)
                        {
                            if (Simulator.TDB.TrackDB.TrItemTable[Platform.LinkedPlatformItemId] is PlatformItem)
                            {
                                PlatformItem Platform2 = Simulator.TDB.TrackDB.TrItemTable[Platform.LinkedPlatformItemId] as PlatformItem;
                                Tasks.Add(task = new ActivityTaskPassengerStopAt(simulator,
                                    task,
                                    i.ArrivalTime,
                                    i.DepartTime,
                                    Platform, Platform2));
                            }
                        }
                    }
                    Current = Tasks[0];
                }
            }

            // Compile list of freight events, if any, from the parsed ACT file.
            if (actFile.Tr_Activity == null) { return; }
            if (actFile.Tr_Activity.Tr_Activity_File == null) { return; }
            if (actFile.Tr_Activity.Tr_Activity_File.Events == null) { return; }
            var parsedEventList = actFile.Tr_Activity.Tr_Activity_File.Events.EventList;
            foreach (var i in parsedEventList)
            {
                if (i is EventCategoryAction)
                {
                    EventList.Add(new EventCategoryActionWrapper(i, Simulator));
                }
                if (i is EventCategoryLocation)
                {
                    EventList.Add(new EventCategoryLocationWrapper(i, Simulator));
                }
                if (i is EventCategoryTime)
                {
                    EventList.Add(new EventCategoryTimeWrapper(i, Simulator));
                }
                EventWrapper eventAdded = EventList.Last();
                eventAdded.OriginalActivationLevel = i.Activation_Level;
                if (i.ORTSWeatherChange != null || i.Outcomes.ORTSWeatherChange != null) WeatherChangesPresent = true;
            }

            StationStopLogActive = false;
            StationStopLogFile = null;
        }

        public ActivityTask Last
        {
            get
            {
                return Tasks.Count == 0 ? null : Tasks[Tasks.Count - 1];
            }
        }

        public bool IsFinished
        {
            get
            {
                return Tasks.Count == 0 ? false : Last.IsCompleted != null;
            }
        }

        public void Update()
        {
            // Update freight events
            // Set the clock first time through. Can't set in the Activity constructor as Simulator.ClockTime is still 0 then.
            if (!StartTimeS.HasValue)
            {
                StartTimeS = (int)Simulator.ClockTime;
                // Initialise passenger actual arrival time
                if (Current != null)
                {
                    if (Current is ActivityTaskPassengerStopAt)
                    {
                        ActivityTaskPassengerStopAt task = Current as ActivityTaskPassengerStopAt;
                    }
                }
            }
            if (this.IsComplete == false)
            {
                foreach (var i in EventList)
                {
                    // Once an event has fired, we don't respond to any more events until that has been acknowledged.
                    // so this line needs to be inside the EventList loop.
                    if (this.TriggeredEvent != null) { break; }

                    if (i != null && i.ParsedObject.Activation_Level > 0)
                    {
                        if (i.TimesTriggered < 1 || i.ParsedObject.Reversible)
                        {
                            if (i.Triggered(this))
                            {
                                if (i.IsDisabled == false)
                                {
                                    i.TimesTriggered += 1;
                                    if (i.IsActivityEnded(this))
                                    {
                                        IsComplete = true;
                                    }
                                    this.TriggeredEvent = i;    // Note this for Viewer and ActivityWindow to use.
                                    // Do this after IsActivityEnded() so values are ready for ActivityWindow
                                    LastTriggeredEvent = TriggeredEvent;
                                }
                            }
                            else
                            {
                                if (i.ParsedObject.Reversible)
                                {
                                    // Reversible event is no longer triggered, so can re-enable it.
                                    i.IsDisabled = false;
                                }
                            }
                        }
                    }
                }
            }

            // Update passenger tasks
            if (Current == null) return;

            Current.NotifyEvent(ActivityEventType.Timer);
            if (Current.IsCompleted != null)    // Surely this doesn't test for: 
            //   Current.IsCompleted == false
            // More correct would be:
            //   if (Current.IsCompleted.HasValue && Current.IsCompleted == true)
            // (see http://stackoverflow.com/questions/56518/c-is-there-any-difference-between-bool-and-nullablebool)
            {
                Current = Current.NextTask;
            }
            if (Simulator.OriginalPlayerTrain.TrainType == Train.TRAINTYPE.PLAYER || Simulator.OriginalPlayerTrain.TrainType == Train.TRAINTYPE.AI_PLAYERDRIVEN)
            {
                if (Math.Abs(Simulator.OriginalPlayerTrain.SpeedMpS) < 0.2f)
                {
                    if (Math.Abs(prevTrainSpeed) >= 0.2f)
                    {
                        prevTrainSpeed = 0;
                        Current.NotifyEvent(ActivityEventType.TrainStop);
                        if (Current.IsCompleted != null)
                        {
                            Current = Current.NextTask;
                        }
                    }
                }
                else
                {
                    if (Math.Abs(prevTrainSpeed) < 0.2f && Math.Abs(Simulator.OriginalPlayerTrain.SpeedMpS) >= 0.2f)
                    {
                        prevTrainSpeed = Simulator.OriginalPlayerTrain.SpeedMpS;
                        Current.NotifyEvent(ActivityEventType.TrainStart);
                        if (Current.IsCompleted != null)
                        {
                            Current = Current.NextTask;
                        }
                    }
                }
            }
            else
            {

                if (Simulator.OriginalPlayerTrain.SpeedMpS == 0)
                {
                    if (prevTrainSpeed != 0)
                    {
                        prevTrainSpeed = 0;
                        Current.NotifyEvent(ActivityEventType.TrainStop);
                        if (Current.IsCompleted != null)
                        {
                            Current = Current.NextTask;
                        }
                    }
                }
                else
                {
                    if (prevTrainSpeed == 0 && Math.Abs(Simulator.OriginalPlayerTrain.SpeedMpS) > 0.2f)
                    {
                        prevTrainSpeed = Simulator.OriginalPlayerTrain.SpeedMpS;
                        Current.NotifyEvent(ActivityEventType.TrainStart);
                        if (Current.IsCompleted != null)
                        {
                            Current = Current.NextTask;
                        }
                    }
                }
            }
        }

        // <CJComment> Use of static methods is clumsy. </CJComment>
        public static void Save(BinaryWriter outf, Activity act)
        {
            Int32 noval = -1;
            if (act == null)
            {
                outf.Write(noval);
            }
            else
            {
                noval = 1;
                outf.Write(noval);
                act.Save(outf);
            }
        }

        // <CJComment> Re-creating the activity object seems bizarre but not ready to re-write it yet. </CJComment>
        public static Activity Restore(BinaryReader inf, Simulator simulator, Activity oldActivity)
        {
            Int32 rdval;
            rdval = inf.ReadInt32();
            if (rdval == -1)
            {
                return null;
            }
            else
            {
                // Retain the old EventList. It's full of static data so save and restore is a waste of effort
                Activity act = new Activity(inf, simulator, oldActivity.EventList, oldActivity.TempSpeedPostItems);
                return act;
            }
        }

        public void Save(BinaryWriter outf)
        {
            Int32 noval = -1;

            // Save passenger activity
            outf.Write((Int64)StartTime.Ticks);
            outf.Write((Int32)Tasks.Count);
            foreach (ActivityTask task in Tasks)
            {
                task.Save(outf);
            }
            if (Current == null) outf.Write(noval); else outf.Write((Int32)(Tasks.IndexOf(Current)));
            outf.Write(prevTrainSpeed);

            // Save freight activity
            outf.Write((bool)IsComplete);
            outf.Write((bool)IsSuccessful);
            outf.Write((Int32)StartTimeS);
            foreach (EventWrapper e in EventList)
            {
                e.Save(outf);
            }
            if (TriggeredEvent == null)
            {
                outf.Write(false);
            }
            else
            {
                outf.Write(true);
                outf.Write(EventList.IndexOf(TriggeredEvent));
            }
            outf.Write(IsActivityWindowOpen);
            if (LastTriggeredEvent == null)
            {
                outf.Write(false);
            }
            else
            {
                outf.Write(true);
                outf.Write(EventList.IndexOf(LastTriggeredEvent));
            }

            // Save info for ActivityWindow coming from new player train
            outf.Write(NewMsgFromNewPlayer);
            if (NewMsgFromNewPlayer) outf.Write(MsgFromNewPlayer);

            outf.Write(IsActivityResumed);

            // write log details

            outf.Write(StationStopLogActive);
            if (StationStopLogActive)
            {
                outf.Write(StationStopLogFile);
            }
        }

        public void RestoreThis(BinaryReader inf, Simulator simulator, List<EventWrapper> oldEventList)
        {
            Int32 rdval;

            // Restore passenger activity
            ActivityTask task;
            StartTime = new DateTime(inf.ReadInt64());
            rdval = inf.ReadInt32();
            for (int i = 0; i < rdval; i++)
            {
                task = GetTask(inf, simulator);
                task.Restore(inf);
                Tasks.Add(task);
            }
            rdval = inf.ReadInt32();
            Current = rdval == -1 ? null : Tasks[rdval];
            prevTrainSpeed = inf.ReadDouble();

            task = null;
            for (int i = 0; i < Tasks.Count; i++)
            {
                Tasks[i].PrevTask = task;
                if (task != null) task.NextTask = Tasks[i];
                task = Tasks[i];
            }

            // Restore freight activity
            IsComplete = inf.ReadBoolean();
            IsSuccessful = inf.ReadBoolean();
            StartTimeS = inf.ReadInt32();

            this.EventList = oldEventList;
            foreach (var e in EventList)
            {
                e.Restore(inf);
            }

            if (inf.ReadBoolean()) TriggeredEvent = EventList[inf.ReadInt32()];

            IsActivityWindowOpen = inf.ReadBoolean();
            if (inf.ReadBoolean()) LastTriggeredEvent = EventList[inf.ReadInt32()];

            // Restore info for ActivityWindow coming from new player train
            NewMsgFromNewPlayer = inf.ReadBoolean();
            if (NewMsgFromNewPlayer) MsgFromNewPlayer = inf.ReadString();

            IsActivityResumed = inf.ReadBoolean();
            ReopenActivityWindow = IsActivityWindowOpen;

            // restore logging info
            StationStopLogActive = inf.ReadBoolean();
            if (StationStopLogActive)
            {
                StationStopLogFile = inf.ReadString();

                foreach (ActivityTask stask in Tasks)
                {
                    if (stask.GetType() == typeof(ActivityTaskPassengerStopAt))
                    {
                        ActivityTaskPassengerStopAt stoptask = stask as ActivityTaskPassengerStopAt;
                        stoptask.LogStationLogFile = String.Copy(StationStopLogFile);
                        stoptask.LogStationStops = true;
                    }
                }
            }
            else
            {
                StationStopLogFile = null;
            }
        }

        static ActivityTask GetTask(BinaryReader inf, Simulator simulator)
        {
            Int32 rdval;
            rdval = inf.ReadInt32();
            if (rdval == 1)
                return new ActivityTaskPassengerStopAt(simulator);
            else
                return null;
        }

        public void StartStationLogging(string stationLogFile)
        {
            StationStopLogFile = String.Copy(stationLogFile);
            StationStopLogActive = true;

            var stringBuild = new StringBuilder();

            char separator = (char)(DataLogger.Separators)Enum.Parse(typeof(DataLogger.Separators), Simulator.Settings.DataLoggerSeparator);
            stringBuild.Append("STATION");
            stringBuild.Append(separator);
            stringBuild.Append("BOOKED ARR");
            stringBuild.Append(separator);
            stringBuild.Append("BOOKED DEP");
            stringBuild.Append(separator);
            stringBuild.Append("ACTUAL ARR");
            stringBuild.Append(separator);
            stringBuild.Append("ACTUAL DEP");
            stringBuild.Append(separator);
            stringBuild.Append("DELAY");
            stringBuild.Append(separator);
            stringBuild.Append("STATE");
            stringBuild.Append("\n");
            File.AppendAllText(StationStopLogFile, stringBuild.ToString());

            foreach (ActivityTask task in Tasks)
            {
                if (task.GetType() == typeof(ActivityTaskPassengerStopAt))
                {
                    ActivityTaskPassengerStopAt stoptask = task as ActivityTaskPassengerStopAt;
                    stoptask.LogStationLogFile = String.Copy(StationStopLogFile);
                    stoptask.LogStationStops = true;
                }
            }
        }

        /// <summary>
        /// Add speedposts to the track database for each Temporary Speed Restriction zone
        /// </summary>
        /// <param name="routeFile"></param>
        /// <param name="tsectionDat">track sections containing the details of the various sections</param>
        /// <param name="trackDB">The track Database that needs to be updated</param>
        /// <param name="zones">List of speed restriction zones</param>
        public void AddRestrictZones(Tr_RouteFile routeFile, TrackSectionsFile tsectionDat, TrackDB trackDB, ActivityRestrictedSpeedZones zones)
        {
            if (zones.ActivityRestrictedSpeedZoneList.Count < 1) return;

            TempSpeedPostItems = new List<TempSpeedPostItem>();

            TrItem[] newSpeedPostItems = new TempSpeedPostItem[2];

            Traveller traveller;

            const float MaxDistanceOfWarningPost = 2000;

            for (int idxZone = 0; idxZone < zones.ActivityRestrictedSpeedZoneList.Count; idxZone++)
            {
                var worldPosition1 = new WorldPosition();
                newSpeedPostItems[0] = new TempSpeedPostItem(routeFile,
                    zones.ActivityRestrictedSpeedZoneList[idxZone].StartPosition, true, worldPosition1, false);
                var worldPosition2 = new WorldPosition();
                newSpeedPostItems[1] = new TempSpeedPostItem(routeFile,
                    zones.ActivityRestrictedSpeedZoneList[idxZone].EndPosition, false, worldPosition2, false);

                // Add the speedposts to the track database. This will set the TrItemId's of all speedposts
                trackDB.AddTrItems(newSpeedPostItems);

                // And now update the various (vector) tracknodes (this needs the TrItemIds.
                var endOffset = AddItemIdToTrackNode(ref zones.ActivityRestrictedSpeedZoneList[idxZone].EndPosition,
                    tsectionDat, trackDB, newSpeedPostItems[1], out traveller);
                var startOffset = AddItemIdToTrackNode(ref zones.ActivityRestrictedSpeedZoneList[idxZone].StartPosition,
                    tsectionDat, trackDB, newSpeedPostItems[0], out traveller);
                float distanceOfWarningPost = 0;
                TrackNode trackNode = trackDB.TrackNodes[traveller.TrackNodeIndex];
                if (startOffset != null && endOffset != null && startOffset > endOffset)
                {
                    FlipRestrSpeedPost((TempSpeedPostItem)newSpeedPostItems[0]);
                    FlipRestrSpeedPost((TempSpeedPostItem)newSpeedPostItems[1]);
                    distanceOfWarningPost = (float)Math.Min(MaxDistanceOfWarningPost, traveller.TrackNodeLength - (double)startOffset);
                }
                else if (startOffset != null && endOffset != null && startOffset <= endOffset)
                    distanceOfWarningPost = (float)Math.Max(-MaxDistanceOfWarningPost, -(double)startOffset);
                traveller.Move(distanceOfWarningPost);
                var worldPosition3 = new WorldPosition();
                var speedWarningPostItem = new TempSpeedPostItem(routeFile,
                    zones.ActivityRestrictedSpeedZoneList[idxZone].StartPosition, false, worldPosition3, true);
                SpeedPostPosition(speedWarningPostItem, ref traveller);
                if (startOffset != null && endOffset != null && startOffset > endOffset)
                {
                    FlipRestrSpeedPost((TempSpeedPostItem)speedWarningPostItem);
                }
                ComputeTablePosition((TempSpeedPostItem)newSpeedPostItems[0]);
                TempSpeedPostItems.Add((TempSpeedPostItem)newSpeedPostItems[0]);
                ComputeTablePosition((TempSpeedPostItem)newSpeedPostItems[1]);
                TempSpeedPostItems.Add((TempSpeedPostItem)newSpeedPostItems[1]);
                ComputeTablePosition((TempSpeedPostItem)speedWarningPostItem);
                TempSpeedPostItems.Add((TempSpeedPostItem)speedWarningPostItem);
            }
        }

        /// <summary>
        /// Add a reference to a new TrItemId to the correct trackNode (which needs to be determined from the position)
        /// </summary>
        /// <param name="position">Position of the new </param>
        /// <param name="tsectionDat">track sections containing the details of the various sections</param>
        /// <param name="trackDB">track database to be modified</param>
        /// <param name="newTrItemRef">The Id of the new TrItem to add to the tracknode</param>
        /// <param name="traveller">The computed traveller to the speedPost position</param>
        static float? AddItemIdToTrackNode(ref Position position, TrackSectionsFile tsectionDat, TrackDB trackDB, TrItem newTrItem, out Traveller traveller)
        {
            float? offset = 0.0f;
            traveller = new Traveller(tsectionDat, trackDB.TrackNodes, position.TileX, position.TileZ, position.X, position.Z);
            TrackNode trackNode = trackDB.TrackNodes[traveller.TrackNodeIndex];//find the track node
            if (trackNode.TrVectorNode != null)
            {
                offset = traveller.TrackNodeOffset;
                SpeedPostPosition((TempSpeedPostItem)newTrItem, ref traveller);
                InsertTrItemRef(tsectionDat, trackDB, trackNode.TrVectorNode, (int)newTrItem.TrItemId, (float)offset);
            }
            return offset;
        }

        /// <summary>
        /// Determine position parameters of restricted speed Post
        /// </summary>
        /// <param name="restrSpeedPost">The Id of the new restricted speed post to position</param>
        /// <param name="traveller">The traveller to the speedPost position</param>
        /// 
        static void SpeedPostPosition(TempSpeedPostItem restrSpeedPost, ref Traveller traveller)
        {
            restrSpeedPost.Y = traveller.Y;
            restrSpeedPost.Angle = -traveller.RotY + (float)Math.PI / 2;
            restrSpeedPost.WorldPosition.XNAMatrix = Matrix.CreateFromYawPitchRoll(-traveller.RotY, 0, 0);
            restrSpeedPost.WorldPosition.XNAMatrix.M41 = traveller.X;
            restrSpeedPost.WorldPosition.XNAMatrix.M42 = traveller.Y;
            restrSpeedPost.WorldPosition.XNAMatrix.M43 = traveller.Z;
            restrSpeedPost.WorldPosition.TileX = traveller.TileX;
            restrSpeedPost.WorldPosition.TileZ = traveller.TileZ;
            //                    restrSpeedPost.WorldPosition.Normalize();
            restrSpeedPost.WorldPosition.XNAMatrix.M43 *= -1;
        }

        /// <summary>
        /// Flip restricted speedpost 
        /// </summary>
        /// <param name="restrSpeedPost">The Id of the restricted speedpost to flip</param>
        /// 
        static void FlipRestrSpeedPost(TempSpeedPostItem restrSpeedPost)
        {
            restrSpeedPost.Angle += (float)Math.PI;
            restrSpeedPost.WorldPosition.XNAMatrix.M11 *= -1;
            restrSpeedPost.WorldPosition.XNAMatrix.M13 *= -1;
            restrSpeedPost.WorldPosition.XNAMatrix.M31 *= -1;
            restrSpeedPost.WorldPosition.XNAMatrix.M33 *= -1;
        }

        /// <summary>
        /// Compute position of restricted speedpost table
        /// </summary>
        /// <param name="restrSpeedPost">The Id of the restricted speed post to flip</param>
        /// 
        static void ComputeTablePosition(TempSpeedPostItem restrSpeedPost)
        {
            var speedPostTablePosition = new Vector3(2.2f, 0, 0);
            Vector3.Transform(ref speedPostTablePosition, ref restrSpeedPost.WorldPosition.XNAMatrix, out speedPostTablePosition);
            restrSpeedPost.WorldPosition.XNAMatrix.Translation = speedPostTablePosition;
            restrSpeedPost.WorldPosition.XNAMatrix.M43 *= -1;
            restrSpeedPost.WorldPosition.Normalize();
            restrSpeedPost.WorldPosition.XNAMatrix.M43 *= -1;
        }


        /// <summary>
        /// Insert a reference to a new TrItem to the already existing TrItemRefs basing on its offset within the track node.
        /// </summary>
        /// 
        [SuppressMessage("Microsoft.Naming", "CA1709:IdentifiersShouldBeCasedCorrectly", Justification = "Keeping identifier consistent to use in MSTS")]
        static void InsertTrItemRef(TrackSectionsFile tsectionDat, TrackDB trackDB, TrVectorNode thisVectorNode, int newTrItemId, float offset)
        {
            int[] newTrItemRefs = new int[thisVectorNode.NoItemRefs + 1];
            if (thisVectorNode.NoItemRefs > 0)
            {
                thisVectorNode.TrItemRefs.CopyTo(newTrItemRefs, 0);
                // insert the new TrItemRef accordingly to its offset
                for (int iTrItems = thisVectorNode.NoItemRefs - 1; iTrItems >= 0; iTrItems--)
                {
                    var currTrItemID = newTrItemRefs[iTrItems];
                    var currTrItem = trackDB.TrItemTable[currTrItemID];
                    Traveller traveller = new Traveller(tsectionDat, trackDB.TrackNodes, currTrItem.TileX, currTrItem.TileZ, currTrItem.X, currTrItem.Z);
                    if (offset >= traveller.TrackNodeOffset)
                    {
                        newTrItemRefs[iTrItems + 1] = newTrItemId;
                        break;
                    }
                    else newTrItemRefs[iTrItems + 1] = currTrItemID;
                    if (iTrItems == 0) newTrItemRefs[0] = newTrItemId;
                }
            }
            else newTrItemRefs[0] = newTrItemId;
            thisVectorNode.TrItemRefs = newTrItemRefs; //use the new item lists for the track node
            thisVectorNode.NoItemRefs++;
        }

        public void AssociateEvents(Train train)
        {
            foreach (var eventWrapper in EventList)
            {
                if (eventWrapper is EventCategoryLocationWrapper && eventWrapper.ParsedObject.TrainService != "" &&
                    train.Name.ToLower() == eventWrapper.ParsedObject.TrainService.ToLower())
                {
                    if (eventWrapper.ParsedObject.TrainStartingTime == -1 || (train as AITrain).ServiceDefinition.Time == eventWrapper.ParsedObject.TrainStartingTime)
                    {
                        eventWrapper.Train = train;
                    }
                }
            }
        }
    }

    public class ActivityTask
    {
        public bool? IsCompleted { get; internal set; }
        public ActivityTask PrevTask { get; internal set; }
        public ActivityTask NextTask { get; internal set; }
        public DateTime CompletedAt { get; internal set; }
        public string DisplayMessage { get; internal set; }
        public Color DisplayColor { get; internal set; }

        public virtual void NotifyEvent(ActivityEventType EventType)
        {
        }

        public virtual void Save(BinaryWriter outf)
        {
            Int32 noval = -1;
            if (IsCompleted == null) outf.Write(noval); else outf.Write(IsCompleted.Value ? (Int32)1 : (Int32)0);
            outf.Write((Int64)CompletedAt.Ticks);
            outf.Write(DisplayMessage);
        }

        public virtual void Restore(BinaryReader inf)
        {
            Int64 rdval;
            rdval = inf.ReadInt32();
            IsCompleted = rdval == -1 ? (bool?)null : rdval == 0 ? false : true;
            CompletedAt = new DateTime(inf.ReadInt64());
            DisplayMessage = inf.ReadString();
        }
    }

    /// <summary>
    /// Helper class to calculate distances along the path
    /// </summary>
    public class TDBTravellerDistanceCalculatorHelper
    {
        /// <summary>Maximum size of a platform or station we use for searching forward and backward</summary>
        const float maxPlatformOrStationSize = 10000f;

        // Result of calculation
        public enum DistanceResult
        {
            Valid,
            Behind,
            OffPath
        }

        // We use this traveller as the basis of the calculations.
        Traveller refTraveller;
        float Distance;

        public TDBTravellerDistanceCalculatorHelper(Traveller traveller)
        {
            refTraveller = traveller;
        }

        public DistanceResult CalculateToPoint(int TileX, int TileZ, float X, float Y, float Z)
        {
            Traveller poiTraveller;
            poiTraveller = new Traveller(refTraveller);

            // Find distance once
            Distance = poiTraveller.DistanceTo(TileX, TileZ, X, Y, Z, maxPlatformOrStationSize);

            // If valid
            if (Distance > 0)
            {
                return DistanceResult.Valid;
            }
            else
            {
                // Go to opposite direction
                poiTraveller = new Traveller(refTraveller, Traveller.TravellerDirection.Backward);

                Distance = poiTraveller.DistanceTo(TileX, TileZ, X, Y, Z, maxPlatformOrStationSize);
                // If valid, it is behind us
                if (Distance > 0)
                {
                    return DistanceResult.Behind;
                }
            }

            // Otherwise off path
            return DistanceResult.OffPath;
        }
    }

    public class ActivityTaskPassengerStopAt : ActivityTask
    {
        readonly Simulator Simulator;

        public DateTime SchArrive;
        public DateTime SchDepart;
        public DateTime? ActArrive;
        public DateTime? ActDepart;
        public PlatformItem PlatformEnd1;
        public PlatformItem PlatformEnd2;

        public double BoardingS;   // MSTS calls this the Load/Unload time. Cargo gets loaded, but passengers board the train.
        public double BoardingEndS;
        int TimerChk;
        bool arrived;
        bool maydepart;
        public bool LogStationStops;
        public string LogStationLogFile;
        public float distanceToNextSignal = -1;
        public Train MyPlayerTrain; // Shortcut to player train

        public bool ldbfevaldepartbeforeboarding = false;//Debrief Eval
        public static List<string> DbfEvalDepartBeforeBoarding = new List<string>();//Debrief Eval

        public ActivityTaskPassengerStopAt(Simulator simulator, ActivityTask prev, DateTime Arrive, DateTime Depart,
                 PlatformItem Platformend1, PlatformItem Platformend2)
        {
            Simulator = simulator;
            SchArrive = Arrive;
            SchDepart = Depart;
            PlatformEnd1 = Platformend1;
            PlatformEnd2 = Platformend2;
            PrevTask = prev;
            if (prev != null)
                prev.NextTask = this;
            DisplayMessage = "";

            LogStationStops = false;
            LogStationLogFile = null;
        }

        internal ActivityTaskPassengerStopAt(Simulator simulator)
        {
            Simulator = simulator;
        }

        /// <summary>
        /// Determines if the train is at station.
        /// Tests for either the front or the rear of the train is within the platform.
        /// </summary>
        /// <returns></returns>
        public bool IsAtStation(Train myTrain)
        {
            if (myTrain.StationStops.Count == 0) return false;
            var thisStation = myTrain.StationStops[0];
            if (myTrain.StationStops[0].SubrouteIndex != myTrain.TCRoute.activeSubpath) return false;
            return myTrain.CheckStationPosition(thisStation.PlatformItem, thisStation.Direction, thisStation.TCSectionIndex);
        }

        public bool IsMissedStation()
        {
            // Check if station is in present train path

            if (MyPlayerTrain.StationStops.Count == 0 ||
                MyPlayerTrain.TCRoute.activeSubpath != MyPlayerTrain.StationStops[0].SubrouteIndex || !(MyPlayerTrain.ControlMode == Train.TRAIN_CONTROL.AUTO_NODE || MyPlayerTrain.ControlMode == Train.TRAIN_CONTROL.AUTO_SIGNAL))
            {
                return (false);
            }

            return MyPlayerTrain.IsMissedPlatform(200.0f);
        }

        public override void NotifyEvent(ActivityEventType EventType)
        {

            MyPlayerTrain = Simulator.OriginalPlayerTrain;
            // The train is stopped.
            if (EventType == ActivityEventType.TrainStop)
            {
                if (IsAtStation(MyPlayerTrain))
                {
                    if (Simulator.TimetableMode || MyPlayerTrain.StationStops.Count == 0)
                    {
                        // If yes, we arrived
                        if (ActArrive == null)
                        {
                            ActArrive = new DateTime().Add(TimeSpan.FromSeconds(Simulator.ClockTime));
                        }

                        arrived = true;

                        // Figure out the boarding time
                        // <CSComment> No midnight checks here? There are some in Train.CalculateDepartTime
                        double plannedBoardingS = (SchDepart - SchArrive).TotalSeconds;
                        double punctualBoardingS = (SchDepart - ActArrive).Value.TotalSeconds;
                        double expectedBoardingS = plannedBoardingS > 0 ? plannedBoardingS : PlatformEnd1.PlatformMinWaitingTime;
                        BoardingS = punctualBoardingS;                                     // default is leave on time
                        if (punctualBoardingS < expectedBoardingS)                         // if not enough time for boarding
                        {
                            if (plannedBoardingS > 0 && plannedBoardingS < PlatformEnd1.PlatformMinWaitingTime)
                            { // and tight schedule
                                BoardingS = plannedBoardingS;                              // leave late with no recovery of time
                            }
                            else
                            {                                                       // generous schedule
                                BoardingS = Math.Max(
                                    punctualBoardingS,                                     // leave on time
                                    PlatformEnd1.PlatformMinWaitingTime);                  // leave late with some recovery
                            }
                        }
                        // ActArrive is usually same as ClockTime
                        BoardingEndS = Simulator.ClockTime + BoardingS;
                        // But not if game starts after scheduled arrival. In which case actual arrival is assumed to be same as schedule arrival.
                        double sinceActArriveS = (new DateTime().Add(TimeSpan.FromSeconds(Simulator.ClockTime))
                                                - ActArrive).Value.TotalSeconds;
                        BoardingEndS -= sinceActArriveS;
                    }
                    else
                    {
                        // <CSComment> MSTS mode - player
                        if (Simulator.GameTime < 2)
                        {
                            // If the simulation starts with a scheduled arrive in the past, assume the train arrived on time.
                            if (SchArrive < new DateTime().Add(TimeSpan.FromSeconds(Simulator.ClockTime)))
                            {
                                ActArrive = SchArrive;
                            }
                        }
                        BoardingS = (double)MyPlayerTrain.StationStops[0].ComputeStationBoardingTime(Simulator.PlayerLocomotive.Train);
                        if (BoardingS > 0 || ((double)(SchDepart - SchArrive).TotalSeconds > 0 &&
                            MyPlayerTrain.PassengerCarsNumber == 1 && MyPlayerTrain.Cars.Count > 10))
                        {
                            // accepted station stop because either freight train or passenger train or fake passenger train with passenger car on platform or fake passenger train
                            // with Scheduled Depart > Scheduled Arrive
                            // ActArrive is usually same as ClockTime
                            BoardingEndS = Simulator.ClockTime + BoardingS;

                            if (ActArrive == null)
                            {
                                ActArrive = new DateTime().Add(TimeSpan.FromSeconds(Simulator.ClockTime));
                            }

                            arrived = true;
                            // But not if game starts after scheduled arrival. In which case actual arrival is assumed to be same as schedule arrival.
                            double sinceActArriveS = (new DateTime().Add(TimeSpan.FromSeconds(Simulator.ClockTime))
                                                    - ActArrive).Value.TotalSeconds;
                            BoardingEndS -= sinceActArriveS;
                            BoardingEndS = CompareTimes.LatestTime((int)SchDepart.TimeOfDay.TotalSeconds, (int)BoardingEndS);

                        }
                    }
                    if (MyPlayerTrain.NextSignalObject[0] != null)
                        distanceToNextSignal = MyPlayerTrain.NextSignalObject[0].DistanceTo(MyPlayerTrain.FrontTDBTraveller);

                }
            }
            else if (EventType == ActivityEventType.TrainStart)
            {
                // Train has started, we have things to do if we arrived before
                if (arrived)
                {
                    ActDepart = new DateTime().Add(TimeSpan.FromSeconds(Simulator.ClockTime));
                    CompletedAt = ActDepart.Value;
                    // Completeness depends on the elapsed waiting time
                    IsCompleted = maydepart;
                    if (MyPlayerTrain.TrainType != Train.TRAINTYPE.AI_PLAYERHOSTING)
                        MyPlayerTrain.ClearStation(PlatformEnd1.LinkedPlatformItemId, PlatformEnd2.LinkedPlatformItemId, true);

                    if (LogStationStops)
                    {
                        StringBuilder stringBuild = new StringBuilder();
                        char separator = (char)(DataLogger.Separators)Enum.Parse(typeof(DataLogger.Separators), Simulator.Settings.DataLoggerSeparator);
                        stringBuild.Append(PlatformEnd1.Station);
                        stringBuild.Append(separator);
                        stringBuild.Append(SchArrive.ToString("HH:mm:ss"));
                        stringBuild.Append(separator);
                        stringBuild.Append(SchDepart.ToString("HH:mm:ss"));
                        stringBuild.Append(separator);
                        stringBuild.Append(ActArrive.HasValue ? ActArrive.Value.ToString("HH:mm:ss") : "-");
                        stringBuild.Append(separator);
                        stringBuild.Append(ActDepart.HasValue ? ActDepart.Value.ToString("HH:mm:ss") : "-");

                        TimeSpan delay = ActDepart.HasValue ? (ActDepart - SchDepart).Value : TimeSpan.Zero;
                        stringBuild.Append(separator);
                        stringBuild.AppendFormat("{0}:{1}:{2}", delay.Hours.ToString("00"), delay.Minutes.ToString("00"), delay.Seconds.ToString("00"));
                        stringBuild.Append(separator);
                        stringBuild.Append(maydepart ? "Completed" : "NotCompleted");
                        stringBuild.Append("\n");
                        File.AppendAllText(LogStationLogFile, stringBuild.ToString());
                    }
                }
            }
            else if (EventType == ActivityEventType.Timer)
            {
                // Waiting at a station
                if (arrived)
                {
                    var remaining = (int)Math.Ceiling(BoardingEndS - Simulator.ClockTime);
                    if (remaining < 1) DisplayColor = Color.LightGreen;
                    else if (remaining < 11) DisplayColor = new Color(255, 255, 128);
                    else DisplayColor = Color.White;

                    if (remaining < 120 && (MyPlayerTrain.TrainType != Train.TRAINTYPE.AI_PLAYERHOSTING))
                    {
                        MyPlayerTrain.ClearStation(PlatformEnd1.LinkedPlatformItemId, PlatformEnd2.LinkedPlatformItemId, false);
                    }

                    // Still have to wait
                    if (remaining > 0)
                    {
                        DisplayMessage = Simulator.Catalog.GetStringFmt("Passenger boarding completes in {0:D2}:{1:D2}",
                            remaining / 60, remaining % 60);

                        //Debrief Eval
                        if (Simulator.PlayerLocomotive.SpeedMpS > 0 && !ldbfevaldepartbeforeboarding)
                        {
                            var train = Simulator.PlayerLocomotive.Train;
                            ldbfevaldepartbeforeboarding = true;
                            DbfEvalDepartBeforeBoarding.Add(PlatformEnd1.Station);
                            train.DbfEvalValueChanged = true;
                        }
                    }
                    // May depart
                    else if (!maydepart)
                    {
                        // check if signal ahead is cleared - if not, do not allow depart
                        if (distanceToNextSignal >= 0 && distanceToNextSignal < 300 && MyPlayerTrain.NextSignalObject[0] != null &&
                            MyPlayerTrain.NextSignalObject[0].this_sig_lr(MstsSignalFunction.NORMAL) == MstsSignalAspect.STOP
                            && MyPlayerTrain.NextSignalObject[0].hasPermission != SignalObject.Permission.Granted)
                        {
                            DisplayMessage = Simulator.Catalog.GetString("Passenger boarding completed. Waiting for signal ahead to clear.");
                        }
                        else
                        {
                            maydepart = true;
                            DisplayMessage = Simulator.Catalog.GetString("Passenger boarding completed. You may depart now.");
                            Simulator.SoundNotify = Event.PermissionToDepart;
                        }

                        ldbfevaldepartbeforeboarding = false;//reset flag. Debrief Eval

                        // if last task, show closure window
                        // also set times in logfile

                        if (NextTask == null)
                        {
                            if (LogStationStops)
                            {
                                StringBuilder stringBuild = new StringBuilder();
                                char separator = (char)(DataLogger.Separators)Enum.Parse(typeof(DataLogger.Separators), Simulator.Settings.DataLoggerSeparator);
                                stringBuild.Append(PlatformEnd1.Station);
                                stringBuild.Append(separator);
                                stringBuild.Append(SchArrive.ToString("HH:mm:ss"));
                                stringBuild.Append(separator);
                                stringBuild.Append("-");
                                stringBuild.Append(separator);
                                stringBuild.Append(ActArrive.HasValue ? ActArrive.Value.ToString("HH:mm:ss") : "-");
                                stringBuild.Append(separator);
                                stringBuild.Append("-");
                                stringBuild.Append(separator);

                                TimeSpan delay = ActArrive.HasValue ? (ActArrive - SchArrive).Value : TimeSpan.Zero;
                                if (delay.CompareTo(TimeSpan.Zero) < 0)
                                {
                                    delay = TimeSpan.Zero - delay;
                                    stringBuild.AppendFormat("-{0}:{1}:{2}", delay.Hours.ToString("00"), delay.Minutes.ToString("00"), delay.Seconds.ToString("00"));
                                }
                                else
                                {
                                    stringBuild.AppendFormat("{0}:{1}:{2}", delay.Hours.ToString("00"), delay.Minutes.ToString("00"), delay.Seconds.ToString("00"));
                                }

                                stringBuild.Append(separator);
                                stringBuild.Append("Final stop");
                                stringBuild.Append("\n");
                                File.AppendAllText(LogStationLogFile, stringBuild.ToString());
                            }

                            IsCompleted = true;
                        }
                    }
                }
                else
                {
                    // Checking missed station
                    int tmp = (int)(Simulator.ClockTime % 10);
                    if (tmp != TimerChk)
                    {
                        if (IsMissedStation() && (MyPlayerTrain.TrainType != Train.TRAINTYPE.AI_PLAYERHOSTING))
                        {
                            MyPlayerTrain.ClearStation(PlatformEnd1.LinkedPlatformItemId, PlatformEnd2.LinkedPlatformItemId, true);
                            IsCompleted = false;

                            if (LogStationStops)
                            {
                                StringBuilder stringBuild = new StringBuilder();
                                char separator = (char)(DataLogger.Separators)Enum.Parse(typeof(DataLogger.Separators), Simulator.Settings.DataLoggerSeparator);
                                stringBuild.Append(PlatformEnd1.Station);
                                stringBuild.Append(separator);
                                stringBuild.Append(SchArrive.ToString("HH:mm:ss"));
                                stringBuild.Append(separator);
                                stringBuild.Append(SchDepart.ToString("HH:mm:ss"));
                                stringBuild.Append(separator);
                                stringBuild.Append("-");
                                stringBuild.Append(separator);
                                stringBuild.Append("-");
                                stringBuild.Append(separator);
                                stringBuild.Append("-");
                                stringBuild.Append(separator);
                                stringBuild.Append("Missed");
                                stringBuild.Append("\n");
                                File.AppendAllText(LogStationLogFile, stringBuild.ToString());
                            }
                        }
                    }
                }
            }
        }

        public override void Save(BinaryWriter outf)
        {
            Int64 noval = -1;
            outf.Write((Int32)1);

            base.Save(outf);

            outf.Write((Int64)SchArrive.Ticks);
            outf.Write((Int64)SchDepart.Ticks);
            if (ActArrive == null) outf.Write(noval); else outf.Write((Int64)ActArrive.Value.Ticks);
            if (ActDepart == null) outf.Write(noval); else outf.Write((Int64)ActDepart.Value.Ticks);
            outf.Write((Int32)PlatformEnd1.TrItemId);
            outf.Write((Int32)PlatformEnd2.TrItemId);
            outf.Write((double)BoardingEndS);
            outf.Write((Int32)TimerChk);
            outf.Write(arrived);
            outf.Write(maydepart);
            outf.Write(distanceToNextSignal);
        }

        public override void Restore(BinaryReader inf)
        {
            Int64 rdval;

            base.Restore(inf);

            SchArrive = new DateTime(inf.ReadInt64());
            SchDepart = new DateTime(inf.ReadInt64());
            rdval = inf.ReadInt64();
            ActArrive = rdval == -1 ? (DateTime?)null : new DateTime(rdval);
            rdval = inf.ReadInt64();
            ActDepart = rdval == -1 ? (DateTime?)null : new DateTime(rdval);
            PlatformEnd1 = Simulator.TDB.TrackDB.TrItemTable[inf.ReadInt32()] as PlatformItem;
            PlatformEnd2 = Simulator.TDB.TrackDB.TrItemTable[inf.ReadInt32()] as PlatformItem;
            BoardingEndS = inf.ReadDouble();
            TimerChk = inf.ReadInt32();
            arrived = inf.ReadBoolean();
            maydepart = inf.ReadBoolean();
            distanceToNextSignal = inf.ReadSingle();
        }
    }

    /// <summary>
    /// This class adds attributes around the event objects parsed from the ACT file.
    /// Note: Can't add attributes to the event objects directly as ACTFile.cs is not just used by 
    /// RunActivity.exe but also by Menu.exe and MenuWPF.exe and these executables lack most of the ORTS classes.
    /// </summary>
    public abstract class EventWrapper
    {
        public Orts.Formats.Msts.Event ParsedObject;     // Points to object parsed from file *.act
        public int OriginalActivationLevel; // Needed to reset .ActivationLevel
        public int TimesTriggered;          // Needed for evaluation after activity ends
        public Boolean IsDisabled;          // Used for a reversible event to prevent it firing again until after it has been reset.
        protected Simulator Simulator;
        public Train Train;              // Train involved in event; if null actual or original player train

        public EventWrapper(Orts.Formats.Msts.Event @event, Simulator simulator)
        {
            ParsedObject = @event;
            Simulator = simulator;
            Train = null;
        }

        public virtual void Save(BinaryWriter outf)
        {
            outf.Write(TimesTriggered);
            outf.Write(IsDisabled);
            outf.Write(ParsedObject.Activation_Level);
        }

        public virtual void Restore(BinaryReader inf)
        {
            TimesTriggered = inf.ReadInt32();
            IsDisabled = inf.ReadBoolean();
            ParsedObject.Activation_Level = inf.ReadInt32();
        }

        /// <summary>
        /// After an event is triggered, any message is displayed independently by ActivityWindow.
        /// </summary>
        /// <param name="activity"></param>
        /// <returns></returns>
        public virtual Boolean Triggered(Activity activity)
        {  // To be overloaded by subclasses
            return false;  // Compiler insists something is returned.
        }

        /// <summary>
        /// Acts on the outcomes and then sets ActivationLevel = 0 to prevent re-use.
        /// </summary>
        /// <param name="activity"></param>
        /// <returns>true if entire activity ends here whether it succeeded or failed</returns>
        public Boolean IsActivityEnded(Activity activity)
        {

            if (this.ParsedObject.Reversible)
            {
                // Stop this event being actioned
                this.IsDisabled = true;
            }
            else
            {
                // Stop this event being monitored
                this.ParsedObject.Activation_Level = 0;
            }
            // No further action if this reversible event has been triggered before
            if (this.TimesTriggered > 1) { return false; }

            if (this.ParsedObject.Outcomes == null) { return false; }

            // Set Activation Level of each event in the Activate list to 1.
            // Uses lambda expression => for brevity.
            foreach (int eventId in ParsedObject.Outcomes.ActivateList)
            {
                foreach (var item in activity.EventList.Where(item => item.ParsedObject.ID == eventId))
                    item.ParsedObject.Activation_Level = 1;
            }
            foreach (int eventId in ParsedObject.Outcomes.RestoreActLevelList)
            {
                foreach (var item in activity.EventList.Where(item => item.ParsedObject.ID == eventId))
                    item.ParsedObject.Activation_Level = item.OriginalActivationLevel;
            }
            foreach (int eventId in ParsedObject.Outcomes.DecActLevelList)
            {
                foreach (var item in activity.EventList.Where(item => item.ParsedObject.ID == eventId))
                    item.ParsedObject.Activation_Level += -1;
            }
            foreach (int eventId in ParsedObject.Outcomes.IncActLevelList)
            {
                foreach (var item in activity.EventList.Where(item => item.ParsedObject.ID == eventId))
                {
                    item.ParsedObject.Activation_Level += +1;
                }
            }

            // Activity sound management

            if (this.ParsedObject.ORTSActSoundFile != null || (this.ParsedObject.Outcomes != null && this.ParsedObject.Outcomes.ActivitySound != null))
            {
                if (activity.triggeredEventWrapper == null) activity.triggeredEventWrapper = this;
            }

            if (this.ParsedObject.ORTSWeatherChange != null || (this.ParsedObject.Outcomes != null && this.ParsedObject.Outcomes.ORTSWeatherChange != null))
            {
                if (activity.triggeredEventWrapper == null) activity.triggeredEventWrapper = this;
            }

            if (this.ParsedObject.Outcomes.ActivityFail != null)
            {
                activity.IsSuccessful = false;
                return true;
            }
            if (this.ParsedObject.Outcomes.ActivitySuccess == true)
            {
                activity.IsSuccessful = true;
                return true;
            }
            if (this.ParsedObject.Outcomes.RestartWaitingTrain != null && this.ParsedObject.Outcomes.RestartWaitingTrain.WaitingTrainToRestart != "")
            {
                var restartWaitingTrain = this.ParsedObject.Outcomes.RestartWaitingTrain;
                Simulator.RestartWaitingTrain(restartWaitingTrain);
            }
            return false;
        }
     
      
    }

    public class EventCategoryActionWrapper : EventWrapper
    {
        SidingItem SidingEnd1;
        SidingItem SidingEnd2;
        List<string> ChangeWagonIdList;   // Wagons to be assembled, picked up or dropped off.

        public EventCategoryActionWrapper(Orts.Formats.Msts.Event @event, Simulator simulator)
            : base(@event, simulator)
        {
            var e = this.ParsedObject as EventCategoryAction;
            if (e.SidingId != null)
            {
                var i = e.SidingId.Value;
                try
                {
                    SidingEnd1 = Simulator.TDB.TrackDB.TrItemTable[i] as SidingItem;
                    i = SidingEnd1.LinkedSidingId;
                    SidingEnd2 = Simulator.TDB.TrackDB.TrItemTable[i] as SidingItem;
                }
                catch (IndexOutOfRangeException)
                {
                    Trace.TraceWarning("Siding {0} is not in track database.", i);
                }
                catch (NullReferenceException)
                {
                    Trace.TraceWarning("Item {0} in track database is not a siding.", i);
                }
            }
        }

        override public Boolean Triggered(Activity activity)
        {
            Train OriginalPlayerTrain = Simulator.OriginalPlayerTrain;
            var e = this.ParsedObject as EventCategoryAction;
            if (e.WagonList != null)
            {                     // only if event involves wagons
                if (ChangeWagonIdList == null)
                {           // populate the list only once - the first time that ActivationLevel > 0 and so this method is called.
                    ChangeWagonIdList = new List<string>();
                    foreach (var item in e.WagonList.WorkOrderWagonList)
                    {
                        ChangeWagonIdList.Add(String.Format("{0} - {1}", ((int)item.UID & 0xFFFF0000) >> 16, (int)item.UID & 0x0000FFFF)); // form the .CarID
                    }
                }
            }
            var triggered = false;
            Train consistTrain;
            switch (e.Type)
            {
                case EventType.AllStops:
                    triggered = activity.Tasks.Count > 0 && activity.Last.IsCompleted != null;
                    break;
                case EventType.AssembleTrain:
                    consistTrain = matchesConsist(ChangeWagonIdList);
                    if (consistTrain != null)
                    {
                        triggered = true;
                    }
                    break;
                case EventType.AssembleTrainAtLocation:
                    if (atSiding(OriginalPlayerTrain.FrontTDBTraveller, OriginalPlayerTrain.RearTDBTraveller, this.SidingEnd1, this.SidingEnd2))
                    {
                        consistTrain = null;
                        consistTrain = matchesConsist(ChangeWagonIdList);
                        triggered = (consistTrain != null ? true : false);
                    }
                    break;
                case EventType.DropOffWagonsAtLocation:
                    // Dropping off of wagons should only count once disconnected from player train.
                    // A better name than DropOffWagonsAtLocation would be ArriveAtSidingWithWagons.
                    // To recognize the dropping off of the cars before the event is activated, this method is used.
                    if (atSiding(OriginalPlayerTrain.FrontTDBTraveller, OriginalPlayerTrain.RearTDBTraveller, this.SidingEnd1, this.SidingEnd2))
                    {
                        consistTrain = null;
                        consistTrain = matchesConsistNoOrder(ChangeWagonIdList);
                        triggered = (consistTrain != null ? false : true);
                    }
                    break;
                case EventType.PickUpPassengers:
                    break;
                case EventType.PickUpWagons: // PickUpWagons is independent of location or siding
                    triggered = includesWagons(OriginalPlayerTrain, ChangeWagonIdList);
                    break;
                case EventType.ReachSpeed:
                    triggered = (Math.Abs(Simulator.PlayerLocomotive.SpeedMpS) >= e.SpeedMpS);
                    break;
            }
            return triggered;
        }
        /// <summary>
        /// Finds the train that contains exactly the wagons (and maybe loco) in the list in the correct sequence.
        /// </summary>
        /// <param name="wagonIdList"></param>
        /// <returns>train or null</returns>
        private Train matchesConsist(List<string> wagonIdList)
        {
            foreach (var trainItem in Simulator.Trains)
            {
                if (trainItem.Cars.Count == wagonIdList.Count)
                {
                    // Compare two lists to make sure wagons are in expected sequence.
                    bool listsMatch = true;
                    //both lists with the same order
                    for (int i = 0; i < trainItem.Cars.Count; i++)
                    {
                        if (trainItem.Cars.ElementAt(i).CarID != wagonIdList.ElementAt(i)) { listsMatch = false; break; }
                    }
                    if (!listsMatch)
                    {//different order list
                        listsMatch = true;
                        for (int i = trainItem.Cars.Count; i > 0; i--)
                        {
                            if (trainItem.Cars.ElementAt(i - 1).CarID != wagonIdList.ElementAt(trainItem.Cars.Count - i)) { listsMatch = false; break; }
                        }
                    }
                    if (listsMatch) return trainItem;
                }
            }
            return null;
        }
        /// <summary>
        /// Finds the train that contains exactly the wagons (and maybe loco) in the list. Exact order is not required.
        /// </summary>
        /// <param name="wagonIdList"></param>
        /// <returns>train or null</returns>
        private Train matchesConsistNoOrder(List<string> wagonIdList)
        {
            foreach (var trainItem in Simulator.Trains)
            {
                bool lEngine = false;
                int nCars = 0;//all cars other than WagonIdList.
                int nWagonListCars = 0;//individual wagon drop.
                foreach (var item in trainItem.Cars)
                {
                    if (item.AuxWagonType == "Engine") lEngine = true;
                    if (!wagonIdList.Contains(item.CarID)) nCars++;
                    if (wagonIdList.Contains(item.CarID)) nWagonListCars++;
                }
                // Compare two lists to make sure wagons are present.
                bool listsMatch = true;
                //support individual wagonIdList drop
                if (trainItem.Cars.Count - nCars == (wagonIdList.Count == nWagonListCars ? wagonIdList.Count : nWagonListCars))
                {
                    if (excludesWagons(trainItem, wagonIdList)) listsMatch = false;//all wagons dropped

                    //a consist require engine + wagons
                    if (listsMatch && lEngine) return trainItem;
                }
                else if (lEngine)
                    //TODO: Maybe, it would be necessary to avoid detach cars that are not included in wagonIdList.
                    return trainItem;
            }
            return null;
        }
        /// <summary>
        /// Like MSTS, do not check for unlisted wagons as the wagon list may be shortened for convenience to contain
        /// only the first and last wagon or even just the first wagon.
        /// </summary>
        /// <param name="train"></param>
        /// <param name="wagonIdList"></param>
        /// <returns>True if all listed wagons are part of the given train.</returns>
        static bool includesWagons(Train train, List<string> wagonIdList)
        {
            foreach (var item in wagonIdList)
            {
                if (train.Cars.Find(car => car.CarID == item) == null) return false;
            }
            // train speed < 1
            return (Math.Abs(train.SpeedMpS) <= 1 ? true : false);
        }
        /// <summary>
        /// Like MSTS, do not check for unlisted wagons as the wagon list may be shortened for convenience to contain
        /// only the first and last wagon or even just the first wagon.
        /// </summary>
        /// <param name="train"></param>
        /// <param name="wagonIdList"></param>
        /// <returns>True if all listed wagons are not part of the given train.</returns>
        static bool excludesWagons(Train train, List<string> wagonIdList)
        {
            bool lNotFound = false;
            foreach (var item in wagonIdList)
            {
                //take in count each item in wagonIdList 
                if (train.Cars.Find(car => car.CarID == item) == null)
                {
                    lNotFound = true; //wagon not part of the train
                }
                else
                {
                    lNotFound = false; break;//wagon still part of the train
                }
            }
            return (lNotFound ? true : false);
        }
        /// <summary>
        /// Like platforms, checking that one end of the train is within the siding.
        /// </summary>
        /// <param name="frontPosition"></param>
        /// <param name="rearPosition"></param>
        /// <param name="sidingEnd1"></param>
        /// <param name="sidingEnd2"></param>
        /// <returns>true if both ends of train within siding</returns>
        static bool atSiding(Traveller frontPosition, Traveller rearPosition, SidingItem sidingEnd1, SidingItem sidingEnd2)
        {
            if (sidingEnd1 == null || sidingEnd2 == null)
            {
                return true;
            }

            TDBTravellerDistanceCalculatorHelper helper;
            TDBTravellerDistanceCalculatorHelper.DistanceResult distanceEnd1;
            TDBTravellerDistanceCalculatorHelper.DistanceResult distanceEnd2;

            // Front calcs
            helper = new TDBTravellerDistanceCalculatorHelper(frontPosition);

            distanceEnd1 = helper.CalculateToPoint(sidingEnd1.TileX,
                    sidingEnd1.TileZ, sidingEnd1.X, sidingEnd1.Y, sidingEnd1.Z);
            distanceEnd2 = helper.CalculateToPoint(sidingEnd2.TileX,
                    sidingEnd2.TileZ, sidingEnd2.X, sidingEnd2.Y, sidingEnd2.Z);

            // If front between the ends of the siding
            if (((distanceEnd1 == TDBTravellerDistanceCalculatorHelper.DistanceResult.Behind
                && distanceEnd2 == TDBTravellerDistanceCalculatorHelper.DistanceResult.Valid)
                || (distanceEnd1 == TDBTravellerDistanceCalculatorHelper.DistanceResult.Valid
                && distanceEnd2 == TDBTravellerDistanceCalculatorHelper.DistanceResult.Behind)))
            {
                return true;
            }

            // Rear calcs
            helper = new TDBTravellerDistanceCalculatorHelper(rearPosition);

            distanceEnd1 = helper.CalculateToPoint(sidingEnd1.TileX,
                    sidingEnd1.TileZ, sidingEnd1.X, sidingEnd1.Y, sidingEnd1.Z);
            distanceEnd2 = helper.CalculateToPoint(sidingEnd2.TileX,
                    sidingEnd2.TileZ, sidingEnd2.X, sidingEnd2.Y, sidingEnd2.Z);

            // If rear between the ends of the siding
            if (((distanceEnd1 == TDBTravellerDistanceCalculatorHelper.DistanceResult.Behind
                && distanceEnd2 == TDBTravellerDistanceCalculatorHelper.DistanceResult.Valid)
                || (distanceEnd1 == TDBTravellerDistanceCalculatorHelper.DistanceResult.Valid
                && distanceEnd2 == TDBTravellerDistanceCalculatorHelper.DistanceResult.Behind)))
            {
                return true;
            }

            return false;
        }
    }

    public class EventCategoryLocationWrapper : EventWrapper
    {
        public EventCategoryLocationWrapper(Orts.Formats.Msts.Event @event, Simulator simulator)
            : base(@event, simulator)
        {
        }

        override public Boolean Triggered(Activity activity)
        {
            var triggered = false;
            var e = this.ParsedObject as Orts.Formats.Msts.EventCategoryLocation;
            var train = Simulator.PlayerLocomotive.Train;
            if (ParsedObject.TrainService != "" && Train != null)
            {
                if (Train.FrontTDBTraveller == null) return triggered;
                train = Train;
            }
            Train = train;
            if (e.TriggerOnStop)
            {
                // Is train still moving?
                if (Math.Abs(train.SpeedMpS) > 0.032f)
                {
                    return triggered;
                }
            }
            var trainFrontPosition = new Traveller(train.nextRouteReady && train.TCRoute.activeSubpath > 0 && train.TCRoute.ReversalInfo[train.TCRoute.activeSubpath - 1].Valid ?
                train.RearTDBTraveller : train.FrontTDBTraveller); // just after reversal the old train front position must be considered
            var distance = trainFrontPosition.DistanceTo(e.TileX, e.TileZ, e.X, trainFrontPosition.Y, e.Z, e.RadiusM);
            if (distance == -1)
            {
                trainFrontPosition.ReverseDirection();
                distance = trainFrontPosition.DistanceTo(e.TileX, e.TileZ, e.X, trainFrontPosition.Y, e.Z, e.RadiusM);
                if (distance == -1)
                    return triggered;
            }
            if (distance < e.RadiusM) { triggered = true; }
            return triggered;
        }
    }

    public class EventCategoryTimeWrapper : EventWrapper
    {

        public EventCategoryTimeWrapper(Orts.Formats.Msts.Event @event, Simulator simulator)
            : base(@event, simulator)
        {
        }

        override public Boolean Triggered(Activity activity)
        {
            var e = this.ParsedObject as Orts.Formats.Msts.EventCategoryTime;
            if (e == null) return false;
            Train = Simulator.PlayerLocomotive.Train;
            var triggered = (e.Time <= (int)Simulator.ClockTime - activity.StartTimeS);
            return triggered;
        }
    }
}
=======
﻿// COPYRIGHT 2010, 2011, 2012, 2013 by the Open Rails project.
// 
// This file is part of Open Rails.
// 
// Open Rails is free software: you can redistribute it and/or modify
// it under the terms of the GNU General Public License as published by
// the Free Software Foundation, either version 3 of the License, or
// (at your option) any later version.
// 
// Open Rails is distributed in the hope that it will be useful,
// but WITHOUT ANY WARRANTY; without even the implied warranty of
// MERCHANTABILITY or FITNESS FOR A PARTICULAR PURPOSE.  See the
// GNU General Public License for more details.
// 
// You should have received a copy of the GNU General Public License
// along with Open Rails.  If not, see <http://www.gnu.org/licenses/>.

using Microsoft.Xna.Framework;
using Orts.Formats.Msts;
using Orts.Simulation.AIs;
using Orts.Simulation.Physics;
using Orts.Simulation.Signalling;
using ORTS.Common;
using System;
using System.Collections.Generic;
using System.Diagnostics;
using System.Diagnostics.CodeAnalysis;
using System.IO;
using System.Linq;
using System.Text;
using Event = Orts.Common.Event;

namespace Orts.Simulation
{

    public enum ActivityEventType
    {
        Timer,
        TrainStart,
        TrainStop,
        Couple,
        Uncouple
    }

    public class Activity
    {
        Simulator Simulator;

        // Passenger tasks
        public DateTime StartTime;
        public List<ActivityTask> Tasks = new List<ActivityTask>();
        public ActivityTask Current;
        double prevTrainSpeed = -1;

        // Freight events
        public List<EventWrapper> EventList = new List<EventWrapper>();
        public Boolean IsComplete;          // true once activity is completed.
        public Boolean IsSuccessful;        // status of completed activity
        public Nullable<int> StartTimeS;    // Clock time in seconds when activity was launched.
        public EventWrapper TriggeredEvent; // Indicates the currently triggered event whose data the ActivityWindow will pop up to display.

        // The ActivityWindow may be open when the simulation is saved with F2.
        // If so, we need to remember the event and the state of the window (is the activity resumed or still paused, so we can restore it.
        public bool IsActivityWindowOpen;       // Remembers the status of the ActivityWindow [closed|opened]
        public EventWrapper LastTriggeredEvent; // Remembers the TriggeredEvent after it has been cancelled.
        public bool IsActivityResumed;            // Remembers the status of the ActivityWindow [paused|resumed]
        public bool ReopenActivityWindow;       // Set on Restore() and tested by ActivityWindow
        // Note: The variables above belong to the Activity, not the ActivityWindow because they run on different threads.
        // The Simulator must not monitor variables in the Window thread, but it's OK for the Window thread to monitor the Simulator.

        // station stop logging flags - these are saved to resume correct logging after save
        private string StationStopLogFile;   // logfile name
        private bool StationStopLogActive;   // logging is active
        public EventWrapper triggeredEventWrapper = null;        // used for exchange with Sound.cs to trigger activity sounds;
        public bool NewMsgFromNewPlayer = false; // flag to indicate to ActivityWindow that there is a new message to be shown;
        public string MsgFromNewPlayer; // string to be displayed in ActivityWindow

        public List<TempSpeedPostItem> TempSpeedPostItems;

        public int RandomizabilityPerCent = 0; // 0 -> hardly randomizable ; 100 -> well randomizable
        public bool WeatherChangesPresent; // tested in case of randomized activities to state wheter weather should be randomized

        private Activity(BinaryReader inf, Simulator simulator, List<EventWrapper> oldEventList, List<TempSpeedPostItem> tempSpeedPostItems)
        {
            TempSpeedPostItems = tempSpeedPostItems;
            Simulator = simulator;
            RestoreThis(inf, simulator, oldEventList);
        }

        public Activity(ActivityFile actFile, Simulator simulator)
        {
            Simulator = simulator;  // Save for future use.
            Player_Service_Definition sd;
            sd = actFile.Tr_Activity.Tr_Activity_File.Player_Service_Definition;
            if (sd != null)
            {
                if (sd.Player_Traffic_Definition.Player_Traffic_List.Count > 0)
                {
                    PlatformItem Platform = null;
                    ActivityTask task = null;

                    foreach (var i in sd.Player_Traffic_Definition.Player_Traffic_List)
                    {
                        if (i.PlatformStartID < Simulator.TDB.TrackDB.TrItemTable.Length && i.PlatformStartID >= 0 && 
                            Simulator.TDB.TrackDB.TrItemTable[i.PlatformStartID] is PlatformItem)
                            Platform = Simulator.TDB.TrackDB.TrItemTable[i.PlatformStartID] as PlatformItem;
                        else
                        {
                            Trace.TraceWarning("PlatformStartID {0} is not present in TDB file", i.PlatformStartID);
                            continue;
                        }
                        if (Platform != null)
                        {
                            if (Simulator.TDB.TrackDB.TrItemTable[Platform.LinkedPlatformItemId] is PlatformItem)
                            {
                                PlatformItem Platform2 = Simulator.TDB.TrackDB.TrItemTable[Platform.LinkedPlatformItemId] as PlatformItem;
                                Tasks.Add(task = new ActivityTaskPassengerStopAt(simulator,
                                    task,
                                    i.ArrivalTime,
                                    i.DepartTime,
                                    Platform, Platform2));
                            }
                        }
                    }
                    Current = Tasks[0];
                }
            }

            // Compile list of freight events, if any, from the parsed ACT file.
            if (actFile.Tr_Activity == null) { return; }
            if (actFile.Tr_Activity.Tr_Activity_File == null) { return; }
            if (actFile.Tr_Activity.Tr_Activity_File.Events == null) { return; }
            var parsedEventList = actFile.Tr_Activity.Tr_Activity_File.Events.EventList;
            foreach (var i in parsedEventList)
            {
                if (i is EventCategoryAction)
                {
                    EventList.Add(new EventCategoryActionWrapper(i, Simulator));
                }
                if (i is EventCategoryLocation)
                {
                    EventList.Add(new EventCategoryLocationWrapper(i, Simulator));
                }
                if (i is EventCategoryTime)
                {
                    EventList.Add(new EventCategoryTimeWrapper(i, Simulator));
                }
                EventWrapper eventAdded = EventList.Last();
                eventAdded.OriginalActivationLevel = i.Activation_Level;
                if (i.ORTSWeatherChange != null || i.Outcomes.ORTSWeatherChange != null) WeatherChangesPresent = true;
            }

            StationStopLogActive = false;
            StationStopLogFile = null;
        }

        public ActivityTask Last
        {
            get
            {
                return Tasks.Count == 0 ? null : Tasks[Tasks.Count - 1];
            }
        }

        public bool IsFinished
        {
            get
            {
                return Tasks.Count == 0 ? false : Last.IsCompleted != null;
            }
        }

        public void Update()
        {
            // Update freight events
            // Set the clock first time through. Can't set in the Activity constructor as Simulator.ClockTime is still 0 then.
            if (!StartTimeS.HasValue)
            {
                StartTimeS = (int)Simulator.ClockTime;
                // Initialise passenger actual arrival time
                if (Current != null)
                {
                    if (Current is ActivityTaskPassengerStopAt)
                    {
                        ActivityTaskPassengerStopAt task = Current as ActivityTaskPassengerStopAt;
                    }
                }
            }
            if (this.IsComplete == false)
            {
                foreach (var i in EventList)
                {
                    // Once an event has fired, we don't respond to any more events until that has been acknowledged.
                    // so this line needs to be inside the EventList loop.
                    if (this.TriggeredEvent != null) { break; }

                    if (i != null && i.ParsedObject.Activation_Level > 0)
                    {
                        if (i.TimesTriggered < 1 || i.ParsedObject.Reversible)
                        {
                            if (i.Triggered(this))
                            {
                                if (i.IsDisabled == false)
                                {
                                    i.TimesTriggered += 1;
                                    if (i.IsActivityEnded(this))
                                    {
                                        IsComplete = true;
                                    }
                                    this.TriggeredEvent = i;    // Note this for Viewer and ActivityWindow to use.
                                    // Do this after IsActivityEnded() so values are ready for ActivityWindow
                                    LastTriggeredEvent = TriggeredEvent;
                                }
                            }
                            else
                            {
                                if (i.ParsedObject.Reversible)
                                {
                                    // Reversible event is no longer triggered, so can re-enable it.
                                    i.IsDisabled = false;
                                }
                            }
                        }
                    }
                }
            }

            // Update passenger tasks
            if (Current == null) return;

            Current.NotifyEvent(ActivityEventType.Timer);
            if (Current.IsCompleted != null)    // Surely this doesn't test for: 
            //   Current.IsCompleted == false
            // More correct would be:
            //   if (Current.IsCompleted.HasValue && Current.IsCompleted == true)
            // (see http://stackoverflow.com/questions/56518/c-is-there-any-difference-between-bool-and-nullablebool)
            {
                Current = Current.NextTask;
            }
            if (Simulator.OriginalPlayerTrain.TrainType == Train.TRAINTYPE.PLAYER || Simulator.OriginalPlayerTrain.TrainType == Train.TRAINTYPE.AI_PLAYERDRIVEN)
            {
                if (Math.Abs(Simulator.OriginalPlayerTrain.SpeedMpS) < 0.2f)
                {
                    if (Math.Abs(prevTrainSpeed) >= 0.2f)
                    {
                        prevTrainSpeed = 0;
                        Current.NotifyEvent(ActivityEventType.TrainStop);
                        if (Current.IsCompleted != null)
                        {
                            Current = Current.NextTask;
                        }
                    }
                }
                else
                {
                    if (Math.Abs(prevTrainSpeed) < 0.2f && Math.Abs(Simulator.OriginalPlayerTrain.SpeedMpS) >= 0.2f)
                    {
                        prevTrainSpeed = Simulator.OriginalPlayerTrain.SpeedMpS;
                        Current.NotifyEvent(ActivityEventType.TrainStart);
                        if (Current.IsCompleted != null)
                        {
                            Current = Current.NextTask;
                        }
                    }
                }
            }
            else
            {
                if (Simulator.OriginalPlayerTrain.SpeedMpS == 0)
                {
                    if (prevTrainSpeed != 0)
                    {
                        prevTrainSpeed = 0;
                        Current.NotifyEvent(ActivityEventType.TrainStop);
                        if (Current.IsCompleted != null)
                        {
                            Current = Current.NextTask;
                        }
                    }
                }
                else
                {
                    if (prevTrainSpeed == 0 && Math.Abs(Simulator.OriginalPlayerTrain.SpeedMpS) > 0.2f)
                    {
                        prevTrainSpeed = Simulator.OriginalPlayerTrain.SpeedMpS;
                        Current.NotifyEvent(ActivityEventType.TrainStart);
                        if (Current.IsCompleted != null)
                        {
                            Current = Current.NextTask;
                        }
                    }
                }
            }
        }

        // <CJComment> Use of static methods is clumsy. </CJComment>
        public static void Save(BinaryWriter outf, Activity act)
        {
            Int32 noval = -1;
            if (act == null)
            {
                outf.Write(noval);
            }
            else
            {
                noval = 1;
                outf.Write(noval);
                act.Save(outf);
            }
        }

        // <CJComment> Re-creating the activity object seems bizarre but not ready to re-write it yet. </CJComment>
        public static Activity Restore(BinaryReader inf, Simulator simulator, Activity oldActivity)
        {
            Int32 rdval;
            rdval = inf.ReadInt32();
            if (rdval == -1)
            {
                return null;
            }
            else
            {
                // Retain the old EventList. It's full of static data so save and restore is a waste of effort
                Activity act = new Activity(inf, simulator, oldActivity.EventList, oldActivity.TempSpeedPostItems);
                return act;
            }
        }

        public void Save(BinaryWriter outf)
        {
            Int32 noval = -1;

            // Save passenger activity
            outf.Write((Int64)StartTime.Ticks);
            outf.Write((Int32)Tasks.Count);
            foreach (ActivityTask task in Tasks)
            {
                task.Save(outf);
            }
            if (Current == null) outf.Write(noval); else outf.Write((Int32)(Tasks.IndexOf(Current)));
            outf.Write(prevTrainSpeed);

            // Save freight activity
            outf.Write((bool)IsComplete);
            outf.Write((bool)IsSuccessful);
            outf.Write((Int32)StartTimeS);
            foreach (EventWrapper e in EventList)
            {
                e.Save(outf);
            }
            if (TriggeredEvent == null)
            {
                outf.Write(false);
            }
            else
            {
                outf.Write(true);
                outf.Write(EventList.IndexOf(TriggeredEvent));
            }
            outf.Write(IsActivityWindowOpen);
            if (LastTriggeredEvent == null)
            {
                outf.Write(false);
            }
            else
            {
                outf.Write(true);
                outf.Write(EventList.IndexOf(LastTriggeredEvent));
            }

            // Save info for ActivityWindow coming from new player train
            outf.Write(NewMsgFromNewPlayer);
            if (NewMsgFromNewPlayer) outf.Write(MsgFromNewPlayer);

            outf.Write(IsActivityResumed);

            // write log details

            outf.Write(StationStopLogActive);
            if (StationStopLogActive)
            {
                outf.Write(StationStopLogFile);
            }
        }

        public void RestoreThis(BinaryReader inf, Simulator simulator, List<EventWrapper> oldEventList)
        {
            Int32 rdval;

            // Restore passenger activity
            ActivityTask task;
            StartTime = new DateTime(inf.ReadInt64());
            rdval = inf.ReadInt32();
            for (int i = 0; i < rdval; i++)
            {
                task = GetTask(inf, simulator);
                task.Restore(inf);
                Tasks.Add(task);
            }
            rdval = inf.ReadInt32();
            Current = rdval == -1 ? null : Tasks[rdval];
            prevTrainSpeed = inf.ReadDouble();

            task = null;
            for (int i = 0; i < Tasks.Count; i++)
            {
                Tasks[i].PrevTask = task;
                if (task != null) task.NextTask = Tasks[i];
                task = Tasks[i];
            }

            // Restore freight activity
            IsComplete = inf.ReadBoolean();
            IsSuccessful = inf.ReadBoolean();
            StartTimeS = inf.ReadInt32();

            this.EventList = oldEventList;
            foreach (var e in EventList)
            {
                e.Restore(inf);
            }

            if (inf.ReadBoolean()) TriggeredEvent = EventList[inf.ReadInt32()];

            IsActivityWindowOpen = inf.ReadBoolean();
            if (inf.ReadBoolean()) LastTriggeredEvent = EventList[inf.ReadInt32()];

            // Restore info for ActivityWindow coming from new player train
            NewMsgFromNewPlayer = inf.ReadBoolean();
            if (NewMsgFromNewPlayer) MsgFromNewPlayer = inf.ReadString();

            IsActivityResumed = inf.ReadBoolean();
            ReopenActivityWindow = IsActivityWindowOpen;

            // restore logging info
            StationStopLogActive = inf.ReadBoolean();
            if (StationStopLogActive)
            {
                StationStopLogFile = inf.ReadString();

                foreach (ActivityTask stask in Tasks)
                {
                    if (stask.GetType() == typeof(ActivityTaskPassengerStopAt))
                    {
                        ActivityTaskPassengerStopAt stoptask = stask as ActivityTaskPassengerStopAt;
                        stoptask.LogStationLogFile = String.Copy(StationStopLogFile);
                        stoptask.LogStationStops = true;
                    }
                }
            }
            else
            {
                StationStopLogFile = null;
            }
        }

        static ActivityTask GetTask(BinaryReader inf, Simulator simulator)
        {
            Int32 rdval;
            rdval = inf.ReadInt32();
            if (rdval == 1)
                return new ActivityTaskPassengerStopAt(simulator);
            else
                return null;
        }

        public void StartStationLogging(string stationLogFile)
        {
            StationStopLogFile = String.Copy(stationLogFile);
            StationStopLogActive = true;

            var stringBuild = new StringBuilder();

            char separator = (char)(DataLogger.Separators)Enum.Parse(typeof(DataLogger.Separators), Simulator.Settings.DataLoggerSeparator);
            stringBuild.Append("STATION");
            stringBuild.Append(separator);
            stringBuild.Append("BOOKED ARR");
            stringBuild.Append(separator);
            stringBuild.Append("BOOKED DEP");
            stringBuild.Append(separator);
            stringBuild.Append("ACTUAL ARR");
            stringBuild.Append(separator);
            stringBuild.Append("ACTUAL DEP");
            stringBuild.Append(separator);
            stringBuild.Append("DELAY");
            stringBuild.Append(separator);
            stringBuild.Append("STATE");
            stringBuild.Append("\n");
            File.AppendAllText(StationStopLogFile, stringBuild.ToString());

            foreach (ActivityTask task in Tasks)
            {
                if (task.GetType() == typeof(ActivityTaskPassengerStopAt))
                {
                    ActivityTaskPassengerStopAt stoptask = task as ActivityTaskPassengerStopAt;
                    stoptask.LogStationLogFile = String.Copy(StationStopLogFile);
                    stoptask.LogStationStops = true;
                }
            }
        }

        /// <summary>
        /// Add speedposts to the track database for each Temporary Speed Restriction zone
        /// </summary>
        /// <param name="routeFile"></param>
        /// <param name="tsectionDat">track sections containing the details of the various sections</param>
        /// <param name="trackDB">The track Database that needs to be updated</param>
        /// <param name="zones">List of speed restriction zones</param>
        public void AddRestrictZones(Tr_RouteFile routeFile, TrackSectionsFile tsectionDat, TrackDB trackDB, ActivityRestrictedSpeedZones zones)
        {
            if (zones.ActivityRestrictedSpeedZoneList.Count < 1) return;

            TempSpeedPostItems = new List<TempSpeedPostItem>();

            TrItem[] newSpeedPostItems = new TempSpeedPostItem[2];

            Traveller traveller;

            const float MaxDistanceOfWarningPost = 2000;

            for (int idxZone = 0; idxZone < zones.ActivityRestrictedSpeedZoneList.Count; idxZone++)
			{
               var worldPosition1 = new WorldPosition();
                newSpeedPostItems[0]   = new TempSpeedPostItem(routeFile,
                    zones.ActivityRestrictedSpeedZoneList[idxZone].StartPosition, true, worldPosition1, false);
                var worldPosition2 = new WorldPosition();
                newSpeedPostItems[1] = new TempSpeedPostItem(routeFile,
                    zones.ActivityRestrictedSpeedZoneList[idxZone].EndPosition, false, worldPosition2, false);
			
            // Add the speedposts to the track database. This will set the TrItemId's of all speedposts
            trackDB.AddTrItems(newSpeedPostItems);

            // And now update the various (vector) tracknodes (this needs the TrItemIds.
                var endOffset = AddItemIdToTrackNode(ref zones.ActivityRestrictedSpeedZoneList[idxZone].EndPosition,
                    tsectionDat, trackDB, newSpeedPostItems[1], out traveller);
                var startOffset = AddItemIdToTrackNode(ref zones.ActivityRestrictedSpeedZoneList[idxZone].StartPosition,
                    tsectionDat, trackDB, newSpeedPostItems[0], out traveller);
                float distanceOfWarningPost = 0;
                TrackNode trackNode = trackDB.TrackNodes[traveller.TrackNodeIndex];
                if (startOffset != null && endOffset != null && startOffset > endOffset)
			{
                    FlipRestrSpeedPost((TempSpeedPostItem)newSpeedPostItems[0]);
                    FlipRestrSpeedPost((TempSpeedPostItem)newSpeedPostItems[1]);
                    distanceOfWarningPost = (float)Math.Min(MaxDistanceOfWarningPost, traveller.TrackNodeLength - (double)startOffset);
            }
                else if (startOffset != null && endOffset != null && startOffset <= endOffset)
                    distanceOfWarningPost = (float)Math.Max(-MaxDistanceOfWarningPost, -(double)startOffset);
                traveller.Move(distanceOfWarningPost);
                var worldPosition3 = new WorldPosition();
                var speedWarningPostItem = new TempSpeedPostItem(routeFile,
                    zones.ActivityRestrictedSpeedZoneList[idxZone].StartPosition, false, worldPosition3, true);
                SpeedPostPosition(speedWarningPostItem, ref traveller);
                if (startOffset != null && endOffset != null && startOffset > endOffset)
                {
                    FlipRestrSpeedPost((TempSpeedPostItem)speedWarningPostItem);
        }
                ComputeTablePosition((TempSpeedPostItem)newSpeedPostItems[0]); 
                TempSpeedPostItems.Add((TempSpeedPostItem)newSpeedPostItems[0]);
                ComputeTablePosition((TempSpeedPostItem)newSpeedPostItems[1]); 
                TempSpeedPostItems.Add((TempSpeedPostItem)newSpeedPostItems[1]);
                ComputeTablePosition((TempSpeedPostItem)speedWarningPostItem); 
                TempSpeedPostItems.Add((TempSpeedPostItem)speedWarningPostItem);
            }
        }
        
        /// <summary>
        /// Add a reference to a new TrItemId to the correct trackNode (which needs to be determined from the position)
        /// </summary>
        /// <param name="position">Position of the new </param>
        /// <param name="tsectionDat">track sections containing the details of the various sections</param>
        /// <param name="trackDB">track database to be modified</param>
        /// <param name="newTrItemRef">The Id of the new TrItem to add to the tracknode</param>
        /// <param name="traveller">The computed traveller to the speedPost position</param>
        static float? AddItemIdToTrackNode(ref Position position, TrackSectionsFile tsectionDat, TrackDB trackDB, TrItem newTrItem, out Traveller traveller)
        {
            float? offset = 0.0f;
            traveller = new Traveller(tsectionDat, trackDB.TrackNodes, position.TileX, position.TileZ, position.X, position.Z);
                TrackNode trackNode = trackDB.TrackNodes[traveller.TrackNodeIndex];//find the track node
                if (trackNode.TrVectorNode != null)
                {
                offset = traveller.TrackNodeOffset;
                SpeedPostPosition((TempSpeedPostItem)newTrItem, ref traveller);
                InsertTrItemRef(tsectionDat, trackDB, trackNode.TrVectorNode, (int)newTrItem.TrItemId, (float)offset);
                }
            return offset;
            }

        /// <summary>
        /// Determine position parameters of restricted speed Post
        /// </summary>
        /// <param name="restrSpeedPost">The Id of the new restricted speed post to position</param>
        /// <param name="traveller">The traveller to the speedPost position</param>
        /// 
        static void SpeedPostPosition(TempSpeedPostItem restrSpeedPost, ref Traveller traveller)
        {
            restrSpeedPost.Y = traveller.Y;
            restrSpeedPost.Angle = -traveller.RotY + (float)Math.PI / 2;
            restrSpeedPost.WorldPosition.XNAMatrix = Matrix.CreateFromYawPitchRoll(-traveller.RotY, 0, 0);
            restrSpeedPost.WorldPosition.XNAMatrix.M41 = traveller.X;
            restrSpeedPost.WorldPosition.XNAMatrix.M42 = traveller.Y;
            restrSpeedPost.WorldPosition.XNAMatrix.M43 = traveller.Z;
            restrSpeedPost.WorldPosition.TileX = traveller.TileX;
            restrSpeedPost.WorldPosition.TileZ = traveller.TileZ;
            //                    restrSpeedPost.WorldPosition.Normalize();
            restrSpeedPost.WorldPosition.XNAMatrix.M43 *= -1;
        }

        /// <summary>
        /// Flip restricted speedpost 
        /// </summary>
        /// <param name="restrSpeedPost">The Id of the restricted speedpost to flip</param>
        /// 
        static void FlipRestrSpeedPost(TempSpeedPostItem restrSpeedPost)
        {
            restrSpeedPost.Angle += (float)Math.PI;
            restrSpeedPost.WorldPosition.XNAMatrix.M11 *= -1;
            restrSpeedPost.WorldPosition.XNAMatrix.M13 *= -1;
            restrSpeedPost.WorldPosition.XNAMatrix.M31 *= -1;
            restrSpeedPost.WorldPosition.XNAMatrix.M33 *= -1;
    }

        /// <summary>
        /// Compute position of restricted speedpost table
        /// </summary>
        /// <param name="restrSpeedPost">The Id of the restricted speed post to flip</param>
        /// 
        static void ComputeTablePosition(TempSpeedPostItem restrSpeedPost)
        {
            var speedPostTablePosition = new Vector3(2.2f, 0, 0);
            Vector3.Transform(ref speedPostTablePosition, ref restrSpeedPost.WorldPosition.XNAMatrix, out speedPostTablePosition);
            restrSpeedPost.WorldPosition.XNAMatrix.Translation = speedPostTablePosition;
            restrSpeedPost.WorldPosition.XNAMatrix.M43 *= -1;
            restrSpeedPost.WorldPosition.Normalize();
            restrSpeedPost.WorldPosition.XNAMatrix.M43 *= -1;
        }


        /// <summary>
        /// Insert a reference to a new TrItem to the already existing TrItemRefs basing on its offset within the track node.
        /// </summary>
        /// 
        [SuppressMessage("Microsoft.Naming", "CA1709:IdentifiersShouldBeCasedCorrectly", Justification = "Keeping identifier consistent to use in MSTS")]
        static void InsertTrItemRef(TrackSectionsFile tsectionDat, TrackDB trackDB, TrVectorNode thisVectorNode, int newTrItemId, float offset)
        {
            int[] newTrItemRefs = new int[thisVectorNode.NoItemRefs + 1];
            if (thisVectorNode.NoItemRefs > 0)
            {
                thisVectorNode.TrItemRefs.CopyTo(newTrItemRefs, 0);
                // insert the new TrItemRef accordingly to its offset
                for (int iTrItems = thisVectorNode.NoItemRefs - 1; iTrItems >= 0; iTrItems--)
                {
                    var currTrItemID = newTrItemRefs[iTrItems];
                    var currTrItem = trackDB.TrItemTable[currTrItemID];
                    Traveller traveller = new Traveller(tsectionDat, trackDB.TrackNodes, currTrItem.TileX, currTrItem.TileZ, currTrItem.X, currTrItem.Z);
                    if (offset >= traveller.TrackNodeOffset)
                    {
                        newTrItemRefs[iTrItems + 1] = newTrItemId;
                        break;
                    }
                    else newTrItemRefs[iTrItems + 1] = currTrItemID;
                    if (iTrItems == 0) newTrItemRefs[0] = newTrItemId;
                }
            }
            else newTrItemRefs[0] = newTrItemId;
            thisVectorNode.TrItemRefs = newTrItemRefs; //use the new item lists for the track node
            thisVectorNode.NoItemRefs++;
        }

        public void AssociateEvents(Train train)
        {
            foreach (var eventWrapper in EventList)
            {
                if (eventWrapper is EventCategoryLocationWrapper && eventWrapper.ParsedObject.TrainService != "" &&
                    train.Name.ToLower() == eventWrapper.ParsedObject.TrainService.ToLower())
                {
                    if (eventWrapper.ParsedObject.TrainStartingTime == -1 || (train as AITrain).ServiceDefinition.Time == eventWrapper.ParsedObject.TrainStartingTime)
                    {
                        eventWrapper.Train = train;
                    }
                }
            }
        }
    }

    public class ActivityTask
    {
        public bool? IsCompleted { get; internal set; }
        public ActivityTask PrevTask { get; internal set; }
        public ActivityTask NextTask { get; internal set; }
        public DateTime CompletedAt { get; internal set; }
        public string DisplayMessage { get; internal set; }
        public Color DisplayColor { get; internal set; }

        public virtual void NotifyEvent(ActivityEventType EventType)
        {
        }

        public virtual void Save(BinaryWriter outf)
        {
            Int32 noval = -1;
            if (IsCompleted == null) outf.Write(noval); else outf.Write(IsCompleted.Value ? (Int32)1 : (Int32)0);
            outf.Write((Int64)CompletedAt.Ticks);
            outf.Write(DisplayMessage);
        }

        public virtual void Restore(BinaryReader inf)
        {
            Int64 rdval;
            rdval = inf.ReadInt32();
            IsCompleted = rdval == -1 ? (bool?)null : rdval == 0 ? false : true;
            CompletedAt = new DateTime(inf.ReadInt64());
            DisplayMessage = inf.ReadString();
        }
    }

    /// <summary>
    /// Helper class to calculate distances along the path
    /// </summary>
    public class TDBTravellerDistanceCalculatorHelper
    {
        /// <summary>Maximum size of a platform or station we use for searching forward and backward</summary>
        const float maxPlatformOrStationSize = 10000f;

        // Result of calculation
        public enum DistanceResult
        {
            Valid,
            Behind,
            OffPath
        }

        // We use this traveller as the basis of the calculations.
        Traveller refTraveller;
        float Distance;

        public TDBTravellerDistanceCalculatorHelper(Traveller traveller)
        {
            refTraveller = traveller;
        }

        public DistanceResult CalculateToPoint(int TileX, int TileZ, float X, float Y, float Z)
        {
            Traveller poiTraveller;
            poiTraveller = new Traveller(refTraveller);

            // Find distance once
            Distance = poiTraveller.DistanceTo(TileX, TileZ, X, Y, Z, maxPlatformOrStationSize);

            // If valid
            if (Distance > 0)
            {
                return DistanceResult.Valid;
            }
            else
            {
                // Go to opposite direction
                poiTraveller = new Traveller(refTraveller, Traveller.TravellerDirection.Backward);

                Distance = poiTraveller.DistanceTo(TileX, TileZ, X, Y, Z, maxPlatformOrStationSize);
                // If valid, it is behind us
                if (Distance > 0)
                {
                    return DistanceResult.Behind;
                }
            }

            // Otherwise off path
            return DistanceResult.OffPath;
        }
    }

    public class ActivityTaskPassengerStopAt : ActivityTask
    {
        readonly Simulator Simulator;

        public DateTime SchArrive;
        public DateTime SchDepart;
        public DateTime? ActArrive;
        public DateTime? ActDepart;
        public PlatformItem PlatformEnd1;
        public PlatformItem PlatformEnd2;

        public double BoardingS;   // MSTS calls this the Load/Unload time. Cargo gets loaded, but passengers board the train.
        public double BoardingEndS;
        int TimerChk;
        bool arrived;
        bool maydepart;
        public bool LogStationStops;
        public string LogStationLogFile;
        public float distanceToNextSignal = -1;
        public Train MyPlayerTrain; // Shortcut to player train

        public bool ldbfevaldepartbeforeboarding = false;//Debrief Eval
        public static List<string> DbfEvalDepartBeforeBoarding = new List<string>();//Debrief Eval

        public ActivityTaskPassengerStopAt(Simulator simulator, ActivityTask prev, DateTime Arrive, DateTime Depart,
                 PlatformItem Platformend1, PlatformItem Platformend2)
        {
            Simulator = simulator;
            SchArrive = Arrive;
            SchDepart = Depart;
            PlatformEnd1 = Platformend1;
            PlatformEnd2 = Platformend2;
            PrevTask = prev;
            if (prev != null)
                prev.NextTask = this;
            DisplayMessage = "";

            LogStationStops = false;
            LogStationLogFile = null;
        }

        internal ActivityTaskPassengerStopAt(Simulator simulator)
        {
            Simulator = simulator;
        }

        /// <summary>
        /// Determines if the train is at station.
        /// Tests for either the front or the rear of the train is within the platform.
        /// </summary>
        /// <returns></returns>
        public bool IsAtStation(Train myTrain)
        {
            if (myTrain.StationStops.Count == 0) return false;
            var thisStation = myTrain.StationStops[0];
            if (myTrain.StationStops[0].SubrouteIndex != myTrain.TCRoute.activeSubpath) return false;
            return myTrain.CheckStationPosition(thisStation.PlatformItem, thisStation.Direction, thisStation.TCSectionIndex);
        }

        public bool IsMissedStation()
        {
            // Check if station is in present train path

            if (MyPlayerTrain.StationStops.Count == 0 ||
                MyPlayerTrain.TCRoute.activeSubpath != MyPlayerTrain.StationStops[0].SubrouteIndex || !(MyPlayerTrain.ControlMode == Train.TRAIN_CONTROL.AUTO_NODE || MyPlayerTrain.ControlMode == Train.TRAIN_CONTROL.AUTO_SIGNAL))
            {
                return (false);
            }

            return MyPlayerTrain.IsMissedPlatform(200.0f);
        }

        public override void NotifyEvent(ActivityEventType EventType)
        {

            MyPlayerTrain = Simulator.OriginalPlayerTrain;
            // The train is stopped.
            if (EventType == ActivityEventType.TrainStop)
            {
                if (IsAtStation(MyPlayerTrain))
                {
                    if (Simulator.TimetableMode || MyPlayerTrain.StationStops.Count == 0)
                    {
                        // If yes, we arrived
                        if (ActArrive == null)
                        {
                            ActArrive = new DateTime().Add(TimeSpan.FromSeconds(Simulator.ClockTime));
                        }

                        arrived = true;

                        // Figure out the boarding time
                        // <CSComment> No midnight checks here? There are some in Train.CalculateDepartTime
                        double plannedBoardingS = (SchDepart - SchArrive).TotalSeconds;
                        double punctualBoardingS = (SchDepart - ActArrive).Value.TotalSeconds;
                        double expectedBoardingS = plannedBoardingS > 0 ? plannedBoardingS : PlatformEnd1.PlatformMinWaitingTime;
                        BoardingS = punctualBoardingS;                                     // default is leave on time
                        if (punctualBoardingS < expectedBoardingS)                         // if not enough time for boarding
                        {
                            if (plannedBoardingS > 0 && plannedBoardingS < PlatformEnd1.PlatformMinWaitingTime)
                            { // and tight schedule
                                BoardingS = plannedBoardingS;                              // leave late with no recovery of time
                            }
                            else
                            {                                                       // generous schedule
                                BoardingS = Math.Max(
                                    punctualBoardingS,                                     // leave on time
                                    PlatformEnd1.PlatformMinWaitingTime);                  // leave late with some recovery
                            }
                        }
                        // ActArrive is usually same as ClockTime
                        BoardingEndS = Simulator.ClockTime + BoardingS;
                        // But not if game starts after scheduled arrival. In which case actual arrival is assumed to be same as schedule arrival.
                        double sinceActArriveS = (new DateTime().Add(TimeSpan.FromSeconds(Simulator.ClockTime))
                                                - ActArrive).Value.TotalSeconds;
                        BoardingEndS -= sinceActArriveS;
                    }
                    else
                    {
                    // <CSComment> MSTS mode - player
                        if (Simulator.GameTime < 2)
                        {
                            // If the simulation starts with a scheduled arrive in the past, assume the train arrived on time.
                            if (SchArrive < new DateTime().Add(TimeSpan.FromSeconds(Simulator.ClockTime)))
                            {
                                ActArrive = SchArrive;
                            }
                        }
                        BoardingS = (double)MyPlayerTrain.StationStops[0].ComputeStationBoardingTime(Simulator.PlayerLocomotive.Train);
                        if (BoardingS > 0 || ((double)(SchDepart - SchArrive).TotalSeconds > 0 &&
                            MyPlayerTrain.PassengerCarsNumber == 1 && MyPlayerTrain.Cars.Count > 10 ))
                        {
                        // accepted station stop because either freight train or passenger train or fake passenger train with passenger car on platform or fake passenger train
                            // with Scheduled Depart > Scheduled Arrive
                                // ActArrive is usually same as ClockTime
                                BoardingEndS = Simulator.ClockTime + BoardingS;

                                if (ActArrive == null)
                                {
                                    ActArrive = new DateTime().Add(TimeSpan.FromSeconds(Simulator.ClockTime));
                                }

                                arrived = true;
                                // But not if game starts after scheduled arrival. In which case actual arrival is assumed to be same as schedule arrival.
                                double sinceActArriveS = (new DateTime().Add(TimeSpan.FromSeconds(Simulator.ClockTime))
                                                        - ActArrive).Value.TotalSeconds;
                                BoardingEndS -= sinceActArriveS;
                                BoardingEndS = CompareTimes.LatestTime((int)SchDepart.TimeOfDay.TotalSeconds, (int)BoardingEndS);

                            }
                        }
                    if  (MyPlayerTrain.NextSignalObject[0] != null)
                           distanceToNextSignal =  MyPlayerTrain.NextSignalObject[0].DistanceTo(MyPlayerTrain.FrontTDBTraveller);

                }
            }
            else if (EventType == ActivityEventType.TrainStart)
            {
                // Train has started, we have things to do if we arrived before
                if (arrived)
                {
                    ActDepart = new DateTime().Add(TimeSpan.FromSeconds(Simulator.ClockTime));
                    CompletedAt = ActDepart.Value;
                    // Completeness depends on the elapsed waiting time
                    IsCompleted = maydepart;
                    if (MyPlayerTrain.TrainType != Train.TRAINTYPE.AI_PLAYERHOSTING)
                       MyPlayerTrain.ClearStation(PlatformEnd1.LinkedPlatformItemId, PlatformEnd2.LinkedPlatformItemId, true);

                    if (LogStationStops)
                    {
                        StringBuilder stringBuild = new StringBuilder();
                        char separator = (char)(DataLogger.Separators)Enum.Parse(typeof(DataLogger.Separators), Simulator.Settings.DataLoggerSeparator);
                        stringBuild.Append(PlatformEnd1.Station);
                        stringBuild.Append(separator);
                        stringBuild.Append(SchArrive.ToString("HH:mm:ss"));
                        stringBuild.Append(separator);
                        stringBuild.Append(SchDepart.ToString("HH:mm:ss"));
                        stringBuild.Append(separator);
                        stringBuild.Append(ActArrive.HasValue ? ActArrive.Value.ToString("HH:mm:ss") : "-");
                        stringBuild.Append(separator);
                        stringBuild.Append(ActDepart.HasValue ? ActDepart.Value.ToString("HH:mm:ss") : "-");

                        TimeSpan delay = ActDepart.HasValue ? (ActDepart - SchDepart).Value : TimeSpan.Zero;
                        stringBuild.Append(separator);
                        stringBuild.AppendFormat("{0}:{1}:{2}", delay.Hours.ToString("00"), delay.Minutes.ToString("00"), delay.Seconds.ToString("00"));
                        stringBuild.Append(separator);
                        stringBuild.Append(maydepart ? "Completed" : "NotCompleted");
                        stringBuild.Append("\n");
                        File.AppendAllText(LogStationLogFile, stringBuild.ToString());
                    }
                }
            }
            else if (EventType == ActivityEventType.Timer)
            {
                // Waiting at a station
                if (arrived)
                {
                    var remaining = (int)Math.Ceiling(BoardingEndS - Simulator.ClockTime);
                    if (remaining < 1) DisplayColor = Color.LightGreen;
                    else if (remaining < 11) DisplayColor = new Color(255, 255, 128);
                    else DisplayColor = Color.White;

                    if (remaining < 120 && (MyPlayerTrain.TrainType != Train.TRAINTYPE.AI_PLAYERHOSTING))
                    {
                        MyPlayerTrain.ClearStation(PlatformEnd1.LinkedPlatformItemId, PlatformEnd2.LinkedPlatformItemId, false);
                    }

                    // Still have to wait
                    if (remaining > 0)
                    {
                        DisplayMessage = Simulator.Catalog.GetStringFmt("Passenger boarding completes in {0:D2}:{1:D2}",
                            remaining / 60, remaining % 60);

                        //Debrief Eval
                        if (Simulator.PlayerLocomotive.SpeedMpS > 0 && !ldbfevaldepartbeforeboarding)
                        {
                            var train = Simulator.PlayerLocomotive.Train;
                            ldbfevaldepartbeforeboarding = true;
                            DbfEvalDepartBeforeBoarding.Add(PlatformEnd1.Station);
                            train.DbfEvalValueChanged = true;
                        }
                    }
                    // May depart
                    else if (!maydepart)
                    {
                        // check if signal ahead is cleared - if not, do not allow depart
                        if (distanceToNextSignal >= 0 && distanceToNextSignal< 300 && MyPlayerTrain.NextSignalObject[0] != null &&
                            MyPlayerTrain.NextSignalObject[0].this_sig_lr(MstsSignalFunction.NORMAL) == MstsSignalAspect.STOP
                            && MyPlayerTrain.NextSignalObject[0].hasPermission != SignalObject.Permission.Granted)
                        {
                            DisplayMessage = Simulator.Catalog.GetString("Passenger boarding completed. Waiting for signal ahead to clear.");
                        }
                        else
                        {
                            maydepart = true;
                            DisplayMessage = Simulator.Catalog.GetString("Passenger boarding completed. You may depart now.");
                            Simulator.SoundNotify = Event.PermissionToDepart;
                        }

                        ldbfevaldepartbeforeboarding = false;//reset flag. Debrief Eval

                        // if last task, show closure window
                        // also set times in logfile

                        if (NextTask == null)
                        {
                            if (LogStationStops)
                            {
                                StringBuilder stringBuild = new StringBuilder();
                                char separator = (char)(DataLogger.Separators)Enum.Parse(typeof(DataLogger.Separators), Simulator.Settings.DataLoggerSeparator);
                                stringBuild.Append(PlatformEnd1.Station);
                                stringBuild.Append(separator);
                                stringBuild.Append(SchArrive.ToString("HH:mm:ss"));
                                stringBuild.Append(separator);
                                stringBuild.Append("-");
                                stringBuild.Append(separator);
                                stringBuild.Append(ActArrive.HasValue ? ActArrive.Value.ToString("HH:mm:ss") : "-");
                                stringBuild.Append(separator);
                                stringBuild.Append("-");
                                stringBuild.Append(separator);

                                TimeSpan delay = ActArrive.HasValue ? (ActArrive - SchArrive).Value : TimeSpan.Zero;
                                if (delay.CompareTo(TimeSpan.Zero) < 0)
                                {
                                    delay = TimeSpan.Zero - delay;
                                    stringBuild.AppendFormat("-{0}:{1}:{2}", delay.Hours.ToString("00"), delay.Minutes.ToString("00"), delay.Seconds.ToString("00"));
                                }
                                else
                                {
                                    stringBuild.AppendFormat("{0}:{1}:{2}", delay.Hours.ToString("00"), delay.Minutes.ToString("00"), delay.Seconds.ToString("00"));
                                }

                                stringBuild.Append(separator);
                                stringBuild.Append("Final stop");
                                stringBuild.Append("\n");
                                File.AppendAllText(LogStationLogFile, stringBuild.ToString());
                            }

                            IsCompleted = true;
                        }
                    }
                }
                else
                {
                    // Checking missed station
                    int tmp = (int)(Simulator.ClockTime % 10);
                    if (tmp != TimerChk)
                    {
                        if (IsMissedStation() && (MyPlayerTrain.TrainType != Train.TRAINTYPE.AI_PLAYERHOSTING))
                        {
                            MyPlayerTrain.ClearStation(PlatformEnd1.LinkedPlatformItemId, PlatformEnd2.LinkedPlatformItemId, true);
                            IsCompleted = false;

                            if (LogStationStops)
                            {
                                StringBuilder stringBuild = new StringBuilder();
                                char separator = (char)(DataLogger.Separators)Enum.Parse(typeof(DataLogger.Separators), Simulator.Settings.DataLoggerSeparator);
                                stringBuild.Append(PlatformEnd1.Station);
                                stringBuild.Append(separator);
                                stringBuild.Append(SchArrive.ToString("HH:mm:ss"));
                                stringBuild.Append(separator);
                                stringBuild.Append(SchDepart.ToString("HH:mm:ss"));
                                stringBuild.Append(separator);
                                stringBuild.Append("-");
                                stringBuild.Append(separator);
                                stringBuild.Append("-");
                                stringBuild.Append(separator);
                                stringBuild.Append("-");
                                stringBuild.Append(separator);
                                stringBuild.Append("Missed");
                                stringBuild.Append("\n");
                                File.AppendAllText(LogStationLogFile, stringBuild.ToString());
                            }
                        }
                    }
                }
            }
        }

        public override void Save(BinaryWriter outf)
        {
            Int64 noval = -1;
            outf.Write((Int32)1);

            base.Save(outf);

            outf.Write((Int64)SchArrive.Ticks);
            outf.Write((Int64)SchDepart.Ticks);
            if (ActArrive == null) outf.Write(noval); else outf.Write((Int64)ActArrive.Value.Ticks);
            if (ActDepart == null) outf.Write(noval); else outf.Write((Int64)ActDepart.Value.Ticks);
            outf.Write((Int32)PlatformEnd1.TrItemId);
            outf.Write((Int32)PlatformEnd2.TrItemId);
            outf.Write((double)BoardingEndS);
            outf.Write((Int32)TimerChk);
            outf.Write(arrived);
            outf.Write(maydepart);
            outf.Write(distanceToNextSignal);
        }

        public override void Restore(BinaryReader inf)
        {
            Int64 rdval;

            base.Restore(inf);

            SchArrive = new DateTime(inf.ReadInt64());
            SchDepart = new DateTime(inf.ReadInt64());
            rdval = inf.ReadInt64();
            ActArrive = rdval == -1 ? (DateTime?)null : new DateTime(rdval);
            rdval = inf.ReadInt64();
            ActDepart = rdval == -1 ? (DateTime?)null : new DateTime(rdval);
            PlatformEnd1 = Simulator.TDB.TrackDB.TrItemTable[inf.ReadInt32()] as PlatformItem;
            PlatformEnd2 = Simulator.TDB.TrackDB.TrItemTable[inf.ReadInt32()] as PlatformItem;
            BoardingEndS = inf.ReadDouble();
            TimerChk = inf.ReadInt32();
            arrived = inf.ReadBoolean();
            maydepart = inf.ReadBoolean();
            distanceToNextSignal = inf.ReadSingle();
        }
    }

    /// <summary>
    /// This class adds attributes around the event objects parsed from the ACT file.
    /// Note: Can't add attributes to the event objects directly as ACTFile.cs is not just used by 
    /// RunActivity.exe but also by Menu.exe and MenuWPF.exe and these executables lack most of the ORTS classes.
    /// </summary>
    public abstract class EventWrapper
    {
        public Orts.Formats.Msts.Event ParsedObject;     // Points to object parsed from file *.act
        public int OriginalActivationLevel; // Needed to reset .ActivationLevel
        public int TimesTriggered;          // Needed for evaluation after activity ends
        public Boolean IsDisabled;          // Used for a reversible event to prevent it firing again until after it has been reset.
        protected Simulator Simulator;
        public Train Train;              // Train involved in event; if null actual or original player train

        public EventWrapper(Orts.Formats.Msts.Event @event, Simulator simulator)
        {
            ParsedObject = @event;
            Simulator = simulator;
            Train = null;
        }

        public virtual void Save(BinaryWriter outf)
        {
            outf.Write(TimesTriggered);
            outf.Write(IsDisabled);
            outf.Write(ParsedObject.Activation_Level);
        }

        public virtual void Restore(BinaryReader inf)
        {
            TimesTriggered = inf.ReadInt32();
            IsDisabled = inf.ReadBoolean();
            ParsedObject.Activation_Level = inf.ReadInt32();
        }

        /// <summary>
        /// After an event is triggered, any message is displayed independently by ActivityWindow.
        /// </summary>
        /// <param name="activity"></param>
        /// <returns></returns>
        public virtual Boolean Triggered(Activity activity)
        {  // To be overloaded by subclasses
            return false;  // Compiler insists something is returned.
        }

        /// <summary>
        /// Acts on the outcomes and then sets ActivationLevel = 0 to prevent re-use.
        /// </summary>
        /// <param name="activity"></param>
        /// <returns>true if entire activity ends here whether it succeeded or failed</returns>
        public Boolean IsActivityEnded(Activity activity)
        {

            if (this.ParsedObject.Reversible)
            {
                // Stop this event being actioned
                this.IsDisabled = true;
            }
            else
            {
                // Stop this event being monitored
                this.ParsedObject.Activation_Level = 0;
            }
            // No further action if this reversible event has been triggered before
            if (this.TimesTriggered > 1) { return false; }

            if (this.ParsedObject.Outcomes == null) { return false; }

            // Set Activation Level of each event in the Activate list to 1.
            // Uses lambda expression => for brevity.
            foreach (int eventId in ParsedObject.Outcomes.ActivateList)
            {
                foreach (var item in activity.EventList.Where(item => item.ParsedObject.ID == eventId))
                    item.ParsedObject.Activation_Level = 1;
            }
            foreach (int eventId in ParsedObject.Outcomes.RestoreActLevelList)
            {
                foreach (var item in activity.EventList.Where(item => item.ParsedObject.ID == eventId))
                    item.ParsedObject.Activation_Level = item.OriginalActivationLevel;
            }
            foreach (int eventId in ParsedObject.Outcomes.DecActLevelList)
            {
                foreach (var item in activity.EventList.Where(item => item.ParsedObject.ID == eventId))
                    item.ParsedObject.Activation_Level += -1;
            }
            foreach (int eventId in ParsedObject.Outcomes.IncActLevelList)
            {
                foreach (var item in activity.EventList.Where(item => item.ParsedObject.ID == eventId))
                {
                    item.ParsedObject.Activation_Level += +1;
                }
            }

            // Activity sound management

            if (this.ParsedObject.ORTSActSoundFile != null || (this.ParsedObject.Outcomes != null && this.ParsedObject.Outcomes.ActivitySound != null))
            {
                if (activity.triggeredEventWrapper == null) activity.triggeredEventWrapper = this;
            }

            if (this.ParsedObject.ORTSWeatherChange != null || (this.ParsedObject.Outcomes != null && this.ParsedObject.Outcomes.ORTSWeatherChange != null))
            {
                if (activity.triggeredEventWrapper == null) activity.triggeredEventWrapper = this;
            }

            if (this.ParsedObject.Outcomes.ActivityFail != null)
            {
                activity.IsSuccessful = false;
                return true;
            }
            if (this.ParsedObject.Outcomes.ActivitySuccess == true)
            {
                activity.IsSuccessful = true;
                return true;
            }
            if (this.ParsedObject.Outcomes.RestartWaitingTrain != null && this.ParsedObject.Outcomes.RestartWaitingTrain.WaitingTrainToRestart != "")
            {
                var restartWaitingTrain = this.ParsedObject.Outcomes.RestartWaitingTrain;
                Simulator.RestartWaitingTrain(restartWaitingTrain);
            }
            return false;
        }
     
    }

    public class EventCategoryActionWrapper : EventWrapper
    {
        SidingItem SidingEnd1;
        SidingItem SidingEnd2;
        List<string> ChangeWagonIdList;   // Wagons to be assembled, picked up or dropped off.

        public EventCategoryActionWrapper(Orts.Formats.Msts.Event @event, Simulator simulator)
            : base(@event, simulator)
        {
            var e = this.ParsedObject as EventCategoryAction;
            if (e.SidingId != null)
            {
                var i = e.SidingId.Value;
                try
                {
                    SidingEnd1 = Simulator.TDB.TrackDB.TrItemTable[i] as SidingItem;
                    i = SidingEnd1.LinkedSidingId;
                    SidingEnd2 = Simulator.TDB.TrackDB.TrItemTable[i] as SidingItem;
                }
                catch (IndexOutOfRangeException)
                {
                    Trace.TraceWarning("Siding {0} is not in track database.", i);
                }
                catch (NullReferenceException)
                {
                    Trace.TraceWarning("Item {0} in track database is not a siding.", i);
                }
            }
        }

        override public Boolean Triggered(Activity activity)
        {
            Train OriginalPlayerTrain = Simulator.OriginalPlayerTrain;
            var e = this.ParsedObject as EventCategoryAction;
            if (e.WagonList != null)
            {                     // only if event involves wagons
                if (ChangeWagonIdList == null)
                {           // populate the list only once - the first time that ActivationLevel > 0 and so this method is called.
                    ChangeWagonIdList = new List<string>();
                    foreach (var item in e.WagonList.WorkOrderWagonList)
                    {
                        ChangeWagonIdList.Add(String.Format("{0} - {1}", ((int)item.UID & 0xFFFF0000) >> 16, (int)item.UID & 0x0000FFFF)); // form the .CarID
                    }
                }
            }
            var triggered = false;
            Train consistTrain;
            switch (e.Type)
            {
                case EventType.AllStops:
                    triggered = activity.Tasks.Count > 0 && activity.Last.IsCompleted != null;
                    break;
                case EventType.AssembleTrain:
                    consistTrain = matchesConsist(ChangeWagonIdList);
                    if (consistTrain != null)
                    {
                        triggered = true;
                    }
                    break;
                case EventType.AssembleTrainAtLocation:
                    if (atSiding(OriginalPlayerTrain.FrontTDBTraveller, OriginalPlayerTrain.RearTDBTraveller, this.SidingEnd1, this.SidingEnd2))
                    {
                        consistTrain = null;
                        consistTrain = matchesConsist(ChangeWagonIdList);
                        triggered = (consistTrain != null ? true : false);
                    }
                    break;
                case EventType.DropOffWagonsAtLocation:
                    // Dropping off of wagons should only count once disconnected from player train.
                    // A better name than DropOffWagonsAtLocation would be ArriveAtSidingWithWagons.
                    // To recognize the dropping off of the cars before the event is activated, this method is used.
                    if (atSiding(OriginalPlayerTrain.FrontTDBTraveller, OriginalPlayerTrain.RearTDBTraveller, this.SidingEnd1, this.SidingEnd2))
                    {
                        consistTrain = null;
                        consistTrain = matchesConsistNoOrder(ChangeWagonIdList);
                        triggered = (consistTrain != null ? false : true);
                    }
                    break;
                case EventType.PickUpPassengers:
                    break;
                case EventType.PickUpWagons: // PickUpWagons is independent of location or siding
                    triggered = includesWagons(OriginalPlayerTrain, ChangeWagonIdList);
                    break;
                case EventType.ReachSpeed:
                    triggered = (Math.Abs(Simulator.PlayerLocomotive.SpeedMpS) >= e.SpeedMpS);
                    break;
            }
            return triggered;
        }
        /// <summary>
        /// Finds the train that contains exactly the wagons (and maybe loco) in the list in the correct sequence.
        /// </summary>
        /// <param name="wagonIdList"></param>
        /// <returns>train or null</returns>
        private Train matchesConsist(List<string> wagonIdList)
        {
            foreach (var trainItem in Simulator.Trains)
            {
                if (trainItem.Cars.Count == wagonIdList.Count)
                {
                    // Compare two lists to make sure wagons are in expected sequence.
                    bool listsMatch = true;
                    //both lists with the same order
                    for (int i = 0; i < trainItem.Cars.Count; i++)
                    {
                        if (trainItem.Cars.ElementAt(i).CarID != wagonIdList.ElementAt(i)) { listsMatch = false; break; }
                    }
                    if (!listsMatch)
                    {//different order list
                        listsMatch = true;
                        for (int i = trainItem.Cars.Count; i > 0; i--)
                        {
                            if (trainItem.Cars.ElementAt(i - 1).CarID != wagonIdList.ElementAt(trainItem.Cars.Count - i)) { listsMatch = false; break; }
                        }
                    }
                    if (listsMatch) return trainItem;
                }
            }
            return null;
        }
        /// <summary>
        /// Finds the train that contains exactly the wagons (and maybe loco) in the list. Exact order is not required.
        /// </summary>
        /// <param name="wagonIdList"></param>
        /// <returns>train or null</returns>
        private Train matchesConsistNoOrder(List<string> wagonIdList)
        {
            foreach (var trainItem in Simulator.Trains)
            {
                bool lEngine = false;
                int nCars = 0;//all cars other than WagonIdList.
                int nWagonListCars = 0;//individual wagon drop.
                foreach (var item in trainItem.Cars)
                {
                    if (item.AuxWagonType == "Engine") lEngine = true;
                    if (!wagonIdList.Contains(item.CarID)) nCars++;
                    if (wagonIdList.Contains(item.CarID)) nWagonListCars++;
                }
                // Compare two lists to make sure wagons are present.
                bool listsMatch = true;
                //support individual wagonIdList drop
                if (trainItem.Cars.Count - nCars == (wagonIdList.Count == nWagonListCars ? wagonIdList.Count : nWagonListCars))
                {
                    if (excludesWagons(trainItem, wagonIdList)) listsMatch = false;//all wagons dropped

                    //a consist require engine + wagons
                    if (listsMatch && lEngine) return trainItem;
                }
                else if (lEngine)
                    //TODO: Maybe, it would be necessary to avoid detach cars that are not included in wagonIdList.
                    return trainItem;
            }
            return null;
        }
        /// <summary>
        /// Like MSTS, do not check for unlisted wagons as the wagon list may be shortened for convenience to contain
        /// only the first and last wagon or even just the first wagon.
        /// </summary>
        /// <param name="train"></param>
        /// <param name="wagonIdList"></param>
        /// <returns>True if all listed wagons are part of the given train.</returns>
        static bool includesWagons(Train train, List<string> wagonIdList)
        {
            foreach (var item in wagonIdList)
            {
                if (train.Cars.Find(car => car.CarID == item) == null) return false;
            }
            // train speed < 1
            return (Math.Abs(train.SpeedMpS) <= 1 ? true : false);
        }
        /// <summary>
        /// Like MSTS, do not check for unlisted wagons as the wagon list may be shortened for convenience to contain
        /// only the first and last wagon or even just the first wagon.
        /// </summary>
        /// <param name="train"></param>
        /// <param name="wagonIdList"></param>
        /// <returns>True if all listed wagons are not part of the given train.</returns>
        static bool excludesWagons(Train train, List<string> wagonIdList)
        {
            bool lNotFound = false;
            foreach (var item in wagonIdList)
            {
                //take in count each item in wagonIdList 
                if (train.Cars.Find(car => car.CarID == item) == null)
                {
                    lNotFound = true; //wagon not part of the train
                }
                else
                {
                    lNotFound = false; break;//wagon still part of the train
                }
            }
            return (lNotFound? true : false);
        }
        /// <summary>
        /// Like platforms, checking that one end of the train is within the siding.
        /// </summary>
        /// <param name="frontPosition"></param>
        /// <param name="rearPosition"></param>
        /// <param name="sidingEnd1"></param>
        /// <param name="sidingEnd2"></param>
        /// <returns>true if both ends of train within siding</returns>
        static bool atSiding(Traveller frontPosition, Traveller rearPosition, SidingItem sidingEnd1, SidingItem sidingEnd2)
        {
            if (sidingEnd1 == null || sidingEnd2 == null)
            {
                return true;
            }

            TDBTravellerDistanceCalculatorHelper helper;
            TDBTravellerDistanceCalculatorHelper.DistanceResult distanceEnd1;
            TDBTravellerDistanceCalculatorHelper.DistanceResult distanceEnd2;

            // Front calcs
            helper = new TDBTravellerDistanceCalculatorHelper(frontPosition);

            distanceEnd1 = helper.CalculateToPoint(sidingEnd1.TileX,
                    sidingEnd1.TileZ, sidingEnd1.X, sidingEnd1.Y, sidingEnd1.Z);
            distanceEnd2 = helper.CalculateToPoint(sidingEnd2.TileX,
                    sidingEnd2.TileZ, sidingEnd2.X, sidingEnd2.Y, sidingEnd2.Z);

            // If front between the ends of the siding
            if (((distanceEnd1 == TDBTravellerDistanceCalculatorHelper.DistanceResult.Behind
                && distanceEnd2 == TDBTravellerDistanceCalculatorHelper.DistanceResult.Valid)
                || (distanceEnd1 == TDBTravellerDistanceCalculatorHelper.DistanceResult.Valid
                && distanceEnd2 == TDBTravellerDistanceCalculatorHelper.DistanceResult.Behind)))
            {
                return true;
            }

            // Rear calcs
            helper = new TDBTravellerDistanceCalculatorHelper(rearPosition);

            distanceEnd1 = helper.CalculateToPoint(sidingEnd1.TileX,
                    sidingEnd1.TileZ, sidingEnd1.X, sidingEnd1.Y, sidingEnd1.Z);
            distanceEnd2 = helper.CalculateToPoint(sidingEnd2.TileX,
                    sidingEnd2.TileZ, sidingEnd2.X, sidingEnd2.Y, sidingEnd2.Z);

            // If rear between the ends of the siding
            if (((distanceEnd1 == TDBTravellerDistanceCalculatorHelper.DistanceResult.Behind
                && distanceEnd2 == TDBTravellerDistanceCalculatorHelper.DistanceResult.Valid)
                || (distanceEnd1 == TDBTravellerDistanceCalculatorHelper.DistanceResult.Valid
                && distanceEnd2 == TDBTravellerDistanceCalculatorHelper.DistanceResult.Behind)))
            {
                return true;
            }

            return false;
        }
    }

    public class EventCategoryLocationWrapper : EventWrapper
    {
        public EventCategoryLocationWrapper(Orts.Formats.Msts.Event @event, Simulator simulator)
            : base(@event, simulator)
        {
        }

        override public Boolean Triggered(Activity activity)
        {
            var triggered = false;
            var e = this.ParsedObject as Orts.Formats.Msts.EventCategoryLocation;
            var train = Simulator.PlayerLocomotive.Train;
            if (ParsedObject.TrainService != "" && Train != null)
            {
                if (Train.FrontTDBTraveller == null) return triggered;
                train = Train;
            }
            Train = train;
            if (e.TriggerOnStop)
            {
                // Is train still moving?
                if (Math.Abs(train.SpeedMpS) > 0.032f)
                {
                    return triggered;
                }
            }
            var trainFrontPosition = new Traveller(train.nextRouteReady && train.TCRoute.activeSubpath > 0 && train.TCRoute.ReversalInfo[train.TCRoute.activeSubpath - 1].Valid ?
                train.RearTDBTraveller : train.FrontTDBTraveller); // just after reversal the old train front position must be considered
            var distance = trainFrontPosition.DistanceTo(e.TileX, e.TileZ, e.X, trainFrontPosition.Y, e.Z, e.RadiusM);
            if (distance == -1)
            {
                trainFrontPosition.ReverseDirection();
                distance = trainFrontPosition.DistanceTo(e.TileX, e.TileZ, e.X, trainFrontPosition.Y, e.Z, e.RadiusM);
                if (distance == -1)
                    return triggered;
            }
            if (distance < e.RadiusM) { triggered = true; }
            return triggered;
        }
    }

    public class EventCategoryTimeWrapper : EventWrapper
    {

        public EventCategoryTimeWrapper(Orts.Formats.Msts.Event @event, Simulator simulator)
            : base(@event, simulator)
        {
        }

        override public Boolean Triggered(Activity activity)
        {
            var e = this.ParsedObject as Orts.Formats.Msts.EventCategoryTime;
            if (e == null) return false;
            Train = Simulator.PlayerLocomotive.Train;
            var triggered = (e.Time <= (int)Simulator.ClockTime - activity.StartTimeS);
            return triggered;
        }
    }
}
>>>>>>> 48d5f9d4
<|MERGE_RESOLUTION|>--- conflicted
+++ resolved
@@ -1,3139 +1,1569 @@
-<<<<<<< HEAD
-// COPYRIGHT 2010, 2011, 2012, 2013 by the Open Rails project.
-// 
-// This file is part of Open Rails.
-// 
-// Open Rails is free software: you can redistribute it and/or modify
-// it under the terms of the GNU General Public License as published by
-// the Free Software Foundation, either version 3 of the License, or
-// (at your option) any later version.
-// 
-// Open Rails is distributed in the hope that it will be useful,
-// but WITHOUT ANY WARRANTY; without even the implied warranty of
-// MERCHANTABILITY or FITNESS FOR A PARTICULAR PURPOSE.  See the
-// GNU General Public License for more details.
-// 
-// You should have received a copy of the GNU General Public License
-// along with Open Rails.  If not, see <http://www.gnu.org/licenses/>.
-
-using Microsoft.Xna.Framework;
-using Orts.Formats.Msts;
-using Orts.Simulation.AIs;
-using Orts.Simulation.Physics;
-using Orts.Simulation.Signalling;
-using ORTS.Common;
-using System;
-using System.Collections.Generic;
-using System.Diagnostics;
-using System.Diagnostics.CodeAnalysis;
-using System.IO;
-using System.Linq;
-using System.Text;
-using Event = Orts.Common.Event;
-
-namespace Orts.Simulation
-{
-
-    public enum ActivityEventType
-    {
-        Timer,
-        TrainStart,
-        TrainStop,
-        Couple,
-        Uncouple
-    }
-
-    public class Activity
-    {
-        Simulator Simulator;
-
-        // Passenger tasks
-        public DateTime StartTime;
-        public List<ActivityTask> Tasks = new List<ActivityTask>();
-        public ActivityTask Current;
-        double prevTrainSpeed = -1;
-
-        // Freight events
-        public List<EventWrapper> EventList = new List<EventWrapper>();
-        public Boolean IsComplete;          // true once activity is completed.
-        public Boolean IsSuccessful;        // status of completed activity
-        public Nullable<int> StartTimeS;    // Clock time in seconds when activity was launched.
-        public EventWrapper TriggeredEvent; // Indicates the currently triggered event whose data the ActivityWindow will pop up to display.
-
-        // The ActivityWindow may be open when the simulation is saved with F2.
-        // If so, we need to remember the event and the state of the window (is the activity resumed or still paused, so we can restore it.
-        public bool IsActivityWindowOpen;       // Remembers the status of the ActivityWindow [closed|opened]
-        public EventWrapper LastTriggeredEvent; // Remembers the TriggeredEvent after it has been cancelled.
-        public bool IsActivityResumed;            // Remembers the status of the ActivityWindow [paused|resumed]
-        public bool ReopenActivityWindow;       // Set on Restore() and tested by ActivityWindow
-        // Note: The variables above belong to the Activity, not the ActivityWindow because they run on different threads.
-        // The Simulator must not monitor variables in the Window thread, but it's OK for the Window thread to monitor the Simulator.
-
-        // station stop logging flags - these are saved to resume correct logging after save
-        private string StationStopLogFile;   // logfile name
-        private bool StationStopLogActive;   // logging is active
-        public EventWrapper triggeredEventWrapper = null;        // used for exchange with Sound.cs to trigger activity sounds;
-        public bool NewMsgFromNewPlayer = false; // flag to indicate to ActivityWindow that there is a new message to be shown;
-        public string MsgFromNewPlayer; // string to be displayed in ActivityWindow
-
-        public List<TempSpeedPostItem> TempSpeedPostItems;
-
-        public int RandomizabilityPerCent = 0; // 0 -> hardly randomizable ; 100 -> well randomizable
-        public bool WeatherChangesPresent; // tested in case of randomized activities to state wheter weather should be randomized
-
-        private Activity(BinaryReader inf, Simulator simulator, List<EventWrapper> oldEventList, List<TempSpeedPostItem> tempSpeedPostItems)
-        {
-            TempSpeedPostItems = tempSpeedPostItems;
-            Simulator = simulator;
-            RestoreThis(inf, simulator, oldEventList);
-        }
-
-        public Activity(ActivityFile actFile, Simulator simulator)
-        {
-            Simulator = simulator;  // Save for future use.
-            Player_Service_Definition sd;
-            sd = actFile.Tr_Activity.Tr_Activity_File.Player_Service_Definition;
-            if (sd != null)
-            {
-                if (sd.Player_Traffic_Definition.Player_Traffic_List.Count > 0)
-                {
-                    PlatformItem Platform = null;
-                    ActivityTask task = null;
-
-                    foreach (var i in sd.Player_Traffic_Definition.Player_Traffic_List)
-                    {
-                        if (i.PlatformStartID < Simulator.TDB.TrackDB.TrItemTable.Length && i.PlatformStartID >= 0 &&
-                            Simulator.TDB.TrackDB.TrItemTable[i.PlatformStartID] is PlatformItem)
-                            Platform = Simulator.TDB.TrackDB.TrItemTable[i.PlatformStartID] as PlatformItem;
-                        else
-                        {
-                            Trace.TraceWarning("PlatformStartID {0} is not present in TDB file", i.PlatformStartID);
-                            continue;
-                        }
-                        if (Platform != null)
-                        {
-                            if (Simulator.TDB.TrackDB.TrItemTable[Platform.LinkedPlatformItemId] is PlatformItem)
-                            {
-                                PlatformItem Platform2 = Simulator.TDB.TrackDB.TrItemTable[Platform.LinkedPlatformItemId] as PlatformItem;
-                                Tasks.Add(task = new ActivityTaskPassengerStopAt(simulator,
-                                    task,
-                                    i.ArrivalTime,
-                                    i.DepartTime,
-                                    Platform, Platform2));
-                            }
-                        }
-                    }
-                    Current = Tasks[0];
-                }
-            }
-
-            // Compile list of freight events, if any, from the parsed ACT file.
-            if (actFile.Tr_Activity == null) { return; }
-            if (actFile.Tr_Activity.Tr_Activity_File == null) { return; }
-            if (actFile.Tr_Activity.Tr_Activity_File.Events == null) { return; }
-            var parsedEventList = actFile.Tr_Activity.Tr_Activity_File.Events.EventList;
-            foreach (var i in parsedEventList)
-            {
-                if (i is EventCategoryAction)
-                {
-                    EventList.Add(new EventCategoryActionWrapper(i, Simulator));
-                }
-                if (i is EventCategoryLocation)
-                {
-                    EventList.Add(new EventCategoryLocationWrapper(i, Simulator));
-                }
-                if (i is EventCategoryTime)
-                {
-                    EventList.Add(new EventCategoryTimeWrapper(i, Simulator));
-                }
-                EventWrapper eventAdded = EventList.Last();
-                eventAdded.OriginalActivationLevel = i.Activation_Level;
-                if (i.ORTSWeatherChange != null || i.Outcomes.ORTSWeatherChange != null) WeatherChangesPresent = true;
-            }
-
-            StationStopLogActive = false;
-            StationStopLogFile = null;
-        }
-
-        public ActivityTask Last
-        {
-            get
-            {
-                return Tasks.Count == 0 ? null : Tasks[Tasks.Count - 1];
-            }
-        }
-
-        public bool IsFinished
-        {
-            get
-            {
-                return Tasks.Count == 0 ? false : Last.IsCompleted != null;
-            }
-        }
-
-        public void Update()
-        {
-            // Update freight events
-            // Set the clock first time through. Can't set in the Activity constructor as Simulator.ClockTime is still 0 then.
-            if (!StartTimeS.HasValue)
-            {
-                StartTimeS = (int)Simulator.ClockTime;
-                // Initialise passenger actual arrival time
-                if (Current != null)
-                {
-                    if (Current is ActivityTaskPassengerStopAt)
-                    {
-                        ActivityTaskPassengerStopAt task = Current as ActivityTaskPassengerStopAt;
-                    }
-                }
-            }
-            if (this.IsComplete == false)
-            {
-                foreach (var i in EventList)
-                {
-                    // Once an event has fired, we don't respond to any more events until that has been acknowledged.
-                    // so this line needs to be inside the EventList loop.
-                    if (this.TriggeredEvent != null) { break; }
-
-                    if (i != null && i.ParsedObject.Activation_Level > 0)
-                    {
-                        if (i.TimesTriggered < 1 || i.ParsedObject.Reversible)
-                        {
-                            if (i.Triggered(this))
-                            {
-                                if (i.IsDisabled == false)
-                                {
-                                    i.TimesTriggered += 1;
-                                    if (i.IsActivityEnded(this))
-                                    {
-                                        IsComplete = true;
-                                    }
-                                    this.TriggeredEvent = i;    // Note this for Viewer and ActivityWindow to use.
-                                    // Do this after IsActivityEnded() so values are ready for ActivityWindow
-                                    LastTriggeredEvent = TriggeredEvent;
-                                }
-                            }
-                            else
-                            {
-                                if (i.ParsedObject.Reversible)
-                                {
-                                    // Reversible event is no longer triggered, so can re-enable it.
-                                    i.IsDisabled = false;
-                                }
-                            }
-                        }
-                    }
-                }
-            }
-
-            // Update passenger tasks
-            if (Current == null) return;
-
-            Current.NotifyEvent(ActivityEventType.Timer);
-            if (Current.IsCompleted != null)    // Surely this doesn't test for: 
-            //   Current.IsCompleted == false
-            // More correct would be:
-            //   if (Current.IsCompleted.HasValue && Current.IsCompleted == true)
-            // (see http://stackoverflow.com/questions/56518/c-is-there-any-difference-between-bool-and-nullablebool)
-            {
-                Current = Current.NextTask;
-            }
-            if (Simulator.OriginalPlayerTrain.TrainType == Train.TRAINTYPE.PLAYER || Simulator.OriginalPlayerTrain.TrainType == Train.TRAINTYPE.AI_PLAYERDRIVEN)
-            {
-                if (Math.Abs(Simulator.OriginalPlayerTrain.SpeedMpS) < 0.2f)
-                {
-                    if (Math.Abs(prevTrainSpeed) >= 0.2f)
-                    {
-                        prevTrainSpeed = 0;
-                        Current.NotifyEvent(ActivityEventType.TrainStop);
-                        if (Current.IsCompleted != null)
-                        {
-                            Current = Current.NextTask;
-                        }
-                    }
-                }
-                else
-                {
-                    if (Math.Abs(prevTrainSpeed) < 0.2f && Math.Abs(Simulator.OriginalPlayerTrain.SpeedMpS) >= 0.2f)
-                    {
-                        prevTrainSpeed = Simulator.OriginalPlayerTrain.SpeedMpS;
-                        Current.NotifyEvent(ActivityEventType.TrainStart);
-                        if (Current.IsCompleted != null)
-                        {
-                            Current = Current.NextTask;
-                        }
-                    }
-                }
-            }
-            else
-            {
-
-                if (Simulator.OriginalPlayerTrain.SpeedMpS == 0)
-                {
-                    if (prevTrainSpeed != 0)
-                    {
-                        prevTrainSpeed = 0;
-                        Current.NotifyEvent(ActivityEventType.TrainStop);
-                        if (Current.IsCompleted != null)
-                        {
-                            Current = Current.NextTask;
-                        }
-                    }
-                }
-                else
-                {
-                    if (prevTrainSpeed == 0 && Math.Abs(Simulator.OriginalPlayerTrain.SpeedMpS) > 0.2f)
-                    {
-                        prevTrainSpeed = Simulator.OriginalPlayerTrain.SpeedMpS;
-                        Current.NotifyEvent(ActivityEventType.TrainStart);
-                        if (Current.IsCompleted != null)
-                        {
-                            Current = Current.NextTask;
-                        }
-                    }
-                }
-            }
-        }
-
-        // <CJComment> Use of static methods is clumsy. </CJComment>
-        public static void Save(BinaryWriter outf, Activity act)
-        {
-            Int32 noval = -1;
-            if (act == null)
-            {
-                outf.Write(noval);
-            }
-            else
-            {
-                noval = 1;
-                outf.Write(noval);
-                act.Save(outf);
-            }
-        }
-
-        // <CJComment> Re-creating the activity object seems bizarre but not ready to re-write it yet. </CJComment>
-        public static Activity Restore(BinaryReader inf, Simulator simulator, Activity oldActivity)
-        {
-            Int32 rdval;
-            rdval = inf.ReadInt32();
-            if (rdval == -1)
-            {
-                return null;
-            }
-            else
-            {
-                // Retain the old EventList. It's full of static data so save and restore is a waste of effort
-                Activity act = new Activity(inf, simulator, oldActivity.EventList, oldActivity.TempSpeedPostItems);
-                return act;
-            }
-        }
-
-        public void Save(BinaryWriter outf)
-        {
-            Int32 noval = -1;
-
-            // Save passenger activity
-            outf.Write((Int64)StartTime.Ticks);
-            outf.Write((Int32)Tasks.Count);
-            foreach (ActivityTask task in Tasks)
-            {
-                task.Save(outf);
-            }
-            if (Current == null) outf.Write(noval); else outf.Write((Int32)(Tasks.IndexOf(Current)));
-            outf.Write(prevTrainSpeed);
-
-            // Save freight activity
-            outf.Write((bool)IsComplete);
-            outf.Write((bool)IsSuccessful);
-            outf.Write((Int32)StartTimeS);
-            foreach (EventWrapper e in EventList)
-            {
-                e.Save(outf);
-            }
-            if (TriggeredEvent == null)
-            {
-                outf.Write(false);
-            }
-            else
-            {
-                outf.Write(true);
-                outf.Write(EventList.IndexOf(TriggeredEvent));
-            }
-            outf.Write(IsActivityWindowOpen);
-            if (LastTriggeredEvent == null)
-            {
-                outf.Write(false);
-            }
-            else
-            {
-                outf.Write(true);
-                outf.Write(EventList.IndexOf(LastTriggeredEvent));
-            }
-
-            // Save info for ActivityWindow coming from new player train
-            outf.Write(NewMsgFromNewPlayer);
-            if (NewMsgFromNewPlayer) outf.Write(MsgFromNewPlayer);
-
-            outf.Write(IsActivityResumed);
-
-            // write log details
-
-            outf.Write(StationStopLogActive);
-            if (StationStopLogActive)
-            {
-                outf.Write(StationStopLogFile);
-            }
-        }
-
-        public void RestoreThis(BinaryReader inf, Simulator simulator, List<EventWrapper> oldEventList)
-        {
-            Int32 rdval;
-
-            // Restore passenger activity
-            ActivityTask task;
-            StartTime = new DateTime(inf.ReadInt64());
-            rdval = inf.ReadInt32();
-            for (int i = 0; i < rdval; i++)
-            {
-                task = GetTask(inf, simulator);
-                task.Restore(inf);
-                Tasks.Add(task);
-            }
-            rdval = inf.ReadInt32();
-            Current = rdval == -1 ? null : Tasks[rdval];
-            prevTrainSpeed = inf.ReadDouble();
-
-            task = null;
-            for (int i = 0; i < Tasks.Count; i++)
-            {
-                Tasks[i].PrevTask = task;
-                if (task != null) task.NextTask = Tasks[i];
-                task = Tasks[i];
-            }
-
-            // Restore freight activity
-            IsComplete = inf.ReadBoolean();
-            IsSuccessful = inf.ReadBoolean();
-            StartTimeS = inf.ReadInt32();
-
-            this.EventList = oldEventList;
-            foreach (var e in EventList)
-            {
-                e.Restore(inf);
-            }
-
-            if (inf.ReadBoolean()) TriggeredEvent = EventList[inf.ReadInt32()];
-
-            IsActivityWindowOpen = inf.ReadBoolean();
-            if (inf.ReadBoolean()) LastTriggeredEvent = EventList[inf.ReadInt32()];
-
-            // Restore info for ActivityWindow coming from new player train
-            NewMsgFromNewPlayer = inf.ReadBoolean();
-            if (NewMsgFromNewPlayer) MsgFromNewPlayer = inf.ReadString();
-
-            IsActivityResumed = inf.ReadBoolean();
-            ReopenActivityWindow = IsActivityWindowOpen;
-
-            // restore logging info
-            StationStopLogActive = inf.ReadBoolean();
-            if (StationStopLogActive)
-            {
-                StationStopLogFile = inf.ReadString();
-
-                foreach (ActivityTask stask in Tasks)
-                {
-                    if (stask.GetType() == typeof(ActivityTaskPassengerStopAt))
-                    {
-                        ActivityTaskPassengerStopAt stoptask = stask as ActivityTaskPassengerStopAt;
-                        stoptask.LogStationLogFile = String.Copy(StationStopLogFile);
-                        stoptask.LogStationStops = true;
-                    }
-                }
-            }
-            else
-            {
-                StationStopLogFile = null;
-            }
-        }
-
-        static ActivityTask GetTask(BinaryReader inf, Simulator simulator)
-        {
-            Int32 rdval;
-            rdval = inf.ReadInt32();
-            if (rdval == 1)
-                return new ActivityTaskPassengerStopAt(simulator);
-            else
-                return null;
-        }
-
-        public void StartStationLogging(string stationLogFile)
-        {
-            StationStopLogFile = String.Copy(stationLogFile);
-            StationStopLogActive = true;
-
-            var stringBuild = new StringBuilder();
-
-            char separator = (char)(DataLogger.Separators)Enum.Parse(typeof(DataLogger.Separators), Simulator.Settings.DataLoggerSeparator);
-            stringBuild.Append("STATION");
-            stringBuild.Append(separator);
-            stringBuild.Append("BOOKED ARR");
-            stringBuild.Append(separator);
-            stringBuild.Append("BOOKED DEP");
-            stringBuild.Append(separator);
-            stringBuild.Append("ACTUAL ARR");
-            stringBuild.Append(separator);
-            stringBuild.Append("ACTUAL DEP");
-            stringBuild.Append(separator);
-            stringBuild.Append("DELAY");
-            stringBuild.Append(separator);
-            stringBuild.Append("STATE");
-            stringBuild.Append("\n");
-            File.AppendAllText(StationStopLogFile, stringBuild.ToString());
-
-            foreach (ActivityTask task in Tasks)
-            {
-                if (task.GetType() == typeof(ActivityTaskPassengerStopAt))
-                {
-                    ActivityTaskPassengerStopAt stoptask = task as ActivityTaskPassengerStopAt;
-                    stoptask.LogStationLogFile = String.Copy(StationStopLogFile);
-                    stoptask.LogStationStops = true;
-                }
-            }
-        }
-
-        /// <summary>
-        /// Add speedposts to the track database for each Temporary Speed Restriction zone
-        /// </summary>
-        /// <param name="routeFile"></param>
-        /// <param name="tsectionDat">track sections containing the details of the various sections</param>
-        /// <param name="trackDB">The track Database that needs to be updated</param>
-        /// <param name="zones">List of speed restriction zones</param>
-        public void AddRestrictZones(Tr_RouteFile routeFile, TrackSectionsFile tsectionDat, TrackDB trackDB, ActivityRestrictedSpeedZones zones)
-        {
-            if (zones.ActivityRestrictedSpeedZoneList.Count < 1) return;
-
-            TempSpeedPostItems = new List<TempSpeedPostItem>();
-
-            TrItem[] newSpeedPostItems = new TempSpeedPostItem[2];
-
-            Traveller traveller;
-
-            const float MaxDistanceOfWarningPost = 2000;
-
-            for (int idxZone = 0; idxZone < zones.ActivityRestrictedSpeedZoneList.Count; idxZone++)
-            {
-                var worldPosition1 = new WorldPosition();
-                newSpeedPostItems[0] = new TempSpeedPostItem(routeFile,
-                    zones.ActivityRestrictedSpeedZoneList[idxZone].StartPosition, true, worldPosition1, false);
-                var worldPosition2 = new WorldPosition();
-                newSpeedPostItems[1] = new TempSpeedPostItem(routeFile,
-                    zones.ActivityRestrictedSpeedZoneList[idxZone].EndPosition, false, worldPosition2, false);
-
-                // Add the speedposts to the track database. This will set the TrItemId's of all speedposts
-                trackDB.AddTrItems(newSpeedPostItems);
-
-                // And now update the various (vector) tracknodes (this needs the TrItemIds.
-                var endOffset = AddItemIdToTrackNode(ref zones.ActivityRestrictedSpeedZoneList[idxZone].EndPosition,
-                    tsectionDat, trackDB, newSpeedPostItems[1], out traveller);
-                var startOffset = AddItemIdToTrackNode(ref zones.ActivityRestrictedSpeedZoneList[idxZone].StartPosition,
-                    tsectionDat, trackDB, newSpeedPostItems[0], out traveller);
-                float distanceOfWarningPost = 0;
-                TrackNode trackNode = trackDB.TrackNodes[traveller.TrackNodeIndex];
-                if (startOffset != null && endOffset != null && startOffset > endOffset)
-                {
-                    FlipRestrSpeedPost((TempSpeedPostItem)newSpeedPostItems[0]);
-                    FlipRestrSpeedPost((TempSpeedPostItem)newSpeedPostItems[1]);
-                    distanceOfWarningPost = (float)Math.Min(MaxDistanceOfWarningPost, traveller.TrackNodeLength - (double)startOffset);
-                }
-                else if (startOffset != null && endOffset != null && startOffset <= endOffset)
-                    distanceOfWarningPost = (float)Math.Max(-MaxDistanceOfWarningPost, -(double)startOffset);
-                traveller.Move(distanceOfWarningPost);
-                var worldPosition3 = new WorldPosition();
-                var speedWarningPostItem = new TempSpeedPostItem(routeFile,
-                    zones.ActivityRestrictedSpeedZoneList[idxZone].StartPosition, false, worldPosition3, true);
-                SpeedPostPosition(speedWarningPostItem, ref traveller);
-                if (startOffset != null && endOffset != null && startOffset > endOffset)
-                {
-                    FlipRestrSpeedPost((TempSpeedPostItem)speedWarningPostItem);
-                }
-                ComputeTablePosition((TempSpeedPostItem)newSpeedPostItems[0]);
-                TempSpeedPostItems.Add((TempSpeedPostItem)newSpeedPostItems[0]);
-                ComputeTablePosition((TempSpeedPostItem)newSpeedPostItems[1]);
-                TempSpeedPostItems.Add((TempSpeedPostItem)newSpeedPostItems[1]);
-                ComputeTablePosition((TempSpeedPostItem)speedWarningPostItem);
-                TempSpeedPostItems.Add((TempSpeedPostItem)speedWarningPostItem);
-            }
-        }
-
-        /// <summary>
-        /// Add a reference to a new TrItemId to the correct trackNode (which needs to be determined from the position)
-        /// </summary>
-        /// <param name="position">Position of the new </param>
-        /// <param name="tsectionDat">track sections containing the details of the various sections</param>
-        /// <param name="trackDB">track database to be modified</param>
-        /// <param name="newTrItemRef">The Id of the new TrItem to add to the tracknode</param>
-        /// <param name="traveller">The computed traveller to the speedPost position</param>
-        static float? AddItemIdToTrackNode(ref Position position, TrackSectionsFile tsectionDat, TrackDB trackDB, TrItem newTrItem, out Traveller traveller)
-        {
-            float? offset = 0.0f;
-            traveller = new Traveller(tsectionDat, trackDB.TrackNodes, position.TileX, position.TileZ, position.X, position.Z);
-            TrackNode trackNode = trackDB.TrackNodes[traveller.TrackNodeIndex];//find the track node
-            if (trackNode.TrVectorNode != null)
-            {
-                offset = traveller.TrackNodeOffset;
-                SpeedPostPosition((TempSpeedPostItem)newTrItem, ref traveller);
-                InsertTrItemRef(tsectionDat, trackDB, trackNode.TrVectorNode, (int)newTrItem.TrItemId, (float)offset);
-            }
-            return offset;
-        }
-
-        /// <summary>
-        /// Determine position parameters of restricted speed Post
-        /// </summary>
-        /// <param name="restrSpeedPost">The Id of the new restricted speed post to position</param>
-        /// <param name="traveller">The traveller to the speedPost position</param>
-        /// 
-        static void SpeedPostPosition(TempSpeedPostItem restrSpeedPost, ref Traveller traveller)
-        {
-            restrSpeedPost.Y = traveller.Y;
-            restrSpeedPost.Angle = -traveller.RotY + (float)Math.PI / 2;
-            restrSpeedPost.WorldPosition.XNAMatrix = Matrix.CreateFromYawPitchRoll(-traveller.RotY, 0, 0);
-            restrSpeedPost.WorldPosition.XNAMatrix.M41 = traveller.X;
-            restrSpeedPost.WorldPosition.XNAMatrix.M42 = traveller.Y;
-            restrSpeedPost.WorldPosition.XNAMatrix.M43 = traveller.Z;
-            restrSpeedPost.WorldPosition.TileX = traveller.TileX;
-            restrSpeedPost.WorldPosition.TileZ = traveller.TileZ;
-            //                    restrSpeedPost.WorldPosition.Normalize();
-            restrSpeedPost.WorldPosition.XNAMatrix.M43 *= -1;
-        }
-
-        /// <summary>
-        /// Flip restricted speedpost 
-        /// </summary>
-        /// <param name="restrSpeedPost">The Id of the restricted speedpost to flip</param>
-        /// 
-        static void FlipRestrSpeedPost(TempSpeedPostItem restrSpeedPost)
-        {
-            restrSpeedPost.Angle += (float)Math.PI;
-            restrSpeedPost.WorldPosition.XNAMatrix.M11 *= -1;
-            restrSpeedPost.WorldPosition.XNAMatrix.M13 *= -1;
-            restrSpeedPost.WorldPosition.XNAMatrix.M31 *= -1;
-            restrSpeedPost.WorldPosition.XNAMatrix.M33 *= -1;
-        }
-
-        /// <summary>
-        /// Compute position of restricted speedpost table
-        /// </summary>
-        /// <param name="restrSpeedPost">The Id of the restricted speed post to flip</param>
-        /// 
-        static void ComputeTablePosition(TempSpeedPostItem restrSpeedPost)
-        {
-            var speedPostTablePosition = new Vector3(2.2f, 0, 0);
-            Vector3.Transform(ref speedPostTablePosition, ref restrSpeedPost.WorldPosition.XNAMatrix, out speedPostTablePosition);
-            restrSpeedPost.WorldPosition.XNAMatrix.Translation = speedPostTablePosition;
-            restrSpeedPost.WorldPosition.XNAMatrix.M43 *= -1;
-            restrSpeedPost.WorldPosition.Normalize();
-            restrSpeedPost.WorldPosition.XNAMatrix.M43 *= -1;
-        }
-
-
-        /// <summary>
-        /// Insert a reference to a new TrItem to the already existing TrItemRefs basing on its offset within the track node.
-        /// </summary>
-        /// 
-        [SuppressMessage("Microsoft.Naming", "CA1709:IdentifiersShouldBeCasedCorrectly", Justification = "Keeping identifier consistent to use in MSTS")]
-        static void InsertTrItemRef(TrackSectionsFile tsectionDat, TrackDB trackDB, TrVectorNode thisVectorNode, int newTrItemId, float offset)
-        {
-            int[] newTrItemRefs = new int[thisVectorNode.NoItemRefs + 1];
-            if (thisVectorNode.NoItemRefs > 0)
-            {
-                thisVectorNode.TrItemRefs.CopyTo(newTrItemRefs, 0);
-                // insert the new TrItemRef accordingly to its offset
-                for (int iTrItems = thisVectorNode.NoItemRefs - 1; iTrItems >= 0; iTrItems--)
-                {
-                    var currTrItemID = newTrItemRefs[iTrItems];
-                    var currTrItem = trackDB.TrItemTable[currTrItemID];
-                    Traveller traveller = new Traveller(tsectionDat, trackDB.TrackNodes, currTrItem.TileX, currTrItem.TileZ, currTrItem.X, currTrItem.Z);
-                    if (offset >= traveller.TrackNodeOffset)
-                    {
-                        newTrItemRefs[iTrItems + 1] = newTrItemId;
-                        break;
-                    }
-                    else newTrItemRefs[iTrItems + 1] = currTrItemID;
-                    if (iTrItems == 0) newTrItemRefs[0] = newTrItemId;
-                }
-            }
-            else newTrItemRefs[0] = newTrItemId;
-            thisVectorNode.TrItemRefs = newTrItemRefs; //use the new item lists for the track node
-            thisVectorNode.NoItemRefs++;
-        }
-
-        public void AssociateEvents(Train train)
-        {
-            foreach (var eventWrapper in EventList)
-            {
-                if (eventWrapper is EventCategoryLocationWrapper && eventWrapper.ParsedObject.TrainService != "" &&
-                    train.Name.ToLower() == eventWrapper.ParsedObject.TrainService.ToLower())
-                {
-                    if (eventWrapper.ParsedObject.TrainStartingTime == -1 || (train as AITrain).ServiceDefinition.Time == eventWrapper.ParsedObject.TrainStartingTime)
-                    {
-                        eventWrapper.Train = train;
-                    }
-                }
-            }
-        }
-    }
-
-    public class ActivityTask
-    {
-        public bool? IsCompleted { get; internal set; }
-        public ActivityTask PrevTask { get; internal set; }
-        public ActivityTask NextTask { get; internal set; }
-        public DateTime CompletedAt { get; internal set; }
-        public string DisplayMessage { get; internal set; }
-        public Color DisplayColor { get; internal set; }
-
-        public virtual void NotifyEvent(ActivityEventType EventType)
-        {
-        }
-
-        public virtual void Save(BinaryWriter outf)
-        {
-            Int32 noval = -1;
-            if (IsCompleted == null) outf.Write(noval); else outf.Write(IsCompleted.Value ? (Int32)1 : (Int32)0);
-            outf.Write((Int64)CompletedAt.Ticks);
-            outf.Write(DisplayMessage);
-        }
-
-        public virtual void Restore(BinaryReader inf)
-        {
-            Int64 rdval;
-            rdval = inf.ReadInt32();
-            IsCompleted = rdval == -1 ? (bool?)null : rdval == 0 ? false : true;
-            CompletedAt = new DateTime(inf.ReadInt64());
-            DisplayMessage = inf.ReadString();
-        }
-    }
-
-    /// <summary>
-    /// Helper class to calculate distances along the path
-    /// </summary>
-    public class TDBTravellerDistanceCalculatorHelper
-    {
-        /// <summary>Maximum size of a platform or station we use for searching forward and backward</summary>
-        const float maxPlatformOrStationSize = 10000f;
-
-        // Result of calculation
-        public enum DistanceResult
-        {
-            Valid,
-            Behind,
-            OffPath
-        }
-
-        // We use this traveller as the basis of the calculations.
-        Traveller refTraveller;
-        float Distance;
-
-        public TDBTravellerDistanceCalculatorHelper(Traveller traveller)
-        {
-            refTraveller = traveller;
-        }
-
-        public DistanceResult CalculateToPoint(int TileX, int TileZ, float X, float Y, float Z)
-        {
-            Traveller poiTraveller;
-            poiTraveller = new Traveller(refTraveller);
-
-            // Find distance once
-            Distance = poiTraveller.DistanceTo(TileX, TileZ, X, Y, Z, maxPlatformOrStationSize);
-
-            // If valid
-            if (Distance > 0)
-            {
-                return DistanceResult.Valid;
-            }
-            else
-            {
-                // Go to opposite direction
-                poiTraveller = new Traveller(refTraveller, Traveller.TravellerDirection.Backward);
-
-                Distance = poiTraveller.DistanceTo(TileX, TileZ, X, Y, Z, maxPlatformOrStationSize);
-                // If valid, it is behind us
-                if (Distance > 0)
-                {
-                    return DistanceResult.Behind;
-                }
-            }
-
-            // Otherwise off path
-            return DistanceResult.OffPath;
-        }
-    }
-
-    public class ActivityTaskPassengerStopAt : ActivityTask
-    {
-        readonly Simulator Simulator;
-
-        public DateTime SchArrive;
-        public DateTime SchDepart;
-        public DateTime? ActArrive;
-        public DateTime? ActDepart;
-        public PlatformItem PlatformEnd1;
-        public PlatformItem PlatformEnd2;
-
-        public double BoardingS;   // MSTS calls this the Load/Unload time. Cargo gets loaded, but passengers board the train.
-        public double BoardingEndS;
-        int TimerChk;
-        bool arrived;
-        bool maydepart;
-        public bool LogStationStops;
-        public string LogStationLogFile;
-        public float distanceToNextSignal = -1;
-        public Train MyPlayerTrain; // Shortcut to player train
-
-        public bool ldbfevaldepartbeforeboarding = false;//Debrief Eval
-        public static List<string> DbfEvalDepartBeforeBoarding = new List<string>();//Debrief Eval
-
-        public ActivityTaskPassengerStopAt(Simulator simulator, ActivityTask prev, DateTime Arrive, DateTime Depart,
-                 PlatformItem Platformend1, PlatformItem Platformend2)
-        {
-            Simulator = simulator;
-            SchArrive = Arrive;
-            SchDepart = Depart;
-            PlatformEnd1 = Platformend1;
-            PlatformEnd2 = Platformend2;
-            PrevTask = prev;
-            if (prev != null)
-                prev.NextTask = this;
-            DisplayMessage = "";
-
-            LogStationStops = false;
-            LogStationLogFile = null;
-        }
-
-        internal ActivityTaskPassengerStopAt(Simulator simulator)
-        {
-            Simulator = simulator;
-        }
-
-        /// <summary>
-        /// Determines if the train is at station.
-        /// Tests for either the front or the rear of the train is within the platform.
-        /// </summary>
-        /// <returns></returns>
-        public bool IsAtStation(Train myTrain)
-        {
-            if (myTrain.StationStops.Count == 0) return false;
-            var thisStation = myTrain.StationStops[0];
-            if (myTrain.StationStops[0].SubrouteIndex != myTrain.TCRoute.activeSubpath) return false;
-            return myTrain.CheckStationPosition(thisStation.PlatformItem, thisStation.Direction, thisStation.TCSectionIndex);
-        }
-
-        public bool IsMissedStation()
-        {
-            // Check if station is in present train path
-
-            if (MyPlayerTrain.StationStops.Count == 0 ||
-                MyPlayerTrain.TCRoute.activeSubpath != MyPlayerTrain.StationStops[0].SubrouteIndex || !(MyPlayerTrain.ControlMode == Train.TRAIN_CONTROL.AUTO_NODE || MyPlayerTrain.ControlMode == Train.TRAIN_CONTROL.AUTO_SIGNAL))
-            {
-                return (false);
-            }
-
-            return MyPlayerTrain.IsMissedPlatform(200.0f);
-        }
-
-        public override void NotifyEvent(ActivityEventType EventType)
-        {
-
-            MyPlayerTrain = Simulator.OriginalPlayerTrain;
-            // The train is stopped.
-            if (EventType == ActivityEventType.TrainStop)
-            {
-                if (IsAtStation(MyPlayerTrain))
-                {
-                    if (Simulator.TimetableMode || MyPlayerTrain.StationStops.Count == 0)
-                    {
-                        // If yes, we arrived
-                        if (ActArrive == null)
-                        {
-                            ActArrive = new DateTime().Add(TimeSpan.FromSeconds(Simulator.ClockTime));
-                        }
-
-                        arrived = true;
-
-                        // Figure out the boarding time
-                        // <CSComment> No midnight checks here? There are some in Train.CalculateDepartTime
-                        double plannedBoardingS = (SchDepart - SchArrive).TotalSeconds;
-                        double punctualBoardingS = (SchDepart - ActArrive).Value.TotalSeconds;
-                        double expectedBoardingS = plannedBoardingS > 0 ? plannedBoardingS : PlatformEnd1.PlatformMinWaitingTime;
-                        BoardingS = punctualBoardingS;                                     // default is leave on time
-                        if (punctualBoardingS < expectedBoardingS)                         // if not enough time for boarding
-                        {
-                            if (plannedBoardingS > 0 && plannedBoardingS < PlatformEnd1.PlatformMinWaitingTime)
-                            { // and tight schedule
-                                BoardingS = plannedBoardingS;                              // leave late with no recovery of time
-                            }
-                            else
-                            {                                                       // generous schedule
-                                BoardingS = Math.Max(
-                                    punctualBoardingS,                                     // leave on time
-                                    PlatformEnd1.PlatformMinWaitingTime);                  // leave late with some recovery
-                            }
-                        }
-                        // ActArrive is usually same as ClockTime
-                        BoardingEndS = Simulator.ClockTime + BoardingS;
-                        // But not if game starts after scheduled arrival. In which case actual arrival is assumed to be same as schedule arrival.
-                        double sinceActArriveS = (new DateTime().Add(TimeSpan.FromSeconds(Simulator.ClockTime))
-                                                - ActArrive).Value.TotalSeconds;
-                        BoardingEndS -= sinceActArriveS;
-                    }
-                    else
-                    {
-                        // <CSComment> MSTS mode - player
-                        if (Simulator.GameTime < 2)
-                        {
-                            // If the simulation starts with a scheduled arrive in the past, assume the train arrived on time.
-                            if (SchArrive < new DateTime().Add(TimeSpan.FromSeconds(Simulator.ClockTime)))
-                            {
-                                ActArrive = SchArrive;
-                            }
-                        }
-                        BoardingS = (double)MyPlayerTrain.StationStops[0].ComputeStationBoardingTime(Simulator.PlayerLocomotive.Train);
-                        if (BoardingS > 0 || ((double)(SchDepart - SchArrive).TotalSeconds > 0 &&
-                            MyPlayerTrain.PassengerCarsNumber == 1 && MyPlayerTrain.Cars.Count > 10))
-                        {
-                            // accepted station stop because either freight train or passenger train or fake passenger train with passenger car on platform or fake passenger train
-                            // with Scheduled Depart > Scheduled Arrive
-                            // ActArrive is usually same as ClockTime
-                            BoardingEndS = Simulator.ClockTime + BoardingS;
-
-                            if (ActArrive == null)
-                            {
-                                ActArrive = new DateTime().Add(TimeSpan.FromSeconds(Simulator.ClockTime));
-                            }
-
-                            arrived = true;
-                            // But not if game starts after scheduled arrival. In which case actual arrival is assumed to be same as schedule arrival.
-                            double sinceActArriveS = (new DateTime().Add(TimeSpan.FromSeconds(Simulator.ClockTime))
-                                                    - ActArrive).Value.TotalSeconds;
-                            BoardingEndS -= sinceActArriveS;
-                            BoardingEndS = CompareTimes.LatestTime((int)SchDepart.TimeOfDay.TotalSeconds, (int)BoardingEndS);
-
-                        }
-                    }
-                    if (MyPlayerTrain.NextSignalObject[0] != null)
-                        distanceToNextSignal = MyPlayerTrain.NextSignalObject[0].DistanceTo(MyPlayerTrain.FrontTDBTraveller);
-
-                }
-            }
-            else if (EventType == ActivityEventType.TrainStart)
-            {
-                // Train has started, we have things to do if we arrived before
-                if (arrived)
-                {
-                    ActDepart = new DateTime().Add(TimeSpan.FromSeconds(Simulator.ClockTime));
-                    CompletedAt = ActDepart.Value;
-                    // Completeness depends on the elapsed waiting time
-                    IsCompleted = maydepart;
-                    if (MyPlayerTrain.TrainType != Train.TRAINTYPE.AI_PLAYERHOSTING)
-                        MyPlayerTrain.ClearStation(PlatformEnd1.LinkedPlatformItemId, PlatformEnd2.LinkedPlatformItemId, true);
-
-                    if (LogStationStops)
-                    {
-                        StringBuilder stringBuild = new StringBuilder();
-                        char separator = (char)(DataLogger.Separators)Enum.Parse(typeof(DataLogger.Separators), Simulator.Settings.DataLoggerSeparator);
-                        stringBuild.Append(PlatformEnd1.Station);
-                        stringBuild.Append(separator);
-                        stringBuild.Append(SchArrive.ToString("HH:mm:ss"));
-                        stringBuild.Append(separator);
-                        stringBuild.Append(SchDepart.ToString("HH:mm:ss"));
-                        stringBuild.Append(separator);
-                        stringBuild.Append(ActArrive.HasValue ? ActArrive.Value.ToString("HH:mm:ss") : "-");
-                        stringBuild.Append(separator);
-                        stringBuild.Append(ActDepart.HasValue ? ActDepart.Value.ToString("HH:mm:ss") : "-");
-
-                        TimeSpan delay = ActDepart.HasValue ? (ActDepart - SchDepart).Value : TimeSpan.Zero;
-                        stringBuild.Append(separator);
-                        stringBuild.AppendFormat("{0}:{1}:{2}", delay.Hours.ToString("00"), delay.Minutes.ToString("00"), delay.Seconds.ToString("00"));
-                        stringBuild.Append(separator);
-                        stringBuild.Append(maydepart ? "Completed" : "NotCompleted");
-                        stringBuild.Append("\n");
-                        File.AppendAllText(LogStationLogFile, stringBuild.ToString());
-                    }
-                }
-            }
-            else if (EventType == ActivityEventType.Timer)
-            {
-                // Waiting at a station
-                if (arrived)
-                {
-                    var remaining = (int)Math.Ceiling(BoardingEndS - Simulator.ClockTime);
-                    if (remaining < 1) DisplayColor = Color.LightGreen;
-                    else if (remaining < 11) DisplayColor = new Color(255, 255, 128);
-                    else DisplayColor = Color.White;
-
-                    if (remaining < 120 && (MyPlayerTrain.TrainType != Train.TRAINTYPE.AI_PLAYERHOSTING))
-                    {
-                        MyPlayerTrain.ClearStation(PlatformEnd1.LinkedPlatformItemId, PlatformEnd2.LinkedPlatformItemId, false);
-                    }
-
-                    // Still have to wait
-                    if (remaining > 0)
-                    {
-                        DisplayMessage = Simulator.Catalog.GetStringFmt("Passenger boarding completes in {0:D2}:{1:D2}",
-                            remaining / 60, remaining % 60);
-
-                        //Debrief Eval
-                        if (Simulator.PlayerLocomotive.SpeedMpS > 0 && !ldbfevaldepartbeforeboarding)
-                        {
-                            var train = Simulator.PlayerLocomotive.Train;
-                            ldbfevaldepartbeforeboarding = true;
-                            DbfEvalDepartBeforeBoarding.Add(PlatformEnd1.Station);
-                            train.DbfEvalValueChanged = true;
-                        }
-                    }
-                    // May depart
-                    else if (!maydepart)
-                    {
-                        // check if signal ahead is cleared - if not, do not allow depart
-                        if (distanceToNextSignal >= 0 && distanceToNextSignal < 300 && MyPlayerTrain.NextSignalObject[0] != null &&
-                            MyPlayerTrain.NextSignalObject[0].this_sig_lr(MstsSignalFunction.NORMAL) == MstsSignalAspect.STOP
-                            && MyPlayerTrain.NextSignalObject[0].hasPermission != SignalObject.Permission.Granted)
-                        {
-                            DisplayMessage = Simulator.Catalog.GetString("Passenger boarding completed. Waiting for signal ahead to clear.");
-                        }
-                        else
-                        {
-                            maydepart = true;
-                            DisplayMessage = Simulator.Catalog.GetString("Passenger boarding completed. You may depart now.");
-                            Simulator.SoundNotify = Event.PermissionToDepart;
-                        }
-
-                        ldbfevaldepartbeforeboarding = false;//reset flag. Debrief Eval
-
-                        // if last task, show closure window
-                        // also set times in logfile
-
-                        if (NextTask == null)
-                        {
-                            if (LogStationStops)
-                            {
-                                StringBuilder stringBuild = new StringBuilder();
-                                char separator = (char)(DataLogger.Separators)Enum.Parse(typeof(DataLogger.Separators), Simulator.Settings.DataLoggerSeparator);
-                                stringBuild.Append(PlatformEnd1.Station);
-                                stringBuild.Append(separator);
-                                stringBuild.Append(SchArrive.ToString("HH:mm:ss"));
-                                stringBuild.Append(separator);
-                                stringBuild.Append("-");
-                                stringBuild.Append(separator);
-                                stringBuild.Append(ActArrive.HasValue ? ActArrive.Value.ToString("HH:mm:ss") : "-");
-                                stringBuild.Append(separator);
-                                stringBuild.Append("-");
-                                stringBuild.Append(separator);
-
-                                TimeSpan delay = ActArrive.HasValue ? (ActArrive - SchArrive).Value : TimeSpan.Zero;
-                                if (delay.CompareTo(TimeSpan.Zero) < 0)
-                                {
-                                    delay = TimeSpan.Zero - delay;
-                                    stringBuild.AppendFormat("-{0}:{1}:{2}", delay.Hours.ToString("00"), delay.Minutes.ToString("00"), delay.Seconds.ToString("00"));
-                                }
-                                else
-                                {
-                                    stringBuild.AppendFormat("{0}:{1}:{2}", delay.Hours.ToString("00"), delay.Minutes.ToString("00"), delay.Seconds.ToString("00"));
-                                }
-
-                                stringBuild.Append(separator);
-                                stringBuild.Append("Final stop");
-                                stringBuild.Append("\n");
-                                File.AppendAllText(LogStationLogFile, stringBuild.ToString());
-                            }
-
-                            IsCompleted = true;
-                        }
-                    }
-                }
-                else
-                {
-                    // Checking missed station
-                    int tmp = (int)(Simulator.ClockTime % 10);
-                    if (tmp != TimerChk)
-                    {
-                        if (IsMissedStation() && (MyPlayerTrain.TrainType != Train.TRAINTYPE.AI_PLAYERHOSTING))
-                        {
-                            MyPlayerTrain.ClearStation(PlatformEnd1.LinkedPlatformItemId, PlatformEnd2.LinkedPlatformItemId, true);
-                            IsCompleted = false;
-
-                            if (LogStationStops)
-                            {
-                                StringBuilder stringBuild = new StringBuilder();
-                                char separator = (char)(DataLogger.Separators)Enum.Parse(typeof(DataLogger.Separators), Simulator.Settings.DataLoggerSeparator);
-                                stringBuild.Append(PlatformEnd1.Station);
-                                stringBuild.Append(separator);
-                                stringBuild.Append(SchArrive.ToString("HH:mm:ss"));
-                                stringBuild.Append(separator);
-                                stringBuild.Append(SchDepart.ToString("HH:mm:ss"));
-                                stringBuild.Append(separator);
-                                stringBuild.Append("-");
-                                stringBuild.Append(separator);
-                                stringBuild.Append("-");
-                                stringBuild.Append(separator);
-                                stringBuild.Append("-");
-                                stringBuild.Append(separator);
-                                stringBuild.Append("Missed");
-                                stringBuild.Append("\n");
-                                File.AppendAllText(LogStationLogFile, stringBuild.ToString());
-                            }
-                        }
-                    }
-                }
-            }
-        }
-
-        public override void Save(BinaryWriter outf)
-        {
-            Int64 noval = -1;
-            outf.Write((Int32)1);
-
-            base.Save(outf);
-
-            outf.Write((Int64)SchArrive.Ticks);
-            outf.Write((Int64)SchDepart.Ticks);
-            if (ActArrive == null) outf.Write(noval); else outf.Write((Int64)ActArrive.Value.Ticks);
-            if (ActDepart == null) outf.Write(noval); else outf.Write((Int64)ActDepart.Value.Ticks);
-            outf.Write((Int32)PlatformEnd1.TrItemId);
-            outf.Write((Int32)PlatformEnd2.TrItemId);
-            outf.Write((double)BoardingEndS);
-            outf.Write((Int32)TimerChk);
-            outf.Write(arrived);
-            outf.Write(maydepart);
-            outf.Write(distanceToNextSignal);
-        }
-
-        public override void Restore(BinaryReader inf)
-        {
-            Int64 rdval;
-
-            base.Restore(inf);
-
-            SchArrive = new DateTime(inf.ReadInt64());
-            SchDepart = new DateTime(inf.ReadInt64());
-            rdval = inf.ReadInt64();
-            ActArrive = rdval == -1 ? (DateTime?)null : new DateTime(rdval);
-            rdval = inf.ReadInt64();
-            ActDepart = rdval == -1 ? (DateTime?)null : new DateTime(rdval);
-            PlatformEnd1 = Simulator.TDB.TrackDB.TrItemTable[inf.ReadInt32()] as PlatformItem;
-            PlatformEnd2 = Simulator.TDB.TrackDB.TrItemTable[inf.ReadInt32()] as PlatformItem;
-            BoardingEndS = inf.ReadDouble();
-            TimerChk = inf.ReadInt32();
-            arrived = inf.ReadBoolean();
-            maydepart = inf.ReadBoolean();
-            distanceToNextSignal = inf.ReadSingle();
-        }
-    }
-
-    /// <summary>
-    /// This class adds attributes around the event objects parsed from the ACT file.
-    /// Note: Can't add attributes to the event objects directly as ACTFile.cs is not just used by 
-    /// RunActivity.exe but also by Menu.exe and MenuWPF.exe and these executables lack most of the ORTS classes.
-    /// </summary>
-    public abstract class EventWrapper
-    {
-        public Orts.Formats.Msts.Event ParsedObject;     // Points to object parsed from file *.act
-        public int OriginalActivationLevel; // Needed to reset .ActivationLevel
-        public int TimesTriggered;          // Needed for evaluation after activity ends
-        public Boolean IsDisabled;          // Used for a reversible event to prevent it firing again until after it has been reset.
-        protected Simulator Simulator;
-        public Train Train;              // Train involved in event; if null actual or original player train
-
-        public EventWrapper(Orts.Formats.Msts.Event @event, Simulator simulator)
-        {
-            ParsedObject = @event;
-            Simulator = simulator;
-            Train = null;
-        }
-
-        public virtual void Save(BinaryWriter outf)
-        {
-            outf.Write(TimesTriggered);
-            outf.Write(IsDisabled);
-            outf.Write(ParsedObject.Activation_Level);
-        }
-
-        public virtual void Restore(BinaryReader inf)
-        {
-            TimesTriggered = inf.ReadInt32();
-            IsDisabled = inf.ReadBoolean();
-            ParsedObject.Activation_Level = inf.ReadInt32();
-        }
-
-        /// <summary>
-        /// After an event is triggered, any message is displayed independently by ActivityWindow.
-        /// </summary>
-        /// <param name="activity"></param>
-        /// <returns></returns>
-        public virtual Boolean Triggered(Activity activity)
-        {  // To be overloaded by subclasses
-            return false;  // Compiler insists something is returned.
-        }
-
-        /// <summary>
-        /// Acts on the outcomes and then sets ActivationLevel = 0 to prevent re-use.
-        /// </summary>
-        /// <param name="activity"></param>
-        /// <returns>true if entire activity ends here whether it succeeded or failed</returns>
-        public Boolean IsActivityEnded(Activity activity)
-        {
-
-            if (this.ParsedObject.Reversible)
-            {
-                // Stop this event being actioned
-                this.IsDisabled = true;
-            }
-            else
-            {
-                // Stop this event being monitored
-                this.ParsedObject.Activation_Level = 0;
-            }
-            // No further action if this reversible event has been triggered before
-            if (this.TimesTriggered > 1) { return false; }
-
-            if (this.ParsedObject.Outcomes == null) { return false; }
-
-            // Set Activation Level of each event in the Activate list to 1.
-            // Uses lambda expression => for brevity.
-            foreach (int eventId in ParsedObject.Outcomes.ActivateList)
-            {
-                foreach (var item in activity.EventList.Where(item => item.ParsedObject.ID == eventId))
-                    item.ParsedObject.Activation_Level = 1;
-            }
-            foreach (int eventId in ParsedObject.Outcomes.RestoreActLevelList)
-            {
-                foreach (var item in activity.EventList.Where(item => item.ParsedObject.ID == eventId))
-                    item.ParsedObject.Activation_Level = item.OriginalActivationLevel;
-            }
-            foreach (int eventId in ParsedObject.Outcomes.DecActLevelList)
-            {
-                foreach (var item in activity.EventList.Where(item => item.ParsedObject.ID == eventId))
-                    item.ParsedObject.Activation_Level += -1;
-            }
-            foreach (int eventId in ParsedObject.Outcomes.IncActLevelList)
-            {
-                foreach (var item in activity.EventList.Where(item => item.ParsedObject.ID == eventId))
-                {
-                    item.ParsedObject.Activation_Level += +1;
-                }
-            }
-
-            // Activity sound management
-
-            if (this.ParsedObject.ORTSActSoundFile != null || (this.ParsedObject.Outcomes != null && this.ParsedObject.Outcomes.ActivitySound != null))
-            {
-                if (activity.triggeredEventWrapper == null) activity.triggeredEventWrapper = this;
-            }
-
-            if (this.ParsedObject.ORTSWeatherChange != null || (this.ParsedObject.Outcomes != null && this.ParsedObject.Outcomes.ORTSWeatherChange != null))
-            {
-                if (activity.triggeredEventWrapper == null) activity.triggeredEventWrapper = this;
-            }
-
-            if (this.ParsedObject.Outcomes.ActivityFail != null)
-            {
-                activity.IsSuccessful = false;
-                return true;
-            }
-            if (this.ParsedObject.Outcomes.ActivitySuccess == true)
-            {
-                activity.IsSuccessful = true;
-                return true;
-            }
-            if (this.ParsedObject.Outcomes.RestartWaitingTrain != null && this.ParsedObject.Outcomes.RestartWaitingTrain.WaitingTrainToRestart != "")
-            {
-                var restartWaitingTrain = this.ParsedObject.Outcomes.RestartWaitingTrain;
-                Simulator.RestartWaitingTrain(restartWaitingTrain);
-            }
-            return false;
-        }
-     
-      
-    }
-
-    public class EventCategoryActionWrapper : EventWrapper
-    {
-        SidingItem SidingEnd1;
-        SidingItem SidingEnd2;
-        List<string> ChangeWagonIdList;   // Wagons to be assembled, picked up or dropped off.
-
-        public EventCategoryActionWrapper(Orts.Formats.Msts.Event @event, Simulator simulator)
-            : base(@event, simulator)
-        {
-            var e = this.ParsedObject as EventCategoryAction;
-            if (e.SidingId != null)
-            {
-                var i = e.SidingId.Value;
-                try
-                {
-                    SidingEnd1 = Simulator.TDB.TrackDB.TrItemTable[i] as SidingItem;
-                    i = SidingEnd1.LinkedSidingId;
-                    SidingEnd2 = Simulator.TDB.TrackDB.TrItemTable[i] as SidingItem;
-                }
-                catch (IndexOutOfRangeException)
-                {
-                    Trace.TraceWarning("Siding {0} is not in track database.", i);
-                }
-                catch (NullReferenceException)
-                {
-                    Trace.TraceWarning("Item {0} in track database is not a siding.", i);
-                }
-            }
-        }
-
-        override public Boolean Triggered(Activity activity)
-        {
-            Train OriginalPlayerTrain = Simulator.OriginalPlayerTrain;
-            var e = this.ParsedObject as EventCategoryAction;
-            if (e.WagonList != null)
-            {                     // only if event involves wagons
-                if (ChangeWagonIdList == null)
-                {           // populate the list only once - the first time that ActivationLevel > 0 and so this method is called.
-                    ChangeWagonIdList = new List<string>();
-                    foreach (var item in e.WagonList.WorkOrderWagonList)
-                    {
-                        ChangeWagonIdList.Add(String.Format("{0} - {1}", ((int)item.UID & 0xFFFF0000) >> 16, (int)item.UID & 0x0000FFFF)); // form the .CarID
-                    }
-                }
-            }
-            var triggered = false;
-            Train consistTrain;
-            switch (e.Type)
-            {
-                case EventType.AllStops:
-                    triggered = activity.Tasks.Count > 0 && activity.Last.IsCompleted != null;
-                    break;
-                case EventType.AssembleTrain:
-                    consistTrain = matchesConsist(ChangeWagonIdList);
-                    if (consistTrain != null)
-                    {
-                        triggered = true;
-                    }
-                    break;
-                case EventType.AssembleTrainAtLocation:
-                    if (atSiding(OriginalPlayerTrain.FrontTDBTraveller, OriginalPlayerTrain.RearTDBTraveller, this.SidingEnd1, this.SidingEnd2))
-                    {
-                        consistTrain = null;
-                        consistTrain = matchesConsist(ChangeWagonIdList);
-                        triggered = (consistTrain != null ? true : false);
-                    }
-                    break;
-                case EventType.DropOffWagonsAtLocation:
-                    // Dropping off of wagons should only count once disconnected from player train.
-                    // A better name than DropOffWagonsAtLocation would be ArriveAtSidingWithWagons.
-                    // To recognize the dropping off of the cars before the event is activated, this method is used.
-                    if (atSiding(OriginalPlayerTrain.FrontTDBTraveller, OriginalPlayerTrain.RearTDBTraveller, this.SidingEnd1, this.SidingEnd2))
-                    {
-                        consistTrain = null;
-                        consistTrain = matchesConsistNoOrder(ChangeWagonIdList);
-                        triggered = (consistTrain != null ? false : true);
-                    }
-                    break;
-                case EventType.PickUpPassengers:
-                    break;
-                case EventType.PickUpWagons: // PickUpWagons is independent of location or siding
-                    triggered = includesWagons(OriginalPlayerTrain, ChangeWagonIdList);
-                    break;
-                case EventType.ReachSpeed:
-                    triggered = (Math.Abs(Simulator.PlayerLocomotive.SpeedMpS) >= e.SpeedMpS);
-                    break;
-            }
-            return triggered;
-        }
-        /// <summary>
-        /// Finds the train that contains exactly the wagons (and maybe loco) in the list in the correct sequence.
-        /// </summary>
-        /// <param name="wagonIdList"></param>
-        /// <returns>train or null</returns>
-        private Train matchesConsist(List<string> wagonIdList)
-        {
-            foreach (var trainItem in Simulator.Trains)
-            {
-                if (trainItem.Cars.Count == wagonIdList.Count)
-                {
-                    // Compare two lists to make sure wagons are in expected sequence.
-                    bool listsMatch = true;
-                    //both lists with the same order
-                    for (int i = 0; i < trainItem.Cars.Count; i++)
-                    {
-                        if (trainItem.Cars.ElementAt(i).CarID != wagonIdList.ElementAt(i)) { listsMatch = false; break; }
-                    }
-                    if (!listsMatch)
-                    {//different order list
-                        listsMatch = true;
-                        for (int i = trainItem.Cars.Count; i > 0; i--)
-                        {
-                            if (trainItem.Cars.ElementAt(i - 1).CarID != wagonIdList.ElementAt(trainItem.Cars.Count - i)) { listsMatch = false; break; }
-                        }
-                    }
-                    if (listsMatch) return trainItem;
-                }
-            }
-            return null;
-        }
-        /// <summary>
-        /// Finds the train that contains exactly the wagons (and maybe loco) in the list. Exact order is not required.
-        /// </summary>
-        /// <param name="wagonIdList"></param>
-        /// <returns>train or null</returns>
-        private Train matchesConsistNoOrder(List<string> wagonIdList)
-        {
-            foreach (var trainItem in Simulator.Trains)
-            {
-                bool lEngine = false;
-                int nCars = 0;//all cars other than WagonIdList.
-                int nWagonListCars = 0;//individual wagon drop.
-                foreach (var item in trainItem.Cars)
-                {
-                    if (item.AuxWagonType == "Engine") lEngine = true;
-                    if (!wagonIdList.Contains(item.CarID)) nCars++;
-                    if (wagonIdList.Contains(item.CarID)) nWagonListCars++;
-                }
-                // Compare two lists to make sure wagons are present.
-                bool listsMatch = true;
-                //support individual wagonIdList drop
-                if (trainItem.Cars.Count - nCars == (wagonIdList.Count == nWagonListCars ? wagonIdList.Count : nWagonListCars))
-                {
-                    if (excludesWagons(trainItem, wagonIdList)) listsMatch = false;//all wagons dropped
-
-                    //a consist require engine + wagons
-                    if (listsMatch && lEngine) return trainItem;
-                }
-                else if (lEngine)
-                    //TODO: Maybe, it would be necessary to avoid detach cars that are not included in wagonIdList.
-                    return trainItem;
-            }
-            return null;
-        }
-        /// <summary>
-        /// Like MSTS, do not check for unlisted wagons as the wagon list may be shortened for convenience to contain
-        /// only the first and last wagon or even just the first wagon.
-        /// </summary>
-        /// <param name="train"></param>
-        /// <param name="wagonIdList"></param>
-        /// <returns>True if all listed wagons are part of the given train.</returns>
-        static bool includesWagons(Train train, List<string> wagonIdList)
-        {
-            foreach (var item in wagonIdList)
-            {
-                if (train.Cars.Find(car => car.CarID == item) == null) return false;
-            }
-            // train speed < 1
-            return (Math.Abs(train.SpeedMpS) <= 1 ? true : false);
-        }
-        /// <summary>
-        /// Like MSTS, do not check for unlisted wagons as the wagon list may be shortened for convenience to contain
-        /// only the first and last wagon or even just the first wagon.
-        /// </summary>
-        /// <param name="train"></param>
-        /// <param name="wagonIdList"></param>
-        /// <returns>True if all listed wagons are not part of the given train.</returns>
-        static bool excludesWagons(Train train, List<string> wagonIdList)
-        {
-            bool lNotFound = false;
-            foreach (var item in wagonIdList)
-            {
-                //take in count each item in wagonIdList 
-                if (train.Cars.Find(car => car.CarID == item) == null)
-                {
-                    lNotFound = true; //wagon not part of the train
-                }
-                else
-                {
-                    lNotFound = false; break;//wagon still part of the train
-                }
-            }
-            return (lNotFound ? true : false);
-        }
-        /// <summary>
-        /// Like platforms, checking that one end of the train is within the siding.
-        /// </summary>
-        /// <param name="frontPosition"></param>
-        /// <param name="rearPosition"></param>
-        /// <param name="sidingEnd1"></param>
-        /// <param name="sidingEnd2"></param>
-        /// <returns>true if both ends of train within siding</returns>
-        static bool atSiding(Traveller frontPosition, Traveller rearPosition, SidingItem sidingEnd1, SidingItem sidingEnd2)
-        {
-            if (sidingEnd1 == null || sidingEnd2 == null)
-            {
-                return true;
-            }
-
-            TDBTravellerDistanceCalculatorHelper helper;
-            TDBTravellerDistanceCalculatorHelper.DistanceResult distanceEnd1;
-            TDBTravellerDistanceCalculatorHelper.DistanceResult distanceEnd2;
-
-            // Front calcs
-            helper = new TDBTravellerDistanceCalculatorHelper(frontPosition);
-
-            distanceEnd1 = helper.CalculateToPoint(sidingEnd1.TileX,
-                    sidingEnd1.TileZ, sidingEnd1.X, sidingEnd1.Y, sidingEnd1.Z);
-            distanceEnd2 = helper.CalculateToPoint(sidingEnd2.TileX,
-                    sidingEnd2.TileZ, sidingEnd2.X, sidingEnd2.Y, sidingEnd2.Z);
-
-            // If front between the ends of the siding
-            if (((distanceEnd1 == TDBTravellerDistanceCalculatorHelper.DistanceResult.Behind
-                && distanceEnd2 == TDBTravellerDistanceCalculatorHelper.DistanceResult.Valid)
-                || (distanceEnd1 == TDBTravellerDistanceCalculatorHelper.DistanceResult.Valid
-                && distanceEnd2 == TDBTravellerDistanceCalculatorHelper.DistanceResult.Behind)))
-            {
-                return true;
-            }
-
-            // Rear calcs
-            helper = new TDBTravellerDistanceCalculatorHelper(rearPosition);
-
-            distanceEnd1 = helper.CalculateToPoint(sidingEnd1.TileX,
-                    sidingEnd1.TileZ, sidingEnd1.X, sidingEnd1.Y, sidingEnd1.Z);
-            distanceEnd2 = helper.CalculateToPoint(sidingEnd2.TileX,
-                    sidingEnd2.TileZ, sidingEnd2.X, sidingEnd2.Y, sidingEnd2.Z);
-
-            // If rear between the ends of the siding
-            if (((distanceEnd1 == TDBTravellerDistanceCalculatorHelper.DistanceResult.Behind
-                && distanceEnd2 == TDBTravellerDistanceCalculatorHelper.DistanceResult.Valid)
-                || (distanceEnd1 == TDBTravellerDistanceCalculatorHelper.DistanceResult.Valid
-                && distanceEnd2 == TDBTravellerDistanceCalculatorHelper.DistanceResult.Behind)))
-            {
-                return true;
-            }
-
-            return false;
-        }
-    }
-
-    public class EventCategoryLocationWrapper : EventWrapper
-    {
-        public EventCategoryLocationWrapper(Orts.Formats.Msts.Event @event, Simulator simulator)
-            : base(@event, simulator)
-        {
-        }
-
-        override public Boolean Triggered(Activity activity)
-        {
-            var triggered = false;
-            var e = this.ParsedObject as Orts.Formats.Msts.EventCategoryLocation;
-            var train = Simulator.PlayerLocomotive.Train;
-            if (ParsedObject.TrainService != "" && Train != null)
-            {
-                if (Train.FrontTDBTraveller == null) return triggered;
-                train = Train;
-            }
-            Train = train;
-            if (e.TriggerOnStop)
-            {
-                // Is train still moving?
-                if (Math.Abs(train.SpeedMpS) > 0.032f)
-                {
-                    return triggered;
-                }
-            }
-            var trainFrontPosition = new Traveller(train.nextRouteReady && train.TCRoute.activeSubpath > 0 && train.TCRoute.ReversalInfo[train.TCRoute.activeSubpath - 1].Valid ?
-                train.RearTDBTraveller : train.FrontTDBTraveller); // just after reversal the old train front position must be considered
-            var distance = trainFrontPosition.DistanceTo(e.TileX, e.TileZ, e.X, trainFrontPosition.Y, e.Z, e.RadiusM);
-            if (distance == -1)
-            {
-                trainFrontPosition.ReverseDirection();
-                distance = trainFrontPosition.DistanceTo(e.TileX, e.TileZ, e.X, trainFrontPosition.Y, e.Z, e.RadiusM);
-                if (distance == -1)
-                    return triggered;
-            }
-            if (distance < e.RadiusM) { triggered = true; }
-            return triggered;
-        }
-    }
-
-    public class EventCategoryTimeWrapper : EventWrapper
-    {
-
-        public EventCategoryTimeWrapper(Orts.Formats.Msts.Event @event, Simulator simulator)
-            : base(@event, simulator)
-        {
-        }
-
-        override public Boolean Triggered(Activity activity)
-        {
-            var e = this.ParsedObject as Orts.Formats.Msts.EventCategoryTime;
-            if (e == null) return false;
-            Train = Simulator.PlayerLocomotive.Train;
-            var triggered = (e.Time <= (int)Simulator.ClockTime - activity.StartTimeS);
-            return triggered;
-        }
-    }
-}
-=======
-﻿// COPYRIGHT 2010, 2011, 2012, 2013 by the Open Rails project.
-// 
-// This file is part of Open Rails.
-// 
-// Open Rails is free software: you can redistribute it and/or modify
-// it under the terms of the GNU General Public License as published by
-// the Free Software Foundation, either version 3 of the License, or
-// (at your option) any later version.
-// 
-// Open Rails is distributed in the hope that it will be useful,
-// but WITHOUT ANY WARRANTY; without even the implied warranty of
-// MERCHANTABILITY or FITNESS FOR A PARTICULAR PURPOSE.  See the
-// GNU General Public License for more details.
-// 
-// You should have received a copy of the GNU General Public License
-// along with Open Rails.  If not, see <http://www.gnu.org/licenses/>.
-
-using Microsoft.Xna.Framework;
-using Orts.Formats.Msts;
-using Orts.Simulation.AIs;
-using Orts.Simulation.Physics;
-using Orts.Simulation.Signalling;
-using ORTS.Common;
-using System;
-using System.Collections.Generic;
-using System.Diagnostics;
-using System.Diagnostics.CodeAnalysis;
-using System.IO;
-using System.Linq;
-using System.Text;
-using Event = Orts.Common.Event;
-
-namespace Orts.Simulation
-{
-
-    public enum ActivityEventType
-    {
-        Timer,
-        TrainStart,
-        TrainStop,
-        Couple,
-        Uncouple
-    }
-
-    public class Activity
-    {
-        Simulator Simulator;
-
-        // Passenger tasks
-        public DateTime StartTime;
-        public List<ActivityTask> Tasks = new List<ActivityTask>();
-        public ActivityTask Current;
-        double prevTrainSpeed = -1;
-
-        // Freight events
-        public List<EventWrapper> EventList = new List<EventWrapper>();
-        public Boolean IsComplete;          // true once activity is completed.
-        public Boolean IsSuccessful;        // status of completed activity
-        public Nullable<int> StartTimeS;    // Clock time in seconds when activity was launched.
-        public EventWrapper TriggeredEvent; // Indicates the currently triggered event whose data the ActivityWindow will pop up to display.
-
-        // The ActivityWindow may be open when the simulation is saved with F2.
-        // If so, we need to remember the event and the state of the window (is the activity resumed or still paused, so we can restore it.
-        public bool IsActivityWindowOpen;       // Remembers the status of the ActivityWindow [closed|opened]
-        public EventWrapper LastTriggeredEvent; // Remembers the TriggeredEvent after it has been cancelled.
-        public bool IsActivityResumed;            // Remembers the status of the ActivityWindow [paused|resumed]
-        public bool ReopenActivityWindow;       // Set on Restore() and tested by ActivityWindow
-        // Note: The variables above belong to the Activity, not the ActivityWindow because they run on different threads.
-        // The Simulator must not monitor variables in the Window thread, but it's OK for the Window thread to monitor the Simulator.
-
-        // station stop logging flags - these are saved to resume correct logging after save
-        private string StationStopLogFile;   // logfile name
-        private bool StationStopLogActive;   // logging is active
-        public EventWrapper triggeredEventWrapper = null;        // used for exchange with Sound.cs to trigger activity sounds;
-        public bool NewMsgFromNewPlayer = false; // flag to indicate to ActivityWindow that there is a new message to be shown;
-        public string MsgFromNewPlayer; // string to be displayed in ActivityWindow
-
-        public List<TempSpeedPostItem> TempSpeedPostItems;
-
-        public int RandomizabilityPerCent = 0; // 0 -> hardly randomizable ; 100 -> well randomizable
-        public bool WeatherChangesPresent; // tested in case of randomized activities to state wheter weather should be randomized
-
-        private Activity(BinaryReader inf, Simulator simulator, List<EventWrapper> oldEventList, List<TempSpeedPostItem> tempSpeedPostItems)
-        {
-            TempSpeedPostItems = tempSpeedPostItems;
-            Simulator = simulator;
-            RestoreThis(inf, simulator, oldEventList);
-        }
-
-        public Activity(ActivityFile actFile, Simulator simulator)
-        {
-            Simulator = simulator;  // Save for future use.
-            Player_Service_Definition sd;
-            sd = actFile.Tr_Activity.Tr_Activity_File.Player_Service_Definition;
-            if (sd != null)
-            {
-                if (sd.Player_Traffic_Definition.Player_Traffic_List.Count > 0)
-                {
-                    PlatformItem Platform = null;
-                    ActivityTask task = null;
-
-                    foreach (var i in sd.Player_Traffic_Definition.Player_Traffic_List)
-                    {
-                        if (i.PlatformStartID < Simulator.TDB.TrackDB.TrItemTable.Length && i.PlatformStartID >= 0 && 
-                            Simulator.TDB.TrackDB.TrItemTable[i.PlatformStartID] is PlatformItem)
-                            Platform = Simulator.TDB.TrackDB.TrItemTable[i.PlatformStartID] as PlatformItem;
-                        else
-                        {
-                            Trace.TraceWarning("PlatformStartID {0} is not present in TDB file", i.PlatformStartID);
-                            continue;
-                        }
-                        if (Platform != null)
-                        {
-                            if (Simulator.TDB.TrackDB.TrItemTable[Platform.LinkedPlatformItemId] is PlatformItem)
-                            {
-                                PlatformItem Platform2 = Simulator.TDB.TrackDB.TrItemTable[Platform.LinkedPlatformItemId] as PlatformItem;
-                                Tasks.Add(task = new ActivityTaskPassengerStopAt(simulator,
-                                    task,
-                                    i.ArrivalTime,
-                                    i.DepartTime,
-                                    Platform, Platform2));
-                            }
-                        }
-                    }
-                    Current = Tasks[0];
-                }
-            }
-
-            // Compile list of freight events, if any, from the parsed ACT file.
-            if (actFile.Tr_Activity == null) { return; }
-            if (actFile.Tr_Activity.Tr_Activity_File == null) { return; }
-            if (actFile.Tr_Activity.Tr_Activity_File.Events == null) { return; }
-            var parsedEventList = actFile.Tr_Activity.Tr_Activity_File.Events.EventList;
-            foreach (var i in parsedEventList)
-            {
-                if (i is EventCategoryAction)
-                {
-                    EventList.Add(new EventCategoryActionWrapper(i, Simulator));
-                }
-                if (i is EventCategoryLocation)
-                {
-                    EventList.Add(new EventCategoryLocationWrapper(i, Simulator));
-                }
-                if (i is EventCategoryTime)
-                {
-                    EventList.Add(new EventCategoryTimeWrapper(i, Simulator));
-                }
-                EventWrapper eventAdded = EventList.Last();
-                eventAdded.OriginalActivationLevel = i.Activation_Level;
-                if (i.ORTSWeatherChange != null || i.Outcomes.ORTSWeatherChange != null) WeatherChangesPresent = true;
-            }
-
-            StationStopLogActive = false;
-            StationStopLogFile = null;
-        }
-
-        public ActivityTask Last
-        {
-            get
-            {
-                return Tasks.Count == 0 ? null : Tasks[Tasks.Count - 1];
-            }
-        }
-
-        public bool IsFinished
-        {
-            get
-            {
-                return Tasks.Count == 0 ? false : Last.IsCompleted != null;
-            }
-        }
-
-        public void Update()
-        {
-            // Update freight events
-            // Set the clock first time through. Can't set in the Activity constructor as Simulator.ClockTime is still 0 then.
-            if (!StartTimeS.HasValue)
-            {
-                StartTimeS = (int)Simulator.ClockTime;
-                // Initialise passenger actual arrival time
-                if (Current != null)
-                {
-                    if (Current is ActivityTaskPassengerStopAt)
-                    {
-                        ActivityTaskPassengerStopAt task = Current as ActivityTaskPassengerStopAt;
-                    }
-                }
-            }
-            if (this.IsComplete == false)
-            {
-                foreach (var i in EventList)
-                {
-                    // Once an event has fired, we don't respond to any more events until that has been acknowledged.
-                    // so this line needs to be inside the EventList loop.
-                    if (this.TriggeredEvent != null) { break; }
-
-                    if (i != null && i.ParsedObject.Activation_Level > 0)
-                    {
-                        if (i.TimesTriggered < 1 || i.ParsedObject.Reversible)
-                        {
-                            if (i.Triggered(this))
-                            {
-                                if (i.IsDisabled == false)
-                                {
-                                    i.TimesTriggered += 1;
-                                    if (i.IsActivityEnded(this))
-                                    {
-                                        IsComplete = true;
-                                    }
-                                    this.TriggeredEvent = i;    // Note this for Viewer and ActivityWindow to use.
-                                    // Do this after IsActivityEnded() so values are ready for ActivityWindow
-                                    LastTriggeredEvent = TriggeredEvent;
-                                }
-                            }
-                            else
-                            {
-                                if (i.ParsedObject.Reversible)
-                                {
-                                    // Reversible event is no longer triggered, so can re-enable it.
-                                    i.IsDisabled = false;
-                                }
-                            }
-                        }
-                    }
-                }
-            }
-
-            // Update passenger tasks
-            if (Current == null) return;
-
-            Current.NotifyEvent(ActivityEventType.Timer);
-            if (Current.IsCompleted != null)    // Surely this doesn't test for: 
-            //   Current.IsCompleted == false
-            // More correct would be:
-            //   if (Current.IsCompleted.HasValue && Current.IsCompleted == true)
-            // (see http://stackoverflow.com/questions/56518/c-is-there-any-difference-between-bool-and-nullablebool)
-            {
-                Current = Current.NextTask;
-            }
-            if (Simulator.OriginalPlayerTrain.TrainType == Train.TRAINTYPE.PLAYER || Simulator.OriginalPlayerTrain.TrainType == Train.TRAINTYPE.AI_PLAYERDRIVEN)
-            {
-                if (Math.Abs(Simulator.OriginalPlayerTrain.SpeedMpS) < 0.2f)
-                {
-                    if (Math.Abs(prevTrainSpeed) >= 0.2f)
-                    {
-                        prevTrainSpeed = 0;
-                        Current.NotifyEvent(ActivityEventType.TrainStop);
-                        if (Current.IsCompleted != null)
-                        {
-                            Current = Current.NextTask;
-                        }
-                    }
-                }
-                else
-                {
-                    if (Math.Abs(prevTrainSpeed) < 0.2f && Math.Abs(Simulator.OriginalPlayerTrain.SpeedMpS) >= 0.2f)
-                    {
-                        prevTrainSpeed = Simulator.OriginalPlayerTrain.SpeedMpS;
-                        Current.NotifyEvent(ActivityEventType.TrainStart);
-                        if (Current.IsCompleted != null)
-                        {
-                            Current = Current.NextTask;
-                        }
-                    }
-                }
-            }
-            else
-            {
-                if (Simulator.OriginalPlayerTrain.SpeedMpS == 0)
-                {
-                    if (prevTrainSpeed != 0)
-                    {
-                        prevTrainSpeed = 0;
-                        Current.NotifyEvent(ActivityEventType.TrainStop);
-                        if (Current.IsCompleted != null)
-                        {
-                            Current = Current.NextTask;
-                        }
-                    }
-                }
-                else
-                {
-                    if (prevTrainSpeed == 0 && Math.Abs(Simulator.OriginalPlayerTrain.SpeedMpS) > 0.2f)
-                    {
-                        prevTrainSpeed = Simulator.OriginalPlayerTrain.SpeedMpS;
-                        Current.NotifyEvent(ActivityEventType.TrainStart);
-                        if (Current.IsCompleted != null)
-                        {
-                            Current = Current.NextTask;
-                        }
-                    }
-                }
-            }
-        }
-
-        // <CJComment> Use of static methods is clumsy. </CJComment>
-        public static void Save(BinaryWriter outf, Activity act)
-        {
-            Int32 noval = -1;
-            if (act == null)
-            {
-                outf.Write(noval);
-            }
-            else
-            {
-                noval = 1;
-                outf.Write(noval);
-                act.Save(outf);
-            }
-        }
-
-        // <CJComment> Re-creating the activity object seems bizarre but not ready to re-write it yet. </CJComment>
-        public static Activity Restore(BinaryReader inf, Simulator simulator, Activity oldActivity)
-        {
-            Int32 rdval;
-            rdval = inf.ReadInt32();
-            if (rdval == -1)
-            {
-                return null;
-            }
-            else
-            {
-                // Retain the old EventList. It's full of static data so save and restore is a waste of effort
-                Activity act = new Activity(inf, simulator, oldActivity.EventList, oldActivity.TempSpeedPostItems);
-                return act;
-            }
-        }
-
-        public void Save(BinaryWriter outf)
-        {
-            Int32 noval = -1;
-
-            // Save passenger activity
-            outf.Write((Int64)StartTime.Ticks);
-            outf.Write((Int32)Tasks.Count);
-            foreach (ActivityTask task in Tasks)
-            {
-                task.Save(outf);
-            }
-            if (Current == null) outf.Write(noval); else outf.Write((Int32)(Tasks.IndexOf(Current)));
-            outf.Write(prevTrainSpeed);
-
-            // Save freight activity
-            outf.Write((bool)IsComplete);
-            outf.Write((bool)IsSuccessful);
-            outf.Write((Int32)StartTimeS);
-            foreach (EventWrapper e in EventList)
-            {
-                e.Save(outf);
-            }
-            if (TriggeredEvent == null)
-            {
-                outf.Write(false);
-            }
-            else
-            {
-                outf.Write(true);
-                outf.Write(EventList.IndexOf(TriggeredEvent));
-            }
-            outf.Write(IsActivityWindowOpen);
-            if (LastTriggeredEvent == null)
-            {
-                outf.Write(false);
-            }
-            else
-            {
-                outf.Write(true);
-                outf.Write(EventList.IndexOf(LastTriggeredEvent));
-            }
-
-            // Save info for ActivityWindow coming from new player train
-            outf.Write(NewMsgFromNewPlayer);
-            if (NewMsgFromNewPlayer) outf.Write(MsgFromNewPlayer);
-
-            outf.Write(IsActivityResumed);
-
-            // write log details
-
-            outf.Write(StationStopLogActive);
-            if (StationStopLogActive)
-            {
-                outf.Write(StationStopLogFile);
-            }
-        }
-
-        public void RestoreThis(BinaryReader inf, Simulator simulator, List<EventWrapper> oldEventList)
-        {
-            Int32 rdval;
-
-            // Restore passenger activity
-            ActivityTask task;
-            StartTime = new DateTime(inf.ReadInt64());
-            rdval = inf.ReadInt32();
-            for (int i = 0; i < rdval; i++)
-            {
-                task = GetTask(inf, simulator);
-                task.Restore(inf);
-                Tasks.Add(task);
-            }
-            rdval = inf.ReadInt32();
-            Current = rdval == -1 ? null : Tasks[rdval];
-            prevTrainSpeed = inf.ReadDouble();
-
-            task = null;
-            for (int i = 0; i < Tasks.Count; i++)
-            {
-                Tasks[i].PrevTask = task;
-                if (task != null) task.NextTask = Tasks[i];
-                task = Tasks[i];
-            }
-
-            // Restore freight activity
-            IsComplete = inf.ReadBoolean();
-            IsSuccessful = inf.ReadBoolean();
-            StartTimeS = inf.ReadInt32();
-
-            this.EventList = oldEventList;
-            foreach (var e in EventList)
-            {
-                e.Restore(inf);
-            }
-
-            if (inf.ReadBoolean()) TriggeredEvent = EventList[inf.ReadInt32()];
-
-            IsActivityWindowOpen = inf.ReadBoolean();
-            if (inf.ReadBoolean()) LastTriggeredEvent = EventList[inf.ReadInt32()];
-
-            // Restore info for ActivityWindow coming from new player train
-            NewMsgFromNewPlayer = inf.ReadBoolean();
-            if (NewMsgFromNewPlayer) MsgFromNewPlayer = inf.ReadString();
-
-            IsActivityResumed = inf.ReadBoolean();
-            ReopenActivityWindow = IsActivityWindowOpen;
-
-            // restore logging info
-            StationStopLogActive = inf.ReadBoolean();
-            if (StationStopLogActive)
-            {
-                StationStopLogFile = inf.ReadString();
-
-                foreach (ActivityTask stask in Tasks)
-                {
-                    if (stask.GetType() == typeof(ActivityTaskPassengerStopAt))
-                    {
-                        ActivityTaskPassengerStopAt stoptask = stask as ActivityTaskPassengerStopAt;
-                        stoptask.LogStationLogFile = String.Copy(StationStopLogFile);
-                        stoptask.LogStationStops = true;
-                    }
-                }
-            }
-            else
-            {
-                StationStopLogFile = null;
-            }
-        }
-
-        static ActivityTask GetTask(BinaryReader inf, Simulator simulator)
-        {
-            Int32 rdval;
-            rdval = inf.ReadInt32();
-            if (rdval == 1)
-                return new ActivityTaskPassengerStopAt(simulator);
-            else
-                return null;
-        }
-
-        public void StartStationLogging(string stationLogFile)
-        {
-            StationStopLogFile = String.Copy(stationLogFile);
-            StationStopLogActive = true;
-
-            var stringBuild = new StringBuilder();
-
-            char separator = (char)(DataLogger.Separators)Enum.Parse(typeof(DataLogger.Separators), Simulator.Settings.DataLoggerSeparator);
-            stringBuild.Append("STATION");
-            stringBuild.Append(separator);
-            stringBuild.Append("BOOKED ARR");
-            stringBuild.Append(separator);
-            stringBuild.Append("BOOKED DEP");
-            stringBuild.Append(separator);
-            stringBuild.Append("ACTUAL ARR");
-            stringBuild.Append(separator);
-            stringBuild.Append("ACTUAL DEP");
-            stringBuild.Append(separator);
-            stringBuild.Append("DELAY");
-            stringBuild.Append(separator);
-            stringBuild.Append("STATE");
-            stringBuild.Append("\n");
-            File.AppendAllText(StationStopLogFile, stringBuild.ToString());
-
-            foreach (ActivityTask task in Tasks)
-            {
-                if (task.GetType() == typeof(ActivityTaskPassengerStopAt))
-                {
-                    ActivityTaskPassengerStopAt stoptask = task as ActivityTaskPassengerStopAt;
-                    stoptask.LogStationLogFile = String.Copy(StationStopLogFile);
-                    stoptask.LogStationStops = true;
-                }
-            }
-        }
-
-        /// <summary>
-        /// Add speedposts to the track database for each Temporary Speed Restriction zone
-        /// </summary>
-        /// <param name="routeFile"></param>
-        /// <param name="tsectionDat">track sections containing the details of the various sections</param>
-        /// <param name="trackDB">The track Database that needs to be updated</param>
-        /// <param name="zones">List of speed restriction zones</param>
-        public void AddRestrictZones(Tr_RouteFile routeFile, TrackSectionsFile tsectionDat, TrackDB trackDB, ActivityRestrictedSpeedZones zones)
-        {
-            if (zones.ActivityRestrictedSpeedZoneList.Count < 1) return;
-
-            TempSpeedPostItems = new List<TempSpeedPostItem>();
-
-            TrItem[] newSpeedPostItems = new TempSpeedPostItem[2];
-
-            Traveller traveller;
-
-            const float MaxDistanceOfWarningPost = 2000;
-
-            for (int idxZone = 0; idxZone < zones.ActivityRestrictedSpeedZoneList.Count; idxZone++)
-			{
-               var worldPosition1 = new WorldPosition();
-                newSpeedPostItems[0]   = new TempSpeedPostItem(routeFile,
-                    zones.ActivityRestrictedSpeedZoneList[idxZone].StartPosition, true, worldPosition1, false);
-                var worldPosition2 = new WorldPosition();
-                newSpeedPostItems[1] = new TempSpeedPostItem(routeFile,
-                    zones.ActivityRestrictedSpeedZoneList[idxZone].EndPosition, false, worldPosition2, false);
-			
-            // Add the speedposts to the track database. This will set the TrItemId's of all speedposts
-            trackDB.AddTrItems(newSpeedPostItems);
-
-            // And now update the various (vector) tracknodes (this needs the TrItemIds.
-                var endOffset = AddItemIdToTrackNode(ref zones.ActivityRestrictedSpeedZoneList[idxZone].EndPosition,
-                    tsectionDat, trackDB, newSpeedPostItems[1], out traveller);
-                var startOffset = AddItemIdToTrackNode(ref zones.ActivityRestrictedSpeedZoneList[idxZone].StartPosition,
-                    tsectionDat, trackDB, newSpeedPostItems[0], out traveller);
-                float distanceOfWarningPost = 0;
-                TrackNode trackNode = trackDB.TrackNodes[traveller.TrackNodeIndex];
-                if (startOffset != null && endOffset != null && startOffset > endOffset)
-			{
-                    FlipRestrSpeedPost((TempSpeedPostItem)newSpeedPostItems[0]);
-                    FlipRestrSpeedPost((TempSpeedPostItem)newSpeedPostItems[1]);
-                    distanceOfWarningPost = (float)Math.Min(MaxDistanceOfWarningPost, traveller.TrackNodeLength - (double)startOffset);
-            }
-                else if (startOffset != null && endOffset != null && startOffset <= endOffset)
-                    distanceOfWarningPost = (float)Math.Max(-MaxDistanceOfWarningPost, -(double)startOffset);
-                traveller.Move(distanceOfWarningPost);
-                var worldPosition3 = new WorldPosition();
-                var speedWarningPostItem = new TempSpeedPostItem(routeFile,
-                    zones.ActivityRestrictedSpeedZoneList[idxZone].StartPosition, false, worldPosition3, true);
-                SpeedPostPosition(speedWarningPostItem, ref traveller);
-                if (startOffset != null && endOffset != null && startOffset > endOffset)
-                {
-                    FlipRestrSpeedPost((TempSpeedPostItem)speedWarningPostItem);
-        }
-                ComputeTablePosition((TempSpeedPostItem)newSpeedPostItems[0]); 
-                TempSpeedPostItems.Add((TempSpeedPostItem)newSpeedPostItems[0]);
-                ComputeTablePosition((TempSpeedPostItem)newSpeedPostItems[1]); 
-                TempSpeedPostItems.Add((TempSpeedPostItem)newSpeedPostItems[1]);
-                ComputeTablePosition((TempSpeedPostItem)speedWarningPostItem); 
-                TempSpeedPostItems.Add((TempSpeedPostItem)speedWarningPostItem);
-            }
-        }
-        
-        /// <summary>
-        /// Add a reference to a new TrItemId to the correct trackNode (which needs to be determined from the position)
-        /// </summary>
-        /// <param name="position">Position of the new </param>
-        /// <param name="tsectionDat">track sections containing the details of the various sections</param>
-        /// <param name="trackDB">track database to be modified</param>
-        /// <param name="newTrItemRef">The Id of the new TrItem to add to the tracknode</param>
-        /// <param name="traveller">The computed traveller to the speedPost position</param>
-        static float? AddItemIdToTrackNode(ref Position position, TrackSectionsFile tsectionDat, TrackDB trackDB, TrItem newTrItem, out Traveller traveller)
-        {
-            float? offset = 0.0f;
-            traveller = new Traveller(tsectionDat, trackDB.TrackNodes, position.TileX, position.TileZ, position.X, position.Z);
-                TrackNode trackNode = trackDB.TrackNodes[traveller.TrackNodeIndex];//find the track node
-                if (trackNode.TrVectorNode != null)
-                {
-                offset = traveller.TrackNodeOffset;
-                SpeedPostPosition((TempSpeedPostItem)newTrItem, ref traveller);
-                InsertTrItemRef(tsectionDat, trackDB, trackNode.TrVectorNode, (int)newTrItem.TrItemId, (float)offset);
-                }
-            return offset;
-            }
-
-        /// <summary>
-        /// Determine position parameters of restricted speed Post
-        /// </summary>
-        /// <param name="restrSpeedPost">The Id of the new restricted speed post to position</param>
-        /// <param name="traveller">The traveller to the speedPost position</param>
-        /// 
-        static void SpeedPostPosition(TempSpeedPostItem restrSpeedPost, ref Traveller traveller)
-        {
-            restrSpeedPost.Y = traveller.Y;
-            restrSpeedPost.Angle = -traveller.RotY + (float)Math.PI / 2;
-            restrSpeedPost.WorldPosition.XNAMatrix = Matrix.CreateFromYawPitchRoll(-traveller.RotY, 0, 0);
-            restrSpeedPost.WorldPosition.XNAMatrix.M41 = traveller.X;
-            restrSpeedPost.WorldPosition.XNAMatrix.M42 = traveller.Y;
-            restrSpeedPost.WorldPosition.XNAMatrix.M43 = traveller.Z;
-            restrSpeedPost.WorldPosition.TileX = traveller.TileX;
-            restrSpeedPost.WorldPosition.TileZ = traveller.TileZ;
-            //                    restrSpeedPost.WorldPosition.Normalize();
-            restrSpeedPost.WorldPosition.XNAMatrix.M43 *= -1;
-        }
-
-        /// <summary>
-        /// Flip restricted speedpost 
-        /// </summary>
-        /// <param name="restrSpeedPost">The Id of the restricted speedpost to flip</param>
-        /// 
-        static void FlipRestrSpeedPost(TempSpeedPostItem restrSpeedPost)
-        {
-            restrSpeedPost.Angle += (float)Math.PI;
-            restrSpeedPost.WorldPosition.XNAMatrix.M11 *= -1;
-            restrSpeedPost.WorldPosition.XNAMatrix.M13 *= -1;
-            restrSpeedPost.WorldPosition.XNAMatrix.M31 *= -1;
-            restrSpeedPost.WorldPosition.XNAMatrix.M33 *= -1;
-    }
-
-        /// <summary>
-        /// Compute position of restricted speedpost table
-        /// </summary>
-        /// <param name="restrSpeedPost">The Id of the restricted speed post to flip</param>
-        /// 
-        static void ComputeTablePosition(TempSpeedPostItem restrSpeedPost)
-        {
-            var speedPostTablePosition = new Vector3(2.2f, 0, 0);
-            Vector3.Transform(ref speedPostTablePosition, ref restrSpeedPost.WorldPosition.XNAMatrix, out speedPostTablePosition);
-            restrSpeedPost.WorldPosition.XNAMatrix.Translation = speedPostTablePosition;
-            restrSpeedPost.WorldPosition.XNAMatrix.M43 *= -1;
-            restrSpeedPost.WorldPosition.Normalize();
-            restrSpeedPost.WorldPosition.XNAMatrix.M43 *= -1;
-        }
-
-
-        /// <summary>
-        /// Insert a reference to a new TrItem to the already existing TrItemRefs basing on its offset within the track node.
-        /// </summary>
-        /// 
-        [SuppressMessage("Microsoft.Naming", "CA1709:IdentifiersShouldBeCasedCorrectly", Justification = "Keeping identifier consistent to use in MSTS")]
-        static void InsertTrItemRef(TrackSectionsFile tsectionDat, TrackDB trackDB, TrVectorNode thisVectorNode, int newTrItemId, float offset)
-        {
-            int[] newTrItemRefs = new int[thisVectorNode.NoItemRefs + 1];
-            if (thisVectorNode.NoItemRefs > 0)
-            {
-                thisVectorNode.TrItemRefs.CopyTo(newTrItemRefs, 0);
-                // insert the new TrItemRef accordingly to its offset
-                for (int iTrItems = thisVectorNode.NoItemRefs - 1; iTrItems >= 0; iTrItems--)
-                {
-                    var currTrItemID = newTrItemRefs[iTrItems];
-                    var currTrItem = trackDB.TrItemTable[currTrItemID];
-                    Traveller traveller = new Traveller(tsectionDat, trackDB.TrackNodes, currTrItem.TileX, currTrItem.TileZ, currTrItem.X, currTrItem.Z);
-                    if (offset >= traveller.TrackNodeOffset)
-                    {
-                        newTrItemRefs[iTrItems + 1] = newTrItemId;
-                        break;
-                    }
-                    else newTrItemRefs[iTrItems + 1] = currTrItemID;
-                    if (iTrItems == 0) newTrItemRefs[0] = newTrItemId;
-                }
-            }
-            else newTrItemRefs[0] = newTrItemId;
-            thisVectorNode.TrItemRefs = newTrItemRefs; //use the new item lists for the track node
-            thisVectorNode.NoItemRefs++;
-        }
-
-        public void AssociateEvents(Train train)
-        {
-            foreach (var eventWrapper in EventList)
-            {
-                if (eventWrapper is EventCategoryLocationWrapper && eventWrapper.ParsedObject.TrainService != "" &&
-                    train.Name.ToLower() == eventWrapper.ParsedObject.TrainService.ToLower())
-                {
-                    if (eventWrapper.ParsedObject.TrainStartingTime == -1 || (train as AITrain).ServiceDefinition.Time == eventWrapper.ParsedObject.TrainStartingTime)
-                    {
-                        eventWrapper.Train = train;
-                    }
-                }
-            }
-        }
-    }
-
-    public class ActivityTask
-    {
-        public bool? IsCompleted { get; internal set; }
-        public ActivityTask PrevTask { get; internal set; }
-        public ActivityTask NextTask { get; internal set; }
-        public DateTime CompletedAt { get; internal set; }
-        public string DisplayMessage { get; internal set; }
-        public Color DisplayColor { get; internal set; }
-
-        public virtual void NotifyEvent(ActivityEventType EventType)
-        {
-        }
-
-        public virtual void Save(BinaryWriter outf)
-        {
-            Int32 noval = -1;
-            if (IsCompleted == null) outf.Write(noval); else outf.Write(IsCompleted.Value ? (Int32)1 : (Int32)0);
-            outf.Write((Int64)CompletedAt.Ticks);
-            outf.Write(DisplayMessage);
-        }
-
-        public virtual void Restore(BinaryReader inf)
-        {
-            Int64 rdval;
-            rdval = inf.ReadInt32();
-            IsCompleted = rdval == -1 ? (bool?)null : rdval == 0 ? false : true;
-            CompletedAt = new DateTime(inf.ReadInt64());
-            DisplayMessage = inf.ReadString();
-        }
-    }
-
-    /// <summary>
-    /// Helper class to calculate distances along the path
-    /// </summary>
-    public class TDBTravellerDistanceCalculatorHelper
-    {
-        /// <summary>Maximum size of a platform or station we use for searching forward and backward</summary>
-        const float maxPlatformOrStationSize = 10000f;
-
-        // Result of calculation
-        public enum DistanceResult
-        {
-            Valid,
-            Behind,
-            OffPath
-        }
-
-        // We use this traveller as the basis of the calculations.
-        Traveller refTraveller;
-        float Distance;
-
-        public TDBTravellerDistanceCalculatorHelper(Traveller traveller)
-        {
-            refTraveller = traveller;
-        }
-
-        public DistanceResult CalculateToPoint(int TileX, int TileZ, float X, float Y, float Z)
-        {
-            Traveller poiTraveller;
-            poiTraveller = new Traveller(refTraveller);
-
-            // Find distance once
-            Distance = poiTraveller.DistanceTo(TileX, TileZ, X, Y, Z, maxPlatformOrStationSize);
-
-            // If valid
-            if (Distance > 0)
-            {
-                return DistanceResult.Valid;
-            }
-            else
-            {
-                // Go to opposite direction
-                poiTraveller = new Traveller(refTraveller, Traveller.TravellerDirection.Backward);
-
-                Distance = poiTraveller.DistanceTo(TileX, TileZ, X, Y, Z, maxPlatformOrStationSize);
-                // If valid, it is behind us
-                if (Distance > 0)
-                {
-                    return DistanceResult.Behind;
-                }
-            }
-
-            // Otherwise off path
-            return DistanceResult.OffPath;
-        }
-    }
-
-    public class ActivityTaskPassengerStopAt : ActivityTask
-    {
-        readonly Simulator Simulator;
-
-        public DateTime SchArrive;
-        public DateTime SchDepart;
-        public DateTime? ActArrive;
-        public DateTime? ActDepart;
-        public PlatformItem PlatformEnd1;
-        public PlatformItem PlatformEnd2;
-
-        public double BoardingS;   // MSTS calls this the Load/Unload time. Cargo gets loaded, but passengers board the train.
-        public double BoardingEndS;
-        int TimerChk;
-        bool arrived;
-        bool maydepart;
-        public bool LogStationStops;
-        public string LogStationLogFile;
-        public float distanceToNextSignal = -1;
-        public Train MyPlayerTrain; // Shortcut to player train
-
-        public bool ldbfevaldepartbeforeboarding = false;//Debrief Eval
-        public static List<string> DbfEvalDepartBeforeBoarding = new List<string>();//Debrief Eval
-
-        public ActivityTaskPassengerStopAt(Simulator simulator, ActivityTask prev, DateTime Arrive, DateTime Depart,
-                 PlatformItem Platformend1, PlatformItem Platformend2)
-        {
-            Simulator = simulator;
-            SchArrive = Arrive;
-            SchDepart = Depart;
-            PlatformEnd1 = Platformend1;
-            PlatformEnd2 = Platformend2;
-            PrevTask = prev;
-            if (prev != null)
-                prev.NextTask = this;
-            DisplayMessage = "";
-
-            LogStationStops = false;
-            LogStationLogFile = null;
-        }
-
-        internal ActivityTaskPassengerStopAt(Simulator simulator)
-        {
-            Simulator = simulator;
-        }
-
-        /// <summary>
-        /// Determines if the train is at station.
-        /// Tests for either the front or the rear of the train is within the platform.
-        /// </summary>
-        /// <returns></returns>
-        public bool IsAtStation(Train myTrain)
-        {
-            if (myTrain.StationStops.Count == 0) return false;
-            var thisStation = myTrain.StationStops[0];
-            if (myTrain.StationStops[0].SubrouteIndex != myTrain.TCRoute.activeSubpath) return false;
-            return myTrain.CheckStationPosition(thisStation.PlatformItem, thisStation.Direction, thisStation.TCSectionIndex);
-        }
-
-        public bool IsMissedStation()
-        {
-            // Check if station is in present train path
-
-            if (MyPlayerTrain.StationStops.Count == 0 ||
-                MyPlayerTrain.TCRoute.activeSubpath != MyPlayerTrain.StationStops[0].SubrouteIndex || !(MyPlayerTrain.ControlMode == Train.TRAIN_CONTROL.AUTO_NODE || MyPlayerTrain.ControlMode == Train.TRAIN_CONTROL.AUTO_SIGNAL))
-            {
-                return (false);
-            }
-
-            return MyPlayerTrain.IsMissedPlatform(200.0f);
-        }
-
-        public override void NotifyEvent(ActivityEventType EventType)
-        {
-
-            MyPlayerTrain = Simulator.OriginalPlayerTrain;
-            // The train is stopped.
-            if (EventType == ActivityEventType.TrainStop)
-            {
-                if (IsAtStation(MyPlayerTrain))
-                {
-                    if (Simulator.TimetableMode || MyPlayerTrain.StationStops.Count == 0)
-                    {
-                        // If yes, we arrived
-                        if (ActArrive == null)
-                        {
-                            ActArrive = new DateTime().Add(TimeSpan.FromSeconds(Simulator.ClockTime));
-                        }
-
-                        arrived = true;
-
-                        // Figure out the boarding time
-                        // <CSComment> No midnight checks here? There are some in Train.CalculateDepartTime
-                        double plannedBoardingS = (SchDepart - SchArrive).TotalSeconds;
-                        double punctualBoardingS = (SchDepart - ActArrive).Value.TotalSeconds;
-                        double expectedBoardingS = plannedBoardingS > 0 ? plannedBoardingS : PlatformEnd1.PlatformMinWaitingTime;
-                        BoardingS = punctualBoardingS;                                     // default is leave on time
-                        if (punctualBoardingS < expectedBoardingS)                         // if not enough time for boarding
-                        {
-                            if (plannedBoardingS > 0 && plannedBoardingS < PlatformEnd1.PlatformMinWaitingTime)
-                            { // and tight schedule
-                                BoardingS = plannedBoardingS;                              // leave late with no recovery of time
-                            }
-                            else
-                            {                                                       // generous schedule
-                                BoardingS = Math.Max(
-                                    punctualBoardingS,                                     // leave on time
-                                    PlatformEnd1.PlatformMinWaitingTime);                  // leave late with some recovery
-                            }
-                        }
-                        // ActArrive is usually same as ClockTime
-                        BoardingEndS = Simulator.ClockTime + BoardingS;
-                        // But not if game starts after scheduled arrival. In which case actual arrival is assumed to be same as schedule arrival.
-                        double sinceActArriveS = (new DateTime().Add(TimeSpan.FromSeconds(Simulator.ClockTime))
-                                                - ActArrive).Value.TotalSeconds;
-                        BoardingEndS -= sinceActArriveS;
-                    }
-                    else
-                    {
-                    // <CSComment> MSTS mode - player
-                        if (Simulator.GameTime < 2)
-                        {
-                            // If the simulation starts with a scheduled arrive in the past, assume the train arrived on time.
-                            if (SchArrive < new DateTime().Add(TimeSpan.FromSeconds(Simulator.ClockTime)))
-                            {
-                                ActArrive = SchArrive;
-                            }
-                        }
-                        BoardingS = (double)MyPlayerTrain.StationStops[0].ComputeStationBoardingTime(Simulator.PlayerLocomotive.Train);
-                        if (BoardingS > 0 || ((double)(SchDepart - SchArrive).TotalSeconds > 0 &&
-                            MyPlayerTrain.PassengerCarsNumber == 1 && MyPlayerTrain.Cars.Count > 10 ))
-                        {
-                        // accepted station stop because either freight train or passenger train or fake passenger train with passenger car on platform or fake passenger train
-                            // with Scheduled Depart > Scheduled Arrive
-                                // ActArrive is usually same as ClockTime
-                                BoardingEndS = Simulator.ClockTime + BoardingS;
-
-                                if (ActArrive == null)
-                                {
-                                    ActArrive = new DateTime().Add(TimeSpan.FromSeconds(Simulator.ClockTime));
-                                }
-
-                                arrived = true;
-                                // But not if game starts after scheduled arrival. In which case actual arrival is assumed to be same as schedule arrival.
-                                double sinceActArriveS = (new DateTime().Add(TimeSpan.FromSeconds(Simulator.ClockTime))
-                                                        - ActArrive).Value.TotalSeconds;
-                                BoardingEndS -= sinceActArriveS;
-                                BoardingEndS = CompareTimes.LatestTime((int)SchDepart.TimeOfDay.TotalSeconds, (int)BoardingEndS);
-
-                            }
-                        }
-                    if  (MyPlayerTrain.NextSignalObject[0] != null)
-                           distanceToNextSignal =  MyPlayerTrain.NextSignalObject[0].DistanceTo(MyPlayerTrain.FrontTDBTraveller);
-
-                }
-            }
-            else if (EventType == ActivityEventType.TrainStart)
-            {
-                // Train has started, we have things to do if we arrived before
-                if (arrived)
-                {
-                    ActDepart = new DateTime().Add(TimeSpan.FromSeconds(Simulator.ClockTime));
-                    CompletedAt = ActDepart.Value;
-                    // Completeness depends on the elapsed waiting time
-                    IsCompleted = maydepart;
-                    if (MyPlayerTrain.TrainType != Train.TRAINTYPE.AI_PLAYERHOSTING)
-                       MyPlayerTrain.ClearStation(PlatformEnd1.LinkedPlatformItemId, PlatformEnd2.LinkedPlatformItemId, true);
-
-                    if (LogStationStops)
-                    {
-                        StringBuilder stringBuild = new StringBuilder();
-                        char separator = (char)(DataLogger.Separators)Enum.Parse(typeof(DataLogger.Separators), Simulator.Settings.DataLoggerSeparator);
-                        stringBuild.Append(PlatformEnd1.Station);
-                        stringBuild.Append(separator);
-                        stringBuild.Append(SchArrive.ToString("HH:mm:ss"));
-                        stringBuild.Append(separator);
-                        stringBuild.Append(SchDepart.ToString("HH:mm:ss"));
-                        stringBuild.Append(separator);
-                        stringBuild.Append(ActArrive.HasValue ? ActArrive.Value.ToString("HH:mm:ss") : "-");
-                        stringBuild.Append(separator);
-                        stringBuild.Append(ActDepart.HasValue ? ActDepart.Value.ToString("HH:mm:ss") : "-");
-
-                        TimeSpan delay = ActDepart.HasValue ? (ActDepart - SchDepart).Value : TimeSpan.Zero;
-                        stringBuild.Append(separator);
-                        stringBuild.AppendFormat("{0}:{1}:{2}", delay.Hours.ToString("00"), delay.Minutes.ToString("00"), delay.Seconds.ToString("00"));
-                        stringBuild.Append(separator);
-                        stringBuild.Append(maydepart ? "Completed" : "NotCompleted");
-                        stringBuild.Append("\n");
-                        File.AppendAllText(LogStationLogFile, stringBuild.ToString());
-                    }
-                }
-            }
-            else if (EventType == ActivityEventType.Timer)
-            {
-                // Waiting at a station
-                if (arrived)
-                {
-                    var remaining = (int)Math.Ceiling(BoardingEndS - Simulator.ClockTime);
-                    if (remaining < 1) DisplayColor = Color.LightGreen;
-                    else if (remaining < 11) DisplayColor = new Color(255, 255, 128);
-                    else DisplayColor = Color.White;
-
-                    if (remaining < 120 && (MyPlayerTrain.TrainType != Train.TRAINTYPE.AI_PLAYERHOSTING))
-                    {
-                        MyPlayerTrain.ClearStation(PlatformEnd1.LinkedPlatformItemId, PlatformEnd2.LinkedPlatformItemId, false);
-                    }
-
-                    // Still have to wait
-                    if (remaining > 0)
-                    {
-                        DisplayMessage = Simulator.Catalog.GetStringFmt("Passenger boarding completes in {0:D2}:{1:D2}",
-                            remaining / 60, remaining % 60);
-
-                        //Debrief Eval
-                        if (Simulator.PlayerLocomotive.SpeedMpS > 0 && !ldbfevaldepartbeforeboarding)
-                        {
-                            var train = Simulator.PlayerLocomotive.Train;
-                            ldbfevaldepartbeforeboarding = true;
-                            DbfEvalDepartBeforeBoarding.Add(PlatformEnd1.Station);
-                            train.DbfEvalValueChanged = true;
-                        }
-                    }
-                    // May depart
-                    else if (!maydepart)
-                    {
-                        // check if signal ahead is cleared - if not, do not allow depart
-                        if (distanceToNextSignal >= 0 && distanceToNextSignal< 300 && MyPlayerTrain.NextSignalObject[0] != null &&
-                            MyPlayerTrain.NextSignalObject[0].this_sig_lr(MstsSignalFunction.NORMAL) == MstsSignalAspect.STOP
-                            && MyPlayerTrain.NextSignalObject[0].hasPermission != SignalObject.Permission.Granted)
-                        {
-                            DisplayMessage = Simulator.Catalog.GetString("Passenger boarding completed. Waiting for signal ahead to clear.");
-                        }
-                        else
-                        {
-                            maydepart = true;
-                            DisplayMessage = Simulator.Catalog.GetString("Passenger boarding completed. You may depart now.");
-                            Simulator.SoundNotify = Event.PermissionToDepart;
-                        }
-
-                        ldbfevaldepartbeforeboarding = false;//reset flag. Debrief Eval
-
-                        // if last task, show closure window
-                        // also set times in logfile
-
-                        if (NextTask == null)
-                        {
-                            if (LogStationStops)
-                            {
-                                StringBuilder stringBuild = new StringBuilder();
-                                char separator = (char)(DataLogger.Separators)Enum.Parse(typeof(DataLogger.Separators), Simulator.Settings.DataLoggerSeparator);
-                                stringBuild.Append(PlatformEnd1.Station);
-                                stringBuild.Append(separator);
-                                stringBuild.Append(SchArrive.ToString("HH:mm:ss"));
-                                stringBuild.Append(separator);
-                                stringBuild.Append("-");
-                                stringBuild.Append(separator);
-                                stringBuild.Append(ActArrive.HasValue ? ActArrive.Value.ToString("HH:mm:ss") : "-");
-                                stringBuild.Append(separator);
-                                stringBuild.Append("-");
-                                stringBuild.Append(separator);
-
-                                TimeSpan delay = ActArrive.HasValue ? (ActArrive - SchArrive).Value : TimeSpan.Zero;
-                                if (delay.CompareTo(TimeSpan.Zero) < 0)
-                                {
-                                    delay = TimeSpan.Zero - delay;
-                                    stringBuild.AppendFormat("-{0}:{1}:{2}", delay.Hours.ToString("00"), delay.Minutes.ToString("00"), delay.Seconds.ToString("00"));
-                                }
-                                else
-                                {
-                                    stringBuild.AppendFormat("{0}:{1}:{2}", delay.Hours.ToString("00"), delay.Minutes.ToString("00"), delay.Seconds.ToString("00"));
-                                }
-
-                                stringBuild.Append(separator);
-                                stringBuild.Append("Final stop");
-                                stringBuild.Append("\n");
-                                File.AppendAllText(LogStationLogFile, stringBuild.ToString());
-                            }
-
-                            IsCompleted = true;
-                        }
-                    }
-                }
-                else
-                {
-                    // Checking missed station
-                    int tmp = (int)(Simulator.ClockTime % 10);
-                    if (tmp != TimerChk)
-                    {
-                        if (IsMissedStation() && (MyPlayerTrain.TrainType != Train.TRAINTYPE.AI_PLAYERHOSTING))
-                        {
-                            MyPlayerTrain.ClearStation(PlatformEnd1.LinkedPlatformItemId, PlatformEnd2.LinkedPlatformItemId, true);
-                            IsCompleted = false;
-
-                            if (LogStationStops)
-                            {
-                                StringBuilder stringBuild = new StringBuilder();
-                                char separator = (char)(DataLogger.Separators)Enum.Parse(typeof(DataLogger.Separators), Simulator.Settings.DataLoggerSeparator);
-                                stringBuild.Append(PlatformEnd1.Station);
-                                stringBuild.Append(separator);
-                                stringBuild.Append(SchArrive.ToString("HH:mm:ss"));
-                                stringBuild.Append(separator);
-                                stringBuild.Append(SchDepart.ToString("HH:mm:ss"));
-                                stringBuild.Append(separator);
-                                stringBuild.Append("-");
-                                stringBuild.Append(separator);
-                                stringBuild.Append("-");
-                                stringBuild.Append(separator);
-                                stringBuild.Append("-");
-                                stringBuild.Append(separator);
-                                stringBuild.Append("Missed");
-                                stringBuild.Append("\n");
-                                File.AppendAllText(LogStationLogFile, stringBuild.ToString());
-                            }
-                        }
-                    }
-                }
-            }
-        }
-
-        public override void Save(BinaryWriter outf)
-        {
-            Int64 noval = -1;
-            outf.Write((Int32)1);
-
-            base.Save(outf);
-
-            outf.Write((Int64)SchArrive.Ticks);
-            outf.Write((Int64)SchDepart.Ticks);
-            if (ActArrive == null) outf.Write(noval); else outf.Write((Int64)ActArrive.Value.Ticks);
-            if (ActDepart == null) outf.Write(noval); else outf.Write((Int64)ActDepart.Value.Ticks);
-            outf.Write((Int32)PlatformEnd1.TrItemId);
-            outf.Write((Int32)PlatformEnd2.TrItemId);
-            outf.Write((double)BoardingEndS);
-            outf.Write((Int32)TimerChk);
-            outf.Write(arrived);
-            outf.Write(maydepart);
-            outf.Write(distanceToNextSignal);
-        }
-
-        public override void Restore(BinaryReader inf)
-        {
-            Int64 rdval;
-
-            base.Restore(inf);
-
-            SchArrive = new DateTime(inf.ReadInt64());
-            SchDepart = new DateTime(inf.ReadInt64());
-            rdval = inf.ReadInt64();
-            ActArrive = rdval == -1 ? (DateTime?)null : new DateTime(rdval);
-            rdval = inf.ReadInt64();
-            ActDepart = rdval == -1 ? (DateTime?)null : new DateTime(rdval);
-            PlatformEnd1 = Simulator.TDB.TrackDB.TrItemTable[inf.ReadInt32()] as PlatformItem;
-            PlatformEnd2 = Simulator.TDB.TrackDB.TrItemTable[inf.ReadInt32()] as PlatformItem;
-            BoardingEndS = inf.ReadDouble();
-            TimerChk = inf.ReadInt32();
-            arrived = inf.ReadBoolean();
-            maydepart = inf.ReadBoolean();
-            distanceToNextSignal = inf.ReadSingle();
-        }
-    }
-
-    /// <summary>
-    /// This class adds attributes around the event objects parsed from the ACT file.
-    /// Note: Can't add attributes to the event objects directly as ACTFile.cs is not just used by 
-    /// RunActivity.exe but also by Menu.exe and MenuWPF.exe and these executables lack most of the ORTS classes.
-    /// </summary>
-    public abstract class EventWrapper
-    {
-        public Orts.Formats.Msts.Event ParsedObject;     // Points to object parsed from file *.act
-        public int OriginalActivationLevel; // Needed to reset .ActivationLevel
-        public int TimesTriggered;          // Needed for evaluation after activity ends
-        public Boolean IsDisabled;          // Used for a reversible event to prevent it firing again until after it has been reset.
-        protected Simulator Simulator;
-        public Train Train;              // Train involved in event; if null actual or original player train
-
-        public EventWrapper(Orts.Formats.Msts.Event @event, Simulator simulator)
-        {
-            ParsedObject = @event;
-            Simulator = simulator;
-            Train = null;
-        }
-
-        public virtual void Save(BinaryWriter outf)
-        {
-            outf.Write(TimesTriggered);
-            outf.Write(IsDisabled);
-            outf.Write(ParsedObject.Activation_Level);
-        }
-
-        public virtual void Restore(BinaryReader inf)
-        {
-            TimesTriggered = inf.ReadInt32();
-            IsDisabled = inf.ReadBoolean();
-            ParsedObject.Activation_Level = inf.ReadInt32();
-        }
-
-        /// <summary>
-        /// After an event is triggered, any message is displayed independently by ActivityWindow.
-        /// </summary>
-        /// <param name="activity"></param>
-        /// <returns></returns>
-        public virtual Boolean Triggered(Activity activity)
-        {  // To be overloaded by subclasses
-            return false;  // Compiler insists something is returned.
-        }
-
-        /// <summary>
-        /// Acts on the outcomes and then sets ActivationLevel = 0 to prevent re-use.
-        /// </summary>
-        /// <param name="activity"></param>
-        /// <returns>true if entire activity ends here whether it succeeded or failed</returns>
-        public Boolean IsActivityEnded(Activity activity)
-        {
-
-            if (this.ParsedObject.Reversible)
-            {
-                // Stop this event being actioned
-                this.IsDisabled = true;
-            }
-            else
-            {
-                // Stop this event being monitored
-                this.ParsedObject.Activation_Level = 0;
-            }
-            // No further action if this reversible event has been triggered before
-            if (this.TimesTriggered > 1) { return false; }
-
-            if (this.ParsedObject.Outcomes == null) { return false; }
-
-            // Set Activation Level of each event in the Activate list to 1.
-            // Uses lambda expression => for brevity.
-            foreach (int eventId in ParsedObject.Outcomes.ActivateList)
-            {
-                foreach (var item in activity.EventList.Where(item => item.ParsedObject.ID == eventId))
-                    item.ParsedObject.Activation_Level = 1;
-            }
-            foreach (int eventId in ParsedObject.Outcomes.RestoreActLevelList)
-            {
-                foreach (var item in activity.EventList.Where(item => item.ParsedObject.ID == eventId))
-                    item.ParsedObject.Activation_Level = item.OriginalActivationLevel;
-            }
-            foreach (int eventId in ParsedObject.Outcomes.DecActLevelList)
-            {
-                foreach (var item in activity.EventList.Where(item => item.ParsedObject.ID == eventId))
-                    item.ParsedObject.Activation_Level += -1;
-            }
-            foreach (int eventId in ParsedObject.Outcomes.IncActLevelList)
-            {
-                foreach (var item in activity.EventList.Where(item => item.ParsedObject.ID == eventId))
-                {
-                    item.ParsedObject.Activation_Level += +1;
-                }
-            }
-
-            // Activity sound management
-
-            if (this.ParsedObject.ORTSActSoundFile != null || (this.ParsedObject.Outcomes != null && this.ParsedObject.Outcomes.ActivitySound != null))
-            {
-                if (activity.triggeredEventWrapper == null) activity.triggeredEventWrapper = this;
-            }
-
-            if (this.ParsedObject.ORTSWeatherChange != null || (this.ParsedObject.Outcomes != null && this.ParsedObject.Outcomes.ORTSWeatherChange != null))
-            {
-                if (activity.triggeredEventWrapper == null) activity.triggeredEventWrapper = this;
-            }
-
-            if (this.ParsedObject.Outcomes.ActivityFail != null)
-            {
-                activity.IsSuccessful = false;
-                return true;
-            }
-            if (this.ParsedObject.Outcomes.ActivitySuccess == true)
-            {
-                activity.IsSuccessful = true;
-                return true;
-            }
-            if (this.ParsedObject.Outcomes.RestartWaitingTrain != null && this.ParsedObject.Outcomes.RestartWaitingTrain.WaitingTrainToRestart != "")
-            {
-                var restartWaitingTrain = this.ParsedObject.Outcomes.RestartWaitingTrain;
-                Simulator.RestartWaitingTrain(restartWaitingTrain);
-            }
-            return false;
-        }
-     
-    }
-
-    public class EventCategoryActionWrapper : EventWrapper
-    {
-        SidingItem SidingEnd1;
-        SidingItem SidingEnd2;
-        List<string> ChangeWagonIdList;   // Wagons to be assembled, picked up or dropped off.
-
-        public EventCategoryActionWrapper(Orts.Formats.Msts.Event @event, Simulator simulator)
-            : base(@event, simulator)
-        {
-            var e = this.ParsedObject as EventCategoryAction;
-            if (e.SidingId != null)
-            {
-                var i = e.SidingId.Value;
-                try
-                {
-                    SidingEnd1 = Simulator.TDB.TrackDB.TrItemTable[i] as SidingItem;
-                    i = SidingEnd1.LinkedSidingId;
-                    SidingEnd2 = Simulator.TDB.TrackDB.TrItemTable[i] as SidingItem;
-                }
-                catch (IndexOutOfRangeException)
-                {
-                    Trace.TraceWarning("Siding {0} is not in track database.", i);
-                }
-                catch (NullReferenceException)
-                {
-                    Trace.TraceWarning("Item {0} in track database is not a siding.", i);
-                }
-            }
-        }
-
-        override public Boolean Triggered(Activity activity)
-        {
-            Train OriginalPlayerTrain = Simulator.OriginalPlayerTrain;
-            var e = this.ParsedObject as EventCategoryAction;
-            if (e.WagonList != null)
-            {                     // only if event involves wagons
-                if (ChangeWagonIdList == null)
-                {           // populate the list only once - the first time that ActivationLevel > 0 and so this method is called.
-                    ChangeWagonIdList = new List<string>();
-                    foreach (var item in e.WagonList.WorkOrderWagonList)
-                    {
-                        ChangeWagonIdList.Add(String.Format("{0} - {1}", ((int)item.UID & 0xFFFF0000) >> 16, (int)item.UID & 0x0000FFFF)); // form the .CarID
-                    }
-                }
-            }
-            var triggered = false;
-            Train consistTrain;
-            switch (e.Type)
-            {
-                case EventType.AllStops:
-                    triggered = activity.Tasks.Count > 0 && activity.Last.IsCompleted != null;
-                    break;
-                case EventType.AssembleTrain:
-                    consistTrain = matchesConsist(ChangeWagonIdList);
-                    if (consistTrain != null)
-                    {
-                        triggered = true;
-                    }
-                    break;
-                case EventType.AssembleTrainAtLocation:
-                    if (atSiding(OriginalPlayerTrain.FrontTDBTraveller, OriginalPlayerTrain.RearTDBTraveller, this.SidingEnd1, this.SidingEnd2))
-                    {
-                        consistTrain = null;
-                        consistTrain = matchesConsist(ChangeWagonIdList);
-                        triggered = (consistTrain != null ? true : false);
-                    }
-                    break;
-                case EventType.DropOffWagonsAtLocation:
-                    // Dropping off of wagons should only count once disconnected from player train.
-                    // A better name than DropOffWagonsAtLocation would be ArriveAtSidingWithWagons.
-                    // To recognize the dropping off of the cars before the event is activated, this method is used.
-                    if (atSiding(OriginalPlayerTrain.FrontTDBTraveller, OriginalPlayerTrain.RearTDBTraveller, this.SidingEnd1, this.SidingEnd2))
-                    {
-                        consistTrain = null;
-                        consistTrain = matchesConsistNoOrder(ChangeWagonIdList);
-                        triggered = (consistTrain != null ? false : true);
-                    }
-                    break;
-                case EventType.PickUpPassengers:
-                    break;
-                case EventType.PickUpWagons: // PickUpWagons is independent of location or siding
-                    triggered = includesWagons(OriginalPlayerTrain, ChangeWagonIdList);
-                    break;
-                case EventType.ReachSpeed:
-                    triggered = (Math.Abs(Simulator.PlayerLocomotive.SpeedMpS) >= e.SpeedMpS);
-                    break;
-            }
-            return triggered;
-        }
-        /// <summary>
-        /// Finds the train that contains exactly the wagons (and maybe loco) in the list in the correct sequence.
-        /// </summary>
-        /// <param name="wagonIdList"></param>
-        /// <returns>train or null</returns>
-        private Train matchesConsist(List<string> wagonIdList)
-        {
-            foreach (var trainItem in Simulator.Trains)
-            {
-                if (trainItem.Cars.Count == wagonIdList.Count)
-                {
-                    // Compare two lists to make sure wagons are in expected sequence.
-                    bool listsMatch = true;
-                    //both lists with the same order
-                    for (int i = 0; i < trainItem.Cars.Count; i++)
-                    {
-                        if (trainItem.Cars.ElementAt(i).CarID != wagonIdList.ElementAt(i)) { listsMatch = false; break; }
-                    }
-                    if (!listsMatch)
-                    {//different order list
-                        listsMatch = true;
-                        for (int i = trainItem.Cars.Count; i > 0; i--)
-                        {
-                            if (trainItem.Cars.ElementAt(i - 1).CarID != wagonIdList.ElementAt(trainItem.Cars.Count - i)) { listsMatch = false; break; }
-                        }
-                    }
-                    if (listsMatch) return trainItem;
-                }
-            }
-            return null;
-        }
-        /// <summary>
-        /// Finds the train that contains exactly the wagons (and maybe loco) in the list. Exact order is not required.
-        /// </summary>
-        /// <param name="wagonIdList"></param>
-        /// <returns>train or null</returns>
-        private Train matchesConsistNoOrder(List<string> wagonIdList)
-        {
-            foreach (var trainItem in Simulator.Trains)
-            {
-                bool lEngine = false;
-                int nCars = 0;//all cars other than WagonIdList.
-                int nWagonListCars = 0;//individual wagon drop.
-                foreach (var item in trainItem.Cars)
-                {
-                    if (item.AuxWagonType == "Engine") lEngine = true;
-                    if (!wagonIdList.Contains(item.CarID)) nCars++;
-                    if (wagonIdList.Contains(item.CarID)) nWagonListCars++;
-                }
-                // Compare two lists to make sure wagons are present.
-                bool listsMatch = true;
-                //support individual wagonIdList drop
-                if (trainItem.Cars.Count - nCars == (wagonIdList.Count == nWagonListCars ? wagonIdList.Count : nWagonListCars))
-                {
-                    if (excludesWagons(trainItem, wagonIdList)) listsMatch = false;//all wagons dropped
-
-                    //a consist require engine + wagons
-                    if (listsMatch && lEngine) return trainItem;
-                }
-                else if (lEngine)
-                    //TODO: Maybe, it would be necessary to avoid detach cars that are not included in wagonIdList.
-                    return trainItem;
-            }
-            return null;
-        }
-        /// <summary>
-        /// Like MSTS, do not check for unlisted wagons as the wagon list may be shortened for convenience to contain
-        /// only the first and last wagon or even just the first wagon.
-        /// </summary>
-        /// <param name="train"></param>
-        /// <param name="wagonIdList"></param>
-        /// <returns>True if all listed wagons are part of the given train.</returns>
-        static bool includesWagons(Train train, List<string> wagonIdList)
-        {
-            foreach (var item in wagonIdList)
-            {
-                if (train.Cars.Find(car => car.CarID == item) == null) return false;
-            }
-            // train speed < 1
-            return (Math.Abs(train.SpeedMpS) <= 1 ? true : false);
-        }
-        /// <summary>
-        /// Like MSTS, do not check for unlisted wagons as the wagon list may be shortened for convenience to contain
-        /// only the first and last wagon or even just the first wagon.
-        /// </summary>
-        /// <param name="train"></param>
-        /// <param name="wagonIdList"></param>
-        /// <returns>True if all listed wagons are not part of the given train.</returns>
-        static bool excludesWagons(Train train, List<string> wagonIdList)
-        {
-            bool lNotFound = false;
-            foreach (var item in wagonIdList)
-            {
-                //take in count each item in wagonIdList 
-                if (train.Cars.Find(car => car.CarID == item) == null)
-                {
-                    lNotFound = true; //wagon not part of the train
-                }
-                else
-                {
-                    lNotFound = false; break;//wagon still part of the train
-                }
-            }
-            return (lNotFound? true : false);
-        }
-        /// <summary>
-        /// Like platforms, checking that one end of the train is within the siding.
-        /// </summary>
-        /// <param name="frontPosition"></param>
-        /// <param name="rearPosition"></param>
-        /// <param name="sidingEnd1"></param>
-        /// <param name="sidingEnd2"></param>
-        /// <returns>true if both ends of train within siding</returns>
-        static bool atSiding(Traveller frontPosition, Traveller rearPosition, SidingItem sidingEnd1, SidingItem sidingEnd2)
-        {
-            if (sidingEnd1 == null || sidingEnd2 == null)
-            {
-                return true;
-            }
-
-            TDBTravellerDistanceCalculatorHelper helper;
-            TDBTravellerDistanceCalculatorHelper.DistanceResult distanceEnd1;
-            TDBTravellerDistanceCalculatorHelper.DistanceResult distanceEnd2;
-
-            // Front calcs
-            helper = new TDBTravellerDistanceCalculatorHelper(frontPosition);
-
-            distanceEnd1 = helper.CalculateToPoint(sidingEnd1.TileX,
-                    sidingEnd1.TileZ, sidingEnd1.X, sidingEnd1.Y, sidingEnd1.Z);
-            distanceEnd2 = helper.CalculateToPoint(sidingEnd2.TileX,
-                    sidingEnd2.TileZ, sidingEnd2.X, sidingEnd2.Y, sidingEnd2.Z);
-
-            // If front between the ends of the siding
-            if (((distanceEnd1 == TDBTravellerDistanceCalculatorHelper.DistanceResult.Behind
-                && distanceEnd2 == TDBTravellerDistanceCalculatorHelper.DistanceResult.Valid)
-                || (distanceEnd1 == TDBTravellerDistanceCalculatorHelper.DistanceResult.Valid
-                && distanceEnd2 == TDBTravellerDistanceCalculatorHelper.DistanceResult.Behind)))
-            {
-                return true;
-            }
-
-            // Rear calcs
-            helper = new TDBTravellerDistanceCalculatorHelper(rearPosition);
-
-            distanceEnd1 = helper.CalculateToPoint(sidingEnd1.TileX,
-                    sidingEnd1.TileZ, sidingEnd1.X, sidingEnd1.Y, sidingEnd1.Z);
-            distanceEnd2 = helper.CalculateToPoint(sidingEnd2.TileX,
-                    sidingEnd2.TileZ, sidingEnd2.X, sidingEnd2.Y, sidingEnd2.Z);
-
-            // If rear between the ends of the siding
-            if (((distanceEnd1 == TDBTravellerDistanceCalculatorHelper.DistanceResult.Behind
-                && distanceEnd2 == TDBTravellerDistanceCalculatorHelper.DistanceResult.Valid)
-                || (distanceEnd1 == TDBTravellerDistanceCalculatorHelper.DistanceResult.Valid
-                && distanceEnd2 == TDBTravellerDistanceCalculatorHelper.DistanceResult.Behind)))
-            {
-                return true;
-            }
-
-            return false;
-        }
-    }
-
-    public class EventCategoryLocationWrapper : EventWrapper
-    {
-        public EventCategoryLocationWrapper(Orts.Formats.Msts.Event @event, Simulator simulator)
-            : base(@event, simulator)
-        {
-        }
-
-        override public Boolean Triggered(Activity activity)
-        {
-            var triggered = false;
-            var e = this.ParsedObject as Orts.Formats.Msts.EventCategoryLocation;
-            var train = Simulator.PlayerLocomotive.Train;
-            if (ParsedObject.TrainService != "" && Train != null)
-            {
-                if (Train.FrontTDBTraveller == null) return triggered;
-                train = Train;
-            }
-            Train = train;
-            if (e.TriggerOnStop)
-            {
-                // Is train still moving?
-                if (Math.Abs(train.SpeedMpS) > 0.032f)
-                {
-                    return triggered;
-                }
-            }
-            var trainFrontPosition = new Traveller(train.nextRouteReady && train.TCRoute.activeSubpath > 0 && train.TCRoute.ReversalInfo[train.TCRoute.activeSubpath - 1].Valid ?
-                train.RearTDBTraveller : train.FrontTDBTraveller); // just after reversal the old train front position must be considered
-            var distance = trainFrontPosition.DistanceTo(e.TileX, e.TileZ, e.X, trainFrontPosition.Y, e.Z, e.RadiusM);
-            if (distance == -1)
-            {
-                trainFrontPosition.ReverseDirection();
-                distance = trainFrontPosition.DistanceTo(e.TileX, e.TileZ, e.X, trainFrontPosition.Y, e.Z, e.RadiusM);
-                if (distance == -1)
-                    return triggered;
-            }
-            if (distance < e.RadiusM) { triggered = true; }
-            return triggered;
-        }
-    }
-
-    public class EventCategoryTimeWrapper : EventWrapper
-    {
-
-        public EventCategoryTimeWrapper(Orts.Formats.Msts.Event @event, Simulator simulator)
-            : base(@event, simulator)
-        {
-        }
-
-        override public Boolean Triggered(Activity activity)
-        {
-            var e = this.ParsedObject as Orts.Formats.Msts.EventCategoryTime;
-            if (e == null) return false;
-            Train = Simulator.PlayerLocomotive.Train;
-            var triggered = (e.Time <= (int)Simulator.ClockTime - activity.StartTimeS);
-            return triggered;
-        }
-    }
-}
->>>>>>> 48d5f9d4
+// COPYRIGHT 2010, 2011, 2012, 2013 by the Open Rails project.
+// 
+// This file is part of Open Rails.
+// 
+// Open Rails is free software: you can redistribute it and/or modify
+// it under the terms of the GNU General Public License as published by
+// the Free Software Foundation, either version 3 of the License, or
+// (at your option) any later version.
+// 
+// Open Rails is distributed in the hope that it will be useful,
+// but WITHOUT ANY WARRANTY; without even the implied warranty of
+// MERCHANTABILITY or FITNESS FOR A PARTICULAR PURPOSE.  See the
+// GNU General Public License for more details.
+// 
+// You should have received a copy of the GNU General Public License
+// along with Open Rails.  If not, see <http://www.gnu.org/licenses/>.
+
+using Microsoft.Xna.Framework;
+using Orts.Formats.Msts;
+using Orts.Simulation.AIs;
+using Orts.Simulation.Physics;
+using Orts.Simulation.Signalling;
+using ORTS.Common;
+using System;
+using System.Collections.Generic;
+using System.Diagnostics;
+using System.Diagnostics.CodeAnalysis;
+using System.IO;
+using System.Linq;
+using System.Text;
+using Event = Orts.Common.Event;
+
+namespace Orts.Simulation
+{
+
+    public enum ActivityEventType
+    {
+        Timer,
+        TrainStart,
+        TrainStop,
+        Couple,
+        Uncouple
+    }
+
+    public class Activity
+    {
+        Simulator Simulator;
+
+        // Passenger tasks
+        public DateTime StartTime;
+        public List<ActivityTask> Tasks = new List<ActivityTask>();
+        public ActivityTask Current;
+        double prevTrainSpeed = -1;
+
+        // Freight events
+        public List<EventWrapper> EventList = new List<EventWrapper>();
+        public Boolean IsComplete;          // true once activity is completed.
+        public Boolean IsSuccessful;        // status of completed activity
+        public Nullable<int> StartTimeS;    // Clock time in seconds when activity was launched.
+        public EventWrapper TriggeredEvent; // Indicates the currently triggered event whose data the ActivityWindow will pop up to display.
+
+        // The ActivityWindow may be open when the simulation is saved with F2.
+        // If so, we need to remember the event and the state of the window (is the activity resumed or still paused, so we can restore it.
+        public bool IsActivityWindowOpen;       // Remembers the status of the ActivityWindow [closed|opened]
+        public EventWrapper LastTriggeredEvent; // Remembers the TriggeredEvent after it has been cancelled.
+        public bool IsActivityResumed;            // Remembers the status of the ActivityWindow [paused|resumed]
+        public bool ReopenActivityWindow;       // Set on Restore() and tested by ActivityWindow
+        // Note: The variables above belong to the Activity, not the ActivityWindow because they run on different threads.
+        // The Simulator must not monitor variables in the Window thread, but it's OK for the Window thread to monitor the Simulator.
+
+        // station stop logging flags - these are saved to resume correct logging after save
+        private string StationStopLogFile;   // logfile name
+        private bool StationStopLogActive;   // logging is active
+        public EventWrapper triggeredEventWrapper = null;        // used for exchange with Sound.cs to trigger activity sounds;
+        public bool NewMsgFromNewPlayer = false; // flag to indicate to ActivityWindow that there is a new message to be shown;
+        public string MsgFromNewPlayer; // string to be displayed in ActivityWindow
+
+        public List<TempSpeedPostItem> TempSpeedPostItems;
+
+        public int RandomizabilityPerCent = 0; // 0 -> hardly randomizable ; 100 -> well randomizable
+        public bool WeatherChangesPresent; // tested in case of randomized activities to state wheter weather should be randomized
+
+        private Activity(BinaryReader inf, Simulator simulator, List<EventWrapper> oldEventList, List<TempSpeedPostItem> tempSpeedPostItems)
+        {
+            TempSpeedPostItems = tempSpeedPostItems;
+            Simulator = simulator;
+            RestoreThis(inf, simulator, oldEventList);
+        }
+
+        public Activity(ActivityFile actFile, Simulator simulator)
+        {
+            Simulator = simulator;  // Save for future use.
+            Player_Service_Definition sd;
+            sd = actFile.Tr_Activity.Tr_Activity_File.Player_Service_Definition;
+            if (sd != null)
+            {
+                if (sd.Player_Traffic_Definition.Player_Traffic_List.Count > 0)
+                {
+                    PlatformItem Platform = null;
+                    ActivityTask task = null;
+
+                    foreach (var i in sd.Player_Traffic_Definition.Player_Traffic_List)
+                    {
+                        if (i.PlatformStartID < Simulator.TDB.TrackDB.TrItemTable.Length && i.PlatformStartID >= 0 &&
+                            Simulator.TDB.TrackDB.TrItemTable[i.PlatformStartID] is PlatformItem)
+                            Platform = Simulator.TDB.TrackDB.TrItemTable[i.PlatformStartID] as PlatformItem;
+                        else
+                        {
+                            Trace.TraceWarning("PlatformStartID {0} is not present in TDB file", i.PlatformStartID);
+                            continue;
+                        }
+                        if (Platform != null)
+                        {
+                            if (Simulator.TDB.TrackDB.TrItemTable[Platform.LinkedPlatformItemId] is PlatformItem)
+                            {
+                                PlatformItem Platform2 = Simulator.TDB.TrackDB.TrItemTable[Platform.LinkedPlatformItemId] as PlatformItem;
+                                Tasks.Add(task = new ActivityTaskPassengerStopAt(simulator,
+                                    task,
+                                    i.ArrivalTime,
+                                    i.DepartTime,
+                                    Platform, Platform2));
+                            }
+                        }
+                    }
+                    Current = Tasks[0];
+                }
+            }
+
+            // Compile list of freight events, if any, from the parsed ACT file.
+            if (actFile.Tr_Activity == null) { return; }
+            if (actFile.Tr_Activity.Tr_Activity_File == null) { return; }
+            if (actFile.Tr_Activity.Tr_Activity_File.Events == null) { return; }
+            var parsedEventList = actFile.Tr_Activity.Tr_Activity_File.Events.EventList;
+            foreach (var i in parsedEventList)
+            {
+                if (i is EventCategoryAction)
+                {
+                    EventList.Add(new EventCategoryActionWrapper(i, Simulator));
+                }
+                if (i is EventCategoryLocation)
+                {
+                    EventList.Add(new EventCategoryLocationWrapper(i, Simulator));
+                }
+                if (i is EventCategoryTime)
+                {
+                    EventList.Add(new EventCategoryTimeWrapper(i, Simulator));
+                }
+                EventWrapper eventAdded = EventList.Last();
+                eventAdded.OriginalActivationLevel = i.Activation_Level;
+                if (i.ORTSWeatherChange != null || i.Outcomes.ORTSWeatherChange != null) WeatherChangesPresent = true;
+            }
+
+            StationStopLogActive = false;
+            StationStopLogFile = null;
+        }
+
+        public ActivityTask Last
+        {
+            get
+            {
+                return Tasks.Count == 0 ? null : Tasks[Tasks.Count - 1];
+            }
+        }
+
+        public bool IsFinished
+        {
+            get
+            {
+                return Tasks.Count == 0 ? false : Last.IsCompleted != null;
+            }
+        }
+
+        public void Update()
+        {
+            // Update freight events
+            // Set the clock first time through. Can't set in the Activity constructor as Simulator.ClockTime is still 0 then.
+            if (!StartTimeS.HasValue)
+            {
+                StartTimeS = (int)Simulator.ClockTime;
+                // Initialise passenger actual arrival time
+                if (Current != null)
+                {
+                    if (Current is ActivityTaskPassengerStopAt)
+                    {
+                        ActivityTaskPassengerStopAt task = Current as ActivityTaskPassengerStopAt;
+                    }
+                }
+            }
+            if (this.IsComplete == false)
+            {
+                foreach (var i in EventList)
+                {
+                    // Once an event has fired, we don't respond to any more events until that has been acknowledged.
+                    // so this line needs to be inside the EventList loop.
+                    if (this.TriggeredEvent != null) { break; }
+
+                    if (i != null && i.ParsedObject.Activation_Level > 0)
+                    {
+                        if (i.TimesTriggered < 1 || i.ParsedObject.Reversible)
+                        {
+                            if (i.Triggered(this))
+                            {
+                                if (i.IsDisabled == false)
+                                {
+                                    i.TimesTriggered += 1;
+                                    if (i.IsActivityEnded(this))
+                                    {
+                                        IsComplete = true;
+                                    }
+                                    this.TriggeredEvent = i;    // Note this for Viewer and ActivityWindow to use.
+                                    // Do this after IsActivityEnded() so values are ready for ActivityWindow
+                                    LastTriggeredEvent = TriggeredEvent;
+                                }
+                            }
+                            else
+                            {
+                                if (i.ParsedObject.Reversible)
+                                {
+                                    // Reversible event is no longer triggered, so can re-enable it.
+                                    i.IsDisabled = false;
+                                }
+                            }
+                        }
+                    }
+                }
+            }
+
+            // Update passenger tasks
+            if (Current == null) return;
+
+            Current.NotifyEvent(ActivityEventType.Timer);
+            if (Current.IsCompleted != null)    // Surely this doesn't test for: 
+            //   Current.IsCompleted == false
+            // More correct would be:
+            //   if (Current.IsCompleted.HasValue && Current.IsCompleted == true)
+            // (see http://stackoverflow.com/questions/56518/c-is-there-any-difference-between-bool-and-nullablebool)
+            {
+                Current = Current.NextTask;
+            }
+            if (Simulator.OriginalPlayerTrain.TrainType == Train.TRAINTYPE.PLAYER || Simulator.OriginalPlayerTrain.TrainType == Train.TRAINTYPE.AI_PLAYERDRIVEN)
+            {
+                if (Math.Abs(Simulator.OriginalPlayerTrain.SpeedMpS) < 0.2f)
+                {
+                    if (Math.Abs(prevTrainSpeed) >= 0.2f)
+                    {
+                        prevTrainSpeed = 0;
+                        Current.NotifyEvent(ActivityEventType.TrainStop);
+                        if (Current.IsCompleted != null)
+                        {
+                            Current = Current.NextTask;
+                        }
+                    }
+                }
+                else
+                {
+                    if (Math.Abs(prevTrainSpeed) < 0.2f && Math.Abs(Simulator.OriginalPlayerTrain.SpeedMpS) >= 0.2f)
+                    {
+                        prevTrainSpeed = Simulator.OriginalPlayerTrain.SpeedMpS;
+                        Current.NotifyEvent(ActivityEventType.TrainStart);
+                        if (Current.IsCompleted != null)
+                        {
+                            Current = Current.NextTask;
+                        }
+                    }
+                }
+            }
+            else
+            {
+
+                if (Simulator.OriginalPlayerTrain.SpeedMpS == 0)
+                {
+                    if (prevTrainSpeed != 0)
+                    {
+                        prevTrainSpeed = 0;
+                        Current.NotifyEvent(ActivityEventType.TrainStop);
+                        if (Current.IsCompleted != null)
+                        {
+                            Current = Current.NextTask;
+                        }
+                    }
+                }
+                else
+                {
+                    if (prevTrainSpeed == 0 && Math.Abs(Simulator.OriginalPlayerTrain.SpeedMpS) > 0.2f)
+                    {
+                        prevTrainSpeed = Simulator.OriginalPlayerTrain.SpeedMpS;
+                        Current.NotifyEvent(ActivityEventType.TrainStart);
+                        if (Current.IsCompleted != null)
+                        {
+                            Current = Current.NextTask;
+                        }
+                    }
+                }
+            }
+        }
+
+        // <CJComment> Use of static methods is clumsy. </CJComment>
+        public static void Save(BinaryWriter outf, Activity act)
+        {
+            Int32 noval = -1;
+            if (act == null)
+            {
+                outf.Write(noval);
+            }
+            else
+            {
+                noval = 1;
+                outf.Write(noval);
+                act.Save(outf);
+            }
+        }
+
+        // <CJComment> Re-creating the activity object seems bizarre but not ready to re-write it yet. </CJComment>
+        public static Activity Restore(BinaryReader inf, Simulator simulator, Activity oldActivity)
+        {
+            Int32 rdval;
+            rdval = inf.ReadInt32();
+            if (rdval == -1)
+            {
+                return null;
+            }
+            else
+            {
+                // Retain the old EventList. It's full of static data so save and restore is a waste of effort
+                Activity act = new Activity(inf, simulator, oldActivity.EventList, oldActivity.TempSpeedPostItems);
+                return act;
+            }
+        }
+
+        public void Save(BinaryWriter outf)
+        {
+            Int32 noval = -1;
+
+            // Save passenger activity
+            outf.Write((Int64)StartTime.Ticks);
+            outf.Write((Int32)Tasks.Count);
+            foreach (ActivityTask task in Tasks)
+            {
+                task.Save(outf);
+            }
+            if (Current == null) outf.Write(noval); else outf.Write((Int32)(Tasks.IndexOf(Current)));
+            outf.Write(prevTrainSpeed);
+
+            // Save freight activity
+            outf.Write((bool)IsComplete);
+            outf.Write((bool)IsSuccessful);
+            outf.Write((Int32)StartTimeS);
+            foreach (EventWrapper e in EventList)
+            {
+                e.Save(outf);
+            }
+            if (TriggeredEvent == null)
+            {
+                outf.Write(false);
+            }
+            else
+            {
+                outf.Write(true);
+                outf.Write(EventList.IndexOf(TriggeredEvent));
+            }
+            outf.Write(IsActivityWindowOpen);
+            if (LastTriggeredEvent == null)
+            {
+                outf.Write(false);
+            }
+            else
+            {
+                outf.Write(true);
+                outf.Write(EventList.IndexOf(LastTriggeredEvent));
+            }
+
+            // Save info for ActivityWindow coming from new player train
+            outf.Write(NewMsgFromNewPlayer);
+            if (NewMsgFromNewPlayer) outf.Write(MsgFromNewPlayer);
+
+            outf.Write(IsActivityResumed);
+
+            // write log details
+
+            outf.Write(StationStopLogActive);
+            if (StationStopLogActive)
+            {
+                outf.Write(StationStopLogFile);
+            }
+        }
+
+        public void RestoreThis(BinaryReader inf, Simulator simulator, List<EventWrapper> oldEventList)
+        {
+            Int32 rdval;
+
+            // Restore passenger activity
+            ActivityTask task;
+            StartTime = new DateTime(inf.ReadInt64());
+            rdval = inf.ReadInt32();
+            for (int i = 0; i < rdval; i++)
+            {
+                task = GetTask(inf, simulator);
+                task.Restore(inf);
+                Tasks.Add(task);
+            }
+            rdval = inf.ReadInt32();
+            Current = rdval == -1 ? null : Tasks[rdval];
+            prevTrainSpeed = inf.ReadDouble();
+
+            task = null;
+            for (int i = 0; i < Tasks.Count; i++)
+            {
+                Tasks[i].PrevTask = task;
+                if (task != null) task.NextTask = Tasks[i];
+                task = Tasks[i];
+            }
+
+            // Restore freight activity
+            IsComplete = inf.ReadBoolean();
+            IsSuccessful = inf.ReadBoolean();
+            StartTimeS = inf.ReadInt32();
+
+            this.EventList = oldEventList;
+            foreach (var e in EventList)
+            {
+                e.Restore(inf);
+            }
+
+            if (inf.ReadBoolean()) TriggeredEvent = EventList[inf.ReadInt32()];
+
+            IsActivityWindowOpen = inf.ReadBoolean();
+            if (inf.ReadBoolean()) LastTriggeredEvent = EventList[inf.ReadInt32()];
+
+            // Restore info for ActivityWindow coming from new player train
+            NewMsgFromNewPlayer = inf.ReadBoolean();
+            if (NewMsgFromNewPlayer) MsgFromNewPlayer = inf.ReadString();
+
+            IsActivityResumed = inf.ReadBoolean();
+            ReopenActivityWindow = IsActivityWindowOpen;
+
+            // restore logging info
+            StationStopLogActive = inf.ReadBoolean();
+            if (StationStopLogActive)
+            {
+                StationStopLogFile = inf.ReadString();
+
+                foreach (ActivityTask stask in Tasks)
+                {
+                    if (stask.GetType() == typeof(ActivityTaskPassengerStopAt))
+                    {
+                        ActivityTaskPassengerStopAt stoptask = stask as ActivityTaskPassengerStopAt;
+                        stoptask.LogStationLogFile = String.Copy(StationStopLogFile);
+                        stoptask.LogStationStops = true;
+                    }
+                }
+            }
+            else
+            {
+                StationStopLogFile = null;
+            }
+        }
+
+        static ActivityTask GetTask(BinaryReader inf, Simulator simulator)
+        {
+            Int32 rdval;
+            rdval = inf.ReadInt32();
+            if (rdval == 1)
+                return new ActivityTaskPassengerStopAt(simulator);
+            else
+                return null;
+        }
+
+        public void StartStationLogging(string stationLogFile)
+        {
+            StationStopLogFile = String.Copy(stationLogFile);
+            StationStopLogActive = true;
+
+            var stringBuild = new StringBuilder();
+
+            char separator = (char)(DataLogger.Separators)Enum.Parse(typeof(DataLogger.Separators), Simulator.Settings.DataLoggerSeparator);
+            stringBuild.Append("STATION");
+            stringBuild.Append(separator);
+            stringBuild.Append("BOOKED ARR");
+            stringBuild.Append(separator);
+            stringBuild.Append("BOOKED DEP");
+            stringBuild.Append(separator);
+            stringBuild.Append("ACTUAL ARR");
+            stringBuild.Append(separator);
+            stringBuild.Append("ACTUAL DEP");
+            stringBuild.Append(separator);
+            stringBuild.Append("DELAY");
+            stringBuild.Append(separator);
+            stringBuild.Append("STATE");
+            stringBuild.Append("\n");
+            File.AppendAllText(StationStopLogFile, stringBuild.ToString());
+
+            foreach (ActivityTask task in Tasks)
+            {
+                if (task.GetType() == typeof(ActivityTaskPassengerStopAt))
+                {
+                    ActivityTaskPassengerStopAt stoptask = task as ActivityTaskPassengerStopAt;
+                    stoptask.LogStationLogFile = String.Copy(StationStopLogFile);
+                    stoptask.LogStationStops = true;
+                }
+            }
+        }
+
+        /// <summary>
+        /// Add speedposts to the track database for each Temporary Speed Restriction zone
+        /// </summary>
+        /// <param name="routeFile"></param>
+        /// <param name="tsectionDat">track sections containing the details of the various sections</param>
+        /// <param name="trackDB">The track Database that needs to be updated</param>
+        /// <param name="zones">List of speed restriction zones</param>
+        public void AddRestrictZones(Tr_RouteFile routeFile, TrackSectionsFile tsectionDat, TrackDB trackDB, ActivityRestrictedSpeedZones zones)
+        {
+            if (zones.ActivityRestrictedSpeedZoneList.Count < 1) return;
+
+            TempSpeedPostItems = new List<TempSpeedPostItem>();
+
+            TrItem[] newSpeedPostItems = new TempSpeedPostItem[2];
+
+            Traveller traveller;
+
+            const float MaxDistanceOfWarningPost = 2000;
+
+            for (int idxZone = 0; idxZone < zones.ActivityRestrictedSpeedZoneList.Count; idxZone++)
+            {
+                var worldPosition1 = new WorldPosition();
+                newSpeedPostItems[0] = new TempSpeedPostItem(routeFile,
+                    zones.ActivityRestrictedSpeedZoneList[idxZone].StartPosition, true, worldPosition1, false);
+                var worldPosition2 = new WorldPosition();
+                newSpeedPostItems[1] = new TempSpeedPostItem(routeFile,
+                    zones.ActivityRestrictedSpeedZoneList[idxZone].EndPosition, false, worldPosition2, false);
+
+                // Add the speedposts to the track database. This will set the TrItemId's of all speedposts
+                trackDB.AddTrItems(newSpeedPostItems);
+
+                // And now update the various (vector) tracknodes (this needs the TrItemIds.
+                var endOffset = AddItemIdToTrackNode(ref zones.ActivityRestrictedSpeedZoneList[idxZone].EndPosition,
+                    tsectionDat, trackDB, newSpeedPostItems[1], out traveller);
+                var startOffset = AddItemIdToTrackNode(ref zones.ActivityRestrictedSpeedZoneList[idxZone].StartPosition,
+                    tsectionDat, trackDB, newSpeedPostItems[0], out traveller);
+                float distanceOfWarningPost = 0;
+                TrackNode trackNode = trackDB.TrackNodes[traveller.TrackNodeIndex];
+                if (startOffset != null && endOffset != null && startOffset > endOffset)
+			{
+                    FlipRestrSpeedPost((TempSpeedPostItem)newSpeedPostItems[0]);
+                    FlipRestrSpeedPost((TempSpeedPostItem)newSpeedPostItems[1]);
+                    distanceOfWarningPost = (float)Math.Min(MaxDistanceOfWarningPost, traveller.TrackNodeLength - (double)startOffset);
+            }
+                else if (startOffset != null && endOffset != null && startOffset <= endOffset)
+                    distanceOfWarningPost = (float)Math.Max(-MaxDistanceOfWarningPost, -(double)startOffset);
+                traveller.Move(distanceOfWarningPost);
+                var worldPosition3 = new WorldPosition();
+                var speedWarningPostItem = new TempSpeedPostItem(routeFile,
+                    zones.ActivityRestrictedSpeedZoneList[idxZone].StartPosition, false, worldPosition3, true);
+                SpeedPostPosition(speedWarningPostItem, ref traveller);
+                if (startOffset != null && endOffset != null && startOffset > endOffset)
+                {
+                    FlipRestrSpeedPost((TempSpeedPostItem)speedWarningPostItem);
+        }
+                ComputeTablePosition((TempSpeedPostItem)newSpeedPostItems[0]);
+                TempSpeedPostItems.Add((TempSpeedPostItem)newSpeedPostItems[0]);
+                ComputeTablePosition((TempSpeedPostItem)newSpeedPostItems[1]);
+                TempSpeedPostItems.Add((TempSpeedPostItem)newSpeedPostItems[1]);
+                ComputeTablePosition((TempSpeedPostItem)speedWarningPostItem);
+                TempSpeedPostItems.Add((TempSpeedPostItem)speedWarningPostItem);
+            }
+        }
+
+        /// <summary>
+        /// Add a reference to a new TrItemId to the correct trackNode (which needs to be determined from the position)
+        /// </summary>
+        /// <param name="position">Position of the new </param>
+        /// <param name="tsectionDat">track sections containing the details of the various sections</param>
+        /// <param name="trackDB">track database to be modified</param>
+        /// <param name="newTrItemRef">The Id of the new TrItem to add to the tracknode</param>
+        /// <param name="traveller">The computed traveller to the speedPost position</param>
+        static float? AddItemIdToTrackNode(ref Position position, TrackSectionsFile tsectionDat, TrackDB trackDB, TrItem newTrItem, out Traveller traveller)
+        {
+            float? offset = 0.0f;
+            traveller = new Traveller(tsectionDat, trackDB.TrackNodes, position.TileX, position.TileZ, position.X, position.Z);
+            TrackNode trackNode = trackDB.TrackNodes[traveller.TrackNodeIndex];//find the track node
+            if (trackNode.TrVectorNode != null)
+            {
+                offset = traveller.TrackNodeOffset;
+                SpeedPostPosition((TempSpeedPostItem)newTrItem, ref traveller);
+                InsertTrItemRef(tsectionDat, trackDB, trackNode.TrVectorNode, (int)newTrItem.TrItemId, (float)offset);
+            }
+            return offset;
+        }
+
+        /// <summary>
+        /// Determine position parameters of restricted speed Post
+        /// </summary>
+        /// <param name="restrSpeedPost">The Id of the new restricted speed post to position</param>
+        /// <param name="traveller">The traveller to the speedPost position</param>
+        /// 
+        static void SpeedPostPosition(TempSpeedPostItem restrSpeedPost, ref Traveller traveller)
+        {
+            restrSpeedPost.Y = traveller.Y;
+            restrSpeedPost.Angle = -traveller.RotY + (float)Math.PI / 2;
+            restrSpeedPost.WorldPosition.XNAMatrix = Matrix.CreateFromYawPitchRoll(-traveller.RotY, 0, 0);
+            restrSpeedPost.WorldPosition.XNAMatrix.M41 = traveller.X;
+            restrSpeedPost.WorldPosition.XNAMatrix.M42 = traveller.Y;
+            restrSpeedPost.WorldPosition.XNAMatrix.M43 = traveller.Z;
+            restrSpeedPost.WorldPosition.TileX = traveller.TileX;
+            restrSpeedPost.WorldPosition.TileZ = traveller.TileZ;
+            //                    restrSpeedPost.WorldPosition.Normalize();
+            restrSpeedPost.WorldPosition.XNAMatrix.M43 *= -1;
+        }
+
+        /// <summary>
+        /// Flip restricted speedpost 
+        /// </summary>
+        /// <param name="restrSpeedPost">The Id of the restricted speedpost to flip</param>
+        /// 
+        static void FlipRestrSpeedPost(TempSpeedPostItem restrSpeedPost)
+        {
+            restrSpeedPost.Angle += (float)Math.PI;
+            restrSpeedPost.WorldPosition.XNAMatrix.M11 *= -1;
+            restrSpeedPost.WorldPosition.XNAMatrix.M13 *= -1;
+            restrSpeedPost.WorldPosition.XNAMatrix.M31 *= -1;
+            restrSpeedPost.WorldPosition.XNAMatrix.M33 *= -1;
+        }
+
+        /// <summary>
+        /// Compute position of restricted speedpost table
+        /// </summary>
+        /// <param name="restrSpeedPost">The Id of the restricted speed post to flip</param>
+        /// 
+        static void ComputeTablePosition(TempSpeedPostItem restrSpeedPost)
+        {
+            var speedPostTablePosition = new Vector3(2.2f, 0, 0);
+            Vector3.Transform(ref speedPostTablePosition, ref restrSpeedPost.WorldPosition.XNAMatrix, out speedPostTablePosition);
+            restrSpeedPost.WorldPosition.XNAMatrix.Translation = speedPostTablePosition;
+            restrSpeedPost.WorldPosition.XNAMatrix.M43 *= -1;
+            restrSpeedPost.WorldPosition.Normalize();
+            restrSpeedPost.WorldPosition.XNAMatrix.M43 *= -1;
+        }
+
+
+        /// <summary>
+        /// Insert a reference to a new TrItem to the already existing TrItemRefs basing on its offset within the track node.
+        /// </summary>
+        /// 
+        [SuppressMessage("Microsoft.Naming", "CA1709:IdentifiersShouldBeCasedCorrectly", Justification = "Keeping identifier consistent to use in MSTS")]
+        static void InsertTrItemRef(TrackSectionsFile tsectionDat, TrackDB trackDB, TrVectorNode thisVectorNode, int newTrItemId, float offset)
+        {
+            int[] newTrItemRefs = new int[thisVectorNode.NoItemRefs + 1];
+            if (thisVectorNode.NoItemRefs > 0)
+            {
+                thisVectorNode.TrItemRefs.CopyTo(newTrItemRefs, 0);
+                // insert the new TrItemRef accordingly to its offset
+                for (int iTrItems = thisVectorNode.NoItemRefs - 1; iTrItems >= 0; iTrItems--)
+                {
+                    var currTrItemID = newTrItemRefs[iTrItems];
+                    var currTrItem = trackDB.TrItemTable[currTrItemID];
+                    Traveller traveller = new Traveller(tsectionDat, trackDB.TrackNodes, currTrItem.TileX, currTrItem.TileZ, currTrItem.X, currTrItem.Z);
+                    if (offset >= traveller.TrackNodeOffset)
+                    {
+                        newTrItemRefs[iTrItems + 1] = newTrItemId;
+                        break;
+                    }
+                    else newTrItemRefs[iTrItems + 1] = currTrItemID;
+                    if (iTrItems == 0) newTrItemRefs[0] = newTrItemId;
+                }
+            }
+            else newTrItemRefs[0] = newTrItemId;
+            thisVectorNode.TrItemRefs = newTrItemRefs; //use the new item lists for the track node
+            thisVectorNode.NoItemRefs++;
+        }
+
+        public void AssociateEvents(Train train)
+        {
+            foreach (var eventWrapper in EventList)
+            {
+                if (eventWrapper is EventCategoryLocationWrapper && eventWrapper.ParsedObject.TrainService != "" &&
+                    train.Name.ToLower() == eventWrapper.ParsedObject.TrainService.ToLower())
+                {
+                    if (eventWrapper.ParsedObject.TrainStartingTime == -1 || (train as AITrain).ServiceDefinition.Time == eventWrapper.ParsedObject.TrainStartingTime)
+                    {
+                        eventWrapper.Train = train;
+                    }
+                }
+            }
+        }
+    }
+
+    public class ActivityTask
+    {
+        public bool? IsCompleted { get; internal set; }
+        public ActivityTask PrevTask { get; internal set; }
+        public ActivityTask NextTask { get; internal set; }
+        public DateTime CompletedAt { get; internal set; }
+        public string DisplayMessage { get; internal set; }
+        public Color DisplayColor { get; internal set; }
+
+        public virtual void NotifyEvent(ActivityEventType EventType)
+        {
+        }
+
+        public virtual void Save(BinaryWriter outf)
+        {
+            Int32 noval = -1;
+            if (IsCompleted == null) outf.Write(noval); else outf.Write(IsCompleted.Value ? (Int32)1 : (Int32)0);
+            outf.Write((Int64)CompletedAt.Ticks);
+            outf.Write(DisplayMessage);
+        }
+
+        public virtual void Restore(BinaryReader inf)
+        {
+            Int64 rdval;
+            rdval = inf.ReadInt32();
+            IsCompleted = rdval == -1 ? (bool?)null : rdval == 0 ? false : true;
+            CompletedAt = new DateTime(inf.ReadInt64());
+            DisplayMessage = inf.ReadString();
+        }
+    }
+
+    /// <summary>
+    /// Helper class to calculate distances along the path
+    /// </summary>
+    public class TDBTravellerDistanceCalculatorHelper
+    {
+        /// <summary>Maximum size of a platform or station we use for searching forward and backward</summary>
+        const float maxPlatformOrStationSize = 10000f;
+
+        // Result of calculation
+        public enum DistanceResult
+        {
+            Valid,
+            Behind,
+            OffPath
+        }
+
+        // We use this traveller as the basis of the calculations.
+        Traveller refTraveller;
+        float Distance;
+
+        public TDBTravellerDistanceCalculatorHelper(Traveller traveller)
+        {
+            refTraveller = traveller;
+        }
+
+        public DistanceResult CalculateToPoint(int TileX, int TileZ, float X, float Y, float Z)
+        {
+            Traveller poiTraveller;
+            poiTraveller = new Traveller(refTraveller);
+
+            // Find distance once
+            Distance = poiTraveller.DistanceTo(TileX, TileZ, X, Y, Z, maxPlatformOrStationSize);
+
+            // If valid
+            if (Distance > 0)
+            {
+                return DistanceResult.Valid;
+            }
+            else
+            {
+                // Go to opposite direction
+                poiTraveller = new Traveller(refTraveller, Traveller.TravellerDirection.Backward);
+
+                Distance = poiTraveller.DistanceTo(TileX, TileZ, X, Y, Z, maxPlatformOrStationSize);
+                // If valid, it is behind us
+                if (Distance > 0)
+                {
+                    return DistanceResult.Behind;
+                }
+            }
+
+            // Otherwise off path
+            return DistanceResult.OffPath;
+        }
+    }
+
+    public class ActivityTaskPassengerStopAt : ActivityTask
+    {
+        readonly Simulator Simulator;
+
+        public DateTime SchArrive;
+        public DateTime SchDepart;
+        public DateTime? ActArrive;
+        public DateTime? ActDepart;
+        public PlatformItem PlatformEnd1;
+        public PlatformItem PlatformEnd2;
+
+        public double BoardingS;   // MSTS calls this the Load/Unload time. Cargo gets loaded, but passengers board the train.
+        public double BoardingEndS;
+        int TimerChk;
+        bool arrived;
+        bool maydepart;
+        public bool LogStationStops;
+        public string LogStationLogFile;
+        public float distanceToNextSignal = -1;
+        public Train MyPlayerTrain; // Shortcut to player train
+
+        public bool ldbfevaldepartbeforeboarding = false;//Debrief Eval
+        public static List<string> DbfEvalDepartBeforeBoarding = new List<string>();//Debrief Eval
+
+        public ActivityTaskPassengerStopAt(Simulator simulator, ActivityTask prev, DateTime Arrive, DateTime Depart,
+                 PlatformItem Platformend1, PlatformItem Platformend2)
+        {
+            Simulator = simulator;
+            SchArrive = Arrive;
+            SchDepart = Depart;
+            PlatformEnd1 = Platformend1;
+            PlatformEnd2 = Platformend2;
+            PrevTask = prev;
+            if (prev != null)
+                prev.NextTask = this;
+            DisplayMessage = "";
+
+            LogStationStops = false;
+            LogStationLogFile = null;
+        }
+
+        internal ActivityTaskPassengerStopAt(Simulator simulator)
+        {
+            Simulator = simulator;
+        }
+
+        /// <summary>
+        /// Determines if the train is at station.
+        /// Tests for either the front or the rear of the train is within the platform.
+        /// </summary>
+        /// <returns></returns>
+        public bool IsAtStation(Train myTrain)
+        {
+            if (myTrain.StationStops.Count == 0) return false;
+            var thisStation = myTrain.StationStops[0];
+            if (myTrain.StationStops[0].SubrouteIndex != myTrain.TCRoute.activeSubpath) return false;
+            return myTrain.CheckStationPosition(thisStation.PlatformItem, thisStation.Direction, thisStation.TCSectionIndex);
+        }
+
+        public bool IsMissedStation()
+        {
+            // Check if station is in present train path
+
+            if (MyPlayerTrain.StationStops.Count == 0 ||
+                MyPlayerTrain.TCRoute.activeSubpath != MyPlayerTrain.StationStops[0].SubrouteIndex || !(MyPlayerTrain.ControlMode == Train.TRAIN_CONTROL.AUTO_NODE || MyPlayerTrain.ControlMode == Train.TRAIN_CONTROL.AUTO_SIGNAL))
+            {
+                return (false);
+            }
+
+            return MyPlayerTrain.IsMissedPlatform(200.0f);
+        }
+
+        public override void NotifyEvent(ActivityEventType EventType)
+        {
+
+            MyPlayerTrain = Simulator.OriginalPlayerTrain;
+            // The train is stopped.
+            if (EventType == ActivityEventType.TrainStop)
+            {
+                if (IsAtStation(MyPlayerTrain))
+                {
+                    if (Simulator.TimetableMode || MyPlayerTrain.StationStops.Count == 0)
+                    {
+                        // If yes, we arrived
+                        if (ActArrive == null)
+                        {
+                            ActArrive = new DateTime().Add(TimeSpan.FromSeconds(Simulator.ClockTime));
+                        }
+
+                        arrived = true;
+
+                        // Figure out the boarding time
+                        // <CSComment> No midnight checks here? There are some in Train.CalculateDepartTime
+                        double plannedBoardingS = (SchDepart - SchArrive).TotalSeconds;
+                        double punctualBoardingS = (SchDepart - ActArrive).Value.TotalSeconds;
+                        double expectedBoardingS = plannedBoardingS > 0 ? plannedBoardingS : PlatformEnd1.PlatformMinWaitingTime;
+                        BoardingS = punctualBoardingS;                                     // default is leave on time
+                        if (punctualBoardingS < expectedBoardingS)                         // if not enough time for boarding
+                        {
+                            if (plannedBoardingS > 0 && plannedBoardingS < PlatformEnd1.PlatformMinWaitingTime)
+                            { // and tight schedule
+                                BoardingS = plannedBoardingS;                              // leave late with no recovery of time
+                            }
+                            else
+                            {                                                       // generous schedule
+                                BoardingS = Math.Max(
+                                    punctualBoardingS,                                     // leave on time
+                                    PlatformEnd1.PlatformMinWaitingTime);                  // leave late with some recovery
+                            }
+                        }
+                        // ActArrive is usually same as ClockTime
+                        BoardingEndS = Simulator.ClockTime + BoardingS;
+                        // But not if game starts after scheduled arrival. In which case actual arrival is assumed to be same as schedule arrival.
+                        double sinceActArriveS = (new DateTime().Add(TimeSpan.FromSeconds(Simulator.ClockTime))
+                                                - ActArrive).Value.TotalSeconds;
+                        BoardingEndS -= sinceActArriveS;
+                    }
+                    else
+                    {
+                        // <CSComment> MSTS mode - player
+                        if (Simulator.GameTime < 2)
+                        {
+                            // If the simulation starts with a scheduled arrive in the past, assume the train arrived on time.
+                            if (SchArrive < new DateTime().Add(TimeSpan.FromSeconds(Simulator.ClockTime)))
+                            {
+                                ActArrive = SchArrive;
+                            }
+                        }
+                        BoardingS = (double)MyPlayerTrain.StationStops[0].ComputeStationBoardingTime(Simulator.PlayerLocomotive.Train);
+                        if (BoardingS > 0 || ((double)(SchDepart - SchArrive).TotalSeconds > 0 &&
+                            MyPlayerTrain.PassengerCarsNumber == 1 && MyPlayerTrain.Cars.Count > 10))
+                        {
+                            // accepted station stop because either freight train or passenger train or fake passenger train with passenger car on platform or fake passenger train
+                            // with Scheduled Depart > Scheduled Arrive
+                            // ActArrive is usually same as ClockTime
+                            BoardingEndS = Simulator.ClockTime + BoardingS;
+
+                            if (ActArrive == null)
+                            {
+                                ActArrive = new DateTime().Add(TimeSpan.FromSeconds(Simulator.ClockTime));
+                            }
+
+                            arrived = true;
+                            // But not if game starts after scheduled arrival. In which case actual arrival is assumed to be same as schedule arrival.
+                            double sinceActArriveS = (new DateTime().Add(TimeSpan.FromSeconds(Simulator.ClockTime))
+                                                    - ActArrive).Value.TotalSeconds;
+                            BoardingEndS -= sinceActArriveS;
+                            BoardingEndS = CompareTimes.LatestTime((int)SchDepart.TimeOfDay.TotalSeconds, (int)BoardingEndS);
+
+                        }
+                    }
+                    if (MyPlayerTrain.NextSignalObject[0] != null)
+                        distanceToNextSignal = MyPlayerTrain.NextSignalObject[0].DistanceTo(MyPlayerTrain.FrontTDBTraveller);
+
+                }
+            }
+            else if (EventType == ActivityEventType.TrainStart)
+            {
+                // Train has started, we have things to do if we arrived before
+                if (arrived)
+                {
+                    ActDepart = new DateTime().Add(TimeSpan.FromSeconds(Simulator.ClockTime));
+                    CompletedAt = ActDepart.Value;
+                    // Completeness depends on the elapsed waiting time
+                    IsCompleted = maydepart;
+                    if (MyPlayerTrain.TrainType != Train.TRAINTYPE.AI_PLAYERHOSTING)
+                        MyPlayerTrain.ClearStation(PlatformEnd1.LinkedPlatformItemId, PlatformEnd2.LinkedPlatformItemId, true);
+
+                    if (LogStationStops)
+                    {
+                        StringBuilder stringBuild = new StringBuilder();
+                        char separator = (char)(DataLogger.Separators)Enum.Parse(typeof(DataLogger.Separators), Simulator.Settings.DataLoggerSeparator);
+                        stringBuild.Append(PlatformEnd1.Station);
+                        stringBuild.Append(separator);
+                        stringBuild.Append(SchArrive.ToString("HH:mm:ss"));
+                        stringBuild.Append(separator);
+                        stringBuild.Append(SchDepart.ToString("HH:mm:ss"));
+                        stringBuild.Append(separator);
+                        stringBuild.Append(ActArrive.HasValue ? ActArrive.Value.ToString("HH:mm:ss") : "-");
+                        stringBuild.Append(separator);
+                        stringBuild.Append(ActDepart.HasValue ? ActDepart.Value.ToString("HH:mm:ss") : "-");
+
+                        TimeSpan delay = ActDepart.HasValue ? (ActDepart - SchDepart).Value : TimeSpan.Zero;
+                        stringBuild.Append(separator);
+                        stringBuild.AppendFormat("{0}:{1}:{2}", delay.Hours.ToString("00"), delay.Minutes.ToString("00"), delay.Seconds.ToString("00"));
+                        stringBuild.Append(separator);
+                        stringBuild.Append(maydepart ? "Completed" : "NotCompleted");
+                        stringBuild.Append("\n");
+                        File.AppendAllText(LogStationLogFile, stringBuild.ToString());
+                    }
+                }
+            }
+            else if (EventType == ActivityEventType.Timer)
+            {
+                // Waiting at a station
+                if (arrived)
+                {
+                    var remaining = (int)Math.Ceiling(BoardingEndS - Simulator.ClockTime);
+                    if (remaining < 1) DisplayColor = Color.LightGreen;
+                    else if (remaining < 11) DisplayColor = new Color(255, 255, 128);
+                    else DisplayColor = Color.White;
+
+                    if (remaining < 120 && (MyPlayerTrain.TrainType != Train.TRAINTYPE.AI_PLAYERHOSTING))
+                    {
+                        MyPlayerTrain.ClearStation(PlatformEnd1.LinkedPlatformItemId, PlatformEnd2.LinkedPlatformItemId, false);
+                    }
+
+                    // Still have to wait
+                    if (remaining > 0)
+                    {
+                        DisplayMessage = Simulator.Catalog.GetStringFmt("Passenger boarding completes in {0:D2}:{1:D2}",
+                            remaining / 60, remaining % 60);
+
+                        //Debrief Eval
+                        if (Simulator.PlayerLocomotive.SpeedMpS > 0 && !ldbfevaldepartbeforeboarding)
+                        {
+                            var train = Simulator.PlayerLocomotive.Train;
+                            ldbfevaldepartbeforeboarding = true;
+                            DbfEvalDepartBeforeBoarding.Add(PlatformEnd1.Station);
+                            train.DbfEvalValueChanged = true;
+                        }
+                    }
+                    // May depart
+                    else if (!maydepart)
+                    {
+                        // check if signal ahead is cleared - if not, do not allow depart
+                        if (distanceToNextSignal >= 0 && distanceToNextSignal < 300 && MyPlayerTrain.NextSignalObject[0] != null &&
+                            MyPlayerTrain.NextSignalObject[0].this_sig_lr(MstsSignalFunction.NORMAL) == MstsSignalAspect.STOP
+                            && MyPlayerTrain.NextSignalObject[0].hasPermission != SignalObject.Permission.Granted)
+                        {
+                            DisplayMessage = Simulator.Catalog.GetString("Passenger boarding completed. Waiting for signal ahead to clear.");
+                        }
+                        else
+                        {
+                            maydepart = true;
+                            DisplayMessage = Simulator.Catalog.GetString("Passenger boarding completed. You may depart now.");
+                            Simulator.SoundNotify = Event.PermissionToDepart;
+                        }
+
+                        ldbfevaldepartbeforeboarding = false;//reset flag. Debrief Eval
+
+                        // if last task, show closure window
+                        // also set times in logfile
+
+                        if (NextTask == null)
+                        {
+                            if (LogStationStops)
+                            {
+                                StringBuilder stringBuild = new StringBuilder();
+                                char separator = (char)(DataLogger.Separators)Enum.Parse(typeof(DataLogger.Separators), Simulator.Settings.DataLoggerSeparator);
+                                stringBuild.Append(PlatformEnd1.Station);
+                                stringBuild.Append(separator);
+                                stringBuild.Append(SchArrive.ToString("HH:mm:ss"));
+                                stringBuild.Append(separator);
+                                stringBuild.Append("-");
+                                stringBuild.Append(separator);
+                                stringBuild.Append(ActArrive.HasValue ? ActArrive.Value.ToString("HH:mm:ss") : "-");
+                                stringBuild.Append(separator);
+                                stringBuild.Append("-");
+                                stringBuild.Append(separator);
+
+                                TimeSpan delay = ActArrive.HasValue ? (ActArrive - SchArrive).Value : TimeSpan.Zero;
+                                if (delay.CompareTo(TimeSpan.Zero) < 0)
+                                {
+                                    delay = TimeSpan.Zero - delay;
+                                    stringBuild.AppendFormat("-{0}:{1}:{2}", delay.Hours.ToString("00"), delay.Minutes.ToString("00"), delay.Seconds.ToString("00"));
+                                }
+                                else
+                                {
+                                    stringBuild.AppendFormat("{0}:{1}:{2}", delay.Hours.ToString("00"), delay.Minutes.ToString("00"), delay.Seconds.ToString("00"));
+                                }
+
+                                stringBuild.Append(separator);
+                                stringBuild.Append("Final stop");
+                                stringBuild.Append("\n");
+                                File.AppendAllText(LogStationLogFile, stringBuild.ToString());
+                            }
+
+                            IsCompleted = true;
+                        }
+                    }
+                }
+                else
+                {
+                    // Checking missed station
+                    int tmp = (int)(Simulator.ClockTime % 10);
+                    if (tmp != TimerChk)
+                    {
+                        if (IsMissedStation() && (MyPlayerTrain.TrainType != Train.TRAINTYPE.AI_PLAYERHOSTING))
+                        {
+                            MyPlayerTrain.ClearStation(PlatformEnd1.LinkedPlatformItemId, PlatformEnd2.LinkedPlatformItemId, true);
+                            IsCompleted = false;
+
+                            if (LogStationStops)
+                            {
+                                StringBuilder stringBuild = new StringBuilder();
+                                char separator = (char)(DataLogger.Separators)Enum.Parse(typeof(DataLogger.Separators), Simulator.Settings.DataLoggerSeparator);
+                                stringBuild.Append(PlatformEnd1.Station);
+                                stringBuild.Append(separator);
+                                stringBuild.Append(SchArrive.ToString("HH:mm:ss"));
+                                stringBuild.Append(separator);
+                                stringBuild.Append(SchDepart.ToString("HH:mm:ss"));
+                                stringBuild.Append(separator);
+                                stringBuild.Append("-");
+                                stringBuild.Append(separator);
+                                stringBuild.Append("-");
+                                stringBuild.Append(separator);
+                                stringBuild.Append("-");
+                                stringBuild.Append(separator);
+                                stringBuild.Append("Missed");
+                                stringBuild.Append("\n");
+                                File.AppendAllText(LogStationLogFile, stringBuild.ToString());
+                            }
+                        }
+                    }
+                }
+            }
+        }
+
+        public override void Save(BinaryWriter outf)
+        {
+            Int64 noval = -1;
+            outf.Write((Int32)1);
+
+            base.Save(outf);
+
+            outf.Write((Int64)SchArrive.Ticks);
+            outf.Write((Int64)SchDepart.Ticks);
+            if (ActArrive == null) outf.Write(noval); else outf.Write((Int64)ActArrive.Value.Ticks);
+            if (ActDepart == null) outf.Write(noval); else outf.Write((Int64)ActDepart.Value.Ticks);
+            outf.Write((Int32)PlatformEnd1.TrItemId);
+            outf.Write((Int32)PlatformEnd2.TrItemId);
+            outf.Write((double)BoardingEndS);
+            outf.Write((Int32)TimerChk);
+            outf.Write(arrived);
+            outf.Write(maydepart);
+            outf.Write(distanceToNextSignal);
+        }
+
+        public override void Restore(BinaryReader inf)
+        {
+            Int64 rdval;
+
+            base.Restore(inf);
+
+            SchArrive = new DateTime(inf.ReadInt64());
+            SchDepart = new DateTime(inf.ReadInt64());
+            rdval = inf.ReadInt64();
+            ActArrive = rdval == -1 ? (DateTime?)null : new DateTime(rdval);
+            rdval = inf.ReadInt64();
+            ActDepart = rdval == -1 ? (DateTime?)null : new DateTime(rdval);
+            PlatformEnd1 = Simulator.TDB.TrackDB.TrItemTable[inf.ReadInt32()] as PlatformItem;
+            PlatformEnd2 = Simulator.TDB.TrackDB.TrItemTable[inf.ReadInt32()] as PlatformItem;
+            BoardingEndS = inf.ReadDouble();
+            TimerChk = inf.ReadInt32();
+            arrived = inf.ReadBoolean();
+            maydepart = inf.ReadBoolean();
+            distanceToNextSignal = inf.ReadSingle();
+        }
+    }
+
+    /// <summary>
+    /// This class adds attributes around the event objects parsed from the ACT file.
+    /// Note: Can't add attributes to the event objects directly as ACTFile.cs is not just used by 
+    /// RunActivity.exe but also by Menu.exe and MenuWPF.exe and these executables lack most of the ORTS classes.
+    /// </summary>
+    public abstract class EventWrapper
+    {
+        public Orts.Formats.Msts.Event ParsedObject;     // Points to object parsed from file *.act
+        public int OriginalActivationLevel; // Needed to reset .ActivationLevel
+        public int TimesTriggered;          // Needed for evaluation after activity ends
+        public Boolean IsDisabled;          // Used for a reversible event to prevent it firing again until after it has been reset.
+        protected Simulator Simulator;
+        public Train Train;              // Train involved in event; if null actual or original player train
+
+        public EventWrapper(Orts.Formats.Msts.Event @event, Simulator simulator)
+        {
+            ParsedObject = @event;
+            Simulator = simulator;
+            Train = null;
+        }
+
+        public virtual void Save(BinaryWriter outf)
+        {
+            outf.Write(TimesTriggered);
+            outf.Write(IsDisabled);
+            outf.Write(ParsedObject.Activation_Level);
+        }
+
+        public virtual void Restore(BinaryReader inf)
+        {
+            TimesTriggered = inf.ReadInt32();
+            IsDisabled = inf.ReadBoolean();
+            ParsedObject.Activation_Level = inf.ReadInt32();
+        }
+
+        /// <summary>
+        /// After an event is triggered, any message is displayed independently by ActivityWindow.
+        /// </summary>
+        /// <param name="activity"></param>
+        /// <returns></returns>
+        public virtual Boolean Triggered(Activity activity)
+        {  // To be overloaded by subclasses
+            return false;  // Compiler insists something is returned.
+        }
+
+        /// <summary>
+        /// Acts on the outcomes and then sets ActivationLevel = 0 to prevent re-use.
+        /// </summary>
+        /// <param name="activity"></param>
+        /// <returns>true if entire activity ends here whether it succeeded or failed</returns>
+        public Boolean IsActivityEnded(Activity activity)
+        {
+
+            if (this.ParsedObject.Reversible)
+            {
+                // Stop this event being actioned
+                this.IsDisabled = true;
+            }
+            else
+            {
+                // Stop this event being monitored
+                this.ParsedObject.Activation_Level = 0;
+            }
+            // No further action if this reversible event has been triggered before
+            if (this.TimesTriggered > 1) { return false; }
+
+            if (this.ParsedObject.Outcomes == null) { return false; }
+
+            // Set Activation Level of each event in the Activate list to 1.
+            // Uses lambda expression => for brevity.
+            foreach (int eventId in ParsedObject.Outcomes.ActivateList)
+            {
+                foreach (var item in activity.EventList.Where(item => item.ParsedObject.ID == eventId))
+                    item.ParsedObject.Activation_Level = 1;
+            }
+            foreach (int eventId in ParsedObject.Outcomes.RestoreActLevelList)
+            {
+                foreach (var item in activity.EventList.Where(item => item.ParsedObject.ID == eventId))
+                    item.ParsedObject.Activation_Level = item.OriginalActivationLevel;
+            }
+            foreach (int eventId in ParsedObject.Outcomes.DecActLevelList)
+            {
+                foreach (var item in activity.EventList.Where(item => item.ParsedObject.ID == eventId))
+                    item.ParsedObject.Activation_Level += -1;
+            }
+            foreach (int eventId in ParsedObject.Outcomes.IncActLevelList)
+            {
+                foreach (var item in activity.EventList.Where(item => item.ParsedObject.ID == eventId))
+                {
+                    item.ParsedObject.Activation_Level += +1;
+                }
+            }
+
+            // Activity sound management
+
+            if (this.ParsedObject.ORTSActSoundFile != null || (this.ParsedObject.Outcomes != null && this.ParsedObject.Outcomes.ActivitySound != null))
+            {
+                if (activity.triggeredEventWrapper == null) activity.triggeredEventWrapper = this;
+            }
+
+            if (this.ParsedObject.ORTSWeatherChange != null || (this.ParsedObject.Outcomes != null && this.ParsedObject.Outcomes.ORTSWeatherChange != null))
+            {
+                if (activity.triggeredEventWrapper == null) activity.triggeredEventWrapper = this;
+            }
+
+            if (this.ParsedObject.Outcomes.ActivityFail != null)
+            {
+                activity.IsSuccessful = false;
+                return true;
+            }
+            if (this.ParsedObject.Outcomes.ActivitySuccess == true)
+            {
+                activity.IsSuccessful = true;
+                return true;
+            }
+            if (this.ParsedObject.Outcomes.RestartWaitingTrain != null && this.ParsedObject.Outcomes.RestartWaitingTrain.WaitingTrainToRestart != "")
+            {
+                var restartWaitingTrain = this.ParsedObject.Outcomes.RestartWaitingTrain;
+                Simulator.RestartWaitingTrain(restartWaitingTrain);
+            }
+            return false;
+        }
+     
+      
+    }
+
+    public class EventCategoryActionWrapper : EventWrapper
+    {
+        SidingItem SidingEnd1;
+        SidingItem SidingEnd2;
+        List<string> ChangeWagonIdList;   // Wagons to be assembled, picked up or dropped off.
+
+        public EventCategoryActionWrapper(Orts.Formats.Msts.Event @event, Simulator simulator)
+            : base(@event, simulator)
+        {
+            var e = this.ParsedObject as EventCategoryAction;
+            if (e.SidingId != null)
+            {
+                var i = e.SidingId.Value;
+                try
+                {
+                    SidingEnd1 = Simulator.TDB.TrackDB.TrItemTable[i] as SidingItem;
+                    i = SidingEnd1.LinkedSidingId;
+                    SidingEnd2 = Simulator.TDB.TrackDB.TrItemTable[i] as SidingItem;
+                }
+                catch (IndexOutOfRangeException)
+                {
+                    Trace.TraceWarning("Siding {0} is not in track database.", i);
+                }
+                catch (NullReferenceException)
+                {
+                    Trace.TraceWarning("Item {0} in track database is not a siding.", i);
+                }
+            }
+        }
+
+        override public Boolean Triggered(Activity activity)
+        {
+            Train OriginalPlayerTrain = Simulator.OriginalPlayerTrain;
+            var e = this.ParsedObject as EventCategoryAction;
+            if (e.WagonList != null)
+            {                     // only if event involves wagons
+                if (ChangeWagonIdList == null)
+                {           // populate the list only once - the first time that ActivationLevel > 0 and so this method is called.
+                    ChangeWagonIdList = new List<string>();
+                    foreach (var item in e.WagonList.WorkOrderWagonList)
+                    {
+                        ChangeWagonIdList.Add(String.Format("{0} - {1}", ((int)item.UID & 0xFFFF0000) >> 16, (int)item.UID & 0x0000FFFF)); // form the .CarID
+                    }
+                }
+            }
+            var triggered = false;
+            Train consistTrain;
+            switch (e.Type)
+            {
+                case EventType.AllStops:
+                    triggered = activity.Tasks.Count > 0 && activity.Last.IsCompleted != null;
+                    break;
+                case EventType.AssembleTrain:
+                    consistTrain = matchesConsist(ChangeWagonIdList);
+                    if (consistTrain != null)
+                    {
+                        triggered = true;
+                    }
+                    break;
+                case EventType.AssembleTrainAtLocation:
+                    if (atSiding(OriginalPlayerTrain.FrontTDBTraveller, OriginalPlayerTrain.RearTDBTraveller, this.SidingEnd1, this.SidingEnd2))
+                    {
+                        consistTrain = null;
+                        consistTrain = matchesConsist(ChangeWagonIdList);
+                        triggered = (consistTrain != null ? true : false);
+                    }
+                    break;
+                case EventType.DropOffWagonsAtLocation:
+                    // Dropping off of wagons should only count once disconnected from player train.
+                    // A better name than DropOffWagonsAtLocation would be ArriveAtSidingWithWagons.
+                    // To recognize the dropping off of the cars before the event is activated, this method is used.
+                    if (atSiding(OriginalPlayerTrain.FrontTDBTraveller, OriginalPlayerTrain.RearTDBTraveller, this.SidingEnd1, this.SidingEnd2))
+                    {
+                        consistTrain = null;
+                        consistTrain = matchesConsistNoOrder(ChangeWagonIdList);
+                        triggered = (consistTrain != null ? false : true);
+                    }
+                    break;
+                case EventType.PickUpPassengers:
+                    break;
+                case EventType.PickUpWagons: // PickUpWagons is independent of location or siding
+                    triggered = includesWagons(OriginalPlayerTrain, ChangeWagonIdList);
+                    break;
+                case EventType.ReachSpeed:
+                    triggered = (Math.Abs(Simulator.PlayerLocomotive.SpeedMpS) >= e.SpeedMpS);
+                    break;
+            }
+            return triggered;
+        }
+        /// <summary>
+        /// Finds the train that contains exactly the wagons (and maybe loco) in the list in the correct sequence.
+        /// </summary>
+        /// <param name="wagonIdList"></param>
+        /// <returns>train or null</returns>
+        private Train matchesConsist(List<string> wagonIdList)
+        {
+            foreach (var trainItem in Simulator.Trains)
+            {
+                if (trainItem.Cars.Count == wagonIdList.Count)
+                {
+                    // Compare two lists to make sure wagons are in expected sequence.
+                    bool listsMatch = true;
+                    //both lists with the same order
+                    for (int i = 0; i < trainItem.Cars.Count; i++)
+                    {
+                        if (trainItem.Cars.ElementAt(i).CarID != wagonIdList.ElementAt(i)) { listsMatch = false; break; }
+                    }
+                    if (!listsMatch)
+                    {//different order list
+                        listsMatch = true;
+                        for (int i = trainItem.Cars.Count; i > 0; i--)
+                        {
+                            if (trainItem.Cars.ElementAt(i - 1).CarID != wagonIdList.ElementAt(trainItem.Cars.Count - i)) { listsMatch = false; break; }
+                        }
+                    }
+                    if (listsMatch) return trainItem;
+                }
+            }
+            return null;
+        }
+        /// <summary>
+        /// Finds the train that contains exactly the wagons (and maybe loco) in the list. Exact order is not required.
+        /// </summary>
+        /// <param name="wagonIdList"></param>
+        /// <returns>train or null</returns>
+        private Train matchesConsistNoOrder(List<string> wagonIdList)
+        {
+            foreach (var trainItem in Simulator.Trains)
+            {
+                bool lEngine = false;
+                int nCars = 0;//all cars other than WagonIdList.
+                int nWagonListCars = 0;//individual wagon drop.
+                foreach (var item in trainItem.Cars)
+                {
+                    if (item.AuxWagonType == "Engine") lEngine = true;
+                    if (!wagonIdList.Contains(item.CarID)) nCars++;
+                    if (wagonIdList.Contains(item.CarID)) nWagonListCars++;
+                }
+                // Compare two lists to make sure wagons are present.
+                bool listsMatch = true;
+                //support individual wagonIdList drop
+                if (trainItem.Cars.Count - nCars == (wagonIdList.Count == nWagonListCars ? wagonIdList.Count : nWagonListCars))
+                {
+                    if (excludesWagons(trainItem, wagonIdList)) listsMatch = false;//all wagons dropped
+
+                    //a consist require engine + wagons
+                    if (listsMatch && lEngine) return trainItem;
+                }
+                else if (lEngine)
+                    //TODO: Maybe, it would be necessary to avoid detach cars that are not included in wagonIdList.
+                    return trainItem;
+            }
+            return null;
+        }
+        /// <summary>
+        /// Like MSTS, do not check for unlisted wagons as the wagon list may be shortened for convenience to contain
+        /// only the first and last wagon or even just the first wagon.
+        /// </summary>
+        /// <param name="train"></param>
+        /// <param name="wagonIdList"></param>
+        /// <returns>True if all listed wagons are part of the given train.</returns>
+        static bool includesWagons(Train train, List<string> wagonIdList)
+        {
+            foreach (var item in wagonIdList)
+            {
+                if (train.Cars.Find(car => car.CarID == item) == null) return false;
+            }
+            // train speed < 1
+            return (Math.Abs(train.SpeedMpS) <= 1 ? true : false);
+        }
+        /// <summary>
+        /// Like MSTS, do not check for unlisted wagons as the wagon list may be shortened for convenience to contain
+        /// only the first and last wagon or even just the first wagon.
+        /// </summary>
+        /// <param name="train"></param>
+        /// <param name="wagonIdList"></param>
+        /// <returns>True if all listed wagons are not part of the given train.</returns>
+        static bool excludesWagons(Train train, List<string> wagonIdList)
+        {
+            bool lNotFound = false;
+            foreach (var item in wagonIdList)
+            {
+                //take in count each item in wagonIdList 
+                if (train.Cars.Find(car => car.CarID == item) == null)
+                {
+                    lNotFound = true; //wagon not part of the train
+                }
+                else
+                {
+                    lNotFound = false; break;//wagon still part of the train
+                }
+            }
+            return (lNotFound ? true : false);
+        }
+        /// <summary>
+        /// Like platforms, checking that one end of the train is within the siding.
+        /// </summary>
+        /// <param name="frontPosition"></param>
+        /// <param name="rearPosition"></param>
+        /// <param name="sidingEnd1"></param>
+        /// <param name="sidingEnd2"></param>
+        /// <returns>true if both ends of train within siding</returns>
+        static bool atSiding(Traveller frontPosition, Traveller rearPosition, SidingItem sidingEnd1, SidingItem sidingEnd2)
+        {
+            if (sidingEnd1 == null || sidingEnd2 == null)
+            {
+                return true;
+            }
+
+            TDBTravellerDistanceCalculatorHelper helper;
+            TDBTravellerDistanceCalculatorHelper.DistanceResult distanceEnd1;
+            TDBTravellerDistanceCalculatorHelper.DistanceResult distanceEnd2;
+
+            // Front calcs
+            helper = new TDBTravellerDistanceCalculatorHelper(frontPosition);
+
+            distanceEnd1 = helper.CalculateToPoint(sidingEnd1.TileX,
+                    sidingEnd1.TileZ, sidingEnd1.X, sidingEnd1.Y, sidingEnd1.Z);
+            distanceEnd2 = helper.CalculateToPoint(sidingEnd2.TileX,
+                    sidingEnd2.TileZ, sidingEnd2.X, sidingEnd2.Y, sidingEnd2.Z);
+
+            // If front between the ends of the siding
+            if (((distanceEnd1 == TDBTravellerDistanceCalculatorHelper.DistanceResult.Behind
+                && distanceEnd2 == TDBTravellerDistanceCalculatorHelper.DistanceResult.Valid)
+                || (distanceEnd1 == TDBTravellerDistanceCalculatorHelper.DistanceResult.Valid
+                && distanceEnd2 == TDBTravellerDistanceCalculatorHelper.DistanceResult.Behind)))
+            {
+                return true;
+            }
+
+            // Rear calcs
+            helper = new TDBTravellerDistanceCalculatorHelper(rearPosition);
+
+            distanceEnd1 = helper.CalculateToPoint(sidingEnd1.TileX,
+                    sidingEnd1.TileZ, sidingEnd1.X, sidingEnd1.Y, sidingEnd1.Z);
+            distanceEnd2 = helper.CalculateToPoint(sidingEnd2.TileX,
+                    sidingEnd2.TileZ, sidingEnd2.X, sidingEnd2.Y, sidingEnd2.Z);
+
+            // If rear between the ends of the siding
+            if (((distanceEnd1 == TDBTravellerDistanceCalculatorHelper.DistanceResult.Behind
+                && distanceEnd2 == TDBTravellerDistanceCalculatorHelper.DistanceResult.Valid)
+                || (distanceEnd1 == TDBTravellerDistanceCalculatorHelper.DistanceResult.Valid
+                && distanceEnd2 == TDBTravellerDistanceCalculatorHelper.DistanceResult.Behind)))
+            {
+                return true;
+            }
+
+            return false;
+        }
+    }
+
+    public class EventCategoryLocationWrapper : EventWrapper
+    {
+        public EventCategoryLocationWrapper(Orts.Formats.Msts.Event @event, Simulator simulator)
+            : base(@event, simulator)
+        {
+        }
+
+        override public Boolean Triggered(Activity activity)
+        {
+            var triggered = false;
+            var e = this.ParsedObject as Orts.Formats.Msts.EventCategoryLocation;
+            var train = Simulator.PlayerLocomotive.Train;
+            if (ParsedObject.TrainService != "" && Train != null)
+            {
+                if (Train.FrontTDBTraveller == null) return triggered;
+                train = Train;
+            }
+            Train = train;
+            if (e.TriggerOnStop)
+            {
+                // Is train still moving?
+                if (Math.Abs(train.SpeedMpS) > 0.032f)
+                {
+                    return triggered;
+                }
+            }
+            var trainFrontPosition = new Traveller(train.nextRouteReady && train.TCRoute.activeSubpath > 0 && train.TCRoute.ReversalInfo[train.TCRoute.activeSubpath - 1].Valid ?
+                train.RearTDBTraveller : train.FrontTDBTraveller); // just after reversal the old train front position must be considered
+            var distance = trainFrontPosition.DistanceTo(e.TileX, e.TileZ, e.X, trainFrontPosition.Y, e.Z, e.RadiusM);
+            if (distance == -1)
+            {
+                trainFrontPosition.ReverseDirection();
+                distance = trainFrontPosition.DistanceTo(e.TileX, e.TileZ, e.X, trainFrontPosition.Y, e.Z, e.RadiusM);
+                if (distance == -1)
+                    return triggered;
+            }
+            if (distance < e.RadiusM) { triggered = true; }
+            return triggered;
+        }
+    }
+
+    public class EventCategoryTimeWrapper : EventWrapper
+    {
+
+        public EventCategoryTimeWrapper(Orts.Formats.Msts.Event @event, Simulator simulator)
+            : base(@event, simulator)
+        {
+        }
+
+        override public Boolean Triggered(Activity activity)
+        {
+            var e = this.ParsedObject as Orts.Formats.Msts.EventCategoryTime;
+            if (e == null) return false;
+            Train = Simulator.PlayerLocomotive.Train;
+            var triggered = (e.Time <= (int)Simulator.ClockTime - activity.StartTimeS);
+            return triggered;
+        }
+    }
+}