--- conflicted
+++ resolved
@@ -1517,19 +1517,11 @@
         {
             var triggered = false;
             var e = this.ParsedObject as Orts.Formats.Msts.EventCategoryLocation;
-<<<<<<< HEAD
-            Train train = Simulator.PlayerLocomotive.Train;
-            if (ParsedObject.TrainService != "" && Train != null)
-            {
-                if (Train.FrontTDBTraveller != null) train = Train;
-                else return triggered;
-=======
             var train = Simulator.PlayerLocomotive.Train;
             if (ParsedObject.TrainService != "" && Train != null)
             {
                 if (Train.FrontTDBTraveller == null) return triggered;
                 train = Train;
->>>>>>> 61e296b7
             }
             Train = train;
             if (e.TriggerOnStop)
