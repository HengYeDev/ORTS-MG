--- conflicted
+++ resolved
@@ -1,2844 +1,1430 @@
-<<<<<<< HEAD
-﻿// COPYRIGHT 2012, 2013, 2014, 2015 by the Open Rails project.
-// 
-// This file is part of Open Rails.
-// 
-// Open Rails is free software: you can redistribute it and/or modify
-// it under the terms of the GNU General Public License as published by
-// the Free Software Foundation, either version 3 of the License, or
-// (at your option) any later version.
-// 
-// Open Rails is distributed in the hope that it will be useful,
-// but WITHOUT ANY WARRANTY; without even the implied warranty of
-// MERCHANTABILITY or FITNESS FOR A PARTICULAR PURPOSE.  See the
-// GNU General Public License for more details.
-// 
-// You should have received a copy of the GNU General Public License
-// along with Open Rails.  If not, see <http://www.gnu.org/licenses/>.
-
-// This file is the responsibility of the 3D & Environment Team.
-
-using Orts.Simulation;
-using Orts.Simulation.Physics;
-using Orts.Simulation.RollingStocks;
-using ORTS.Common;
-using ORTS.Scripting.Api;
-using System;
-using System.Diagnostics;   // Used by Trace.Warnings
-
-namespace Orts.Common
-{
-    /// <summary>
-    /// This Command Pattern allows requests to be encapsulated as objects (http://sourcemaking.com/design_patterns/command).
-    /// The pattern provides many advantages, but it allows OR to record the commands and then to save them when the user presses F2.
-    /// The commands can later be read from file and replayed.
-    /// Writing and reading is done using the .NET binary serialization which is quick to code. (For an editable version, JSON has
-    /// been successfully explored.)
-    /// 
-    /// Immediate commands (e.g. sound horn) are straightforward but continuous commands (e.g. apply train brake) are not. 
-    /// OR aims for commands which can be repeated accurately and possibly on a range of hardware. Continuous commands therefore
-    /// have a target value which is recorded once the key is released. OR creates an immediate command as soon as the user 
-    /// presses the key, but OR creates the continuous command once the user releases the key and the target is known. 
-    /// 
-    /// All commands record the time when the command is created, but a continuous command backdates the time to when the key
-    /// was pressed.
-    /// 
-    /// Each command class has a Receiver property and calls methods on the Receiver to execute the command.
-    /// This property is static for 2 reasons:
-    /// - so all command objects of the same class will share the same Receiver object;
-    /// - so when a command is serialized to and deserialised from file, its Receiver does not have to be saved 
-    ///   (which would be impractical) but is automatically available to commands which have been re-created from file.
-    /// 
-    /// Before each command class is used, this Receiver must be assigned, e.g.
-    ///   ReverserCommand.Receiver = (MSTSLocomotive)PlayerLocomotive;
-    /// 
-    /// </summary>
-    public interface ICommand {
-
-        /// <summary>
-        /// The time when the command was issued (compatible with Simlator.ClockTime).
-        /// </summary>
-        double Time { get; set; }
-
-        /// <summary>
-        /// Call the Receiver to repeat the Command.
-        /// Each class of command shares a single object, the Receiver, and the command executes by
-        /// call methods of the Receiver.
-        /// </summary>
-        void Redo();
-
-        /// <summary>
-        /// Print the content of the command.
-        /// </summary>
-        void Report();
-    }
-
-    [Serializable()]
-    public abstract class Command : ICommand {
-        public double Time { get; set; }
-
-        /// <summary>
-        /// Each command adds itself to the log when it is constructed.
-        /// </summary>
-        public Command( CommandLog log ) {
-            log.CommandAdd( this as ICommand );
-        }
-
-        // Method required by ICommand
-        public virtual void Redo() { Trace.TraceWarning( "Dummy method" ); }
-
-        public override string ToString() {
-            return this.GetType().ToString();
-        }
-
-        // Method required by ICommand
-        public virtual void Report() {
-            Trace.WriteLine( String.Format(
-               "Command: {0} {1}", FormatStrings.FormatPreciseTime( Time ), ToString() ) );
-        }
-    }
-
-    // <Superclasses>
-    [Serializable()]
-    public abstract class BooleanCommand : Command {
-        protected bool ToState;
-
-        public BooleanCommand( CommandLog log, bool toState )
-            : base( log ) {
-            ToState = toState;
-        }
-    }
-
-    [Serializable()]
-    public abstract class IndexCommand : Command {
-        protected int Index;
-
-        public IndexCommand( CommandLog log, int index )
-            : base(log)
-        {
-            Index = index;
-        }
-    }
-    
-    /// <summary>
-    /// Superclass for continuous commands. Do not create a continuous command until the operation is complete.
-    /// </summary>
-    [Serializable()]
-    public abstract class ContinuousCommand : BooleanCommand {
-        protected float? Target;
-
-        public ContinuousCommand( CommandLog log, bool toState, float? target, double startTime ) 
-            : base( log, toState ) {
-            Target = target;
-            this.Time = startTime;   // Continuous commands are created at end of change, so overwrite time when command was created
-        }
-
-        public override string ToString() {
-            return base.ToString() + " - " + (ToState ? "increase" : "decrease") + ", target = " + Target.ToString();
-        }
-    }
-
-    [Serializable()]
-    public abstract class PausedCommand : Command
-    {
-        public double PauseDurationS;
-
-        public PausedCommand(CommandLog log, double pauseDurationS)
-            : base(log)
-        {
-            PauseDurationS = pauseDurationS;
-        }
-
-        public override string ToString()
-        {
-            return String.Format("{0} Paused Duration: {1}", base.ToString(), PauseDurationS);
-        }
-    }
-
-    [Serializable()]
-    public abstract class CameraCommand : Command
-    {
-        public CameraCommand(CommandLog log)
-            : base(log)
-        {
-        }
-    }
-
-    [Serializable()]
-    public sealed class SaveCommand : Command {
-        public string FileStem;
-
-        public SaveCommand( CommandLog log, string fileStem ) 
-            : base( log ){
-            this.FileStem = fileStem;
-            Redo();
-        }
-
-        public override void Redo() {
-            // Redo does nothing as SaveCommand is just a marker and saves the fileStem but is not used during replay to redo the save.
-            // Report();
-        }
-
-        public override string ToString() {
-            return base.ToString() + " to file \"" + FileStem + ".replay\"";
-        }
-    }
-
-    // Direction
-    [Serializable()]
-    public sealed class ReverserCommand : BooleanCommand {
-        public static MSTSLocomotive Receiver { get; set; }
-
-        public ReverserCommand( CommandLog log, bool toState ) 
-            : base( log, toState ) {
-            Redo();
-        }
-
-        public override void Redo() {
-            if( ToState ) {
-                Receiver.StartReverseIncrease( null );
-            } else {
-                Receiver.StartReverseDecrease( null );
-            }
-            // Report();
-        }
-
-        public override string ToString() {
-            return base.ToString() + " - " + (ToState ? "step forward" : "step back");
-        }
-    }
-
-    [Serializable()]
-    public sealed class ContinuousReverserCommand : ContinuousCommand {
-        public static MSTSSteamLocomotive Receiver { get; set; }
-
-        public ContinuousReverserCommand( CommandLog log, bool toState, float? target, double startTime ) 
-            : base( log, toState, target, startTime ) {
-            Redo();
-        }
-
-        public override void Redo() {
-            if (Receiver == null) return;
-            Receiver.ReverserChangeTo( ToState, Target );
-            // Report();
-        }
-    }
-
-    // Power : Raise/lower pantograph
-    [Serializable()]
-    public sealed class PantographCommand : BooleanCommand {
-        public static MSTSLocomotive Receiver { get; set; }
-        private int item;
-
-        public PantographCommand( CommandLog log, int item, bool toState ) 
-            : base( log, toState ) {
-            this.item = item;
-            Redo();
-        }
-
-        public override void Redo() {
-            if (Receiver != null && Receiver.Train != null)
-            {
-                Receiver.Train.SignalEvent((ToState ? PowerSupplyEvent.RaisePantograph : PowerSupplyEvent.LowerPantograph), item);
-            }
-        }
-
-        public override string ToString() {
-            return base.ToString() + " - " + (ToState ? "raise" : "lower") + ", item = " + item.ToString();
-        }
-    }
-
-    // Power : Close/open circuit breaker
-    [Serializable()]
-    public sealed class CircuitBreakerClosingOrderCommand : BooleanCommand
-    {
-        public static MSTSElectricLocomotive Receiver { get; set; }
-
-        public CircuitBreakerClosingOrderCommand(CommandLog log, bool toState)
-            : base(log, toState)
-        {
-            Redo();
-        }
-
-        public override void Redo()
-        {
-            if (Receiver != null && Receiver.Train != null)
-            {
-                Receiver.Train.SignalEvent(ToState ? PowerSupplyEvent.CloseCircuitBreaker : PowerSupplyEvent.OpenCircuitBreaker);
-            }
-        }
-
-        public override string ToString()
-        {
-            return base.ToString() + " - " + (ToState ? "close" : "open");
-        }
-    }
-
-    // Power : Close circuit breaker button
-    [Serializable()]
-    public sealed class CircuitBreakerClosingOrderButtonCommand : BooleanCommand
-    {
-        public static MSTSElectricLocomotive Receiver { get; set; }
-
-        public CircuitBreakerClosingOrderButtonCommand(CommandLog log, bool toState)
-            : base(log, toState)
-        {
-            Redo();
-        }
-
-        public override void Redo()
-        {
-            if (Receiver != null && Receiver.Train != null)
-            {
-                Receiver.Train.SignalEvent(ToState ? PowerSupplyEvent.CloseCircuitBreakerButtonPressed : PowerSupplyEvent.CloseCircuitBreakerButtonReleased);
-            }
-        }
-
-        public override string ToString()
-        {
-            return base.ToString() + " - " + (ToState ? "pressed" : "released");
-        }
-    }
-
-    // Power : Open circuit breaker button
-    [Serializable()]
-    public sealed class CircuitBreakerOpeningOrderButtonCommand : BooleanCommand
-    {
-        public static MSTSElectricLocomotive Receiver { get; set; }
-
-        public CircuitBreakerOpeningOrderButtonCommand(CommandLog log, bool toState)
-            : base(log, toState)
-        {
-            Redo();
-        }
-
-        public override void Redo()
-        {
-            if (Receiver != null && Receiver.Train != null)
-            {
-                Receiver.Train.SignalEvent(ToState ? PowerSupplyEvent.OpenCircuitBreakerButtonPressed : PowerSupplyEvent.OpenCircuitBreakerButtonReleased);
-            }
-        }
-
-        public override string ToString()
-        {
-            return base.ToString() + " - " + (ToState ? "pressed" : "released");
-        }
-    }
-
-    // Power : Give/remove circuit breaker authorization
-    [Serializable()]
-    public sealed class CircuitBreakerClosingAuthorizationCommand : BooleanCommand
-    {
-        public static MSTSElectricLocomotive Receiver { get; set; }
-
-        public CircuitBreakerClosingAuthorizationCommand(CommandLog log, bool toState)
-            : base(log, toState)
-        {
-            Redo();
-        }
-
-        public override void Redo()
-        {
-            if (Receiver != null && Receiver.Train != null)
-            {
-                Receiver.Train.SignalEvent(ToState ? PowerSupplyEvent.GiveCircuitBreakerClosingAuthorization : PowerSupplyEvent.RemoveCircuitBreakerClosingAuthorization);
-            }
-        }
-
-        public override string ToString()
-        {
-            return base.ToString() + " - " + (ToState ? "given" : "removed");
-        }
-    }
-
-    // Power
-    [Serializable()]
-    public sealed class PowerCommand : BooleanCommand
-    {
-        public static MSTSLocomotive Receiver { get; set; }
-
-        public PowerCommand(CommandLog log, MSTSLocomotive receiver, bool toState)
-            : base(log, toState)
-        {
-            Receiver = receiver;
-            Redo();
-        }
-
-        public override void Redo()
-        {
-            if (Receiver == null) return;//no receiver of this panto
-            Receiver.SetPower(ToState);
-            // Report();
-        }
-
-        public override string ToString()
-        {
-            return base.ToString() + " - " + (ToState ? "ON" : "OFF");
-        }
-    }
-
-    // MU commands connection
-    [Serializable()]
-    public sealed class ToggleMUCommand : BooleanCommand
-    {
-        public static MSTSLocomotive Receiver { get; set; }
-
-        public ToggleMUCommand(CommandLog log, MSTSLocomotive receiver, bool toState)
-            : base(log, toState)
-        {
-            Receiver = receiver;
-            Redo();
-        }
-
-        public override void Redo()
-        {
-            if (Receiver == null) return;//no receiver of this panto
-            Receiver.ToggleMUCommand(ToState);
-            // Report();
-        }
-
-        public override string ToString()
-        {
-            return base.ToString() + " - " + (ToState ? "ON" : "OFF");
-        }
-    }
-
-    [Serializable()]
-    public sealed class NotchedThrottleCommand : BooleanCommand {
-        public static MSTSLocomotive Receiver { get; set; }
-
-        public NotchedThrottleCommand( CommandLog log, bool toState ) : base( log, toState ) {
-            Redo();
-        }
-
-        public override void Redo() {
-            Receiver.AdjustNotchedThrottle(ToState);
-            // Report();
-        }
-
-        public override string ToString() {
-            return base.ToString() + " - " + (ToState ? "step forward" : "step back");
-        }
-    }
-
-    [Serializable()]
-    public sealed class ContinuousThrottleCommand : ContinuousCommand {
-        public static MSTSLocomotive Receiver { get; set; }
-
-        public ContinuousThrottleCommand( CommandLog log, bool toState, float? target, double startTime ) 
-            : base( log, toState, target, startTime ){
-            Redo();
-        }
-
-        public override void Redo() { 
-            Receiver.ThrottleChangeTo( ToState, Target );
-            // Report();
-        }
-    }
-    
-    // Brakes
-    [Serializable()]
-    public sealed class TrainBrakeCommand : ContinuousCommand {
-        public static MSTSLocomotive Receiver { get; set; }
-
-        public TrainBrakeCommand( CommandLog log, bool toState, float? target, double startTime ) 
-            : base( log, toState, target, startTime ) {
-            Redo();
-        }
-
-        public override void Redo() {
-            Receiver.TrainBrakeChangeTo( ToState, Target );
-            // Report();
-        }
-    }
-
-    [Serializable()]
-    public sealed class EngineBrakeCommand : ContinuousCommand {
-        public static MSTSLocomotive Receiver { get; set; }
-
-        public EngineBrakeCommand( CommandLog log, bool toState, float? target, double startTime )
-            : base( log, toState, target, startTime ) {
-            Redo();
-        }
-
-        public override void Redo() {
-            Receiver.EngineBrakeChangeTo( ToState, Target );
-            // Report();
-        }
-    }
-
-    [Serializable()]
-    public sealed class DynamicBrakeCommand : ContinuousCommand {
-        public static MSTSLocomotive Receiver { get; set; }
-
-        public DynamicBrakeCommand( CommandLog log, bool toState, float? target, double startTime )
-            : base( log, toState, target, startTime ) {
-            Redo();
-        }
-
-        public override void Redo() {
-            Receiver.DynamicBrakeChangeTo( ToState, Target );
-            // Report();
-        }
-    }
-
-    [Serializable()]
-    public sealed class InitializeBrakesCommand : Command {
-        public static Train Receiver { get; set; }
-
-        public InitializeBrakesCommand( CommandLog log ) 
-            : base( log ) {
-            Redo();
-        }
-
-        public override void Redo() {
-            Receiver.UnconditionalInitializeBrakes();
-            // Report();
-        }
-    }
-
-    [Serializable()]
-    public sealed class EmergencyPushButtonCommand : Command
-    {
-        public static MSTSLocomotive Receiver { get; set; }
-
-        public EmergencyPushButtonCommand(CommandLog log)
-            : base(log)
-        {
-            Redo();
-        }
-
-        public override void Redo()
-        {
-            Receiver.EmergencyButtonPressed = !Receiver.EmergencyButtonPressed;
-            Receiver.TrainBrakeController.EmergencyBrakingPushButton = Receiver.EmergencyButtonPressed;
-            // Report();
-        }
-    }
-
-    [Serializable()]
-    public sealed class BailOffCommand : BooleanCommand {
-        public static MSTSLocomotive Receiver { get; set; }
-
-        public BailOffCommand( CommandLog log, bool toState ) 
-            : base( log, toState ) {
-            Redo();
-        }
-
-        public override void Redo() {
-            Receiver.SetBailOff( ToState );
-            // Report();
-        }
-
-        public override string ToString() {
-            return base.ToString() + " - " + (ToState ? "disengage" : "engage");
-        }
-    }
-
-    [Serializable()]
-    public sealed class HandbrakeCommand : BooleanCommand {
-        public static MSTSLocomotive Receiver { get; set; }
-
-        public HandbrakeCommand( CommandLog log, bool toState ) 
-            : base( log, toState ) {
-            Redo();
-        }
-
-        public override void Redo() {
-            Receiver.SetTrainHandbrake( ToState );
-            // Report();
-        }
-
-        public override string ToString() {
-            return base.ToString() + " - " + (ToState ? "apply" : "release");
-        }
-    }
-
-    [Serializable()]
-    public sealed class WagonHandbrakeCommand : BooleanCommand
-    {
-        public static MSTSWagon Receiver { get; set; }
-
-        public WagonHandbrakeCommand(CommandLog log, MSTSWagon car, bool toState)
-            : base(log, toState)
-        {
-            Receiver = car;
-            Redo();
-        }
-
-        public override void Redo()
-        {
-            Receiver.SetWagonHandbrake(ToState);
-            // Report();
-        }
-
-        public override string ToString()
-        {
-            return base.ToString() + " - " + (ToState ? "apply" : "release");
-        }
-    }
-
-    [Serializable()]
-    public sealed class RetainersCommand : BooleanCommand {
-        public static MSTSLocomotive Receiver { get; set; }
-
-        public RetainersCommand( CommandLog log, bool toState ) 
-            : base( log, toState ) {
-            Redo();
-        }
-
-        public override void Redo() {
-            Receiver.SetTrainRetainers( ToState );
-            // Report();
-        }
-
-        public override string ToString() {
-            return base.ToString() + " - " + (ToState ? "apply" : "release");
-        }
-    }
-
-    [Serializable()]
-    public sealed class BrakeHoseConnectCommand : BooleanCommand {
-        public static MSTSLocomotive Receiver { get; set; }
-
-        public BrakeHoseConnectCommand( CommandLog log, bool toState ) 
-            : base( log, toState ) {
-            Redo();
-        }
-
-        public override void Redo() {
-            Receiver.BrakeHoseConnect( ToState );
-            // Report();
-        }
-
-        public override string ToString() {
-            return base.ToString() + " - " + (ToState ? "connect" : "disconnect");
-        }
-    }
-
-    [Serializable()]
-    public sealed class WagonBrakeHoseConnectCommand : BooleanCommand
-    {
-        public static MSTSWagon Receiver { get; set; }
-
-        public WagonBrakeHoseConnectCommand(CommandLog log, MSTSWagon car, bool toState)
-            : base(log, toState)
-        {
-            Receiver = car;
-            Redo();
-        }
-
-        public override void Redo()
-        {
-            Receiver.BrakeSystem.FrontBrakeHoseConnected = ToState;
-            // Report();
-        }
-
-        public override string ToString()
-        {
-            return base.ToString() + " - " + (ToState ? "connect" : "disconnect");
-        }
-    }
-
-    [Serializable()]
-    public sealed class ToggleAngleCockACommand : BooleanCommand
-    {
-        public static MSTSWagon Receiver { get; set; }
-
-        public ToggleAngleCockACommand(CommandLog log, MSTSWagon car, bool toState)
-            : base(log, toState)
-        {
-            Receiver = car;
-            Redo();
-        }
-
-        public override void Redo()
-        {
-            Receiver.BrakeSystem.AngleCockAOpen = ToState;
-            // Report();
-        }
-
-        public override string ToString()
-        {
-            return base.ToString() + " - " + (ToState ? "open" : "close");
-        }
-    }
-
-    [Serializable()]
-    public sealed class ToggleAngleCockBCommand : BooleanCommand
-    {
-        public static MSTSWagon Receiver { get; set; }
-
-        public ToggleAngleCockBCommand(CommandLog log, MSTSWagon car, bool toState)
-            : base(log, toState)
-        {
-            Receiver = car;
-            Redo();
-        }
-
-        public override void Redo()
-        {
-            Receiver.BrakeSystem.AngleCockBOpen = ToState;
-            // Report();
-        }
-
-        public override string ToString()
-        {
-            return base.ToString() + " - " + (ToState ? "open" : "close");
-        }
-    }
-
-    [Serializable()]
-    public sealed class ToggleBleedOffValveCommand : BooleanCommand
-    {
-        public static MSTSWagon Receiver { get; set; }
-
-        public ToggleBleedOffValveCommand(CommandLog log, MSTSWagon car, bool toState)
-            : base(log, toState)
-        {
-            Receiver = car;
-            Redo();
-        }
-
-        public override void Redo()
-        {
-            Receiver.BrakeSystem.BleedOffValveOpen = ToState;
-            // Report();
-        }
-
-        public override string ToString()
-        {
-            return base.ToString() + " - " + (ToState ? "open" : "close");
-        }
-    }
-
-    [Serializable()]
-    public sealed class SanderCommand : BooleanCommand {
-        public static MSTSLocomotive Receiver { get; set; }
-
-        public SanderCommand( CommandLog log, bool toState ) 
-            : base( log, toState ) {
-            Redo();
-        }
-
-        public override void Redo() {
-            if( ToState ) {
-                if (!Receiver.Sander)
-                    Receiver.Train.SignalEvent(Event.SanderOn);
-            } else {
-                Receiver.Train.SignalEvent(Event.SanderOff);
-            }
-            // Report();
-        }
-
-        public override string ToString() {
-            return base.ToString() + " - " + (ToState ? "on" : "off");
-        }
-    }
-
-    [Serializable()]
-    public sealed class AlerterCommand : BooleanCommand {
-        public static MSTSLocomotive Receiver { get; set; }
-
-        public AlerterCommand( CommandLog log, bool toState ) 
-            : base( log, toState ) {
-            Redo();
-        }
-
-        public override void Redo() {
-            if (ToState) Receiver.SignalEvent(Event.VigilanceAlarmReset); // There is no Event.VigilanceAlarmResetReleased
-            Receiver.AlerterPressed(ToState);
-            // Report();
-        }
-    }
-
-    [Serializable()]
-    public sealed class HornCommand : BooleanCommand {
-        public static MSTSLocomotive Receiver { get; set; }
-
-        public HornCommand( CommandLog log, bool toState ) 
-            : base( log, toState ) {
-            Redo();
-        }
-
-        public override void Redo() {
-            Receiver.ManualHorn = ToState;
-            if (ToState)
-            {
-                Receiver.AlerterReset(TCSEvent.HornActivated);
-                Receiver.Simulator.HazzardManager.Horn();
-            }
-        }
-
-        public override string ToString() {
-            return base.ToString() + " " + (ToState ? "sound" : "off");
-        }
-    }
-
-    [Serializable()]
-    public sealed class BellCommand : BooleanCommand {
-        public static MSTSLocomotive Receiver { get; set; }
-
-        public BellCommand( CommandLog log, bool toState ) 
-            : base( log, toState ) {
-            Redo();
-        }
-
-        public override void Redo()
-        {
-            Receiver.ManualBell = ToState;
-        }
-
-        public override string ToString() {
-            return base.ToString() + " " + (ToState ? "ring" : "off");
-        }
-    }
-
-    [Serializable()]
-    public sealed class ToggleCabLightCommand : Command {
-        public static MSTSLocomotive Receiver { get; set; }
-
-        public ToggleCabLightCommand( CommandLog log ) 
-            : base( log ) {
-            Redo();
-        }
-
-        public override void Redo() {
-            Receiver.ToggleCabLight( );
-            // Report();
-        }
-
-        public override string ToString() {
-            return base.ToString();
-        }
-    }
-
-    [Serializable()]
-    public sealed class HeadlightCommand : BooleanCommand {
-        public static MSTSLocomotive Receiver { get; set; }
-
-        public HeadlightCommand( CommandLog log, bool toState ) 
-            : base( log, toState ) {
-            Redo();
-        }
-
-        public override void Redo() {
-            if( ToState ) {
-                switch( Receiver.Headlight ) {
-                    case 0: Receiver.Headlight = 1; Receiver.Simulator.Confirmer.Confirm( CabControl.Headlight, CabSetting.Neutral ); break;
-                    case 1: Receiver.Headlight = 2; Receiver.Simulator.Confirmer.Confirm( CabControl.Headlight, CabSetting.On ); break;
-                }
-                Receiver.SignalEvent(Event.LightSwitchToggle);
-            } else {
-                switch( Receiver.Headlight ) {
-                    case 1: Receiver.Headlight = 0; Receiver.Simulator.Confirmer.Confirm( CabControl.Headlight, CabSetting.Off ); break;
-                    case 2: Receiver.Headlight = 1; Receiver.Simulator.Confirmer.Confirm( CabControl.Headlight, CabSetting.Neutral ); break;
-                }
-                Receiver.SignalEvent(Event.LightSwitchToggle);
-            }
-            // Report();
-        }
-    }
-
-    [Serializable()]
-    public sealed class WipersCommand : BooleanCommand {
-        public static MSTSLocomotive Receiver { get; set; }
-
-        public WipersCommand( CommandLog log , bool toState) 
-            : base( log , toState ) { 
-            Redo(); 
-        }
-
-        public override void Redo() {
-            Receiver.ToggleWipers(ToState);
-            // Report();
-        }
-    }
-
-    [Serializable()]
-    public sealed class ToggleDoorsLeftCommand : Command {
-        public static MSTSWagon Receiver { get; set; }
-
-        public ToggleDoorsLeftCommand( CommandLog log ) 
-            : base( log ) {
-            Redo();
-        }
-
-        public override void Redo() {
-            if (Receiver.GetCabFlipped())  Receiver.ToggleDoorsRight();
-            else Receiver.ToggleDoorsLeft();
-            // Report();
-        }
-    }
-
-    [Serializable()]
-    public sealed class ToggleDoorsRightCommand : Command {
-        public static MSTSWagon Receiver { get; set; }
-
-        public ToggleDoorsRightCommand( CommandLog log ) 
-            : base( log ) {
-            Redo();
-        }
-
-        public override void Redo() {
-            if (Receiver.GetCabFlipped()) Receiver.ToggleDoorsLeft();
-            else Receiver.ToggleDoorsRight();
-            // Report();
-        }
-    }
-
-    [Serializable()]
-    public sealed class ToggleMirrorsCommand : Command {
-        public static MSTSWagon Receiver { get; set; }
-
-        public ToggleMirrorsCommand( CommandLog log ) 
-            : base( log ) {
-            Redo();
-        }
-
-        public override void Redo() {
-            Receiver.ToggleMirrors();
-            // Report();
-        }
-    }
-    
-    // Steam controls
-    [Serializable()]
-    public sealed class ContinuousSteamHeatCommand : ContinuousCommand
-    {
-        public static MSTSLocomotive Receiver { get; set; }
-        
-        public ContinuousSteamHeatCommand(CommandLog log, int injector, bool toState, float? target, double startTime)
-            : base(log, toState, target, startTime)
-        {
-            Redo();
-        }
-
-        public override void Redo()
-        {
-            if (Receiver == null) return;
-            {
-                Receiver.SteamHeatChangeTo(ToState, Target);
-                           }
-            // Report();
-        }   
-    }
-
-    [Serializable()]
-    public sealed class ContinuousSmallEjectorCommand : ContinuousCommand
-    {
-        public static MSTSSteamLocomotive Receiver { get; set; }
-
-        public ContinuousSmallEjectorCommand(CommandLog log, int injector, bool toState, float? target, double startTime)
-            : base(log, toState, target, startTime)
-        {
-            Redo();
-        }
-
-        public override void Redo()
-        {
-            if (Receiver == null) return;
-            {
-                Receiver.SmallEjectorChangeTo(ToState, Target);
-            }
-            // Report();
-        }
-    }
-
-    [Serializable()]
-    public sealed class ContinuousInjectorCommand : ContinuousCommand {
-        public static MSTSSteamLocomotive Receiver { get; set; }
-        int Injector;
-
-        public ContinuousInjectorCommand( CommandLog log, int injector, bool toState, float? target, double startTime ) 
-            : base( log, toState, target, startTime ) {
-            Injector = injector;
-            Redo();
-        }
-
-        public override void Redo() {
-            if (Receiver == null) return;
-            switch( Injector ) {
-                case 1: { Receiver.Injector1ChangeTo( ToState, Target ); break; }
-                case 2: { Receiver.Injector2ChangeTo( ToState, Target ); break; }
-            }
-            // Report();
-        }
-
-        public override string ToString() {
-            return String.Format( "Command: {0} {1} {2}", FormatStrings.FormatPreciseTime( Time ), this.GetType().ToString(), Injector) 
-                + (ToState ? "open" : "close") + ", target = " + Target.ToString();
-        }
-    }
-
-    [Serializable()]
-    public sealed class ToggleInjectorCommand : Command {
-        public static MSTSSteamLocomotive Receiver { get; set; }
-        private int injector;
-
-        public ToggleInjectorCommand( CommandLog log, int injector ) 
-            : base( log ) {
-            this.injector = injector;
-            Redo();
-        }
-
-        public override void Redo() {
-            if (Receiver == null) return;
-            switch( injector ) {
-                case 1: { Receiver.ToggleInjector1(); break; }
-                case 2: { Receiver.ToggleInjector2(); break; }
-            }
-            // Report();
-        }
-
-        public override string ToString() {
-            return base.ToString() + injector.ToString();
-        }
-    }
-
-    [Serializable()]
-    public sealed class ContinuousBlowerCommand : ContinuousCommand {
-        public static MSTSSteamLocomotive Receiver { get; set; }
-
-        public ContinuousBlowerCommand( CommandLog log, bool toState, float? target, double startTime ) 
-            : base( log, toState, target, startTime ) {
-            Redo();
-        }
-
-        public override void Redo() {
-            if (Receiver == null) return;
-            Receiver.BlowerChangeTo( ToState, Target );
-            // Report();
-        }
-    }
-
-    [Serializable()]
-    public sealed class ContinuousDamperCommand : ContinuousCommand {
-        public static MSTSSteamLocomotive Receiver { get; set; }
-
-        public ContinuousDamperCommand( CommandLog log, bool toState, float? target, double startTime )
-            : base( log, toState, target, startTime ) {
-            Redo();
-        }
-
-        public override void Redo() {
-            if (Receiver == null) return;
-            Receiver.DamperChangeTo( ToState, Target );
-            // Report();
-        }
-    }
-
-    [Serializable()]
-    public sealed class ContinuousFireboxDoorCommand : ContinuousCommand
-    {
-        public static MSTSSteamLocomotive Receiver { get; set; }
-
-        public ContinuousFireboxDoorCommand(CommandLog log, bool toState, float? target, double startTime)
-            : base(log, toState, target, startTime)
-        {
-            Redo();
-        }
-
-        public override void Redo()
-        {
-            if (Receiver == null) return;
-            Receiver.FireboxDoorChangeTo(ToState, Target);
-            // Report();
-        }
-    }
-
-    [Serializable()]
-    public sealed class ContinuousFiringRateCommand : ContinuousCommand {
-        public static MSTSSteamLocomotive Receiver { get; set; }
-
-        public ContinuousFiringRateCommand( CommandLog log, bool toState, float? target, double startTime )
-            : base( log, toState, target, startTime ) {
-            Redo();
-        }
-
-        public override void Redo() {
-            if (Receiver == null) return;
-            Receiver.FiringRateChangeTo( ToState, Target );
-            // Report();
-        }
-    }
-
-    [Serializable()]
-    public sealed class ToggleManualFiringCommand : Command {
-        public static MSTSSteamLocomotive Receiver { get; set; }
-
-        public ToggleManualFiringCommand( CommandLog log ) 
-            : base( log ) {
-            Redo();
-        }
-
-        public override void Redo() {
-            if (Receiver == null) return;
-            Receiver.ToggleManualFiring();
-            // Report();
-        }
-    }
-
-    [Serializable()]
-    public sealed class AIFireOnCommand : Command
-    {
-        public static MSTSSteamLocomotive Receiver { get; set; }
-
-        public AIFireOnCommand(CommandLog log)
-            : base( log )
-        {
-            Redo();
-        }
-
-        public override void Redo()
-        {
-            Receiver.AIFireOn();
-
-        }
-
-     }
-
-    [Serializable()]
-    public sealed class AIFireOffCommand : Command
-    {
-        public static MSTSSteamLocomotive Receiver { get; set; }
-
-        public AIFireOffCommand(CommandLog log)
-            : base(log)
-        {
-            Redo();
-        }
-
-        public override void Redo()
-        {
-            Receiver.AIFireOff();
-
-        }
-
-    }
-
-    [Serializable()]
-    public sealed class AIFireResetCommand : Command
-    {
-        public static MSTSSteamLocomotive Receiver { get; set; }
-
-        public AIFireResetCommand(CommandLog log)
-            : base(log)
-        {
-            Redo();
-        }
-
-        public override void Redo()
-        {
-            Receiver.AIFireReset();
-
-        }
-
-    }
-
-    [Serializable()]
-    public sealed class FireShovelfullCommand : Command {
-        public static MSTSSteamLocomotive Receiver { get; set; }
-
-        public FireShovelfullCommand( CommandLog log ) 
-            : base( log ) {
-            Redo();
-        }
-
-        public override void Redo() {
-            if (Receiver == null) return;
-            Receiver.FireShovelfull();
-            // Report();
-        }
-    }
-
-    [Serializable()]
-    public sealed class ToggleOdometerCommand : Command
-    {
-        public static MSTSLocomotive Receiver { get; set; }
-
-        public ToggleOdometerCommand(CommandLog log)
-            : base(log)
-        {
-            Redo();
-        }
-
-        public override void Redo()
-        {
-            Receiver.OdometerToggle();
-            // Report();
-        }
-
-        public override string ToString()
-        {
-            return base.ToString();
-        }
-    }
-
-    [Serializable()]
-    public sealed class ResetOdometerCommand : Command
-    {
-        public static MSTSLocomotive Receiver { get; set; }
-
-        public ResetOdometerCommand(CommandLog log)
-            : base(log)
-        {
-            Redo();
-        }
-
-        public override void Redo()
-        {
-            Receiver.OdometerReset();
-            // Report();
-        }
-
-        public override string ToString()
-        {
-            return base.ToString();
-        }
-    }
-
-    [Serializable()]
-    public sealed class ToggleOdometerDirectionCommand : Command
-    {
-        public static MSTSLocomotive Receiver { get; set; }
-
-        public ToggleOdometerDirectionCommand(CommandLog log)
-            : base(log)
-        {
-            Redo();
-        }
-
-        public override void Redo()
-        {
-            Receiver.OdometerToggleDirection();
-            // Report();
-        }
-
-        public override string ToString()
-        {
-            return base.ToString();
-        }
-    }
-
-    [Serializable()]
-    public sealed class ToggleCylinderCocksCommand : Command {
-        public static MSTSSteamLocomotive Receiver { get; set; }
-
-        public ToggleCylinderCocksCommand( CommandLog log ) 
-            : base( log ) {
-            Redo();
-        }
-
-        public override void Redo() {
-            if (Receiver == null) return;
-            Receiver.ToggleCylinderCocks();
-            // Report();
-        }
-    }
-
-    // Compound Valve command
-    [Serializable()]
-    public sealed class ToggleCylinderCompoundCommand : Command {
-        public static MSTSSteamLocomotive Receiver { get; set; }
-
-        public ToggleCylinderCompoundCommand(CommandLog log)
-            : base(log)
-        {
-            Redo();
-        }
-
-        public override void Redo()
-        {
-            if (Receiver == null) return;
-            Receiver.ToggleCylinderCompound();
-            // Report();
-        }
-    }
-
-    // Diesel player engine on / off command
-    [Serializable()]
-    public sealed class TogglePlayerEngineCommand : Command
-    {
-        public static MSTSDieselLocomotive Receiver { get; set; }
-
-        public TogglePlayerEngineCommand(CommandLog log)
-            : base(log)
-        {
-            Redo();
-        }
-
-        public override void Redo()
-        {
-            if (Receiver == null) return;
-            Receiver.TogglePlayerEngine();
-            // Report();
-        }
-    }
-
-    // Diesel helpers engine on / off command
-    [Serializable()]
-    public sealed class ToggleHelpersEngineCommand : Command
-    {
-        public static MSTSLocomotive Receiver { get; set; }
-
-        public ToggleHelpersEngineCommand(CommandLog log)
-            : base(log)
-        {
-            Redo();
-        }
-
-        public override void Redo()
-        {
-            if (Receiver == null) return;
-            Receiver.ToggleHelpersEngine();
-            // Report();
-        }
-    }
-
-    // Cab radio switch on-switch off command
-    [Serializable()]
-    public sealed class CabRadioCommand : BooleanCommand
-    {
-        public static MSTSLocomotive Receiver { get; set; }
-
-        public CabRadioCommand(CommandLog log, bool toState)
-            : base(log, toState)
-        {
-            Redo();
-        }
-
-        public override void Redo()
-        {
-            if (Receiver != null)
-            {
-                Receiver.ToggleCabRadio(ToState);
-            }
-        }
-
-        public override string ToString()
-        {
-            return base.ToString() + " - " + (ToState ? "switched on" : "switched off");
-        }
-    }
-
-    [Serializable()]
-    public sealed class TurntableClockwiseCommand : Command
-    {
-        public static MovingTable Receiver { get; set; }
-        public TurntableClockwiseCommand(CommandLog log)
-            : base(log)
-        {
-            Redo();
-        }
-
-        public override void Redo()
-        {
-            Receiver.StartContinuous(true);
-        }
-
-        public override string ToString()
-        {
-            return base.ToString() + " " + "Clockwise";
-        }
-    }
-
-
-    [Serializable()]
-    public sealed class TurntableClockwiseTargetCommand : Command
-    {
-        public static MovingTable Receiver { get; set; }
-        public TurntableClockwiseTargetCommand(CommandLog log)
-            : base(log)
-        {
-            Redo();
-        }
-
-        public override void Redo()
-        {
-            Receiver.ComputeTarget(true);
-        }
-
-        public override string ToString()
-        {
-            return base.ToString() + " " + "Clockwise with target";
-        }
-    }
-
-    [Serializable()]
-    public sealed class TurntableCounterclockwiseCommand : Command
-    {
-        public static MovingTable Receiver { get; set; }
-        public TurntableCounterclockwiseCommand(CommandLog log)
-            : base(log)
-        {
-            Redo();
-        }
-
-        public override void Redo()
-        {
-            Receiver.StartContinuous(false);
-        }
-
-        public override string ToString()
-        {
-            return base.ToString() + " " + "Counterclockwise";
-        }
-    }
-
-
-    [Serializable()]
-    public sealed class TurntableCounterclockwiseTargetCommand : Command
-    {
-        public static MovingTable Receiver { get; set; }
-        public TurntableCounterclockwiseTargetCommand(CommandLog log)
-            : base(log)
-        {
-            Redo();
-        }
-
-        public override void Redo()
-        {
-            Receiver.ComputeTarget(false);
-        }
-
-        public override string ToString()
-        {
-            return base.ToString() + " " + "Counterclockwise with target";
-        }
-    }
-
-}
-=======
-﻿// COPYRIGHT 2012, 2013, 2014, 2015 by the Open Rails project.
-// 
-// This file is part of Open Rails.
-// 
-// Open Rails is free software: you can redistribute it and/or modify
-// it under the terms of the GNU General Public License as published by
-// the Free Software Foundation, either version 3 of the License, or
-// (at your option) any later version.
-// 
-// Open Rails is distributed in the hope that it will be useful,
-// but WITHOUT ANY WARRANTY; without even the implied warranty of
-// MERCHANTABILITY or FITNESS FOR A PARTICULAR PURPOSE.  See the
-// GNU General Public License for more details.
-// 
-// You should have received a copy of the GNU General Public License
-// along with Open Rails.  If not, see <http://www.gnu.org/licenses/>.
-
-// This file is the responsibility of the 3D & Environment Team.
-
-using Orts.Simulation;
-using Orts.Simulation.Physics;
-using Orts.Simulation.RollingStocks;
-using ORTS.Common;
-using ORTS.Scripting.Api;
-using System;
-using System.Diagnostics;   // Used by Trace.Warnings
-
-namespace Orts.Common
-{
-    /// <summary>
-    /// This Command Pattern allows requests to be encapsulated as objects (http://sourcemaking.com/design_patterns/command).
-    /// The pattern provides many advantages, but it allows OR to record the commands and then to save them when the user presses F2.
-    /// The commands can later be read from file and replayed.
-    /// Writing and reading is done using the .NET binary serialization which is quick to code. (For an editable version, JSON has
-    /// been successfully explored.)
-    /// 
-    /// Immediate commands (e.g. sound horn) are straightforward but continuous commands (e.g. apply train brake) are not. 
-    /// OR aims for commands which can be repeated accurately and possibly on a range of hardware. Continuous commands therefore
-    /// have a target value which is recorded once the key is released. OR creates an immediate command as soon as the user 
-    /// presses the key, but OR creates the continuous command once the user releases the key and the target is known. 
-    /// 
-    /// All commands record the time when the command is created, but a continuous command backdates the time to when the key
-    /// was pressed.
-    /// 
-    /// Each command class has a Receiver property and calls methods on the Receiver to execute the command.
-    /// This property is static for 2 reasons:
-    /// - so all command objects of the same class will share the same Receiver object;
-    /// - so when a command is serialized to and deserialised from file, its Receiver does not have to be saved 
-    ///   (which would be impractical) but is automatically available to commands which have been re-created from file.
-    /// 
-    /// Before each command class is used, this Receiver must be assigned, e.g.
-    ///   ReverserCommand.Receiver = (MSTSLocomotive)PlayerLocomotive;
-    /// 
-    /// </summary>
-    public interface ICommand {
-
-        /// <summary>
-        /// The time when the command was issued (compatible with Simlator.ClockTime).
-        /// </summary>
-        double Time { get; set; }
-
-        /// <summary>
-        /// Call the Receiver to repeat the Command.
-        /// Each class of command shares a single object, the Receiver, and the command executes by
-        /// call methods of the Receiver.
-        /// </summary>
-        void Redo();
-
-        /// <summary>
-        /// Print the content of the command.
-        /// </summary>
-        void Report();
-    }
-
-    [Serializable()]
-    public abstract class Command : ICommand {
-        public double Time { get; set; }
-
-        /// <summary>
-        /// Each command adds itself to the log when it is constructed.
-        /// </summary>
-        public Command( CommandLog log ) {
-            log.CommandAdd( this as ICommand );
-        }
-
-        // Method required by ICommand
-        public virtual void Redo() { Trace.TraceWarning( "Dummy method" ); }
-
-        public override string ToString() {
-            return this.GetType().ToString();
-        }
-
-        // Method required by ICommand
-        public virtual void Report() {
-            Trace.WriteLine( String.Format(
-               "Command: {0} {1}", FormatStrings.FormatPreciseTime( Time ), ToString() ) );
-        }
-    }
-
-    // <Superclasses>
-    [Serializable()]
-    public abstract class BooleanCommand : Command {
-        protected bool ToState;
-
-        public BooleanCommand( CommandLog log, bool toState )
-            : base( log ) {
-            ToState = toState;
-        }
-    }
-
-    [Serializable()]
-    public abstract class IndexCommand : Command {
-        protected int Index;
-
-        public IndexCommand( CommandLog log, int index )
-            : base(log)
-        {
-            Index = index;
-        }
-    }
-    
-    /// <summary>
-    /// Superclass for continuous commands. Do not create a continuous command until the operation is complete.
-    /// </summary>
-    [Serializable()]
-    public abstract class ContinuousCommand : BooleanCommand {
-        protected float? Target;
-
-        public ContinuousCommand( CommandLog log, bool toState, float? target, double startTime ) 
-            : base( log, toState ) {
-            Target = target;
-            this.Time = startTime;   // Continuous commands are created at end of change, so overwrite time when command was created
-        }
-
-        public override string ToString() {
-            return base.ToString() + " - " + (ToState ? "increase" : "decrease") + ", target = " + Target.ToString();
-        }
-    }
-
-    [Serializable()]
-    public abstract class PausedCommand : Command
-    {
-        public double PauseDurationS;
-
-        public PausedCommand(CommandLog log, double pauseDurationS)
-            : base(log)
-        {
-            PauseDurationS = pauseDurationS;
-        }
-
-        public override string ToString()
-        {
-            return String.Format("{0} Paused Duration: {1}", base.ToString(), PauseDurationS);
-        }
-    }
-
-    [Serializable()]
-    public abstract class CameraCommand : Command
-    {
-        public CameraCommand(CommandLog log)
-            : base(log)
-        {
-        }
-    }
-
-    [Serializable()]
-    public sealed class SaveCommand : Command {
-        public string FileStem;
-
-        public SaveCommand( CommandLog log, string fileStem ) 
-            : base( log ){
-            this.FileStem = fileStem;
-            Redo();
-        }
-
-        public override void Redo() {
-            // Redo does nothing as SaveCommand is just a marker and saves the fileStem but is not used during replay to redo the save.
-            // Report();
-        }
-
-        public override string ToString() {
-            return base.ToString() + " to file \"" + FileStem + ".replay\"";
-        }
-    }
-
-    // Direction
-    [Serializable()]
-    public sealed class ReverserCommand : BooleanCommand {
-        public static MSTSLocomotive Receiver { get; set; }
-
-        public ReverserCommand( CommandLog log, bool toState ) 
-            : base( log, toState ) {
-            Redo();
-        }
-
-        public override void Redo() {
-            if( ToState ) {
-                Receiver.StartReverseIncrease( null );
-            } else {
-                Receiver.StartReverseDecrease( null );
-            }
-            // Report();
-        }
-
-        public override string ToString() {
-            return base.ToString() + " - " + (ToState ? "step forward" : "step back");
-        }
-    }
-
-    [Serializable()]
-    public sealed class ContinuousReverserCommand : ContinuousCommand {
-        public static MSTSSteamLocomotive Receiver { get; set; }
-
-        public ContinuousReverserCommand( CommandLog log, bool toState, float? target, double startTime ) 
-            : base( log, toState, target, startTime ) {
-            Redo();
-        }
-
-        public override void Redo() {
-            if (Receiver == null) return;
-            Receiver.ReverserChangeTo( ToState, Target );
-            // Report();
-        }
-    }
-
-    // Power : Raise/lower pantograph
-    [Serializable()]
-    public sealed class PantographCommand : BooleanCommand {
-        public static MSTSLocomotive Receiver { get; set; }
-        private int item;
-
-        public PantographCommand( CommandLog log, int item, bool toState ) 
-            : base( log, toState ) {
-            this.item = item;
-            Redo();
-        }
-
-        public override void Redo() {
-            if (Receiver != null && Receiver.Train != null)
-            {
-                Receiver.Train.SignalEvent((ToState ? PowerSupplyEvent.RaisePantograph : PowerSupplyEvent.LowerPantograph), item);
-            }
-        }
-
-        public override string ToString() {
-            return base.ToString() + " - " + (ToState ? "raise" : "lower") + ", item = " + item.ToString();
-        }
-    }
-
-    // Power : Close/open circuit breaker
-    [Serializable()]
-    public sealed class CircuitBreakerClosingOrderCommand : BooleanCommand
-    {
-        public static MSTSElectricLocomotive Receiver { get; set; }
-
-        public CircuitBreakerClosingOrderCommand(CommandLog log, bool toState)
-            : base(log, toState)
-        {
-            Redo();
-        }
-
-        public override void Redo()
-        {
-            if (Receiver != null && Receiver.Train != null)
-            {
-                Receiver.Train.SignalEvent(ToState ? PowerSupplyEvent.CloseCircuitBreaker : PowerSupplyEvent.OpenCircuitBreaker);
-            }
-        }
-
-        public override string ToString()
-        {
-            return base.ToString() + " - " + (ToState ? "close" : "open");
-        }
-    }
-
-    // Power : Close circuit breaker button
-    [Serializable()]
-    public sealed class CircuitBreakerClosingOrderButtonCommand : BooleanCommand
-    {
-        public static MSTSElectricLocomotive Receiver { get; set; }
-
-        public CircuitBreakerClosingOrderButtonCommand(CommandLog log, bool toState)
-            : base(log, toState)
-        {
-            Redo();
-        }
-
-        public override void Redo()
-        {
-            if (Receiver != null && Receiver.Train != null)
-            {
-                Receiver.Train.SignalEvent(ToState ? PowerSupplyEvent.CloseCircuitBreakerButtonPressed : PowerSupplyEvent.CloseCircuitBreakerButtonReleased);
-            }
-        }
-
-        public override string ToString()
-        {
-            return base.ToString() + " - " + (ToState ? "pressed" : "released");
-        }
-    }
-
-    // Power : Open circuit breaker button
-    [Serializable()]
-    public sealed class CircuitBreakerOpeningOrderButtonCommand : BooleanCommand
-    {
-        public static MSTSElectricLocomotive Receiver { get; set; }
-
-        public CircuitBreakerOpeningOrderButtonCommand(CommandLog log, bool toState)
-            : base(log, toState)
-        {
-            Redo();
-        }
-
-        public override void Redo()
-        {
-            if (Receiver != null && Receiver.Train != null)
-            {
-                Receiver.Train.SignalEvent(ToState ? PowerSupplyEvent.OpenCircuitBreakerButtonPressed : PowerSupplyEvent.OpenCircuitBreakerButtonReleased);
-            }
-        }
-
-        public override string ToString()
-        {
-            return base.ToString() + " - " + (ToState ? "pressed" : "released");
-        }
-    }
-
-    // Power : Give/remove circuit breaker authorization
-    [Serializable()]
-    public sealed class CircuitBreakerClosingAuthorizationCommand : BooleanCommand
-    {
-        public static MSTSElectricLocomotive Receiver { get; set; }
-
-        public CircuitBreakerClosingAuthorizationCommand(CommandLog log, bool toState)
-            : base(log, toState)
-        {
-            Redo();
-        }
-
-        public override void Redo()
-        {
-            if (Receiver != null && Receiver.Train != null)
-            {
-                Receiver.Train.SignalEvent(ToState ? PowerSupplyEvent.GiveCircuitBreakerClosingAuthorization : PowerSupplyEvent.RemoveCircuitBreakerClosingAuthorization);
-            }
-        }
-
-        public override string ToString()
-        {
-            return base.ToString() + " - " + (ToState ? "given" : "removed");
-        }
-    }
-
-    // Power
-    [Serializable()]
-    public sealed class PowerCommand : BooleanCommand
-    {
-        public static MSTSLocomotive Receiver { get; set; }
-
-        public PowerCommand(CommandLog log, MSTSLocomotive receiver, bool toState)
-            : base(log, toState)
-        {
-            Receiver = receiver;
-            Redo();
-        }
-
-        public override void Redo()
-        {
-            if (Receiver == null) return;//no receiver of this panto
-            Receiver.SetPower(ToState);
-            // Report();
-        }
-
-        public override string ToString()
-        {
-            return base.ToString() + " - " + (ToState ? "ON" : "OFF");
-        }
-    }
-
-    // MU commands connection
-    [Serializable()]
-    public sealed class ToggleMUCommand : BooleanCommand
-    {
-        public static MSTSLocomotive Receiver { get; set; }
-
-        public ToggleMUCommand(CommandLog log, MSTSLocomotive receiver, bool toState)
-            : base(log, toState)
-        {
-            Receiver = receiver;
-            Redo();
-        }
-
-        public override void Redo()
-        {
-            if (Receiver == null) return;//no receiver of this panto
-            Receiver.ToggleMUCommand(ToState);
-            // Report();
-        }
-
-        public override string ToString()
-        {
-            return base.ToString() + " - " + (ToState ? "ON" : "OFF");
-        }
-    }
-
-    [Serializable()]
-    public sealed class NotchedThrottleCommand : BooleanCommand {
-        public static MSTSLocomotive Receiver { get; set; }
-
-        public NotchedThrottleCommand( CommandLog log, bool toState ) : base( log, toState ) {
-            Redo();
-        }
-
-        public override void Redo() {
-            Receiver.AdjustNotchedThrottle(ToState);
-            // Report();
-        }
-
-        public override string ToString() {
-            return base.ToString() + " - " + (ToState ? "step forward" : "step back");
-        }
-    }
-
-    [Serializable()]
-    public sealed class ContinuousThrottleCommand : ContinuousCommand {
-        public static MSTSLocomotive Receiver { get; set; }
-
-        public ContinuousThrottleCommand( CommandLog log, bool toState, float? target, double startTime ) 
-            : base( log, toState, target, startTime ){
-            Redo();
-        }
-
-        public override void Redo() { 
-            Receiver.ThrottleChangeTo( ToState, Target );
-            // Report();
-        }
-    }
-    
-    // Brakes
-    [Serializable()]
-    public sealed class TrainBrakeCommand : ContinuousCommand {
-        public static MSTSLocomotive Receiver { get; set; }
-
-        public TrainBrakeCommand( CommandLog log, bool toState, float? target, double startTime ) 
-            : base( log, toState, target, startTime ) {
-            Redo();
-        }
-
-        public override void Redo() {
-            Receiver.TrainBrakeChangeTo( ToState, Target );
-            // Report();
-        }
-    }
-
-    [Serializable()]
-    public sealed class EngineBrakeCommand : ContinuousCommand {
-        public static MSTSLocomotive Receiver { get; set; }
-
-        public EngineBrakeCommand( CommandLog log, bool toState, float? target, double startTime )
-            : base( log, toState, target, startTime ) {
-            Redo();
-        }
-
-        public override void Redo() {
-            Receiver.EngineBrakeChangeTo( ToState, Target );
-            // Report();
-        }
-    }
-
-    [Serializable()]
-    public sealed class DynamicBrakeCommand : ContinuousCommand {
-        public static MSTSLocomotive Receiver { get; set; }
-
-        public DynamicBrakeCommand( CommandLog log, bool toState, float? target, double startTime )
-            : base( log, toState, target, startTime ) {
-            Redo();
-        }
-
-        public override void Redo() {
-            Receiver.DynamicBrakeChangeTo( ToState, Target );
-            // Report();
-        }
-    }
-
-    [Serializable()]
-    public sealed class InitializeBrakesCommand : Command {
-        public static Train Receiver { get; set; }
-
-        public InitializeBrakesCommand( CommandLog log ) 
-            : base( log ) {
-            Redo();
-        }
-
-        public override void Redo() {
-            Receiver.UnconditionalInitializeBrakes();
-            // Report();
-        }
-    }
-
-    [Serializable()]
-    public sealed class EmergencyPushButtonCommand : Command
-    {
-        public static MSTSLocomotive Receiver { get; set; }
-
-        public EmergencyPushButtonCommand(CommandLog log)
-            : base(log)
-        {
-            Redo();
-        }
-
-        public override void Redo()
-        {
-            Receiver.EmergencyButtonPressed = !Receiver.EmergencyButtonPressed;
-            Receiver.TrainBrakeController.EmergencyBrakingPushButton = Receiver.EmergencyButtonPressed;
-            // Report();
-        }
-    }
-
-    [Serializable()]
-    public sealed class BailOffCommand : BooleanCommand {
-        public static MSTSLocomotive Receiver { get; set; }
-
-        public BailOffCommand( CommandLog log, bool toState ) 
-            : base( log, toState ) {
-            Redo();
-        }
-
-        public override void Redo() {
-            Receiver.SetBailOff( ToState );
-            // Report();
-        }
-
-        public override string ToString() {
-            return base.ToString() + " - " + (ToState ? "disengage" : "engage");
-        }
-    }
-
-    [Serializable()]
-    public sealed class HandbrakeCommand : BooleanCommand {
-        public static MSTSLocomotive Receiver { get; set; }
-
-        public HandbrakeCommand( CommandLog log, bool toState ) 
-            : base( log, toState ) {
-            Redo();
-        }
-
-        public override void Redo() {
-            Receiver.SetTrainHandbrake( ToState );
-            // Report();
-        }
-
-        public override string ToString() {
-            return base.ToString() + " - " + (ToState ? "apply" : "release");
-        }
-    }
-
-    [Serializable()]
-    public sealed class WagonHandbrakeCommand : BooleanCommand
-    {
-        public static MSTSWagon Receiver { get; set; }
-
-        public WagonHandbrakeCommand(CommandLog log, MSTSWagon car, bool toState)
-            : base(log, toState)
-        {
-            Receiver = car;
-            Redo();
-        }
-
-        public override void Redo()
-        {
-            Receiver.SetWagonHandbrake(ToState);
-            // Report();
-        }
-
-        public override string ToString()
-        {
-            return base.ToString() + " - " + (ToState ? "apply" : "release");
-        }
-    }
-
-    [Serializable()]
-    public sealed class RetainersCommand : BooleanCommand {
-        public static MSTSLocomotive Receiver { get; set; }
-
-        public RetainersCommand( CommandLog log, bool toState ) 
-            : base( log, toState ) {
-            Redo();
-        }
-
-        public override void Redo() {
-            Receiver.SetTrainRetainers( ToState );
-            // Report();
-        }
-
-        public override string ToString() {
-            return base.ToString() + " - " + (ToState ? "apply" : "release");
-        }
-    }
-
-    [Serializable()]
-    public sealed class BrakeHoseConnectCommand : BooleanCommand {
-        public static MSTSLocomotive Receiver { get; set; }
-
-        public BrakeHoseConnectCommand( CommandLog log, bool toState ) 
-            : base( log, toState ) {
-            Redo();
-        }
-
-        public override void Redo() {
-            Receiver.BrakeHoseConnect( ToState );
-            // Report();
-        }
-
-        public override string ToString() {
-            return base.ToString() + " - " + (ToState ? "connect" : "disconnect");
-        }
-    }
-
-    [Serializable()]
-    public sealed class WagonBrakeHoseConnectCommand : BooleanCommand
-    {
-        public static MSTSWagon Receiver { get; set; }
-
-        public WagonBrakeHoseConnectCommand(CommandLog log, MSTSWagon car, bool toState)
-            : base(log, toState)
-        {
-            Receiver = car;
-            Redo();
-        }
-
-        public override void Redo()
-        {
-            Receiver.BrakeSystem.FrontBrakeHoseConnected = ToState;
-            // Report();
-        }
-
-        public override string ToString()
-        {
-            return base.ToString() + " - " + (ToState ? "connect" : "disconnect");
-        }
-    }
-
-    [Serializable()]
-    public sealed class ToggleAngleCockACommand : BooleanCommand
-    {
-        public static MSTSWagon Receiver { get; set; }
-
-        public ToggleAngleCockACommand(CommandLog log, MSTSWagon car, bool toState)
-            : base(log, toState)
-        {
-            Receiver = car;
-            Redo();
-        }
-
-        public override void Redo()
-        {
-            Receiver.BrakeSystem.AngleCockAOpen = ToState;
-            // Report();
-        }
-
-        public override string ToString()
-        {
-            return base.ToString() + " - " + (ToState ? "open" : "close");
-        }
-    }
-
-    [Serializable()]
-    public sealed class ToggleAngleCockBCommand : BooleanCommand
-    {
-        public static MSTSWagon Receiver { get; set; }
-
-        public ToggleAngleCockBCommand(CommandLog log, MSTSWagon car, bool toState)
-            : base(log, toState)
-        {
-            Receiver = car;
-            Redo();
-        }
-
-        public override void Redo()
-        {
-            Receiver.BrakeSystem.AngleCockBOpen = ToState;
-            // Report();
-        }
-
-        public override string ToString()
-        {
-            return base.ToString() + " - " + (ToState ? "open" : "close");
-        }
-    }
-
-    [Serializable()]
-    public sealed class ToggleBleedOffValveCommand : BooleanCommand
-    {
-        public static MSTSWagon Receiver { get; set; }
-
-        public ToggleBleedOffValveCommand(CommandLog log, MSTSWagon car, bool toState)
-            : base(log, toState)
-        {
-            Receiver = car;
-            Redo();
-        }
-
-        public override void Redo()
-        {
-            Receiver.BrakeSystem.BleedOffValveOpen = ToState;
-            // Report();
-        }
-
-        public override string ToString()
-        {
-            return base.ToString() + " - " + (ToState ? "open" : "close");
-        }
-    }
-
-    [Serializable()]
-    public sealed class SanderCommand : BooleanCommand {
-        public static MSTSLocomotive Receiver { get; set; }
-
-        public SanderCommand( CommandLog log, bool toState ) 
-            : base( log, toState ) {
-            Redo();
-        }
-
-        public override void Redo() {
-            if( ToState ) {
-                if (!Receiver.Sander)
-                    Receiver.Train.SignalEvent(Event.SanderOn);
-            } else {
-                Receiver.Train.SignalEvent(Event.SanderOff);
-            }
-            // Report();
-        }
-
-        public override string ToString() {
-            return base.ToString() + " - " + (ToState ? "on" : "off");
-        }
-    }
-
-    [Serializable()]
-    public sealed class AlerterCommand : BooleanCommand {
-        public static MSTSLocomotive Receiver { get; set; }
-
-        public AlerterCommand( CommandLog log, bool toState ) 
-            : base( log, toState ) {
-            Redo();
-        }
-
-        public override void Redo() {
-            if (ToState) Receiver.SignalEvent(Event.VigilanceAlarmReset); // There is no Event.VigilanceAlarmResetReleased
-            Receiver.AlerterPressed(ToState);
-            // Report();
-        }
-    }
-
-    [Serializable()]
-    public sealed class HornCommand : BooleanCommand {
-        public static MSTSLocomotive Receiver { get; set; }
-
-        public HornCommand( CommandLog log, bool toState ) 
-            : base( log, toState ) {
-            Redo();
-        }
-
-        public override void Redo() {
-            Receiver.ManualHorn = ToState;
-            if (ToState)
-            {
-                Receiver.AlerterReset(TCSEvent.HornActivated);
-                Receiver.Simulator.HazzardManager.Horn();
-            }
-        }
-
-        public override string ToString() {
-            return base.ToString() + " " + (ToState ? "sound" : "off");
-        }
-    }
-
-    [Serializable()]
-    public sealed class BellCommand : BooleanCommand {
-        public static MSTSLocomotive Receiver { get; set; }
-
-        public BellCommand( CommandLog log, bool toState ) 
-            : base( log, toState ) {
-            Redo();
-        }
-
-        public override void Redo()
-        {
-            Receiver.ManualBell = ToState;
-        }
-
-        public override string ToString() {
-            return base.ToString() + " " + (ToState ? "ring" : "off");
-        }
-    }
-
-    [Serializable()]
-    public sealed class ToggleCabLightCommand : Command {
-        public static MSTSLocomotive Receiver { get; set; }
-
-        public ToggleCabLightCommand( CommandLog log ) 
-            : base( log ) {
-            Redo();
-        }
-
-        public override void Redo() {
-            Receiver.ToggleCabLight( );
-            // Report();
-        }
-
-        public override string ToString() {
-            return base.ToString();
-        }
-    }
-
-    [Serializable()]
-    public sealed class HeadlightCommand : BooleanCommand {
-        public static MSTSLocomotive Receiver { get; set; }
-
-        public HeadlightCommand( CommandLog log, bool toState ) 
-            : base( log, toState ) {
-            Redo();
-        }
-
-        public override void Redo() {
-            if( ToState ) {
-                switch( Receiver.Headlight ) {
-                    case 0: Receiver.Headlight = 1; Receiver.Simulator.Confirmer.Confirm( CabControl.Headlight, CabSetting.Neutral ); break;
-                    case 1: Receiver.Headlight = 2; Receiver.Simulator.Confirmer.Confirm( CabControl.Headlight, CabSetting.On ); break;
-                }
-                Receiver.SignalEvent(Event.LightSwitchToggle);
-            } else {
-                switch( Receiver.Headlight ) {
-                    case 1: Receiver.Headlight = 0; Receiver.Simulator.Confirmer.Confirm( CabControl.Headlight, CabSetting.Off ); break;
-                    case 2: Receiver.Headlight = 1; Receiver.Simulator.Confirmer.Confirm( CabControl.Headlight, CabSetting.Neutral ); break;
-                }
-                Receiver.SignalEvent(Event.LightSwitchToggle);
-            }
-            // Report();
-        }
-    }
-
-    [Serializable()]
-    public sealed class WipersCommand : BooleanCommand {
-        public static MSTSLocomotive Receiver { get; set; }
-
-        public WipersCommand( CommandLog log , bool toState) 
-            : base( log , toState ) { 
-            Redo(); 
-        }
-
-        public override void Redo() {
-            Receiver.ToggleWipers(ToState);
-            // Report();
-        }
-    }
-
-    [Serializable()]
-    public sealed class ToggleDoorsLeftCommand : Command {
-        public static MSTSWagon Receiver { get; set; }
-
-        public ToggleDoorsLeftCommand( CommandLog log ) 
-            : base( log ) {
-            Redo();
-        }
-
-        public override void Redo() {
-            if (Receiver.GetCabFlipped())  Receiver.ToggleDoorsRight();
-            else Receiver.ToggleDoorsLeft();
-            // Report();
-        }
-    }
-
-    [Serializable()]
-    public sealed class ToggleDoorsRightCommand : Command {
-        public static MSTSWagon Receiver { get; set; }
-
-        public ToggleDoorsRightCommand( CommandLog log ) 
-            : base( log ) {
-            Redo();
-        }
-
-        public override void Redo() {
-            if (Receiver.GetCabFlipped()) Receiver.ToggleDoorsLeft();
-            else Receiver.ToggleDoorsRight();
-            // Report();
-        }
-    }
-
-    [Serializable()]
-    public sealed class ToggleMirrorsCommand : Command {
-        public static MSTSWagon Receiver { get; set; }
-
-        public ToggleMirrorsCommand( CommandLog log ) 
-            : base( log ) {
-            Redo();
-        }
-
-        public override void Redo() {
-            Receiver.ToggleMirrors();
-            // Report();
-        }
-    }
-    
-    // Steam controls
-    [Serializable()]
-    public sealed class ContinuousSteamHeatCommand : ContinuousCommand
-    {
-        public static MSTSLocomotive Receiver { get; set; }
-        
-        public ContinuousSteamHeatCommand(CommandLog log, int injector, bool toState, float? target, double startTime)
-            : base(log, toState, target, startTime)
-        {
-            Redo();
-        }
-
-        public override void Redo()
-        {
-            if (Receiver == null) return;
-            {
-                Receiver.SteamHeatChangeTo(ToState, Target);
-                           }
-            // Report();
-        }   
-    }
-
-    [Serializable()]
-    public sealed class ContinuousSmallEjectorCommand : ContinuousCommand
-    {
-        public static MSTSSteamLocomotive Receiver { get; set; }
-
-        public ContinuousSmallEjectorCommand(CommandLog log, int injector, bool toState, float? target, double startTime)
-            : base(log, toState, target, startTime)
-        {
-            Redo();
-        }
-
-        public override void Redo()
-        {
-            if (Receiver == null) return;
-            {
-                Receiver.SmallEjectorChangeTo(ToState, Target);
-            }
-            // Report();
-        }
-    }
-
-    [Serializable()]
-    public sealed class ContinuousInjectorCommand : ContinuousCommand {
-        public static MSTSSteamLocomotive Receiver { get; set; }
-        int Injector;
-
-        public ContinuousInjectorCommand( CommandLog log, int injector, bool toState, float? target, double startTime ) 
-            : base( log, toState, target, startTime ) {
-            Injector = injector;
-            Redo();
-        }
-
-        public override void Redo() {
-            if (Receiver == null) return;
-            switch( Injector ) {
-                case 1: { Receiver.Injector1ChangeTo( ToState, Target ); break; }
-                case 2: { Receiver.Injector2ChangeTo( ToState, Target ); break; }
-            }
-            // Report();
-        }
-
-        public override string ToString() {
-            return String.Format( "Command: {0} {1} {2}", FormatStrings.FormatPreciseTime( Time ), this.GetType().ToString(), Injector) 
-                + (ToState ? "open" : "close") + ", target = " + Target.ToString();
-        }
-    }
-
-    [Serializable()]
-    public sealed class ToggleInjectorCommand : Command {
-        public static MSTSSteamLocomotive Receiver { get; set; }
-        private int injector;
-
-        public ToggleInjectorCommand( CommandLog log, int injector ) 
-            : base( log ) {
-            this.injector = injector;
-            Redo();
-        }
-
-        public override void Redo() {
-            if (Receiver == null) return;
-            switch( injector ) {
-                case 1: { Receiver.ToggleInjector1(); break; }
-                case 2: { Receiver.ToggleInjector2(); break; }
-            }
-            // Report();
-        }
-
-        public override string ToString() {
-            return base.ToString() + injector.ToString();
-        }
-    }
-
-    [Serializable()]
-    public sealed class ContinuousBlowerCommand : ContinuousCommand {
-        public static MSTSSteamLocomotive Receiver { get; set; }
-
-        public ContinuousBlowerCommand( CommandLog log, bool toState, float? target, double startTime ) 
-            : base( log, toState, target, startTime ) {
-            Redo();
-        }
-
-        public override void Redo() {
-            if (Receiver == null) return;
-            Receiver.BlowerChangeTo( ToState, Target );
-            // Report();
-        }
-    }
-
-    [Serializable()]
-    public sealed class ContinuousDamperCommand : ContinuousCommand {
-        public static MSTSSteamLocomotive Receiver { get; set; }
-
-        public ContinuousDamperCommand( CommandLog log, bool toState, float? target, double startTime )
-            : base( log, toState, target, startTime ) {
-            Redo();
-        }
-
-        public override void Redo() {
-            if (Receiver == null) return;
-            Receiver.DamperChangeTo( ToState, Target );
-            // Report();
-        }
-    }
-
-    [Serializable()]
-    public sealed class ContinuousFireboxDoorCommand : ContinuousCommand
-    {
-        public static MSTSSteamLocomotive Receiver { get; set; }
-
-        public ContinuousFireboxDoorCommand(CommandLog log, bool toState, float? target, double startTime)
-            : base(log, toState, target, startTime)
-        {
-            Redo();
-        }
-
-        public override void Redo()
-        {
-            if (Receiver == null) return;
-            Receiver.FireboxDoorChangeTo(ToState, Target);
-            // Report();
-        }
-    }
-
-    [Serializable()]
-    public sealed class ContinuousFiringRateCommand : ContinuousCommand {
-        public static MSTSSteamLocomotive Receiver { get; set; }
-
-        public ContinuousFiringRateCommand( CommandLog log, bool toState, float? target, double startTime )
-            : base( log, toState, target, startTime ) {
-            Redo();
-        }
-
-        public override void Redo() {
-            if (Receiver == null) return;
-            Receiver.FiringRateChangeTo( ToState, Target );
-            // Report();
-        }
-    }
-
-    [Serializable()]
-    public sealed class ToggleManualFiringCommand : Command {
-        public static MSTSSteamLocomotive Receiver { get; set; }
-
-        public ToggleManualFiringCommand( CommandLog log ) 
-            : base( log ) {
-            Redo();
-        }
-
-        public override void Redo() {
-            if (Receiver == null) return;
-            Receiver.ToggleManualFiring();
-            // Report();
-        }
-    }
-
-    [Serializable()]
-    public sealed class AIFireOnCommand : Command
-    {
-        public static MSTSSteamLocomotive Receiver { get; set; }
-
-        public AIFireOnCommand(CommandLog log)
-            : base( log )
-        {
-            Redo();
-        }
-
-        public override void Redo()
-        {
-            Receiver.AIFireOn();
-
-        }
-
-     }
-
-    [Serializable()]
-    public sealed class AIFireOffCommand : Command
-    {
-        public static MSTSSteamLocomotive Receiver { get; set; }
-
-        public AIFireOffCommand(CommandLog log)
-            : base(log)
-        {
-            Redo();
-        }
-
-        public override void Redo()
-        {
-            Receiver.AIFireOff();
-
-        }
-
-    }
-
-    [Serializable()]
-    public sealed class AIFireResetCommand : Command
-    {
-        public static MSTSSteamLocomotive Receiver { get; set; }
-
-        public AIFireResetCommand(CommandLog log)
-            : base(log)
-        {
-            Redo();
-        }
-
-        public override void Redo()
-        {
-            Receiver.AIFireReset();
-
-        }
-
-    }
-
-    [Serializable()]
-    public sealed class FireShovelfullCommand : Command {
-        public static MSTSSteamLocomotive Receiver { get; set; }
-
-        public FireShovelfullCommand( CommandLog log ) 
-            : base( log ) {
-            Redo();
-        }
-
-        public override void Redo() {
-            if (Receiver == null) return;
-            Receiver.FireShovelfull();
-            // Report();
-        }
-    }
-
-    [Serializable()]
-    public sealed class ToggleOdometerCommand : Command
-    {
-        public static MSTSLocomotive Receiver { get; set; }
-
-        public ToggleOdometerCommand(CommandLog log)
-            : base(log)
-        {
-            Redo();
-        }
-
-        public override void Redo()
-        {
-            Receiver.OdometerToggle();
-            // Report();
-        }
-
-        public override string ToString()
-        {
-            return base.ToString();
-        }
-    }
-
-    [Serializable()]
-    public sealed class ResetOdometerCommand : Command
-    {
-        public static MSTSLocomotive Receiver { get; set; }
-
-        public ResetOdometerCommand(CommandLog log)
-            : base(log)
-        {
-            Redo();
-        }
-
-        public override void Redo()
-        {
-            Receiver.OdometerReset();
-            // Report();
-        }
-
-        public override string ToString()
-        {
-            return base.ToString();
-        }
-    }
-
-    [Serializable()]
-    public sealed class ToggleOdometerDirectionCommand : Command
-    {
-        public static MSTSLocomotive Receiver { get; set; }
-
-        public ToggleOdometerDirectionCommand(CommandLog log)
-            : base(log)
-        {
-            Redo();
-        }
-
-        public override void Redo()
-        {
-            Receiver.OdometerToggleDirection();
-            // Report();
-        }
-
-        public override string ToString()
-        {
-            return base.ToString();
-        }
-    }
-
-    [Serializable()]
-    public sealed class ToggleWaterScoopCommand : Command
-    {
-        public static MSTSLocomotive Receiver { get; set; }
-
-        public ToggleWaterScoopCommand(CommandLog log)
-            : base(log)
-        {
-            Redo();
-        }
-
-        public override void Redo()
-        {
-            if (Receiver == null) return;
-            Receiver.ToggleWaterScoop();
-        }
-    }
-
-
-    [Serializable()]
-    public sealed class ToggleCylinderCocksCommand : Command {
-        public static MSTSSteamLocomotive Receiver { get; set; }
-
-        public ToggleCylinderCocksCommand( CommandLog log ) 
-            : base( log ) {
-            Redo();
-        }
-
-        public override void Redo() {
-            if (Receiver == null) return;
-            Receiver.ToggleCylinderCocks();
-            // Report();
-        }
-    }
-
-    // Compound Valve command
-    [Serializable()]
-    public sealed class ToggleCylinderCompoundCommand : Command {
-        public static MSTSSteamLocomotive Receiver { get; set; }
-
-        public ToggleCylinderCompoundCommand(CommandLog log)
-            : base(log)
-        {
-            Redo();
-        }
-
-        public override void Redo()
-        {
-            if (Receiver == null) return;
-            Receiver.ToggleCylinderCompound();
-            // Report();
-        }
-    }
-
-    // Diesel player engine on / off command
-    [Serializable()]
-    public sealed class TogglePlayerEngineCommand : Command
-    {
-        public static MSTSDieselLocomotive Receiver { get; set; }
-
-        public TogglePlayerEngineCommand(CommandLog log)
-            : base(log)
-        {
-            Redo();
-        }
-
-        public override void Redo()
-        {
-            if (Receiver == null) return;
-            Receiver.TogglePlayerEngine();
-            // Report();
-        }
-    }
-
-    // Diesel helpers engine on / off command
-    [Serializable()]
-    public sealed class ToggleHelpersEngineCommand : Command
-    {
-        public static MSTSLocomotive Receiver { get; set; }
-
-        public ToggleHelpersEngineCommand(CommandLog log)
-            : base(log)
-        {
-            Redo();
-        }
-
-        public override void Redo()
-        {
-            if (Receiver == null) return;
-            Receiver.ToggleHelpersEngine();
-            // Report();
-        }
-    }
-
-    // Cab radio switch on-switch off command
-    [Serializable()]
-    public sealed class CabRadioCommand : BooleanCommand
-    {
-        public static MSTSLocomotive Receiver { get; set; }
-
-        public CabRadioCommand(CommandLog log, bool toState)
-            : base(log, toState)
-        {
-            Redo();
-        }
-
-        public override void Redo()
-        {
-            if (Receiver != null)
-            {
-                Receiver.ToggleCabRadio(ToState);
-            }
-        }
-
-        public override string ToString()
-        {
-            return base.ToString() + " - " + (ToState ? "switched on" : "switched off");
-        }
-    }
-
-    [Serializable()]
-    public sealed class TurntableClockwiseCommand : Command
-    {
-        public static MovingTable Receiver { get; set; }
-        public TurntableClockwiseCommand(CommandLog log)
-            : base(log)
-        {
-            Redo();
-        }
-
-        public override void Redo()
-        {
-            Receiver.StartContinuous(true);
-        }
-
-        public override string ToString()
-        {
-            return base.ToString() + " " + "Clockwise";
-        }
-    }
-
-
-    [Serializable()]
-    public sealed class TurntableClockwiseTargetCommand : Command
-    {
-        public static MovingTable Receiver { get; set; }
-        public TurntableClockwiseTargetCommand(CommandLog log)
-            : base(log)
-        {
-            Redo();
-        }
-
-        public override void Redo()
-        {
-            Receiver.ComputeTarget(true);
-        }
-
-        public override string ToString()
-        {
-            return base.ToString() + " " + "Clockwise with target";
-        }
-    }
-
-    [Serializable()]
-    public sealed class TurntableCounterclockwiseCommand : Command
-    {
-        public static MovingTable Receiver { get; set; }
-        public TurntableCounterclockwiseCommand(CommandLog log)
-            : base(log)
-        {
-            Redo();
-        }
-
-        public override void Redo()
-        {
-            Receiver.StartContinuous(false);
-        }
-
-        public override string ToString()
-        {
-            return base.ToString() + " " + "Counterclockwise";
-        }
-    }
-
-
-    [Serializable()]
-    public sealed class TurntableCounterclockwiseTargetCommand : Command
-    {
-        public static MovingTable Receiver { get; set; }
-        public TurntableCounterclockwiseTargetCommand(CommandLog log)
-            : base(log)
-        {
-            Redo();
-        }
-
-        public override void Redo()
-        {
-            Receiver.ComputeTarget(false);
-        }
-
-        public override string ToString()
-        {
-            return base.ToString() + " " + "Counterclockwise with target";
-        }
-    }
-
-}
->>>>>>> 48d5f9d4
+﻿// COPYRIGHT 2012, 2013, 2014, 2015 by the Open Rails project.
+// 
+// This file is part of Open Rails.
+// 
+// Open Rails is free software: you can redistribute it and/or modify
+// it under the terms of the GNU General Public License as published by
+// the Free Software Foundation, either version 3 of the License, or
+// (at your option) any later version.
+// 
+// Open Rails is distributed in the hope that it will be useful,
+// but WITHOUT ANY WARRANTY; without even the implied warranty of
+// MERCHANTABILITY or FITNESS FOR A PARTICULAR PURPOSE.  See the
+// GNU General Public License for more details.
+// 
+// You should have received a copy of the GNU General Public License
+// along with Open Rails.  If not, see <http://www.gnu.org/licenses/>.
+
+// This file is the responsibility of the 3D & Environment Team.
+
+using Orts.Simulation;
+using Orts.Simulation.Physics;
+using Orts.Simulation.RollingStocks;
+using ORTS.Common;
+using ORTS.Scripting.Api;
+using System;
+using System.Diagnostics;   // Used by Trace.Warnings
+
+namespace Orts.Common
+{
+    /// <summary>
+    /// This Command Pattern allows requests to be encapsulated as objects (http://sourcemaking.com/design_patterns/command).
+    /// The pattern provides many advantages, but it allows OR to record the commands and then to save them when the user presses F2.
+    /// The commands can later be read from file and replayed.
+    /// Writing and reading is done using the .NET binary serialization which is quick to code. (For an editable version, JSON has
+    /// been successfully explored.)
+    /// 
+    /// Immediate commands (e.g. sound horn) are straightforward but continuous commands (e.g. apply train brake) are not. 
+    /// OR aims for commands which can be repeated accurately and possibly on a range of hardware. Continuous commands therefore
+    /// have a target value which is recorded once the key is released. OR creates an immediate command as soon as the user 
+    /// presses the key, but OR creates the continuous command once the user releases the key and the target is known. 
+    /// 
+    /// All commands record the time when the command is created, but a continuous command backdates the time to when the key
+    /// was pressed.
+    /// 
+    /// Each command class has a Receiver property and calls methods on the Receiver to execute the command.
+    /// This property is static for 2 reasons:
+    /// - so all command objects of the same class will share the same Receiver object;
+    /// - so when a command is serialized to and deserialised from file, its Receiver does not have to be saved 
+    ///   (which would be impractical) but is automatically available to commands which have been re-created from file.
+    /// 
+    /// Before each command class is used, this Receiver must be assigned, e.g.
+    ///   ReverserCommand.Receiver = (MSTSLocomotive)PlayerLocomotive;
+    /// 
+    /// </summary>
+    public interface ICommand {
+
+        /// <summary>
+        /// The time when the command was issued (compatible with Simlator.ClockTime).
+        /// </summary>
+        double Time { get; set; }
+
+        /// <summary>
+        /// Call the Receiver to repeat the Command.
+        /// Each class of command shares a single object, the Receiver, and the command executes by
+        /// call methods of the Receiver.
+        /// </summary>
+        void Redo();
+
+        /// <summary>
+        /// Print the content of the command.
+        /// </summary>
+        void Report();
+    }
+
+    [Serializable()]
+    public abstract class Command : ICommand {
+        public double Time { get; set; }
+
+        /// <summary>
+        /// Each command adds itself to the log when it is constructed.
+        /// </summary>
+        public Command( CommandLog log ) {
+            log.CommandAdd( this as ICommand );
+        }
+
+        // Method required by ICommand
+        public virtual void Redo() { Trace.TraceWarning( "Dummy method" ); }
+
+        public override string ToString() {
+            return this.GetType().ToString();
+        }
+
+        // Method required by ICommand
+        public virtual void Report() {
+            Trace.WriteLine( String.Format(
+               "Command: {0} {1}", FormatStrings.FormatPreciseTime( Time ), ToString() ) );
+        }
+    }
+
+    // <Superclasses>
+    [Serializable()]
+    public abstract class BooleanCommand : Command {
+        protected bool ToState;
+
+        public BooleanCommand( CommandLog log, bool toState )
+            : base( log ) {
+            ToState = toState;
+        }
+    }
+
+    [Serializable()]
+    public abstract class IndexCommand : Command {
+        protected int Index;
+
+        public IndexCommand( CommandLog log, int index )
+            : base(log)
+        {
+            Index = index;
+        }
+    }
+    
+    /// <summary>
+    /// Superclass for continuous commands. Do not create a continuous command until the operation is complete.
+    /// </summary>
+    [Serializable()]
+    public abstract class ContinuousCommand : BooleanCommand {
+        protected float? Target;
+
+        public ContinuousCommand( CommandLog log, bool toState, float? target, double startTime ) 
+            : base( log, toState ) {
+            Target = target;
+            this.Time = startTime;   // Continuous commands are created at end of change, so overwrite time when command was created
+        }
+
+        public override string ToString() {
+            return base.ToString() + " - " + (ToState ? "increase" : "decrease") + ", target = " + Target.ToString();
+        }
+    }
+
+    [Serializable()]
+    public abstract class PausedCommand : Command
+    {
+        public double PauseDurationS;
+
+        public PausedCommand(CommandLog log, double pauseDurationS)
+            : base(log)
+        {
+            PauseDurationS = pauseDurationS;
+        }
+
+        public override string ToString()
+        {
+            return String.Format("{0} Paused Duration: {1}", base.ToString(), PauseDurationS);
+        }
+    }
+
+    [Serializable()]
+    public abstract class CameraCommand : Command
+    {
+        public CameraCommand(CommandLog log)
+            : base(log)
+        {
+        }
+    }
+
+    [Serializable()]
+    public sealed class SaveCommand : Command {
+        public string FileStem;
+
+        public SaveCommand( CommandLog log, string fileStem ) 
+            : base( log ){
+            this.FileStem = fileStem;
+            Redo();
+        }
+
+        public override void Redo() {
+            // Redo does nothing as SaveCommand is just a marker and saves the fileStem but is not used during replay to redo the save.
+            // Report();
+        }
+
+        public override string ToString() {
+            return base.ToString() + " to file \"" + FileStem + ".replay\"";
+        }
+    }
+
+    // Direction
+    [Serializable()]
+    public sealed class ReverserCommand : BooleanCommand {
+        public static MSTSLocomotive Receiver { get; set; }
+
+        public ReverserCommand( CommandLog log, bool toState ) 
+            : base( log, toState ) {
+            Redo();
+        }
+
+        public override void Redo() {
+            if( ToState ) {
+                Receiver.StartReverseIncrease( null );
+            } else {
+                Receiver.StartReverseDecrease( null );
+            }
+            // Report();
+        }
+
+        public override string ToString() {
+            return base.ToString() + " - " + (ToState ? "step forward" : "step back");
+        }
+    }
+
+    [Serializable()]
+    public sealed class ContinuousReverserCommand : ContinuousCommand {
+        public static MSTSSteamLocomotive Receiver { get; set; }
+
+        public ContinuousReverserCommand( CommandLog log, bool toState, float? target, double startTime ) 
+            : base( log, toState, target, startTime ) {
+            Redo();
+        }
+
+        public override void Redo() {
+            if (Receiver == null) return;
+            Receiver.ReverserChangeTo( ToState, Target );
+            // Report();
+        }
+    }
+
+    // Power : Raise/lower pantograph
+    [Serializable()]
+    public sealed class PantographCommand : BooleanCommand {
+        public static MSTSLocomotive Receiver { get; set; }
+        private int item;
+
+        public PantographCommand( CommandLog log, int item, bool toState ) 
+            : base( log, toState ) {
+            this.item = item;
+            Redo();
+        }
+
+        public override void Redo() {
+            if (Receiver != null && Receiver.Train != null)
+            {
+                Receiver.Train.SignalEvent((ToState ? PowerSupplyEvent.RaisePantograph : PowerSupplyEvent.LowerPantograph), item);
+            }
+        }
+
+        public override string ToString() {
+            return base.ToString() + " - " + (ToState ? "raise" : "lower") + ", item = " + item.ToString();
+        }
+    }
+
+    // Power : Close/open circuit breaker
+    [Serializable()]
+    public sealed class CircuitBreakerClosingOrderCommand : BooleanCommand
+    {
+        public static MSTSElectricLocomotive Receiver { get; set; }
+
+        public CircuitBreakerClosingOrderCommand(CommandLog log, bool toState)
+            : base(log, toState)
+        {
+            Redo();
+        }
+
+        public override void Redo()
+        {
+            if (Receiver != null && Receiver.Train != null)
+            {
+                Receiver.Train.SignalEvent(ToState ? PowerSupplyEvent.CloseCircuitBreaker : PowerSupplyEvent.OpenCircuitBreaker);
+            }
+        }
+
+        public override string ToString()
+        {
+            return base.ToString() + " - " + (ToState ? "close" : "open");
+        }
+    }
+
+    // Power : Close circuit breaker button
+    [Serializable()]
+    public sealed class CircuitBreakerClosingOrderButtonCommand : BooleanCommand
+    {
+        public static MSTSElectricLocomotive Receiver { get; set; }
+
+        public CircuitBreakerClosingOrderButtonCommand(CommandLog log, bool toState)
+            : base(log, toState)
+        {
+            Redo();
+        }
+
+        public override void Redo()
+        {
+            if (Receiver != null && Receiver.Train != null)
+            {
+                Receiver.Train.SignalEvent(ToState ? PowerSupplyEvent.CloseCircuitBreakerButtonPressed : PowerSupplyEvent.CloseCircuitBreakerButtonReleased);
+            }
+        }
+
+        public override string ToString()
+        {
+            return base.ToString() + " - " + (ToState ? "pressed" : "released");
+        }
+    }
+
+    // Power : Open circuit breaker button
+    [Serializable()]
+    public sealed class CircuitBreakerOpeningOrderButtonCommand : BooleanCommand
+    {
+        public static MSTSElectricLocomotive Receiver { get; set; }
+
+        public CircuitBreakerOpeningOrderButtonCommand(CommandLog log, bool toState)
+            : base(log, toState)
+        {
+            Redo();
+        }
+
+        public override void Redo()
+        {
+            if (Receiver != null && Receiver.Train != null)
+            {
+                Receiver.Train.SignalEvent(ToState ? PowerSupplyEvent.OpenCircuitBreakerButtonPressed : PowerSupplyEvent.OpenCircuitBreakerButtonReleased);
+            }
+        }
+
+        public override string ToString()
+        {
+            return base.ToString() + " - " + (ToState ? "pressed" : "released");
+        }
+    }
+
+    // Power : Give/remove circuit breaker authorization
+    [Serializable()]
+    public sealed class CircuitBreakerClosingAuthorizationCommand : BooleanCommand
+    {
+        public static MSTSElectricLocomotive Receiver { get; set; }
+
+        public CircuitBreakerClosingAuthorizationCommand(CommandLog log, bool toState)
+            : base(log, toState)
+        {
+            Redo();
+        }
+
+        public override void Redo()
+        {
+            if (Receiver != null && Receiver.Train != null)
+            {
+                Receiver.Train.SignalEvent(ToState ? PowerSupplyEvent.GiveCircuitBreakerClosingAuthorization : PowerSupplyEvent.RemoveCircuitBreakerClosingAuthorization);
+            }
+        }
+
+        public override string ToString()
+        {
+            return base.ToString() + " - " + (ToState ? "given" : "removed");
+        }
+    }
+
+    // Power
+    [Serializable()]
+    public sealed class PowerCommand : BooleanCommand
+    {
+        public static MSTSLocomotive Receiver { get; set; }
+
+        public PowerCommand(CommandLog log, MSTSLocomotive receiver, bool toState)
+            : base(log, toState)
+        {
+            Receiver = receiver;
+            Redo();
+        }
+
+        public override void Redo()
+        {
+            if (Receiver == null) return;//no receiver of this panto
+            Receiver.SetPower(ToState);
+            // Report();
+        }
+
+        public override string ToString()
+        {
+            return base.ToString() + " - " + (ToState ? "ON" : "OFF");
+        }
+    }
+
+    // MU commands connection
+    [Serializable()]
+    public sealed class ToggleMUCommand : BooleanCommand
+    {
+        public static MSTSLocomotive Receiver { get; set; }
+
+        public ToggleMUCommand(CommandLog log, MSTSLocomotive receiver, bool toState)
+            : base(log, toState)
+        {
+            Receiver = receiver;
+            Redo();
+        }
+
+        public override void Redo()
+        {
+            if (Receiver == null) return;//no receiver of this panto
+            Receiver.ToggleMUCommand(ToState);
+            // Report();
+        }
+
+        public override string ToString()
+        {
+            return base.ToString() + " - " + (ToState ? "ON" : "OFF");
+        }
+    }
+
+    [Serializable()]
+    public sealed class NotchedThrottleCommand : BooleanCommand {
+        public static MSTSLocomotive Receiver { get; set; }
+
+        public NotchedThrottleCommand( CommandLog log, bool toState ) : base( log, toState ) {
+            Redo();
+        }
+
+        public override void Redo() {
+            Receiver.AdjustNotchedThrottle(ToState);
+            // Report();
+        }
+
+        public override string ToString() {
+            return base.ToString() + " - " + (ToState ? "step forward" : "step back");
+        }
+    }
+
+    [Serializable()]
+    public sealed class ContinuousThrottleCommand : ContinuousCommand {
+        public static MSTSLocomotive Receiver { get; set; }
+
+        public ContinuousThrottleCommand( CommandLog log, bool toState, float? target, double startTime ) 
+            : base( log, toState, target, startTime ){
+            Redo();
+        }
+
+        public override void Redo() { 
+            Receiver.ThrottleChangeTo( ToState, Target );
+            // Report();
+        }
+    }
+    
+    // Brakes
+    [Serializable()]
+    public sealed class TrainBrakeCommand : ContinuousCommand {
+        public static MSTSLocomotive Receiver { get; set; }
+
+        public TrainBrakeCommand( CommandLog log, bool toState, float? target, double startTime ) 
+            : base( log, toState, target, startTime ) {
+            Redo();
+        }
+
+        public override void Redo() {
+            Receiver.TrainBrakeChangeTo( ToState, Target );
+            // Report();
+        }
+    }
+
+    [Serializable()]
+    public sealed class EngineBrakeCommand : ContinuousCommand {
+        public static MSTSLocomotive Receiver { get; set; }
+
+        public EngineBrakeCommand( CommandLog log, bool toState, float? target, double startTime )
+            : base( log, toState, target, startTime ) {
+            Redo();
+        }
+
+        public override void Redo() {
+            Receiver.EngineBrakeChangeTo( ToState, Target );
+            // Report();
+        }
+    }
+
+    [Serializable()]
+    public sealed class DynamicBrakeCommand : ContinuousCommand {
+        public static MSTSLocomotive Receiver { get; set; }
+
+        public DynamicBrakeCommand( CommandLog log, bool toState, float? target, double startTime )
+            : base( log, toState, target, startTime ) {
+            Redo();
+        }
+
+        public override void Redo() {
+            Receiver.DynamicBrakeChangeTo( ToState, Target );
+            // Report();
+        }
+    }
+
+    [Serializable()]
+    public sealed class InitializeBrakesCommand : Command {
+        public static Train Receiver { get; set; }
+
+        public InitializeBrakesCommand( CommandLog log ) 
+            : base( log ) {
+            Redo();
+        }
+
+        public override void Redo() {
+            Receiver.UnconditionalInitializeBrakes();
+            // Report();
+        }
+    }
+
+    [Serializable()]
+    public sealed class EmergencyPushButtonCommand : Command
+    {
+        public static MSTSLocomotive Receiver { get; set; }
+
+        public EmergencyPushButtonCommand(CommandLog log)
+            : base(log)
+        {
+            Redo();
+        }
+
+        public override void Redo()
+        {
+            Receiver.EmergencyButtonPressed = !Receiver.EmergencyButtonPressed;
+            Receiver.TrainBrakeController.EmergencyBrakingPushButton = Receiver.EmergencyButtonPressed;
+            // Report();
+        }
+    }
+
+    [Serializable()]
+    public sealed class BailOffCommand : BooleanCommand {
+        public static MSTSLocomotive Receiver { get; set; }
+
+        public BailOffCommand( CommandLog log, bool toState ) 
+            : base( log, toState ) {
+            Redo();
+        }
+
+        public override void Redo() {
+            Receiver.SetBailOff( ToState );
+            // Report();
+        }
+
+        public override string ToString() {
+            return base.ToString() + " - " + (ToState ? "disengage" : "engage");
+        }
+    }
+
+    [Serializable()]
+    public sealed class HandbrakeCommand : BooleanCommand {
+        public static MSTSLocomotive Receiver { get; set; }
+
+        public HandbrakeCommand( CommandLog log, bool toState ) 
+            : base( log, toState ) {
+            Redo();
+        }
+
+        public override void Redo() {
+            Receiver.SetTrainHandbrake( ToState );
+            // Report();
+        }
+
+        public override string ToString() {
+            return base.ToString() + " - " + (ToState ? "apply" : "release");
+        }
+    }
+
+    [Serializable()]
+    public sealed class WagonHandbrakeCommand : BooleanCommand
+    {
+        public static MSTSWagon Receiver { get; set; }
+
+        public WagonHandbrakeCommand(CommandLog log, MSTSWagon car, bool toState)
+            : base(log, toState)
+        {
+            Receiver = car;
+            Redo();
+        }
+
+        public override void Redo()
+        {
+            Receiver.SetWagonHandbrake(ToState);
+            // Report();
+        }
+
+        public override string ToString()
+        {
+            return base.ToString() + " - " + (ToState ? "apply" : "release");
+        }
+    }
+
+    [Serializable()]
+    public sealed class RetainersCommand : BooleanCommand {
+        public static MSTSLocomotive Receiver { get; set; }
+
+        public RetainersCommand( CommandLog log, bool toState ) 
+            : base( log, toState ) {
+            Redo();
+        }
+
+        public override void Redo() {
+            Receiver.SetTrainRetainers( ToState );
+            // Report();
+        }
+
+        public override string ToString() {
+            return base.ToString() + " - " + (ToState ? "apply" : "release");
+        }
+    }
+
+    [Serializable()]
+    public sealed class BrakeHoseConnectCommand : BooleanCommand {
+        public static MSTSLocomotive Receiver { get; set; }
+
+        public BrakeHoseConnectCommand( CommandLog log, bool toState ) 
+            : base( log, toState ) {
+            Redo();
+        }
+
+        public override void Redo() {
+            Receiver.BrakeHoseConnect( ToState );
+            // Report();
+        }
+
+        public override string ToString() {
+            return base.ToString() + " - " + (ToState ? "connect" : "disconnect");
+        }
+    }
+
+    [Serializable()]
+    public sealed class WagonBrakeHoseConnectCommand : BooleanCommand
+    {
+        public static MSTSWagon Receiver { get; set; }
+
+        public WagonBrakeHoseConnectCommand(CommandLog log, MSTSWagon car, bool toState)
+            : base(log, toState)
+        {
+            Receiver = car;
+            Redo();
+        }
+
+        public override void Redo()
+        {
+            Receiver.BrakeSystem.FrontBrakeHoseConnected = ToState;
+            // Report();
+        }
+
+        public override string ToString()
+        {
+            return base.ToString() + " - " + (ToState ? "connect" : "disconnect");
+        }
+    }
+
+    [Serializable()]
+    public sealed class ToggleAngleCockACommand : BooleanCommand
+    {
+        public static MSTSWagon Receiver { get; set; }
+
+        public ToggleAngleCockACommand(CommandLog log, MSTSWagon car, bool toState)
+            : base(log, toState)
+        {
+            Receiver = car;
+            Redo();
+        }
+
+        public override void Redo()
+        {
+            Receiver.BrakeSystem.AngleCockAOpen = ToState;
+            // Report();
+        }
+
+        public override string ToString()
+        {
+            return base.ToString() + " - " + (ToState ? "open" : "close");
+        }
+    }
+
+    [Serializable()]
+    public sealed class ToggleAngleCockBCommand : BooleanCommand
+    {
+        public static MSTSWagon Receiver { get; set; }
+
+        public ToggleAngleCockBCommand(CommandLog log, MSTSWagon car, bool toState)
+            : base(log, toState)
+        {
+            Receiver = car;
+            Redo();
+        }
+
+        public override void Redo()
+        {
+            Receiver.BrakeSystem.AngleCockBOpen = ToState;
+            // Report();
+        }
+
+        public override string ToString()
+        {
+            return base.ToString() + " - " + (ToState ? "open" : "close");
+        }
+    }
+
+    [Serializable()]
+    public sealed class ToggleBleedOffValveCommand : BooleanCommand
+    {
+        public static MSTSWagon Receiver { get; set; }
+
+        public ToggleBleedOffValveCommand(CommandLog log, MSTSWagon car, bool toState)
+            : base(log, toState)
+        {
+            Receiver = car;
+            Redo();
+        }
+
+        public override void Redo()
+        {
+            Receiver.BrakeSystem.BleedOffValveOpen = ToState;
+            // Report();
+        }
+
+        public override string ToString()
+        {
+            return base.ToString() + " - " + (ToState ? "open" : "close");
+        }
+    }
+
+    [Serializable()]
+    public sealed class SanderCommand : BooleanCommand {
+        public static MSTSLocomotive Receiver { get; set; }
+
+        public SanderCommand( CommandLog log, bool toState ) 
+            : base( log, toState ) {
+            Redo();
+        }
+
+        public override void Redo() {
+            if( ToState ) {
+                if (!Receiver.Sander)
+                    Receiver.Train.SignalEvent(Event.SanderOn);
+            } else {
+                Receiver.Train.SignalEvent(Event.SanderOff);
+            }
+            // Report();
+        }
+
+        public override string ToString() {
+            return base.ToString() + " - " + (ToState ? "on" : "off");
+        }
+    }
+
+    [Serializable()]
+    public sealed class AlerterCommand : BooleanCommand {
+        public static MSTSLocomotive Receiver { get; set; }
+
+        public AlerterCommand( CommandLog log, bool toState ) 
+            : base( log, toState ) {
+            Redo();
+        }
+
+        public override void Redo() {
+            if (ToState) Receiver.SignalEvent(Event.VigilanceAlarmReset); // There is no Event.VigilanceAlarmResetReleased
+            Receiver.AlerterPressed(ToState);
+            // Report();
+        }
+    }
+
+    [Serializable()]
+    public sealed class HornCommand : BooleanCommand {
+        public static MSTSLocomotive Receiver { get; set; }
+
+        public HornCommand( CommandLog log, bool toState ) 
+            : base( log, toState ) {
+            Redo();
+        }
+
+        public override void Redo() {
+            Receiver.ManualHorn = ToState;
+            if (ToState)
+            {
+                Receiver.AlerterReset(TCSEvent.HornActivated);
+                Receiver.Simulator.HazzardManager.Horn();
+            }
+        }
+
+        public override string ToString() {
+            return base.ToString() + " " + (ToState ? "sound" : "off");
+        }
+    }
+
+    [Serializable()]
+    public sealed class BellCommand : BooleanCommand {
+        public static MSTSLocomotive Receiver { get; set; }
+
+        public BellCommand( CommandLog log, bool toState ) 
+            : base( log, toState ) {
+            Redo();
+        }
+
+        public override void Redo()
+        {
+            Receiver.ManualBell = ToState;
+        }
+
+        public override string ToString() {
+            return base.ToString() + " " + (ToState ? "ring" : "off");
+        }
+    }
+
+    [Serializable()]
+    public sealed class ToggleCabLightCommand : Command {
+        public static MSTSLocomotive Receiver { get; set; }
+
+        public ToggleCabLightCommand( CommandLog log ) 
+            : base( log ) {
+            Redo();
+        }
+
+        public override void Redo() {
+            Receiver.ToggleCabLight( );
+            // Report();
+        }
+
+        public override string ToString() {
+            return base.ToString();
+        }
+    }
+
+    [Serializable()]
+    public sealed class HeadlightCommand : BooleanCommand {
+        public static MSTSLocomotive Receiver { get; set; }
+
+        public HeadlightCommand( CommandLog log, bool toState ) 
+            : base( log, toState ) {
+            Redo();
+        }
+
+        public override void Redo() {
+            if( ToState ) {
+                switch( Receiver.Headlight ) {
+                    case 0: Receiver.Headlight = 1; Receiver.Simulator.Confirmer.Confirm( CabControl.Headlight, CabSetting.Neutral ); break;
+                    case 1: Receiver.Headlight = 2; Receiver.Simulator.Confirmer.Confirm( CabControl.Headlight, CabSetting.On ); break;
+                }
+                Receiver.SignalEvent(Event.LightSwitchToggle);
+            } else {
+                switch( Receiver.Headlight ) {
+                    case 1: Receiver.Headlight = 0; Receiver.Simulator.Confirmer.Confirm( CabControl.Headlight, CabSetting.Off ); break;
+                    case 2: Receiver.Headlight = 1; Receiver.Simulator.Confirmer.Confirm( CabControl.Headlight, CabSetting.Neutral ); break;
+                }
+                Receiver.SignalEvent(Event.LightSwitchToggle);
+            }
+            // Report();
+        }
+    }
+
+    [Serializable()]
+    public sealed class WipersCommand : BooleanCommand {
+        public static MSTSLocomotive Receiver { get; set; }
+
+        public WipersCommand( CommandLog log , bool toState) 
+            : base( log , toState ) { 
+            Redo(); 
+        }
+
+        public override void Redo() {
+            Receiver.ToggleWipers(ToState);
+            // Report();
+        }
+    }
+
+    [Serializable()]
+    public sealed class ToggleDoorsLeftCommand : Command {
+        public static MSTSWagon Receiver { get; set; }
+
+        public ToggleDoorsLeftCommand( CommandLog log ) 
+            : base( log ) {
+            Redo();
+        }
+
+        public override void Redo() {
+            if (Receiver.GetCabFlipped())  Receiver.ToggleDoorsRight();
+            else Receiver.ToggleDoorsLeft();
+            // Report();
+        }
+    }
+
+    [Serializable()]
+    public sealed class ToggleDoorsRightCommand : Command {
+        public static MSTSWagon Receiver { get; set; }
+
+        public ToggleDoorsRightCommand( CommandLog log ) 
+            : base( log ) {
+            Redo();
+        }
+
+        public override void Redo() {
+            if (Receiver.GetCabFlipped()) Receiver.ToggleDoorsLeft();
+            else Receiver.ToggleDoorsRight();
+            // Report();
+        }
+    }
+
+    [Serializable()]
+    public sealed class ToggleMirrorsCommand : Command {
+        public static MSTSWagon Receiver { get; set; }
+
+        public ToggleMirrorsCommand( CommandLog log ) 
+            : base( log ) {
+            Redo();
+        }
+
+        public override void Redo() {
+            Receiver.ToggleMirrors();
+            // Report();
+        }
+    }
+    
+    // Steam controls
+    [Serializable()]
+    public sealed class ContinuousSteamHeatCommand : ContinuousCommand
+    {
+        public static MSTSLocomotive Receiver { get; set; }
+        
+        public ContinuousSteamHeatCommand(CommandLog log, int injector, bool toState, float? target, double startTime)
+            : base(log, toState, target, startTime)
+        {
+            Redo();
+        }
+
+        public override void Redo()
+        {
+            if (Receiver == null) return;
+            {
+                Receiver.SteamHeatChangeTo(ToState, Target);
+                           }
+            // Report();
+        }   
+    }
+
+    [Serializable()]
+    public sealed class ContinuousSmallEjectorCommand : ContinuousCommand
+    {
+        public static MSTSSteamLocomotive Receiver { get; set; }
+
+        public ContinuousSmallEjectorCommand(CommandLog log, int injector, bool toState, float? target, double startTime)
+            : base(log, toState, target, startTime)
+        {
+            Redo();
+        }
+
+        public override void Redo()
+        {
+            if (Receiver == null) return;
+            {
+                Receiver.SmallEjectorChangeTo(ToState, Target);
+            }
+            // Report();
+        }
+    }
+
+    [Serializable()]
+    public sealed class ContinuousInjectorCommand : ContinuousCommand {
+        public static MSTSSteamLocomotive Receiver { get; set; }
+        int Injector;
+
+        public ContinuousInjectorCommand( CommandLog log, int injector, bool toState, float? target, double startTime ) 
+            : base( log, toState, target, startTime ) {
+            Injector = injector;
+            Redo();
+        }
+
+        public override void Redo() {
+            if (Receiver == null) return;
+            switch( Injector ) {
+                case 1: { Receiver.Injector1ChangeTo( ToState, Target ); break; }
+                case 2: { Receiver.Injector2ChangeTo( ToState, Target ); break; }
+            }
+            // Report();
+        }
+
+        public override string ToString() {
+            return String.Format( "Command: {0} {1} {2}", FormatStrings.FormatPreciseTime( Time ), this.GetType().ToString(), Injector) 
+                + (ToState ? "open" : "close") + ", target = " + Target.ToString();
+        }
+    }
+
+    [Serializable()]
+    public sealed class ToggleInjectorCommand : Command {
+        public static MSTSSteamLocomotive Receiver { get; set; }
+        private int injector;
+
+        public ToggleInjectorCommand( CommandLog log, int injector ) 
+            : base( log ) {
+            this.injector = injector;
+            Redo();
+        }
+
+        public override void Redo() {
+            if (Receiver == null) return;
+            switch( injector ) {
+                case 1: { Receiver.ToggleInjector1(); break; }
+                case 2: { Receiver.ToggleInjector2(); break; }
+            }
+            // Report();
+        }
+
+        public override string ToString() {
+            return base.ToString() + injector.ToString();
+        }
+    }
+
+    [Serializable()]
+    public sealed class ContinuousBlowerCommand : ContinuousCommand {
+        public static MSTSSteamLocomotive Receiver { get; set; }
+
+        public ContinuousBlowerCommand( CommandLog log, bool toState, float? target, double startTime ) 
+            : base( log, toState, target, startTime ) {
+            Redo();
+        }
+
+        public override void Redo() {
+            if (Receiver == null) return;
+            Receiver.BlowerChangeTo( ToState, Target );
+            // Report();
+        }
+    }
+
+    [Serializable()]
+    public sealed class ContinuousDamperCommand : ContinuousCommand {
+        public static MSTSSteamLocomotive Receiver { get; set; }
+
+        public ContinuousDamperCommand( CommandLog log, bool toState, float? target, double startTime )
+            : base( log, toState, target, startTime ) {
+            Redo();
+        }
+
+        public override void Redo() {
+            if (Receiver == null) return;
+            Receiver.DamperChangeTo( ToState, Target );
+            // Report();
+        }
+    }
+
+    [Serializable()]
+    public sealed class ContinuousFireboxDoorCommand : ContinuousCommand
+    {
+        public static MSTSSteamLocomotive Receiver { get; set; }
+
+        public ContinuousFireboxDoorCommand(CommandLog log, bool toState, float? target, double startTime)
+            : base(log, toState, target, startTime)
+        {
+            Redo();
+        }
+
+        public override void Redo()
+        {
+            if (Receiver == null) return;
+            Receiver.FireboxDoorChangeTo(ToState, Target);
+            // Report();
+        }
+    }
+
+    [Serializable()]
+    public sealed class ContinuousFiringRateCommand : ContinuousCommand {
+        public static MSTSSteamLocomotive Receiver { get; set; }
+
+        public ContinuousFiringRateCommand( CommandLog log, bool toState, float? target, double startTime )
+            : base( log, toState, target, startTime ) {
+            Redo();
+        }
+
+        public override void Redo() {
+            if (Receiver == null) return;
+            Receiver.FiringRateChangeTo( ToState, Target );
+            // Report();
+        }
+    }
+
+    [Serializable()]
+    public sealed class ToggleManualFiringCommand : Command {
+        public static MSTSSteamLocomotive Receiver { get; set; }
+
+        public ToggleManualFiringCommand( CommandLog log ) 
+            : base( log ) {
+            Redo();
+        }
+
+        public override void Redo() {
+            if (Receiver == null) return;
+            Receiver.ToggleManualFiring();
+            // Report();
+        }
+    }
+
+    [Serializable()]
+    public sealed class AIFireOnCommand : Command
+    {
+        public static MSTSSteamLocomotive Receiver { get; set; }
+
+        public AIFireOnCommand(CommandLog log)
+            : base( log )
+        {
+            Redo();
+        }
+
+        public override void Redo()
+        {
+            Receiver.AIFireOn();
+
+        }
+
+     }
+
+    [Serializable()]
+    public sealed class AIFireOffCommand : Command
+    {
+        public static MSTSSteamLocomotive Receiver { get; set; }
+
+        public AIFireOffCommand(CommandLog log)
+            : base(log)
+        {
+            Redo();
+        }
+
+        public override void Redo()
+        {
+            Receiver.AIFireOff();
+
+        }
+
+    }
+
+    [Serializable()]
+    public sealed class AIFireResetCommand : Command
+    {
+        public static MSTSSteamLocomotive Receiver { get; set; }
+
+        public AIFireResetCommand(CommandLog log)
+            : base(log)
+        {
+            Redo();
+        }
+
+        public override void Redo()
+        {
+            Receiver.AIFireReset();
+
+        }
+
+    }
+
+    [Serializable()]
+    public sealed class FireShovelfullCommand : Command {
+        public static MSTSSteamLocomotive Receiver { get; set; }
+
+        public FireShovelfullCommand( CommandLog log ) 
+            : base( log ) {
+            Redo();
+        }
+
+        public override void Redo() {
+            if (Receiver == null) return;
+            Receiver.FireShovelfull();
+            // Report();
+        }
+    }
+
+    [Serializable()]
+    public sealed class ToggleOdometerCommand : Command
+    {
+        public static MSTSLocomotive Receiver { get; set; }
+
+        public ToggleOdometerCommand(CommandLog log)
+            : base(log)
+        {
+            Redo();
+        }
+
+        public override void Redo()
+        {
+            Receiver.OdometerToggle();
+            // Report();
+        }
+
+        public override string ToString()
+        {
+            return base.ToString();
+        }
+    }
+
+    [Serializable()]
+    public sealed class ResetOdometerCommand : Command
+    {
+        public static MSTSLocomotive Receiver { get; set; }
+
+        public ResetOdometerCommand(CommandLog log)
+            : base(log)
+        {
+            Redo();
+        }
+
+        public override void Redo()
+        {
+            Receiver.OdometerReset();
+            // Report();
+        }
+
+        public override string ToString()
+        {
+            return base.ToString();
+        }
+    }
+
+    [Serializable()]
+    public sealed class ToggleOdometerDirectionCommand : Command
+    {
+        public static MSTSLocomotive Receiver { get; set; }
+
+        public ToggleOdometerDirectionCommand(CommandLog log)
+            : base(log)
+        {
+            Redo();
+        }
+
+        public override void Redo()
+        {
+            Receiver.OdometerToggleDirection();
+            // Report();
+        }
+
+        public override string ToString()
+        {
+            return base.ToString();
+        }
+    }
+
+    [Serializable()]
+    public sealed class ToggleWaterScoopCommand : Command
+    {
+        public static MSTSLocomotive Receiver { get; set; }
+
+        public ToggleWaterScoopCommand(CommandLog log)
+            : base(log)
+        {
+            Redo();
+        }
+
+        public override void Redo()
+        {
+            if (Receiver == null) return;
+            Receiver.ToggleWaterScoop();
+        }
+    }
+
+
+    [Serializable()]
+    public sealed class ToggleCylinderCocksCommand : Command {
+        public static MSTSSteamLocomotive Receiver { get; set; }
+
+        public ToggleCylinderCocksCommand( CommandLog log ) 
+            : base( log ) {
+            Redo();
+        }
+
+        public override void Redo() {
+            if (Receiver == null) return;
+            Receiver.ToggleCylinderCocks();
+            // Report();
+        }
+    }
+
+    // Compound Valve command
+    [Serializable()]
+    public sealed class ToggleCylinderCompoundCommand : Command {
+        public static MSTSSteamLocomotive Receiver { get; set; }
+
+        public ToggleCylinderCompoundCommand(CommandLog log)
+            : base(log)
+        {
+            Redo();
+        }
+
+        public override void Redo()
+        {
+            if (Receiver == null) return;
+            Receiver.ToggleCylinderCompound();
+            // Report();
+        }
+    }
+
+    // Diesel player engine on / off command
+    [Serializable()]
+    public sealed class TogglePlayerEngineCommand : Command
+    {
+        public static MSTSDieselLocomotive Receiver { get; set; }
+
+        public TogglePlayerEngineCommand(CommandLog log)
+            : base(log)
+        {
+            Redo();
+        }
+
+        public override void Redo()
+        {
+            if (Receiver == null) return;
+            Receiver.TogglePlayerEngine();
+            // Report();
+        }
+    }
+
+    // Diesel helpers engine on / off command
+    [Serializable()]
+    public sealed class ToggleHelpersEngineCommand : Command
+    {
+        public static MSTSLocomotive Receiver { get; set; }
+
+        public ToggleHelpersEngineCommand(CommandLog log)
+            : base(log)
+        {
+            Redo();
+        }
+
+        public override void Redo()
+        {
+            if (Receiver == null) return;
+            Receiver.ToggleHelpersEngine();
+            // Report();
+        }
+    }
+
+    // Cab radio switch on-switch off command
+    [Serializable()]
+    public sealed class CabRadioCommand : BooleanCommand
+    {
+        public static MSTSLocomotive Receiver { get; set; }
+
+        public CabRadioCommand(CommandLog log, bool toState)
+            : base(log, toState)
+        {
+            Redo();
+        }
+
+        public override void Redo()
+        {
+            if (Receiver != null)
+            {
+                Receiver.ToggleCabRadio(ToState);
+            }
+        }
+
+        public override string ToString()
+        {
+            return base.ToString() + " - " + (ToState ? "switched on" : "switched off");
+        }
+    }
+
+    [Serializable()]
+    public sealed class TurntableClockwiseCommand : Command
+    {
+        public static MovingTable Receiver { get; set; }
+        public TurntableClockwiseCommand(CommandLog log)
+            : base(log)
+        {
+            Redo();
+        }
+
+        public override void Redo()
+        {
+            Receiver.StartContinuous(true);
+        }
+
+        public override string ToString()
+        {
+            return base.ToString() + " " + "Clockwise";
+        }
+    }
+
+
+    [Serializable()]
+    public sealed class TurntableClockwiseTargetCommand : Command
+    {
+        public static MovingTable Receiver { get; set; }
+        public TurntableClockwiseTargetCommand(CommandLog log)
+            : base(log)
+        {
+            Redo();
+        }
+
+        public override void Redo()
+        {
+            Receiver.ComputeTarget(true);
+        }
+
+        public override string ToString()
+        {
+            return base.ToString() + " " + "Clockwise with target";
+        }
+    }
+
+    [Serializable()]
+    public sealed class TurntableCounterclockwiseCommand : Command
+    {
+        public static MovingTable Receiver { get; set; }
+        public TurntableCounterclockwiseCommand(CommandLog log)
+            : base(log)
+        {
+            Redo();
+        }
+
+        public override void Redo()
+        {
+            Receiver.StartContinuous(false);
+        }
+
+        public override string ToString()
+        {
+            return base.ToString() + " " + "Counterclockwise";
+        }
+    }
+
+
+    [Serializable()]
+    public sealed class TurntableCounterclockwiseTargetCommand : Command
+    {
+        public static MovingTable Receiver { get; set; }
+        public TurntableCounterclockwiseTargetCommand(CommandLog log)
+            : base(log)
+        {
+            Redo();
+        }
+
+        public override void Redo()
+        {
+            Receiver.ComputeTarget(false);
+        }
+
+        public override string ToString()
+        {
+            return base.ToString() + " " + "Counterclockwise with target";
+        }
+    }
+
+}