<<<<<<< HEAD
﻿// COPYRIGHT 2013 by the Open Rails project.
// 
// This file is part of Open Rails.
// 
// Open Rails is free software: you can redistribute it and/or modify
// it under the terms of the GNU General Public License as published by
// the Free Software Foundation, either version 3 of the License, or
// (at your option) any later version.
// 
// Open Rails is distributed in the hope that it will be useful,
// but WITHOUT ANY WARRANTY; without even the implied warranty of
// MERCHANTABILITY or FITNESS FOR A PARTICULAR PURPOSE.  See the
// GNU General Public License for more details.
// 
// You should have received a copy of the GNU General Public License
// along with Open Rails.  If not, see <http://www.gnu.org/licenses/>.


namespace Orts.Common
{
    public interface EventHandler
    {
        void HandleEvent(Event evt);
        void HandleEvent(Event evt, object viewer);
    }

    public enum Event
    {
        None,
        BellOff,
        BellOn,
        BlowerChange,
        BrakesStuck,
        CabLightSwitchToggle,
        CabRadioOn,
        CabRadioOff,
        CircuitBreakerOpen,
        CircuitBreakerClosing,
        CircuitBreakerClosed,
        CircuitBreakerClosingOrderOff,
        CircuitBreakerClosingOrderOn,
        CircuitBreakerOpeningOrderOff,
        CircuitBreakerOpeningOrderOn,
        CircuitBreakerClosingAuthorizationOff,
        CircuitBreakerClosingAuthorizationOn,
        CompressorOff,
        CompressorOn,
        ControlError,
        Couple,
        CoupleB, // NOTE: Currently not used in Open Rails.
        CoupleC, // NOTE: Currently not used in Open Rails.
        CrossingClosing,
        CrossingOpening,
        CylinderCocksToggle,
        CylinderCompoundToggle,
        DamperChange,
        Derail1, // NOTE: Currently not used in Open Rails.
        Derail2, // NOTE: Currently not used in Open Rails.
        Derail3, // NOTE: Currently not used in Open Rails.
        DoorClose,
        DoorOpen,
        DynamicBrakeChange,
        DynamicBrakeIncrease, // NOTE: Currently not used in Open Rails.
        DynamicBrakeOff,
        EngineBrakeChange,
        EngineBrakePressureDecrease,
        EngineBrakePressureIncrease,
        EnginePowerOff, 
        EnginePowerOn, 
        FireboxDoorChange,
        FireboxDoorOpen,
        FireboxDoorClose,
        FuelTowerDown,
        FuelTowerTransferEnd,
        FuelTowerTransferStart,
        FuelTowerUp,
        GearDown,
        GearUp,
        HornOff,
        HornOn,
        LightSwitchToggle,
        MirrorClose, 
        MirrorOpen, 
        Pantograph1Down,
        PantographToggle,
        Pantograph1Up,
        Pantograph2Down,
        Pantograph2Up,
        Pantograph3Down,
        Pantograph3Up,
        Pantograph4Down,
        Pantograph4Up,
        PermissionDenied,
        PermissionGranted,
        PermissionToDepart,
        ReverserChange,
        ReverserToForwardBackward,
        ReverserToNeutral,
        SanderOff,
        SanderOn,
        SemaphoreArm,
        SmallEjectorChange,
        WaterInjector1Off,
        WaterInjector1On,
        WaterInjector2Off,
        WaterInjector2On,
        SteamHeatChange, 
        SteamPulse1,
        SteamPulse2,
        SteamPulse3,
        SteamPulse4,
        SteamPulse5,
        SteamPulse6,
        SteamPulse7,
        SteamPulse8,
        SteamPulse9,
        SteamPulse10,
        SteamPulse11,
        SteamPulse12,
        SteamPulse13,
        SteamPulse14,
        SteamPulse15,
        SteamPulse16,
        SteamSafetyValveOff,
        SteamSafetyValveOn,
        ThrottleChange,
        TrainBrakeChange,
        TrainBrakePressureDecrease,
        TrainBrakePressureIncrease,
        TrainControlSystemActivate,
        TrainControlSystemAlert1,
        TrainControlSystemAlert2,
        TrainControlSystemDeactivate,
        TrainControlSystemInfo1,
        TrainControlSystemInfo2,
        TrainControlSystemPenalty1,
        TrainControlSystemPenalty2,
        TrainControlSystemWarning1,
        TrainControlSystemWarning2,
        MovingTableMovingEmpty,
        MovingTableMovingLoaded,
        MovingTableStopped,
        Uncouple,
        UncoupleB, // NOTE: Currently not used in Open Rails.
        UncoupleC, // NOTE: Currently not used in Open Rails.
        VacuumExhausterOn,
        VacuumExhausterOff,
        VigilanceAlarmOff,
        VigilanceAlarmOn,
        VigilanceAlarmReset,
        WaterScoopDown,
        WaterScoopUp,
        WiperOff,
        WiperOn,
        _HeadlightDim,
        _HeadlightOff,
        _HeadlightOn,
        _ResetWheelSlip,

        TrainBrakePressureStoppedChanging,
        EngineBrakePressureStoppedChanging,
        BrakePipePressureIncrease,
        BrakePipePressureDecrease,
        BrakePipePressureStoppedChanging,
        CylinderCocksOpen,
        CylinderCocksClose,
        SecondEnginePowerOff,
        SecondEnginePowerOn
    }

    public static class Events
    {
        public enum Source
        {
            None,
            MSTSCar,
            MSTSCrossing,
            MSTSFuelTower,
            MSTSInGame,
            MSTSSignal,
            ORTSTurntable
        }

        // PLEASE DO NOT EDIT THESE FUNCTIONS without references and testing!
        // These numbers are the MSTS sound triggers and must match
        // MSTS/MSTSBin behaviour whenever possible. NEVER return values for
        // non-MSTS events when passed an MSTS Source.

        public static Event From(bool mstsBinEnabled, Source source, int eventID)
        {
            switch (source)
            {
                case Source.MSTSCar:
                    if (mstsBinEnabled)
                    {
                        switch (eventID)
                        {
                            // MSTSBin codes (documented at http://mstsbin.uktrainsim.com/)
                            case 23: return Event.EnginePowerOn;
                            case 24: return Event.EnginePowerOff;
                            case 66: return Event.Pantograph2Up;
                            case 67: return Event.Pantograph2Down;
                            default: break;
                        }
                    }
                    switch (eventID)
                    {
                        // Calculated from inspection of existing engine .sms files and extensive testing.
                        // Event 1 is unused in MSTS.
                        case 2: return Event.DynamicBrakeIncrease;
                        case 3: return Event.DynamicBrakeOff;
                        case 4: return Event.SanderOn;
                        case 5: return Event.SanderOff;
                        case 6: return Event.WiperOn;
                        case 7: return Event.WiperOff;
                        case 8: return Event.HornOn;
                        case 9: return Event.HornOff;
                        case 10: return Event.BellOn;
                        case 11: return Event.BellOff;
                        case 12: return Event.CompressorOn;
                        case 13: return Event.CompressorOff;
                        case 14: return Event.TrainBrakePressureIncrease;
                        case 15: return Event.ReverserChange;
                        case 16: return Event.ThrottleChange;
                        case 17: return Event.TrainBrakeChange; // Event 17 only works first time in MSTS.
                        case 18: return Event.EngineBrakeChange; // Event 18 only works first time in MSTS; MSTSBin fixes this.
                        // Event 19 is unused in MSTS.
                        case 20: return Event.DynamicBrakeChange;
                        case 21: return Event.EngineBrakePressureIncrease; // Event 21 is defined in sound files but never used in MSTS.
                        case 22: return Event.EngineBrakePressureDecrease; // Event 22 is defined in sound files but never used in MSTS.
                        // Event 23 is unused in MSTS.
                        // Event 24 is unused in MSTS.
                        // Event 25 is possibly a vigilance reset in MSTS sound files but is never used.
                        // Event 26 is a sander toggle in MSTS sound files but is never used.
                        case 27: return Event.WaterInjector2On;
                        case 28: return Event.WaterInjector2Off;
                        // Event 29 is unused in MSTS.
                        case 30: return Event.WaterInjector1On;
                        case 31: return Event.WaterInjector1Off;
                        case 32: return Event.DamperChange;
                        case 33: return Event.BlowerChange;
                        case 34: return Event.CylinderCocksToggle;
                        // Event 35 is unused in MSTS.
                        case 36: return Event.FireboxDoorChange;
                        case 37: return Event.LightSwitchToggle;
                        case 38: return Event.WaterScoopDown;
                        case 39: return Event.WaterScoopUp;
                        case 40: return Event.FireboxDoorOpen; // Used in default steam locomotives (Scotsman and 380)
                        case 41: return Event.FireboxDoorClose;
                        case 42: return Event.SteamSafetyValveOn;
                        case 43: return Event.SteamSafetyValveOff;
                        case 44: return Event.SteamHeatChange; // Event 44 only works first time in MSTS.
                        case 45: return Event.Pantograph1Up;
                        case 46: return Event.Pantograph1Down;
                        case 47: return Event.PantographToggle;
                        case 48: return Event.VigilanceAlarmReset;
                        // Event 49 is unused in MSTS.
                        // Event 50 is unused in MSTS.
                        // Event 51 is an engine brake of some kind in MSTS sound files but is never used.
                        // Event 52 is unused in MSTS.
                        // Event 53 is a train brake normal apply in MSTS sound files but is never used.
                        case 54: return Event.TrainBrakePressureDecrease; // Event 54 is a train brake emergency apply in MSTS sound files but is actually a train brake pressure decrease.
                        // Event 55 is unused in MSTS.
                        case 56: return Event.VigilanceAlarmOn;
                        case 57: return Event.VigilanceAlarmOff; // Event 57 is triggered constantly in MSTS when the vigilance alarm is off.
                        case 58: return Event.Couple;
                        case 59: return Event.CoupleB;
                        case 60: return Event.CoupleC;
                        case 61: return Event.Uncouple;
                        case 62: return Event.UncoupleB;
                        case 63: return Event.UncoupleC;
                        // Event 64 is unused in MSTS.

                        // ORTS only Events
                        case 101: return Event.GearUp; // for gearbox based engines
                        case 102: return Event.GearDown; // for gearbox based engines
                        case 103: return Event.ReverserToForwardBackward; // reverser moved to forward or backward position
                        case 104: return Event.ReverserToNeutral; // reversed moved to neutral
                        case 105: return Event.DoorOpen; // door opened; propagated to all locos and wagons of the consist
                        case 106: return Event.DoorClose; // door closed; propagated to all locos and wagons of the consist
                        case 107: return Event.MirrorOpen; 
                        case 108: return Event.MirrorClose;
                        case 109: return Event.TrainControlSystemInfo1;
                        case 110: return Event.TrainControlSystemInfo2;
                        case 111: return Event.TrainControlSystemActivate;
                        case 112: return Event.TrainControlSystemDeactivate;
                        case 113: return Event.TrainControlSystemPenalty1;
                        case 114: return Event.TrainControlSystemPenalty2;
                        case 115: return Event.TrainControlSystemWarning1;
                        case 116: return Event.TrainControlSystemWarning2;
                        case 117: return Event.TrainControlSystemAlert1;
                        case 118: return Event.TrainControlSystemAlert2;
                        case 119: return Event.CylinderCompoundToggle; // Locomotive switched to compound
                        
                        case 121: return Event.SteamPulse1;
                        case 122: return Event.SteamPulse2;
                        case 123: return Event.SteamPulse3;
                        case 124: return Event.SteamPulse4;
                        case 125: return Event.SteamPulse5;
                        case 126: return Event.SteamPulse6;
                        case 127: return Event.SteamPulse7;
                        case 128: return Event.SteamPulse8;
                        case 129: return Event.SteamPulse9;
                        case 130: return Event.SteamPulse10;
                        case 131: return Event.SteamPulse11;
                        case 132: return Event.SteamPulse12;
                        case 133: return Event.SteamPulse13;
                        case 134: return Event.SteamPulse14;
                        case 135: return Event.SteamPulse15;
                        case 136: return Event.SteamPulse16;

                        case 137: return Event.CylinderCocksOpen;
                        case 138: return Event.CylinderCocksClose;
                        case 139: return Event.TrainBrakePressureStoppedChanging;
                        case 140: return Event.EngineBrakePressureStoppedChanging;
                        case 141: return Event.BrakePipePressureIncrease;
                        case 142: return Event.BrakePipePressureDecrease;
                        case 143: return Event.BrakePipePressureStoppedChanging;

                        case 150: return Event.CircuitBreakerOpen;
                        case 151: return Event.CircuitBreakerClosing;
                        case 152: return Event.CircuitBreakerClosed;
                        case 153: return Event.CircuitBreakerClosingOrderOn;
                        case 154: return Event.CircuitBreakerClosingOrderOff;
                        case 155: return Event.CircuitBreakerOpeningOrderOn;
                        case 156: return Event.CircuitBreakerOpeningOrderOff;
                        case 157: return Event.CircuitBreakerClosingAuthorizationOn;
                        case 158: return Event.CircuitBreakerClosingAuthorizationOff;

                        case 160: return Event.SmallEjectorChange;

                        case 161: return Event.CabLightSwitchToggle;
                        case 162: return Event.CabRadioOn;
                        case 163: return Event.CabRadioOff;

                        case 164: return Event.BrakesStuck;

                        case 165: return Event.VacuumExhausterOn;
                        case 166: return Event.VacuumExhausterOff;
                        case 167: return Event.SecondEnginePowerOn;
                        case 168: return Event.SecondEnginePowerOff;

                        case 169: return Event.Pantograph3Up;
                        case 170: return Event.Pantograph3Down;
                        case 171: return Event.Pantograph4Up;
                        case 172: return Event.Pantograph4Down;
                        //

                        default: return 0;
                    }
                case Source.MSTSCrossing:
                    switch (eventID)
                    {
                        // Calculated from inspection of existing crossing.sms files.
                        case 3: return Event.CrossingClosing;
                        case 4: return Event.CrossingOpening;
                        default: return 0;
                    }
                case Source.MSTSFuelTower:
                    switch (eventID)
                    {
                        // Calculated from inspection of existing *tower.sms files.
                        case 6: return Event.FuelTowerDown;
                        case 7: return Event.FuelTowerUp;
                        case 9: return Event.FuelTowerTransferStart;
                        case 10: return Event.FuelTowerTransferEnd;
                        default: return 0;
                    }
                case Source.MSTSInGame:
                    switch (eventID)
                    {
                        // Calculated from inspection of existing ingame.sms files.
                        case 10: return Event.ControlError;
                        case 20: return Event.Derail1;
                        case 21: return Event.Derail2;
                        case 22: return Event.Derail3;
                        case 25: return 0; // TODO: What is this event?
                        case 60: return Event.PermissionToDepart;
                        case 61: return Event.PermissionGranted;
                        case 62: return Event.PermissionDenied;
                        default: return 0;
                    }
                case Source.MSTSSignal:
                    switch (eventID)
                    {
                        // Calculated from inspection of existing signal.sms files.
                        case 1: return Event.SemaphoreArm;
                        default: return 0;
                    }
                case Source.ORTSTurntable:
                    switch (eventID)
                    {
                        // related file is turntable.sms
                        case 1: return Event.MovingTableMovingEmpty;
                        case 2: return Event.MovingTableMovingLoaded;
                        case 3: return Event.MovingTableStopped;
                        default: return 0;
                    }
                default: return 0;
            }
        }
    }
}
=======
﻿// COPYRIGHT 2013 by the Open Rails project.
// 
// This file is part of Open Rails.
// 
// Open Rails is free software: you can redistribute it and/or modify
// it under the terms of the GNU General Public License as published by
// the Free Software Foundation, either version 3 of the License, or
// (at your option) any later version.
// 
// Open Rails is distributed in the hope that it will be useful,
// but WITHOUT ANY WARRANTY; without even the implied warranty of
// MERCHANTABILITY or FITNESS FOR A PARTICULAR PURPOSE.  See the
// GNU General Public License for more details.
// 
// You should have received a copy of the GNU General Public License
// along with Open Rails.  If not, see <http://www.gnu.org/licenses/>.


namespace Orts.Common
{
    public interface EventHandler
    {
        void HandleEvent(Event evt);
        void HandleEvent(Event evt, object viewer);
    }

    public enum Event
    {
        None,
        BellOff,
        BellOn,
        BlowerChange,
        BrakesStuck,
        CabLightSwitchToggle,
        CabRadioOn,
        CabRadioOff,
        CircuitBreakerOpen,
        CircuitBreakerClosing,
        CircuitBreakerClosed,
        CircuitBreakerClosingOrderOff,
        CircuitBreakerClosingOrderOn,
        CircuitBreakerOpeningOrderOff,
        CircuitBreakerOpeningOrderOn,
        CircuitBreakerClosingAuthorizationOff,
        CircuitBreakerClosingAuthorizationOn,
        CompressorOff,
        CompressorOn,
        ControlError,
        Couple,
        CoupleB, // NOTE: Currently not used in Open Rails.
        CoupleC, // NOTE: Currently not used in Open Rails.
        CrossingClosing,
        CrossingOpening,
        CylinderCocksToggle,
        CylinderCompoundToggle,
        DamperChange,
        Derail1, // NOTE: Currently not used in Open Rails.
        Derail2, // NOTE: Currently not used in Open Rails.
        Derail3, // NOTE: Currently not used in Open Rails.
        DoorClose,
        DoorOpen,
        DynamicBrakeChange,
        DynamicBrakeIncrease, // NOTE: Currently not used in Open Rails.
        DynamicBrakeOff,
        EngineBrakeChange,
        EngineBrakePressureDecrease,
        EngineBrakePressureIncrease,
        EnginePowerOff, 
        EnginePowerOn, 
        FireboxDoorChange,
        FireboxDoorOpen,
        FireboxDoorClose,
        FuelTowerDown,
        FuelTowerTransferEnd,
        FuelTowerTransferStart,
        FuelTowerUp,
        GearDown,
        GearUp,
        HornOff,
        HornOn,
        LightSwitchToggle,
        MirrorClose, 
        MirrorOpen, 
        Pantograph1Down,
        PantographToggle,
        Pantograph1Up,
        Pantograph2Down,
        Pantograph2Up,
        Pantograph3Down,
        Pantograph3Up,
        Pantograph4Down,
        Pantograph4Up,
        PermissionDenied,
        PermissionGranted,
        PermissionToDepart,
        ReverserChange,
        ReverserToForwardBackward,
        ReverserToNeutral,
        SanderOff,
        SanderOn,
        SemaphoreArm,
        SmallEjectorChange,
        WaterInjector1Off,
        WaterInjector1On,
        WaterInjector2Off,
        WaterInjector2On,
        SteamHeatChange, 
        SteamPulse1,
        SteamPulse2,
        SteamPulse3,
        SteamPulse4,
        SteamPulse5,
        SteamPulse6,
        SteamPulse7,
        SteamPulse8,
        SteamPulse9,
        SteamPulse10,
        SteamPulse11,
        SteamPulse12,
        SteamPulse13,
        SteamPulse14,
        SteamPulse15,
        SteamPulse16,
        SteamSafetyValveOff,
        SteamSafetyValveOn,
        ThrottleChange,
        TrainBrakeChange,
        TrainBrakePressureDecrease,
        TrainBrakePressureIncrease,
        TrainControlSystemActivate,
        TrainControlSystemAlert1,
        TrainControlSystemAlert2,
        TrainControlSystemDeactivate,
        TrainControlSystemInfo1,
        TrainControlSystemInfo2,
        TrainControlSystemPenalty1,
        TrainControlSystemPenalty2,
        TrainControlSystemWarning1,
        TrainControlSystemWarning2,
        MovingTableMovingEmpty,
        MovingTableMovingLoaded,
        MovingTableStopped,
        Uncouple,
        UncoupleB, // NOTE: Currently not used in Open Rails.
        UncoupleC, // NOTE: Currently not used in Open Rails.
        VacuumExhausterOn,
        VacuumExhausterOff,
        VigilanceAlarmOff,
        VigilanceAlarmOn,
        VigilanceAlarmReset,
        WaterScoopDown,
        WaterScoopUp,
        WiperOff,
        WiperOn,
        _HeadlightDim,
        _HeadlightOff,
        _HeadlightOn,
        _ResetWheelSlip,

        TrainBrakePressureStoppedChanging,
        EngineBrakePressureStoppedChanging,
        BrakePipePressureIncrease,
        BrakePipePressureDecrease,
        BrakePipePressureStoppedChanging,
        CylinderCocksOpen,
        CylinderCocksClose,
        SecondEnginePowerOff,
        SecondEnginePowerOn,

        HotBoxBearingOn,
        HotBoxBearingOff
    }

    public static class Events
    {
        public enum Source
        {
            None,
            MSTSCar,
            MSTSCrossing,
            MSTSFuelTower,
            MSTSInGame,
            MSTSSignal,
            ORTSTurntable
        }

        // PLEASE DO NOT EDIT THESE FUNCTIONS without references and testing!
        // These numbers are the MSTS sound triggers and must match
        // MSTS/MSTSBin behaviour whenever possible. NEVER return values for
        // non-MSTS events when passed an MSTS Source.

        public static Event From(bool mstsBinEnabled, Source source, int eventID)
        {
            switch (source)
            {
                case Source.MSTSCar:
                    if (mstsBinEnabled)
                    {
                        switch (eventID)
                        {
                            // MSTSBin codes (documented at http://mstsbin.uktrainsim.com/)
                            case 23: return Event.EnginePowerOn;
                            case 24: return Event.EnginePowerOff;
                            case 66: return Event.Pantograph2Up;
                            case 67: return Event.Pantograph2Down;
                            default: break;
                        }
                    }
                    switch (eventID)
                    {
                        // Calculated from inspection of existing engine .sms files and extensive testing.
                        // Event 1 is unused in MSTS.
                        case 2: return Event.DynamicBrakeIncrease;
                        case 3: return Event.DynamicBrakeOff;
                        case 4: return Event.SanderOn;
                        case 5: return Event.SanderOff;
                        case 6: return Event.WiperOn;
                        case 7: return Event.WiperOff;
                        case 8: return Event.HornOn;
                        case 9: return Event.HornOff;
                        case 10: return Event.BellOn;
                        case 11: return Event.BellOff;
                        case 12: return Event.CompressorOn;
                        case 13: return Event.CompressorOff;
                        case 14: return Event.TrainBrakePressureIncrease;
                        case 15: return Event.ReverserChange;
                        case 16: return Event.ThrottleChange;
                        case 17: return Event.TrainBrakeChange; // Event 17 only works first time in MSTS.
                        case 18: return Event.EngineBrakeChange; // Event 18 only works first time in MSTS; MSTSBin fixes this.
                        // Event 19 is unused in MSTS.
                        case 20: return Event.DynamicBrakeChange;
                        case 21: return Event.EngineBrakePressureIncrease; // Event 21 is defined in sound files but never used in MSTS.
                        case 22: return Event.EngineBrakePressureDecrease; // Event 22 is defined in sound files but never used in MSTS.
                        // Event 23 is unused in MSTS.
                        // Event 24 is unused in MSTS.
                        // Event 25 is possibly a vigilance reset in MSTS sound files but is never used.
                        // Event 26 is a sander toggle in MSTS sound files but is never used.
                        case 27: return Event.WaterInjector2On;
                        case 28: return Event.WaterInjector2Off;
                        // Event 29 is unused in MSTS.
                        case 30: return Event.WaterInjector1On;
                        case 31: return Event.WaterInjector1Off;
                        case 32: return Event.DamperChange;
                        case 33: return Event.BlowerChange;
                        case 34: return Event.CylinderCocksToggle;
                        // Event 35 is unused in MSTS.
                        case 36: return Event.FireboxDoorChange;
                        case 37: return Event.LightSwitchToggle;
                        case 38: return Event.WaterScoopDown;
                        case 39: return Event.WaterScoopUp;
                        case 40: return Event.FireboxDoorOpen; // Used in default steam locomotives (Scotsman and 380)
                        case 41: return Event.FireboxDoorClose;
                        case 42: return Event.SteamSafetyValveOn;
                        case 43: return Event.SteamSafetyValveOff;
                        case 44: return Event.SteamHeatChange; // Event 44 only works first time in MSTS.
                        case 45: return Event.Pantograph1Up;
                        case 46: return Event.Pantograph1Down;
                        case 47: return Event.PantographToggle;
                        case 48: return Event.VigilanceAlarmReset;
                        // Event 49 is unused in MSTS.
                        // Event 50 is unused in MSTS.
                        // Event 51 is an engine brake of some kind in MSTS sound files but is never used.
                        // Event 52 is unused in MSTS.
                        // Event 53 is a train brake normal apply in MSTS sound files but is never used.
                        case 54: return Event.TrainBrakePressureDecrease; // Event 54 is a train brake emergency apply in MSTS sound files but is actually a train brake pressure decrease.
                        // Event 55 is unused in MSTS.
                        case 56: return Event.VigilanceAlarmOn;
                        case 57: return Event.VigilanceAlarmOff; // Event 57 is triggered constantly in MSTS when the vigilance alarm is off.
                        case 58: return Event.Couple;
                        case 59: return Event.CoupleB;
                        case 60: return Event.CoupleC;
                        case 61: return Event.Uncouple;
                        case 62: return Event.UncoupleB;
                        case 63: return Event.UncoupleC;
                        // Event 64 is unused in MSTS.

                        // ORTS only Events
                        case 101: return Event.GearUp; // for gearbox based engines
                        case 102: return Event.GearDown; // for gearbox based engines
                        case 103: return Event.ReverserToForwardBackward; // reverser moved to forward or backward position
                        case 104: return Event.ReverserToNeutral; // reversed moved to neutral
                        case 105: return Event.DoorOpen; // door opened; propagated to all locos and wagons of the consist
                        case 106: return Event.DoorClose; // door closed; propagated to all locos and wagons of the consist
                        case 107: return Event.MirrorOpen; 
                        case 108: return Event.MirrorClose;
                        case 109: return Event.TrainControlSystemInfo1;
                        case 110: return Event.TrainControlSystemInfo2;
                        case 111: return Event.TrainControlSystemActivate;
                        case 112: return Event.TrainControlSystemDeactivate;
                        case 113: return Event.TrainControlSystemPenalty1;
                        case 114: return Event.TrainControlSystemPenalty2;
                        case 115: return Event.TrainControlSystemWarning1;
                        case 116: return Event.TrainControlSystemWarning2;
                        case 117: return Event.TrainControlSystemAlert1;
                        case 118: return Event.TrainControlSystemAlert2;
                        case 119: return Event.CylinderCompoundToggle; // Locomotive switched to compound
                        
                        case 121: return Event.SteamPulse1;
                        case 122: return Event.SteamPulse2;
                        case 123: return Event.SteamPulse3;
                        case 124: return Event.SteamPulse4;
                        case 125: return Event.SteamPulse5;
                        case 126: return Event.SteamPulse6;
                        case 127: return Event.SteamPulse7;
                        case 128: return Event.SteamPulse8;
                        case 129: return Event.SteamPulse9;
                        case 130: return Event.SteamPulse10;
                        case 131: return Event.SteamPulse11;
                        case 132: return Event.SteamPulse12;
                        case 133: return Event.SteamPulse13;
                        case 134: return Event.SteamPulse14;
                        case 135: return Event.SteamPulse15;
                        case 136: return Event.SteamPulse16;

                        case 137: return Event.CylinderCocksOpen;
                        case 138: return Event.CylinderCocksClose;
                        case 139: return Event.TrainBrakePressureStoppedChanging;
                        case 140: return Event.EngineBrakePressureStoppedChanging;
                        case 141: return Event.BrakePipePressureIncrease;
                        case 142: return Event.BrakePipePressureDecrease;
                        case 143: return Event.BrakePipePressureStoppedChanging;

                        case 150: return Event.CircuitBreakerOpen;
                        case 151: return Event.CircuitBreakerClosing;
                        case 152: return Event.CircuitBreakerClosed;
                        case 153: return Event.CircuitBreakerClosingOrderOn;
                        case 154: return Event.CircuitBreakerClosingOrderOff;
                        case 155: return Event.CircuitBreakerOpeningOrderOn;
                        case 156: return Event.CircuitBreakerOpeningOrderOff;
                        case 157: return Event.CircuitBreakerClosingAuthorizationOn;
                        case 158: return Event.CircuitBreakerClosingAuthorizationOff;

                        case 160: return Event.SmallEjectorChange;

                        case 161: return Event.CabLightSwitchToggle;
                        case 162: return Event.CabRadioOn;
                        case 163: return Event.CabRadioOff;

                        case 164: return Event.BrakesStuck;

                        case 165: return Event.VacuumExhausterOn;
                        case 166: return Event.VacuumExhausterOff;
                        case 167: return Event.SecondEnginePowerOn;
                        case 168: return Event.SecondEnginePowerOff;

                        case 169: return Event.Pantograph3Up;
                        case 170: return Event.Pantograph3Down;
                        case 171: return Event.Pantograph4Up;
                        case 172: return Event.Pantograph4Down;

                        case 173: return Event.HotBoxBearingOn;
                        case 174: return Event.HotBoxBearingOff;

                        //

                        default: return 0;
                    }
                case Source.MSTSCrossing:
                    switch (eventID)
                    {
                        // Calculated from inspection of existing crossing.sms files.
                        case 3: return Event.CrossingClosing;
                        case 4: return Event.CrossingOpening;
                        default: return 0;
                    }
                case Source.MSTSFuelTower:
                    switch (eventID)
                    {
                        // Calculated from inspection of existing *tower.sms files.
                        case 6: return Event.FuelTowerDown;
                        case 7: return Event.FuelTowerUp;
                        case 9: return Event.FuelTowerTransferStart;
                        case 10: return Event.FuelTowerTransferEnd;
                        default: return 0;
                    }
                case Source.MSTSInGame:
                    switch (eventID)
                    {
                        // Calculated from inspection of existing ingame.sms files.
                        case 10: return Event.ControlError;
                        case 20: return Event.Derail1;
                        case 21: return Event.Derail2;
                        case 22: return Event.Derail3;
                        case 25: return 0; // TODO: What is this event?
                        case 60: return Event.PermissionToDepart;
                        case 61: return Event.PermissionGranted;
                        case 62: return Event.PermissionDenied;
                        default: return 0;
                    }
                case Source.MSTSSignal:
                    switch (eventID)
                    {
                        // Calculated from inspection of existing signal.sms files.
                        case 1: return Event.SemaphoreArm;
                        default: return 0;
                    }
                case Source.ORTSTurntable:
                    switch (eventID)
                    {
                        // related file is turntable.sms
                        case 1: return Event.MovingTableMovingEmpty;
                        case 2: return Event.MovingTableMovingLoaded;
                        case 3: return Event.MovingTableStopped;
                        default: return 0;
                    }
                default: return 0;
            }
        }
    }
}
>>>>>>> 6899ed8a
<|MERGE_RESOLUTION|>--- conflicted
+++ resolved
@@ -1,816 +1,410 @@
-<<<<<<< HEAD
-﻿// COPYRIGHT 2013 by the Open Rails project.
-// 
-// This file is part of Open Rails.
-// 
-// Open Rails is free software: you can redistribute it and/or modify
-// it under the terms of the GNU General Public License as published by
-// the Free Software Foundation, either version 3 of the License, or
-// (at your option) any later version.
-// 
-// Open Rails is distributed in the hope that it will be useful,
-// but WITHOUT ANY WARRANTY; without even the implied warranty of
-// MERCHANTABILITY or FITNESS FOR A PARTICULAR PURPOSE.  See the
-// GNU General Public License for more details.
-// 
-// You should have received a copy of the GNU General Public License
-// along with Open Rails.  If not, see <http://www.gnu.org/licenses/>.
-
-
-namespace Orts.Common
-{
-    public interface EventHandler
-    {
-        void HandleEvent(Event evt);
-        void HandleEvent(Event evt, object viewer);
-    }
-
-    public enum Event
-    {
-        None,
-        BellOff,
-        BellOn,
-        BlowerChange,
-        BrakesStuck,
-        CabLightSwitchToggle,
-        CabRadioOn,
-        CabRadioOff,
-        CircuitBreakerOpen,
-        CircuitBreakerClosing,
-        CircuitBreakerClosed,
-        CircuitBreakerClosingOrderOff,
-        CircuitBreakerClosingOrderOn,
-        CircuitBreakerOpeningOrderOff,
-        CircuitBreakerOpeningOrderOn,
-        CircuitBreakerClosingAuthorizationOff,
-        CircuitBreakerClosingAuthorizationOn,
-        CompressorOff,
-        CompressorOn,
-        ControlError,
-        Couple,
-        CoupleB, // NOTE: Currently not used in Open Rails.
-        CoupleC, // NOTE: Currently not used in Open Rails.
-        CrossingClosing,
-        CrossingOpening,
-        CylinderCocksToggle,
-        CylinderCompoundToggle,
-        DamperChange,
-        Derail1, // NOTE: Currently not used in Open Rails.
-        Derail2, // NOTE: Currently not used in Open Rails.
-        Derail3, // NOTE: Currently not used in Open Rails.
-        DoorClose,
-        DoorOpen,
-        DynamicBrakeChange,
-        DynamicBrakeIncrease, // NOTE: Currently not used in Open Rails.
-        DynamicBrakeOff,
-        EngineBrakeChange,
-        EngineBrakePressureDecrease,
-        EngineBrakePressureIncrease,
-        EnginePowerOff, 
-        EnginePowerOn, 
-        FireboxDoorChange,
-        FireboxDoorOpen,
-        FireboxDoorClose,
-        FuelTowerDown,
-        FuelTowerTransferEnd,
-        FuelTowerTransferStart,
-        FuelTowerUp,
-        GearDown,
-        GearUp,
-        HornOff,
-        HornOn,
-        LightSwitchToggle,
-        MirrorClose, 
-        MirrorOpen, 
-        Pantograph1Down,
-        PantographToggle,
-        Pantograph1Up,
-        Pantograph2Down,
-        Pantograph2Up,
-        Pantograph3Down,
-        Pantograph3Up,
-        Pantograph4Down,
-        Pantograph4Up,
-        PermissionDenied,
-        PermissionGranted,
-        PermissionToDepart,
-        ReverserChange,
-        ReverserToForwardBackward,
-        ReverserToNeutral,
-        SanderOff,
-        SanderOn,
-        SemaphoreArm,
-        SmallEjectorChange,
-        WaterInjector1Off,
-        WaterInjector1On,
-        WaterInjector2Off,
-        WaterInjector2On,
-        SteamHeatChange, 
-        SteamPulse1,
-        SteamPulse2,
-        SteamPulse3,
-        SteamPulse4,
-        SteamPulse5,
-        SteamPulse6,
-        SteamPulse7,
-        SteamPulse8,
-        SteamPulse9,
-        SteamPulse10,
-        SteamPulse11,
-        SteamPulse12,
-        SteamPulse13,
-        SteamPulse14,
-        SteamPulse15,
-        SteamPulse16,
-        SteamSafetyValveOff,
-        SteamSafetyValveOn,
-        ThrottleChange,
-        TrainBrakeChange,
-        TrainBrakePressureDecrease,
-        TrainBrakePressureIncrease,
-        TrainControlSystemActivate,
-        TrainControlSystemAlert1,
-        TrainControlSystemAlert2,
-        TrainControlSystemDeactivate,
-        TrainControlSystemInfo1,
-        TrainControlSystemInfo2,
-        TrainControlSystemPenalty1,
-        TrainControlSystemPenalty2,
-        TrainControlSystemWarning1,
-        TrainControlSystemWarning2,
-        MovingTableMovingEmpty,
-        MovingTableMovingLoaded,
-        MovingTableStopped,
-        Uncouple,
-        UncoupleB, // NOTE: Currently not used in Open Rails.
-        UncoupleC, // NOTE: Currently not used in Open Rails.
-        VacuumExhausterOn,
-        VacuumExhausterOff,
-        VigilanceAlarmOff,
-        VigilanceAlarmOn,
-        VigilanceAlarmReset,
-        WaterScoopDown,
-        WaterScoopUp,
-        WiperOff,
-        WiperOn,
-        _HeadlightDim,
-        _HeadlightOff,
-        _HeadlightOn,
-        _ResetWheelSlip,
-
-        TrainBrakePressureStoppedChanging,
-        EngineBrakePressureStoppedChanging,
-        BrakePipePressureIncrease,
-        BrakePipePressureDecrease,
-        BrakePipePressureStoppedChanging,
-        CylinderCocksOpen,
-        CylinderCocksClose,
-        SecondEnginePowerOff,
-        SecondEnginePowerOn
-    }
-
-    public static class Events
-    {
-        public enum Source
-        {
-            None,
-            MSTSCar,
-            MSTSCrossing,
-            MSTSFuelTower,
-            MSTSInGame,
-            MSTSSignal,
-            ORTSTurntable
-        }
-
-        // PLEASE DO NOT EDIT THESE FUNCTIONS without references and testing!
-        // These numbers are the MSTS sound triggers and must match
-        // MSTS/MSTSBin behaviour whenever possible. NEVER return values for
-        // non-MSTS events when passed an MSTS Source.
-
-        public static Event From(bool mstsBinEnabled, Source source, int eventID)
-        {
-            switch (source)
-            {
-                case Source.MSTSCar:
-                    if (mstsBinEnabled)
-                    {
-                        switch (eventID)
-                        {
-                            // MSTSBin codes (documented at http://mstsbin.uktrainsim.com/)
-                            case 23: return Event.EnginePowerOn;
-                            case 24: return Event.EnginePowerOff;
-                            case 66: return Event.Pantograph2Up;
-                            case 67: return Event.Pantograph2Down;
-                            default: break;
-                        }
-                    }
-                    switch (eventID)
-                    {
-                        // Calculated from inspection of existing engine .sms files and extensive testing.
-                        // Event 1 is unused in MSTS.
-                        case 2: return Event.DynamicBrakeIncrease;
-                        case 3: return Event.DynamicBrakeOff;
-                        case 4: return Event.SanderOn;
-                        case 5: return Event.SanderOff;
-                        case 6: return Event.WiperOn;
-                        case 7: return Event.WiperOff;
-                        case 8: return Event.HornOn;
-                        case 9: return Event.HornOff;
-                        case 10: return Event.BellOn;
-                        case 11: return Event.BellOff;
-                        case 12: return Event.CompressorOn;
-                        case 13: return Event.CompressorOff;
-                        case 14: return Event.TrainBrakePressureIncrease;
-                        case 15: return Event.ReverserChange;
-                        case 16: return Event.ThrottleChange;
-                        case 17: return Event.TrainBrakeChange; // Event 17 only works first time in MSTS.
-                        case 18: return Event.EngineBrakeChange; // Event 18 only works first time in MSTS; MSTSBin fixes this.
-                        // Event 19 is unused in MSTS.
-                        case 20: return Event.DynamicBrakeChange;
-                        case 21: return Event.EngineBrakePressureIncrease; // Event 21 is defined in sound files but never used in MSTS.
-                        case 22: return Event.EngineBrakePressureDecrease; // Event 22 is defined in sound files but never used in MSTS.
-                        // Event 23 is unused in MSTS.
-                        // Event 24 is unused in MSTS.
-                        // Event 25 is possibly a vigilance reset in MSTS sound files but is never used.
-                        // Event 26 is a sander toggle in MSTS sound files but is never used.
-                        case 27: return Event.WaterInjector2On;
-                        case 28: return Event.WaterInjector2Off;
-                        // Event 29 is unused in MSTS.
-                        case 30: return Event.WaterInjector1On;
-                        case 31: return Event.WaterInjector1Off;
-                        case 32: return Event.DamperChange;
-                        case 33: return Event.BlowerChange;
-                        case 34: return Event.CylinderCocksToggle;
-                        // Event 35 is unused in MSTS.
-                        case 36: return Event.FireboxDoorChange;
-                        case 37: return Event.LightSwitchToggle;
-                        case 38: return Event.WaterScoopDown;
-                        case 39: return Event.WaterScoopUp;
-                        case 40: return Event.FireboxDoorOpen; // Used in default steam locomotives (Scotsman and 380)
-                        case 41: return Event.FireboxDoorClose;
-                        case 42: return Event.SteamSafetyValveOn;
-                        case 43: return Event.SteamSafetyValveOff;
-                        case 44: return Event.SteamHeatChange; // Event 44 only works first time in MSTS.
-                        case 45: return Event.Pantograph1Up;
-                        case 46: return Event.Pantograph1Down;
-                        case 47: return Event.PantographToggle;
-                        case 48: return Event.VigilanceAlarmReset;
-                        // Event 49 is unused in MSTS.
-                        // Event 50 is unused in MSTS.
-                        // Event 51 is an engine brake of some kind in MSTS sound files but is never used.
-                        // Event 52 is unused in MSTS.
-                        // Event 53 is a train brake normal apply in MSTS sound files but is never used.
-                        case 54: return Event.TrainBrakePressureDecrease; // Event 54 is a train brake emergency apply in MSTS sound files but is actually a train brake pressure decrease.
-                        // Event 55 is unused in MSTS.
-                        case 56: return Event.VigilanceAlarmOn;
-                        case 57: return Event.VigilanceAlarmOff; // Event 57 is triggered constantly in MSTS when the vigilance alarm is off.
-                        case 58: return Event.Couple;
-                        case 59: return Event.CoupleB;
-                        case 60: return Event.CoupleC;
-                        case 61: return Event.Uncouple;
-                        case 62: return Event.UncoupleB;
-                        case 63: return Event.UncoupleC;
-                        // Event 64 is unused in MSTS.
-
-                        // ORTS only Events
-                        case 101: return Event.GearUp; // for gearbox based engines
-                        case 102: return Event.GearDown; // for gearbox based engines
-                        case 103: return Event.ReverserToForwardBackward; // reverser moved to forward or backward position
-                        case 104: return Event.ReverserToNeutral; // reversed moved to neutral
-                        case 105: return Event.DoorOpen; // door opened; propagated to all locos and wagons of the consist
-                        case 106: return Event.DoorClose; // door closed; propagated to all locos and wagons of the consist
-                        case 107: return Event.MirrorOpen; 
-                        case 108: return Event.MirrorClose;
-                        case 109: return Event.TrainControlSystemInfo1;
-                        case 110: return Event.TrainControlSystemInfo2;
-                        case 111: return Event.TrainControlSystemActivate;
-                        case 112: return Event.TrainControlSystemDeactivate;
-                        case 113: return Event.TrainControlSystemPenalty1;
-                        case 114: return Event.TrainControlSystemPenalty2;
-                        case 115: return Event.TrainControlSystemWarning1;
-                        case 116: return Event.TrainControlSystemWarning2;
-                        case 117: return Event.TrainControlSystemAlert1;
-                        case 118: return Event.TrainControlSystemAlert2;
-                        case 119: return Event.CylinderCompoundToggle; // Locomotive switched to compound
-                        
-                        case 121: return Event.SteamPulse1;
-                        case 122: return Event.SteamPulse2;
-                        case 123: return Event.SteamPulse3;
-                        case 124: return Event.SteamPulse4;
-                        case 125: return Event.SteamPulse5;
-                        case 126: return Event.SteamPulse6;
-                        case 127: return Event.SteamPulse7;
-                        case 128: return Event.SteamPulse8;
-                        case 129: return Event.SteamPulse9;
-                        case 130: return Event.SteamPulse10;
-                        case 131: return Event.SteamPulse11;
-                        case 132: return Event.SteamPulse12;
-                        case 133: return Event.SteamPulse13;
-                        case 134: return Event.SteamPulse14;
-                        case 135: return Event.SteamPulse15;
-                        case 136: return Event.SteamPulse16;
-
-                        case 137: return Event.CylinderCocksOpen;
-                        case 138: return Event.CylinderCocksClose;
-                        case 139: return Event.TrainBrakePressureStoppedChanging;
-                        case 140: return Event.EngineBrakePressureStoppedChanging;
-                        case 141: return Event.BrakePipePressureIncrease;
-                        case 142: return Event.BrakePipePressureDecrease;
-                        case 143: return Event.BrakePipePressureStoppedChanging;
-
-                        case 150: return Event.CircuitBreakerOpen;
-                        case 151: return Event.CircuitBreakerClosing;
-                        case 152: return Event.CircuitBreakerClosed;
-                        case 153: return Event.CircuitBreakerClosingOrderOn;
-                        case 154: return Event.CircuitBreakerClosingOrderOff;
-                        case 155: return Event.CircuitBreakerOpeningOrderOn;
-                        case 156: return Event.CircuitBreakerOpeningOrderOff;
-                        case 157: return Event.CircuitBreakerClosingAuthorizationOn;
-                        case 158: return Event.CircuitBreakerClosingAuthorizationOff;
-
-                        case 160: return Event.SmallEjectorChange;
-
-                        case 161: return Event.CabLightSwitchToggle;
-                        case 162: return Event.CabRadioOn;
-                        case 163: return Event.CabRadioOff;
-
-                        case 164: return Event.BrakesStuck;
-
-                        case 165: return Event.VacuumExhausterOn;
-                        case 166: return Event.VacuumExhausterOff;
-                        case 167: return Event.SecondEnginePowerOn;
-                        case 168: return Event.SecondEnginePowerOff;
-
-                        case 169: return Event.Pantograph3Up;
-                        case 170: return Event.Pantograph3Down;
-                        case 171: return Event.Pantograph4Up;
-                        case 172: return Event.Pantograph4Down;
-                        //
-
-                        default: return 0;
-                    }
-                case Source.MSTSCrossing:
-                    switch (eventID)
-                    {
-                        // Calculated from inspection of existing crossing.sms files.
-                        case 3: return Event.CrossingClosing;
-                        case 4: return Event.CrossingOpening;
-                        default: return 0;
-                    }
-                case Source.MSTSFuelTower:
-                    switch (eventID)
-                    {
-                        // Calculated from inspection of existing *tower.sms files.
-                        case 6: return Event.FuelTowerDown;
-                        case 7: return Event.FuelTowerUp;
-                        case 9: return Event.FuelTowerTransferStart;
-                        case 10: return Event.FuelTowerTransferEnd;
-                        default: return 0;
-                    }
-                case Source.MSTSInGame:
-                    switch (eventID)
-                    {
-                        // Calculated from inspection of existing ingame.sms files.
-                        case 10: return Event.ControlError;
-                        case 20: return Event.Derail1;
-                        case 21: return Event.Derail2;
-                        case 22: return Event.Derail3;
-                        case 25: return 0; // TODO: What is this event?
-                        case 60: return Event.PermissionToDepart;
-                        case 61: return Event.PermissionGranted;
-                        case 62: return Event.PermissionDenied;
-                        default: return 0;
-                    }
-                case Source.MSTSSignal:
-                    switch (eventID)
-                    {
-                        // Calculated from inspection of existing signal.sms files.
-                        case 1: return Event.SemaphoreArm;
-                        default: return 0;
-                    }
-                case Source.ORTSTurntable:
-                    switch (eventID)
-                    {
-                        // related file is turntable.sms
-                        case 1: return Event.MovingTableMovingEmpty;
-                        case 2: return Event.MovingTableMovingLoaded;
-                        case 3: return Event.MovingTableStopped;
-                        default: return 0;
-                    }
-                default: return 0;
-            }
-        }
-    }
-}
-=======
-﻿// COPYRIGHT 2013 by the Open Rails project.
-// 
-// This file is part of Open Rails.
-// 
-// Open Rails is free software: you can redistribute it and/or modify
-// it under the terms of the GNU General Public License as published by
-// the Free Software Foundation, either version 3 of the License, or
-// (at your option) any later version.
-// 
-// Open Rails is distributed in the hope that it will be useful,
-// but WITHOUT ANY WARRANTY; without even the implied warranty of
-// MERCHANTABILITY or FITNESS FOR A PARTICULAR PURPOSE.  See the
-// GNU General Public License for more details.
-// 
-// You should have received a copy of the GNU General Public License
-// along with Open Rails.  If not, see <http://www.gnu.org/licenses/>.
-
-
-namespace Orts.Common
-{
-    public interface EventHandler
-    {
-        void HandleEvent(Event evt);
-        void HandleEvent(Event evt, object viewer);
-    }
-
-    public enum Event
-    {
-        None,
-        BellOff,
-        BellOn,
-        BlowerChange,
-        BrakesStuck,
-        CabLightSwitchToggle,
-        CabRadioOn,
-        CabRadioOff,
-        CircuitBreakerOpen,
-        CircuitBreakerClosing,
-        CircuitBreakerClosed,
-        CircuitBreakerClosingOrderOff,
-        CircuitBreakerClosingOrderOn,
-        CircuitBreakerOpeningOrderOff,
-        CircuitBreakerOpeningOrderOn,
-        CircuitBreakerClosingAuthorizationOff,
-        CircuitBreakerClosingAuthorizationOn,
-        CompressorOff,
-        CompressorOn,
-        ControlError,
-        Couple,
-        CoupleB, // NOTE: Currently not used in Open Rails.
-        CoupleC, // NOTE: Currently not used in Open Rails.
-        CrossingClosing,
-        CrossingOpening,
-        CylinderCocksToggle,
-        CylinderCompoundToggle,
-        DamperChange,
-        Derail1, // NOTE: Currently not used in Open Rails.
-        Derail2, // NOTE: Currently not used in Open Rails.
-        Derail3, // NOTE: Currently not used in Open Rails.
-        DoorClose,
-        DoorOpen,
-        DynamicBrakeChange,
-        DynamicBrakeIncrease, // NOTE: Currently not used in Open Rails.
-        DynamicBrakeOff,
-        EngineBrakeChange,
-        EngineBrakePressureDecrease,
-        EngineBrakePressureIncrease,
-        EnginePowerOff, 
-        EnginePowerOn, 
-        FireboxDoorChange,
-        FireboxDoorOpen,
-        FireboxDoorClose,
-        FuelTowerDown,
-        FuelTowerTransferEnd,
-        FuelTowerTransferStart,
-        FuelTowerUp,
-        GearDown,
-        GearUp,
-        HornOff,
-        HornOn,
-        LightSwitchToggle,
-        MirrorClose, 
-        MirrorOpen, 
-        Pantograph1Down,
-        PantographToggle,
-        Pantograph1Up,
-        Pantograph2Down,
-        Pantograph2Up,
-        Pantograph3Down,
-        Pantograph3Up,
-        Pantograph4Down,
-        Pantograph4Up,
-        PermissionDenied,
-        PermissionGranted,
-        PermissionToDepart,
-        ReverserChange,
-        ReverserToForwardBackward,
-        ReverserToNeutral,
-        SanderOff,
-        SanderOn,
-        SemaphoreArm,
-        SmallEjectorChange,
-        WaterInjector1Off,
-        WaterInjector1On,
-        WaterInjector2Off,
-        WaterInjector2On,
-        SteamHeatChange, 
-        SteamPulse1,
-        SteamPulse2,
-        SteamPulse3,
-        SteamPulse4,
-        SteamPulse5,
-        SteamPulse6,
-        SteamPulse7,
-        SteamPulse8,
-        SteamPulse9,
-        SteamPulse10,
-        SteamPulse11,
-        SteamPulse12,
-        SteamPulse13,
-        SteamPulse14,
-        SteamPulse15,
-        SteamPulse16,
-        SteamSafetyValveOff,
-        SteamSafetyValveOn,
-        ThrottleChange,
-        TrainBrakeChange,
-        TrainBrakePressureDecrease,
-        TrainBrakePressureIncrease,
-        TrainControlSystemActivate,
-        TrainControlSystemAlert1,
-        TrainControlSystemAlert2,
-        TrainControlSystemDeactivate,
-        TrainControlSystemInfo1,
-        TrainControlSystemInfo2,
-        TrainControlSystemPenalty1,
-        TrainControlSystemPenalty2,
-        TrainControlSystemWarning1,
-        TrainControlSystemWarning2,
-        MovingTableMovingEmpty,
-        MovingTableMovingLoaded,
-        MovingTableStopped,
-        Uncouple,
-        UncoupleB, // NOTE: Currently not used in Open Rails.
-        UncoupleC, // NOTE: Currently not used in Open Rails.
-        VacuumExhausterOn,
-        VacuumExhausterOff,
-        VigilanceAlarmOff,
-        VigilanceAlarmOn,
-        VigilanceAlarmReset,
-        WaterScoopDown,
-        WaterScoopUp,
-        WiperOff,
-        WiperOn,
-        _HeadlightDim,
-        _HeadlightOff,
-        _HeadlightOn,
-        _ResetWheelSlip,
-
-        TrainBrakePressureStoppedChanging,
-        EngineBrakePressureStoppedChanging,
-        BrakePipePressureIncrease,
-        BrakePipePressureDecrease,
-        BrakePipePressureStoppedChanging,
-        CylinderCocksOpen,
-        CylinderCocksClose,
-        SecondEnginePowerOff,
-        SecondEnginePowerOn,
-
-        HotBoxBearingOn,
-        HotBoxBearingOff
-    }
-
-    public static class Events
-    {
-        public enum Source
-        {
-            None,
-            MSTSCar,
-            MSTSCrossing,
-            MSTSFuelTower,
-            MSTSInGame,
-            MSTSSignal,
-            ORTSTurntable
-        }
-
-        // PLEASE DO NOT EDIT THESE FUNCTIONS without references and testing!
-        // These numbers are the MSTS sound triggers and must match
-        // MSTS/MSTSBin behaviour whenever possible. NEVER return values for
-        // non-MSTS events when passed an MSTS Source.
-
-        public static Event From(bool mstsBinEnabled, Source source, int eventID)
-        {
-            switch (source)
-            {
-                case Source.MSTSCar:
-                    if (mstsBinEnabled)
-                    {
-                        switch (eventID)
-                        {
-                            // MSTSBin codes (documented at http://mstsbin.uktrainsim.com/)
-                            case 23: return Event.EnginePowerOn;
-                            case 24: return Event.EnginePowerOff;
-                            case 66: return Event.Pantograph2Up;
-                            case 67: return Event.Pantograph2Down;
-                            default: break;
-                        }
-                    }
-                    switch (eventID)
-                    {
-                        // Calculated from inspection of existing engine .sms files and extensive testing.
-                        // Event 1 is unused in MSTS.
-                        case 2: return Event.DynamicBrakeIncrease;
-                        case 3: return Event.DynamicBrakeOff;
-                        case 4: return Event.SanderOn;
-                        case 5: return Event.SanderOff;
-                        case 6: return Event.WiperOn;
-                        case 7: return Event.WiperOff;
-                        case 8: return Event.HornOn;
-                        case 9: return Event.HornOff;
-                        case 10: return Event.BellOn;
-                        case 11: return Event.BellOff;
-                        case 12: return Event.CompressorOn;
-                        case 13: return Event.CompressorOff;
-                        case 14: return Event.TrainBrakePressureIncrease;
-                        case 15: return Event.ReverserChange;
-                        case 16: return Event.ThrottleChange;
-                        case 17: return Event.TrainBrakeChange; // Event 17 only works first time in MSTS.
-                        case 18: return Event.EngineBrakeChange; // Event 18 only works first time in MSTS; MSTSBin fixes this.
-                        // Event 19 is unused in MSTS.
-                        case 20: return Event.DynamicBrakeChange;
-                        case 21: return Event.EngineBrakePressureIncrease; // Event 21 is defined in sound files but never used in MSTS.
-                        case 22: return Event.EngineBrakePressureDecrease; // Event 22 is defined in sound files but never used in MSTS.
-                        // Event 23 is unused in MSTS.
-                        // Event 24 is unused in MSTS.
-                        // Event 25 is possibly a vigilance reset in MSTS sound files but is never used.
-                        // Event 26 is a sander toggle in MSTS sound files but is never used.
-                        case 27: return Event.WaterInjector2On;
-                        case 28: return Event.WaterInjector2Off;
-                        // Event 29 is unused in MSTS.
-                        case 30: return Event.WaterInjector1On;
-                        case 31: return Event.WaterInjector1Off;
-                        case 32: return Event.DamperChange;
-                        case 33: return Event.BlowerChange;
-                        case 34: return Event.CylinderCocksToggle;
-                        // Event 35 is unused in MSTS.
-                        case 36: return Event.FireboxDoorChange;
-                        case 37: return Event.LightSwitchToggle;
-                        case 38: return Event.WaterScoopDown;
-                        case 39: return Event.WaterScoopUp;
-                        case 40: return Event.FireboxDoorOpen; // Used in default steam locomotives (Scotsman and 380)
-                        case 41: return Event.FireboxDoorClose;
-                        case 42: return Event.SteamSafetyValveOn;
-                        case 43: return Event.SteamSafetyValveOff;
-                        case 44: return Event.SteamHeatChange; // Event 44 only works first time in MSTS.
-                        case 45: return Event.Pantograph1Up;
-                        case 46: return Event.Pantograph1Down;
-                        case 47: return Event.PantographToggle;
-                        case 48: return Event.VigilanceAlarmReset;
-                        // Event 49 is unused in MSTS.
-                        // Event 50 is unused in MSTS.
-                        // Event 51 is an engine brake of some kind in MSTS sound files but is never used.
-                        // Event 52 is unused in MSTS.
-                        // Event 53 is a train brake normal apply in MSTS sound files but is never used.
-                        case 54: return Event.TrainBrakePressureDecrease; // Event 54 is a train brake emergency apply in MSTS sound files but is actually a train brake pressure decrease.
-                        // Event 55 is unused in MSTS.
-                        case 56: return Event.VigilanceAlarmOn;
-                        case 57: return Event.VigilanceAlarmOff; // Event 57 is triggered constantly in MSTS when the vigilance alarm is off.
-                        case 58: return Event.Couple;
-                        case 59: return Event.CoupleB;
-                        case 60: return Event.CoupleC;
-                        case 61: return Event.Uncouple;
-                        case 62: return Event.UncoupleB;
-                        case 63: return Event.UncoupleC;
-                        // Event 64 is unused in MSTS.
-
-                        // ORTS only Events
-                        case 101: return Event.GearUp; // for gearbox based engines
-                        case 102: return Event.GearDown; // for gearbox based engines
-                        case 103: return Event.ReverserToForwardBackward; // reverser moved to forward or backward position
-                        case 104: return Event.ReverserToNeutral; // reversed moved to neutral
-                        case 105: return Event.DoorOpen; // door opened; propagated to all locos and wagons of the consist
-                        case 106: return Event.DoorClose; // door closed; propagated to all locos and wagons of the consist
-                        case 107: return Event.MirrorOpen; 
-                        case 108: return Event.MirrorClose;
-                        case 109: return Event.TrainControlSystemInfo1;
-                        case 110: return Event.TrainControlSystemInfo2;
-                        case 111: return Event.TrainControlSystemActivate;
-                        case 112: return Event.TrainControlSystemDeactivate;
-                        case 113: return Event.TrainControlSystemPenalty1;
-                        case 114: return Event.TrainControlSystemPenalty2;
-                        case 115: return Event.TrainControlSystemWarning1;
-                        case 116: return Event.TrainControlSystemWarning2;
-                        case 117: return Event.TrainControlSystemAlert1;
-                        case 118: return Event.TrainControlSystemAlert2;
-                        case 119: return Event.CylinderCompoundToggle; // Locomotive switched to compound
-                        
-                        case 121: return Event.SteamPulse1;
-                        case 122: return Event.SteamPulse2;
-                        case 123: return Event.SteamPulse3;
-                        case 124: return Event.SteamPulse4;
-                        case 125: return Event.SteamPulse5;
-                        case 126: return Event.SteamPulse6;
-                        case 127: return Event.SteamPulse7;
-                        case 128: return Event.SteamPulse8;
-                        case 129: return Event.SteamPulse9;
-                        case 130: return Event.SteamPulse10;
-                        case 131: return Event.SteamPulse11;
-                        case 132: return Event.SteamPulse12;
-                        case 133: return Event.SteamPulse13;
-                        case 134: return Event.SteamPulse14;
-                        case 135: return Event.SteamPulse15;
-                        case 136: return Event.SteamPulse16;
-
-                        case 137: return Event.CylinderCocksOpen;
-                        case 138: return Event.CylinderCocksClose;
-                        case 139: return Event.TrainBrakePressureStoppedChanging;
-                        case 140: return Event.EngineBrakePressureStoppedChanging;
-                        case 141: return Event.BrakePipePressureIncrease;
-                        case 142: return Event.BrakePipePressureDecrease;
-                        case 143: return Event.BrakePipePressureStoppedChanging;
-
-                        case 150: return Event.CircuitBreakerOpen;
-                        case 151: return Event.CircuitBreakerClosing;
-                        case 152: return Event.CircuitBreakerClosed;
-                        case 153: return Event.CircuitBreakerClosingOrderOn;
-                        case 154: return Event.CircuitBreakerClosingOrderOff;
-                        case 155: return Event.CircuitBreakerOpeningOrderOn;
-                        case 156: return Event.CircuitBreakerOpeningOrderOff;
-                        case 157: return Event.CircuitBreakerClosingAuthorizationOn;
-                        case 158: return Event.CircuitBreakerClosingAuthorizationOff;
-
-                        case 160: return Event.SmallEjectorChange;
-
-                        case 161: return Event.CabLightSwitchToggle;
-                        case 162: return Event.CabRadioOn;
-                        case 163: return Event.CabRadioOff;
-
-                        case 164: return Event.BrakesStuck;
-
-                        case 165: return Event.VacuumExhausterOn;
-                        case 166: return Event.VacuumExhausterOff;
-                        case 167: return Event.SecondEnginePowerOn;
-                        case 168: return Event.SecondEnginePowerOff;
-
-                        case 169: return Event.Pantograph3Up;
-                        case 170: return Event.Pantograph3Down;
-                        case 171: return Event.Pantograph4Up;
-                        case 172: return Event.Pantograph4Down;
-
-                        case 173: return Event.HotBoxBearingOn;
-                        case 174: return Event.HotBoxBearingOff;
-
-                        //
-
-                        default: return 0;
-                    }
-                case Source.MSTSCrossing:
-                    switch (eventID)
-                    {
-                        // Calculated from inspection of existing crossing.sms files.
-                        case 3: return Event.CrossingClosing;
-                        case 4: return Event.CrossingOpening;
-                        default: return 0;
-                    }
-                case Source.MSTSFuelTower:
-                    switch (eventID)
-                    {
-                        // Calculated from inspection of existing *tower.sms files.
-                        case 6: return Event.FuelTowerDown;
-                        case 7: return Event.FuelTowerUp;
-                        case 9: return Event.FuelTowerTransferStart;
-                        case 10: return Event.FuelTowerTransferEnd;
-                        default: return 0;
-                    }
-                case Source.MSTSInGame:
-                    switch (eventID)
-                    {
-                        // Calculated from inspection of existing ingame.sms files.
-                        case 10: return Event.ControlError;
-                        case 20: return Event.Derail1;
-                        case 21: return Event.Derail2;
-                        case 22: return Event.Derail3;
-                        case 25: return 0; // TODO: What is this event?
-                        case 60: return Event.PermissionToDepart;
-                        case 61: return Event.PermissionGranted;
-                        case 62: return Event.PermissionDenied;
-                        default: return 0;
-                    }
-                case Source.MSTSSignal:
-                    switch (eventID)
-                    {
-                        // Calculated from inspection of existing signal.sms files.
-                        case 1: return Event.SemaphoreArm;
-                        default: return 0;
-                    }
-                case Source.ORTSTurntable:
-                    switch (eventID)
-                    {
-                        // related file is turntable.sms
-                        case 1: return Event.MovingTableMovingEmpty;
-                        case 2: return Event.MovingTableMovingLoaded;
-                        case 3: return Event.MovingTableStopped;
-                        default: return 0;
-                    }
-                default: return 0;
-            }
-        }
-    }
-}
->>>>>>> 6899ed8a
+﻿// COPYRIGHT 2013 by the Open Rails project.
+// 
+// This file is part of Open Rails.
+// 
+// Open Rails is free software: you can redistribute it and/or modify
+// it under the terms of the GNU General Public License as published by
+// the Free Software Foundation, either version 3 of the License, or
+// (at your option) any later version.
+// 
+// Open Rails is distributed in the hope that it will be useful,
+// but WITHOUT ANY WARRANTY; without even the implied warranty of
+// MERCHANTABILITY or FITNESS FOR A PARTICULAR PURPOSE.  See the
+// GNU General Public License for more details.
+// 
+// You should have received a copy of the GNU General Public License
+// along with Open Rails.  If not, see <http://www.gnu.org/licenses/>.
+
+
+namespace Orts.Common
+{
+    public interface EventHandler
+    {
+        void HandleEvent(Event evt);
+        void HandleEvent(Event evt, object viewer);
+    }
+
+    public enum Event
+    {
+        None,
+        BellOff,
+        BellOn,
+        BlowerChange,
+        BrakesStuck,
+        CabLightSwitchToggle,
+        CabRadioOn,
+        CabRadioOff,
+        CircuitBreakerOpen,
+        CircuitBreakerClosing,
+        CircuitBreakerClosed,
+        CircuitBreakerClosingOrderOff,
+        CircuitBreakerClosingOrderOn,
+        CircuitBreakerOpeningOrderOff,
+        CircuitBreakerOpeningOrderOn,
+        CircuitBreakerClosingAuthorizationOff,
+        CircuitBreakerClosingAuthorizationOn,
+        CompressorOff,
+        CompressorOn,
+        ControlError,
+        Couple,
+        CoupleB, // NOTE: Currently not used in Open Rails.
+        CoupleC, // NOTE: Currently not used in Open Rails.
+        CrossingClosing,
+        CrossingOpening,
+        CylinderCocksToggle,
+        CylinderCompoundToggle,
+        DamperChange,
+        Derail1, // NOTE: Currently not used in Open Rails.
+        Derail2, // NOTE: Currently not used in Open Rails.
+        Derail3, // NOTE: Currently not used in Open Rails.
+        DoorClose,
+        DoorOpen,
+        DynamicBrakeChange,
+        DynamicBrakeIncrease, // NOTE: Currently not used in Open Rails.
+        DynamicBrakeOff,
+        EngineBrakeChange,
+        EngineBrakePressureDecrease,
+        EngineBrakePressureIncrease,
+        EnginePowerOff, 
+        EnginePowerOn, 
+        FireboxDoorChange,
+        FireboxDoorOpen,
+        FireboxDoorClose,
+        FuelTowerDown,
+        FuelTowerTransferEnd,
+        FuelTowerTransferStart,
+        FuelTowerUp,
+        GearDown,
+        GearUp,
+        HornOff,
+        HornOn,
+        LightSwitchToggle,
+        MirrorClose, 
+        MirrorOpen, 
+        Pantograph1Down,
+        PantographToggle,
+        Pantograph1Up,
+        Pantograph2Down,
+        Pantograph2Up,
+        Pantograph3Down,
+        Pantograph3Up,
+        Pantograph4Down,
+        Pantograph4Up,
+        PermissionDenied,
+        PermissionGranted,
+        PermissionToDepart,
+        ReverserChange,
+        ReverserToForwardBackward,
+        ReverserToNeutral,
+        SanderOff,
+        SanderOn,
+        SemaphoreArm,
+        SmallEjectorChange,
+        WaterInjector1Off,
+        WaterInjector1On,
+        WaterInjector2Off,
+        WaterInjector2On,
+        SteamHeatChange, 
+        SteamPulse1,
+        SteamPulse2,
+        SteamPulse3,
+        SteamPulse4,
+        SteamPulse5,
+        SteamPulse6,
+        SteamPulse7,
+        SteamPulse8,
+        SteamPulse9,
+        SteamPulse10,
+        SteamPulse11,
+        SteamPulse12,
+        SteamPulse13,
+        SteamPulse14,
+        SteamPulse15,
+        SteamPulse16,
+        SteamSafetyValveOff,
+        SteamSafetyValveOn,
+        ThrottleChange,
+        TrainBrakeChange,
+        TrainBrakePressureDecrease,
+        TrainBrakePressureIncrease,
+        TrainControlSystemActivate,
+        TrainControlSystemAlert1,
+        TrainControlSystemAlert2,
+        TrainControlSystemDeactivate,
+        TrainControlSystemInfo1,
+        TrainControlSystemInfo2,
+        TrainControlSystemPenalty1,
+        TrainControlSystemPenalty2,
+        TrainControlSystemWarning1,
+        TrainControlSystemWarning2,
+        MovingTableMovingEmpty,
+        MovingTableMovingLoaded,
+        MovingTableStopped,
+        Uncouple,
+        UncoupleB, // NOTE: Currently not used in Open Rails.
+        UncoupleC, // NOTE: Currently not used in Open Rails.
+        VacuumExhausterOn,
+        VacuumExhausterOff,
+        VigilanceAlarmOff,
+        VigilanceAlarmOn,
+        VigilanceAlarmReset,
+        WaterScoopDown,
+        WaterScoopUp,
+        WiperOff,
+        WiperOn,
+        _HeadlightDim,
+        _HeadlightOff,
+        _HeadlightOn,
+        _ResetWheelSlip,
+
+        TrainBrakePressureStoppedChanging,
+        EngineBrakePressureStoppedChanging,
+        BrakePipePressureIncrease,
+        BrakePipePressureDecrease,
+        BrakePipePressureStoppedChanging,
+        CylinderCocksOpen,
+        CylinderCocksClose,
+        SecondEnginePowerOff,
+        SecondEnginePowerOn,
+
+        HotBoxBearingOn,
+        HotBoxBearingOff
+    }
+
+    public static class Events
+    {
+        public enum Source
+        {
+            None,
+            MSTSCar,
+            MSTSCrossing,
+            MSTSFuelTower,
+            MSTSInGame,
+            MSTSSignal,
+            ORTSTurntable
+        }
+
+        // PLEASE DO NOT EDIT THESE FUNCTIONS without references and testing!
+        // These numbers are the MSTS sound triggers and must match
+        // MSTS/MSTSBin behaviour whenever possible. NEVER return values for
+        // non-MSTS events when passed an MSTS Source.
+
+        public static Event From(bool mstsBinEnabled, Source source, int eventID)
+        {
+            switch (source)
+            {
+                case Source.MSTSCar:
+                    if (mstsBinEnabled)
+                    {
+                        switch (eventID)
+                        {
+                            // MSTSBin codes (documented at http://mstsbin.uktrainsim.com/)
+                            case 23: return Event.EnginePowerOn;
+                            case 24: return Event.EnginePowerOff;
+                            case 66: return Event.Pantograph2Up;
+                            case 67: return Event.Pantograph2Down;
+                            default: break;
+                        }
+                    }
+                    switch (eventID)
+                    {
+                        // Calculated from inspection of existing engine .sms files and extensive testing.
+                        // Event 1 is unused in MSTS.
+                        case 2: return Event.DynamicBrakeIncrease;
+                        case 3: return Event.DynamicBrakeOff;
+                        case 4: return Event.SanderOn;
+                        case 5: return Event.SanderOff;
+                        case 6: return Event.WiperOn;
+                        case 7: return Event.WiperOff;
+                        case 8: return Event.HornOn;
+                        case 9: return Event.HornOff;
+                        case 10: return Event.BellOn;
+                        case 11: return Event.BellOff;
+                        case 12: return Event.CompressorOn;
+                        case 13: return Event.CompressorOff;
+                        case 14: return Event.TrainBrakePressureIncrease;
+                        case 15: return Event.ReverserChange;
+                        case 16: return Event.ThrottleChange;
+                        case 17: return Event.TrainBrakeChange; // Event 17 only works first time in MSTS.
+                        case 18: return Event.EngineBrakeChange; // Event 18 only works first time in MSTS; MSTSBin fixes this.
+                        // Event 19 is unused in MSTS.
+                        case 20: return Event.DynamicBrakeChange;
+                        case 21: return Event.EngineBrakePressureIncrease; // Event 21 is defined in sound files but never used in MSTS.
+                        case 22: return Event.EngineBrakePressureDecrease; // Event 22 is defined in sound files but never used in MSTS.
+                        // Event 23 is unused in MSTS.
+                        // Event 24 is unused in MSTS.
+                        // Event 25 is possibly a vigilance reset in MSTS sound files but is never used.
+                        // Event 26 is a sander toggle in MSTS sound files but is never used.
+                        case 27: return Event.WaterInjector2On;
+                        case 28: return Event.WaterInjector2Off;
+                        // Event 29 is unused in MSTS.
+                        case 30: return Event.WaterInjector1On;
+                        case 31: return Event.WaterInjector1Off;
+                        case 32: return Event.DamperChange;
+                        case 33: return Event.BlowerChange;
+                        case 34: return Event.CylinderCocksToggle;
+                        // Event 35 is unused in MSTS.
+                        case 36: return Event.FireboxDoorChange;
+                        case 37: return Event.LightSwitchToggle;
+                        case 38: return Event.WaterScoopDown;
+                        case 39: return Event.WaterScoopUp;
+                        case 40: return Event.FireboxDoorOpen; // Used in default steam locomotives (Scotsman and 380)
+                        case 41: return Event.FireboxDoorClose;
+                        case 42: return Event.SteamSafetyValveOn;
+                        case 43: return Event.SteamSafetyValveOff;
+                        case 44: return Event.SteamHeatChange; // Event 44 only works first time in MSTS.
+                        case 45: return Event.Pantograph1Up;
+                        case 46: return Event.Pantograph1Down;
+                        case 47: return Event.PantographToggle;
+                        case 48: return Event.VigilanceAlarmReset;
+                        // Event 49 is unused in MSTS.
+                        // Event 50 is unused in MSTS.
+                        // Event 51 is an engine brake of some kind in MSTS sound files but is never used.
+                        // Event 52 is unused in MSTS.
+                        // Event 53 is a train brake normal apply in MSTS sound files but is never used.
+                        case 54: return Event.TrainBrakePressureDecrease; // Event 54 is a train brake emergency apply in MSTS sound files but is actually a train brake pressure decrease.
+                        // Event 55 is unused in MSTS.
+                        case 56: return Event.VigilanceAlarmOn;
+                        case 57: return Event.VigilanceAlarmOff; // Event 57 is triggered constantly in MSTS when the vigilance alarm is off.
+                        case 58: return Event.Couple;
+                        case 59: return Event.CoupleB;
+                        case 60: return Event.CoupleC;
+                        case 61: return Event.Uncouple;
+                        case 62: return Event.UncoupleB;
+                        case 63: return Event.UncoupleC;
+                        // Event 64 is unused in MSTS.
+
+                        // ORTS only Events
+                        case 101: return Event.GearUp; // for gearbox based engines
+                        case 102: return Event.GearDown; // for gearbox based engines
+                        case 103: return Event.ReverserToForwardBackward; // reverser moved to forward or backward position
+                        case 104: return Event.ReverserToNeutral; // reversed moved to neutral
+                        case 105: return Event.DoorOpen; // door opened; propagated to all locos and wagons of the consist
+                        case 106: return Event.DoorClose; // door closed; propagated to all locos and wagons of the consist
+                        case 107: return Event.MirrorOpen; 
+                        case 108: return Event.MirrorClose;
+                        case 109: return Event.TrainControlSystemInfo1;
+                        case 110: return Event.TrainControlSystemInfo2;
+                        case 111: return Event.TrainControlSystemActivate;
+                        case 112: return Event.TrainControlSystemDeactivate;
+                        case 113: return Event.TrainControlSystemPenalty1;
+                        case 114: return Event.TrainControlSystemPenalty2;
+                        case 115: return Event.TrainControlSystemWarning1;
+                        case 116: return Event.TrainControlSystemWarning2;
+                        case 117: return Event.TrainControlSystemAlert1;
+                        case 118: return Event.TrainControlSystemAlert2;
+                        case 119: return Event.CylinderCompoundToggle; // Locomotive switched to compound
+                        
+                        case 121: return Event.SteamPulse1;
+                        case 122: return Event.SteamPulse2;
+                        case 123: return Event.SteamPulse3;
+                        case 124: return Event.SteamPulse4;
+                        case 125: return Event.SteamPulse5;
+                        case 126: return Event.SteamPulse6;
+                        case 127: return Event.SteamPulse7;
+                        case 128: return Event.SteamPulse8;
+                        case 129: return Event.SteamPulse9;
+                        case 130: return Event.SteamPulse10;
+                        case 131: return Event.SteamPulse11;
+                        case 132: return Event.SteamPulse12;
+                        case 133: return Event.SteamPulse13;
+                        case 134: return Event.SteamPulse14;
+                        case 135: return Event.SteamPulse15;
+                        case 136: return Event.SteamPulse16;
+
+                        case 137: return Event.CylinderCocksOpen;
+                        case 138: return Event.CylinderCocksClose;
+                        case 139: return Event.TrainBrakePressureStoppedChanging;
+                        case 140: return Event.EngineBrakePressureStoppedChanging;
+                        case 141: return Event.BrakePipePressureIncrease;
+                        case 142: return Event.BrakePipePressureDecrease;
+                        case 143: return Event.BrakePipePressureStoppedChanging;
+
+                        case 150: return Event.CircuitBreakerOpen;
+                        case 151: return Event.CircuitBreakerClosing;
+                        case 152: return Event.CircuitBreakerClosed;
+                        case 153: return Event.CircuitBreakerClosingOrderOn;
+                        case 154: return Event.CircuitBreakerClosingOrderOff;
+                        case 155: return Event.CircuitBreakerOpeningOrderOn;
+                        case 156: return Event.CircuitBreakerOpeningOrderOff;
+                        case 157: return Event.CircuitBreakerClosingAuthorizationOn;
+                        case 158: return Event.CircuitBreakerClosingAuthorizationOff;
+
+                        case 160: return Event.SmallEjectorChange;
+
+                        case 161: return Event.CabLightSwitchToggle;
+                        case 162: return Event.CabRadioOn;
+                        case 163: return Event.CabRadioOff;
+
+                        case 164: return Event.BrakesStuck;
+
+                        case 165: return Event.VacuumExhausterOn;
+                        case 166: return Event.VacuumExhausterOff;
+                        case 167: return Event.SecondEnginePowerOn;
+                        case 168: return Event.SecondEnginePowerOff;
+
+                        case 169: return Event.Pantograph3Up;
+                        case 170: return Event.Pantograph3Down;
+                        case 171: return Event.Pantograph4Up;
+                        case 172: return Event.Pantograph4Down;
+
+                        case 173: return Event.HotBoxBearingOn;
+                        case 174: return Event.HotBoxBearingOff;
+
+                        //
+
+                        default: return 0;
+                    }
+                case Source.MSTSCrossing:
+                    switch (eventID)
+                    {
+                        // Calculated from inspection of existing crossing.sms files.
+                        case 3: return Event.CrossingClosing;
+                        case 4: return Event.CrossingOpening;
+                        default: return 0;
+                    }
+                case Source.MSTSFuelTower:
+                    switch (eventID)
+                    {
+                        // Calculated from inspection of existing *tower.sms files.
+                        case 6: return Event.FuelTowerDown;
+                        case 7: return Event.FuelTowerUp;
+                        case 9: return Event.FuelTowerTransferStart;
+                        case 10: return Event.FuelTowerTransferEnd;
+                        default: return 0;
+                    }
+                case Source.MSTSInGame:
+                    switch (eventID)
+                    {
+                        // Calculated from inspection of existing ingame.sms files.
+                        case 10: return Event.ControlError;
+                        case 20: return Event.Derail1;
+                        case 21: return Event.Derail2;
+                        case 22: return Event.Derail3;
+                        case 25: return 0; // TODO: What is this event?
+                        case 60: return Event.PermissionToDepart;
+                        case 61: return Event.PermissionGranted;
+                        case 62: return Event.PermissionDenied;
+                        default: return 0;
+                    }
+                case Source.MSTSSignal:
+                    switch (eventID)
+                    {
+                        // Calculated from inspection of existing signal.sms files.
+                        case 1: return Event.SemaphoreArm;
+                        default: return 0;
+                    }
+                case Source.ORTSTurntable:
+                    switch (eventID)
+                    {
+                        // related file is turntable.sms
+                        case 1: return Event.MovingTableMovingEmpty;
+                        case 2: return Event.MovingTableMovingLoaded;
+                        case 3: return Event.MovingTableStopped;
+                        default: return 0;
+                    }
+                default: return 0;
+            }
+        }
+    }
+}