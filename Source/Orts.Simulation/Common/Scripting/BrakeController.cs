﻿// COPYRIGHT 2014 by the Open Rails project.
// 
// This file is part of Open Rails.
// 
// Open Rails is free software: you can redistribute it and/or modify
// it under the terms of the GNU General Public License as published by
// the Free Software Foundation, either version 3 of the License, or
// (at your option) any later version.
// 
// Open Rails is distributed in the hope that it will be useful,
// but WITHOUT ANY WARRANTY; without even the implied warranty of
// MERCHANTABILITY or FITNESS FOR A PARTICULAR PURPOSE.  See the
// GNU General Public License for more details.
// 
// You should have received a copy of the GNU General Public License
// along with Open Rails.  If not, see <http://www.gnu.org/licenses/>.

using GNU.Gettext;
using Orts.Simulation.RollingStocks.SubSystems.Controllers;
using System;
using System.Collections.Generic;

namespace ORTS.Scripting.Api
{
    public abstract class BrakeController : AbstractScriptClass
    {
        /// <summary>
        /// True if the driver has asked for an emergency braking (push button)
        /// </summary>
        public Func<bool> EmergencyBrakingPushButton;
        /// <summary>
        /// True if the TCS has asked for an emergency braking
        /// </summary>
        public Func<bool> TCSEmergencyBraking;
        /// <summary>
        /// True if the TCS has asked for a full service braking
        /// </summary>
        public Func<bool> TCSFullServiceBraking;
        /// <summary>
        /// Main reservoir pressure
        /// </summary>
        public Func<float> MainReservoirPressureBar;
        /// <summary>
        /// Maximum pressure in the brake pipes and the equalizing reservoir
        /// </summary>
        public Func<float> MaxPressureBar;
        /// <summary>
        /// Release rate of the equalizing reservoir
        /// </summary>
        public Func<float> ReleaseRateBarpS;
        /// <summary>
        /// Quick release rate of the equalizing reservoir
        /// </summary>
        public Func<float> QuickReleaseRateBarpS;
        /// <summary>
        /// Apply rate of the equalizing reservoir
        /// </summary>
        public Func<float> ApplyRateBarpS;
        /// <summary>
        /// Emergency rate of the equalizing reservoir
        /// </summary>
        public Func<float> EmergencyRateBarpS;
        /// <summary>
        /// Depressure needed in order to obtain the full service braking
        /// </summary>
        public Func<float> FullServReductionBar;
        /// <summary>
        /// Release rate of the equalizing reservoir
        /// </summary>
        public Func<float> MinReductionBar;
        /// <summary>
        /// Current value of the brake controller
        /// </summary>
        public Func<float> CurrentValue;
        /// <summary>
        /// Minimum value of the brake controller
        /// </summary>
        public Func<float> MinimumValue;
        /// <summary>
        /// Maximum value of the brake controller
        /// </summary>
        public Func<float> MaximumValue;
        /// <summary>
        /// Step size of the brake controller
        /// </summary>
        public Func<float> StepSize;
        /// <summary>
        /// State of the brake pressure (1 = increasing, -1 = decreasing)
        /// </summary>
        public Func<float> UpdateValue;
        /// <summary>
        /// Gives the list of notches
        /// </summary>
        public Func<List<MSTSNotch>> Notches;

        /// <summary>
        /// Sets the current value of the brake controller lever
        /// </summary>
        public Action<float> SetCurrentValue;
        /// <summary>
        /// Sets the state of the brake pressure (1 = increasing, -1 = decreasing)
        /// </summary>
        public Action<float> SetUpdateValue;

        /// <summary>
        /// Called once at initialization time.
        /// </summary>
        public abstract void Initialize();
        /// <summary>
        /// Called regularly at every simulator update cycle.
        /// </summary>
        ///
        public abstract void InitializeMoving();
        /// <summary>
        /// Called when starting speed > 0
        /// </summary>
        /// 
        public abstract float Update(float elapsedClockSeconds);
        /// <summary>
        /// Called regularly at every simulator update cycle.
        /// </summary>
        public abstract void UpdatePressure(ref float pressureBar, float elapsedClockSeconds, ref float epPressureBar);
        /// <summary>
        /// Called regularly at every simulator update cycle.
        /// </summary>
        public abstract void UpdateEngineBrakePressure(ref float pressureBar, float elapsedClockSeconds);
        /// <summary>
        /// Called when an event happens (like the alerter button pressed)
        /// </summary>
        /// <param name="evt">The event happened</param>
        public abstract void HandleEvent(BrakeControllerEvent evt);
        /// <summary>
        /// Called when an event happens (like the alerter button pressed)
        /// </summary>
        /// <param name="evt">The event happened</param>
        /// <param name="value">The value assigned to the event (a target for example). May be null.</param>
        public abstract void HandleEvent(BrakeControllerEvent evt, float? value);
        /// <summary>
        /// Called in order to check if the controller is valid
        /// </summary>
        public abstract bool IsValid();
        /// <summary>
        /// Called in order to get a state for the debug overlay
        /// </summary>
        public abstract ControllerState GetState();
        /// <summary>
        /// Called in order to get a state fraction for the debug overlay
        /// </summary>
        /// <returns>The nullable state fraction</returns>
        public abstract float? GetStateFraction();
    }

    public enum BrakeControllerEvent
    {
        /// <summary>
        /// Starts the pressure increase (may have a target value)
        /// </summary>
        StartIncrease,
        /// <summary>
        /// Stops the pressure increase
        /// </summary>
        StopIncrease,
        /// <summary>
        /// Starts the pressure decrease (may have a target value)
        /// </summary>
        StartDecrease,
        /// <summary>
        /// Stops the pressure decrease
        /// </summary>
        StopDecrease,
        /// <summary>
        /// Sets the value of the brake controller using a RailDriver peripheral (must have a value)
        /// </summary>
        SetCurrentPercent,
        /// <summary>
        /// Sets the current value of the brake controller (must have a value)
        /// </summary>
        SetCurrentValue,
        /// <summary>
        /// Starts a full quick brake release.
        /// </summary>
        FullQuickRelease,
        /// <summary>
        /// Starts a pressure decrease to zero (may have a target value)
        /// </summary>
        StartDecreaseToZero
    }

    public enum ControllerState
    {
        // MSTS values (DO NOT CHANGE THE ORDER !)
        Dummy,              // Dummy
        Release,            // TrainBrakesControllerReleaseStart 
        FullQuickRelease,   // TrainBrakesControllerFullQuickReleaseStart
        Running,            // TrainBrakesControllerRunningStart 
        Neutral,            // TrainBrakesControllerNeutralhandleOffStart
        SelfLap,            // TrainBrakesControllerSelfLapStart 
        Lap,                // TrainBrakesControllerHoldLapStart 
        Apply,              // TrainBrakesControllerApplyStart 
        EPApply,            // TrainBrakesControllerEPApplyStart 
        GSelfLap,           // TrainBrakesControllerGraduatedSelfLapLimitedStart
        GSelfLapH,          // TrainBrakesControllerGraduatedSelfLapLimitedHoldStart
        Suppression,        // TrainBrakesControllerSuppressionStart 
        ContServ,           // TrainBrakesControllerContinuousServiceStart 
        FullServ,           // TrainBrakesControllerFullServiceStart 
        Emergency,          // TrainBrakesControllerEmergencyStart

        // Extra MSTS values
        MinimalReduction,  // TrainBrakesControllerMinimalReductionStart,
        Hold,                   // TrainBrakesControllerHoldStart

        // OR values
        Overcharge,         // Overcharge
        EBPB,               // Emergency Braking Push Button
        TCSEmergency,       // TCS Emergency Braking
        TCSFullServ,        // TCS Full Service Braking
        VacContServ,         // TrainBrakesControllerVacuumContinuousServiceStart
        VacApplyContServ    // TrainBrakesControllerVacuumApplyContinuousServiceStart
    };

    public static class ControllerStateDictionary
    {
        private static readonly GettextResourceManager Catalog = new GettextResourceManager("Orts.Simulation");

        public static readonly Dictionary<ControllerState, string> Dict = new Dictionary<ControllerState, string>
        {
            {ControllerState.Dummy, ""},
            {ControllerState.Release, Catalog.GetString("Release")},
            {ControllerState.FullQuickRelease, Catalog.GetString("Quick Release")},
            {ControllerState.Running, Catalog.GetParticularString("Brake Controller", "Running")},
            {ControllerState.Neutral, Catalog.GetString("Neutral")},
            {ControllerState.Apply, Catalog.GetString("Apply")},
            {ControllerState.EPApply, Catalog.GetString("EPApply")},
            {ControllerState.Emergency, Catalog.GetString("Emergency")},
            {ControllerState.SelfLap, Catalog.GetString("Self Lap")},
            {ControllerState.GSelfLap, Catalog.GetString("Service")},
            {ControllerState.GSelfLapH, Catalog.GetString("Service")},
            {ControllerState.Lap, Catalog.GetString("Lap")},
            {ControllerState.Suppression, Catalog.GetString("Suppression")},
            {ControllerState.ContServ, Catalog.GetString("Cont. Service")},
            {ControllerState.FullServ, Catalog.GetString("Full Service")},
            {ControllerState.MinimalReduction, Catalog.GetString("Minimum Reduction")},
            {ControllerState.Hold, Catalog.GetString("Hold")},
            {ControllerState.Overcharge, Catalog.GetString("Overcharge")},
            {ControllerState.EBPB, Catalog.GetString("Emergency Braking Push Button")},
            {ControllerState.TCSEmergency, Catalog.GetString("TCS Emergency Braking")},
            {ControllerState.TCSFullServ, Catalog.GetString("TCS Full Service Braking")},
            {ControllerState.VacContServ, Catalog.GetString("Vac. Cont. Service")},
<<<<<<< HEAD
            {ControllerState.VacApplyContServ, Catalog.GetString("Vac. Apply Cont. Service")},
=======
            {ControllerState.VacApplyContServ, Catalog.GetString("Vac. Apply Cont. Service")}
>>>>>>> c74526ac
        };
    }
}<|MERGE_RESOLUTION|>--- conflicted
+++ resolved
@@ -246,11 +246,7 @@
             {ControllerState.TCSEmergency, Catalog.GetString("TCS Emergency Braking")},
             {ControllerState.TCSFullServ, Catalog.GetString("TCS Full Service Braking")},
             {ControllerState.VacContServ, Catalog.GetString("Vac. Cont. Service")},
-<<<<<<< HEAD
-            {ControllerState.VacApplyContServ, Catalog.GetString("Vac. Apply Cont. Service")},
-=======
             {ControllerState.VacApplyContServ, Catalog.GetString("Vac. Apply Cont. Service")}
->>>>>>> c74526ac
         };
     }
 }