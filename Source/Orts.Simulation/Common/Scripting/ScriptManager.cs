--- conflicted
+++ resolved
@@ -34,11 +34,7 @@
     {
         readonly Simulator Simulator;
         readonly Dictionary<string, Assembly> Scripts = new Dictionary<string, Assembly>();
-<<<<<<< HEAD
-        static readonly CSharpCodeProvider Compiler = new CSharpCodeProvider(new Dictionary<string, string>() { { "CompilerVersion", "v4.0" } });
-=======
         static readonly CSharpCodeProvider Compiler = new CSharpCodeProvider();
->>>>>>> efc8a86f
 
         static CompilerParameters GetCompilerParameters()
         {
