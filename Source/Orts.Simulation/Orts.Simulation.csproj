--- conflicted
+++ resolved
@@ -22,6 +22,7 @@
     <ErrorReport>prompt</ErrorReport>
     <WarningLevel>4</WarningLevel>
     <PlatformTarget>AnyCPU</PlatformTarget>
+    <PlatformTarget>x86</PlatformTarget>
     <Prefer32Bit>false</Prefer32Bit>
     <LangVersion>7.3</LangVersion>
     <ErrorReport>prompt</ErrorReport>
@@ -35,6 +36,7 @@
     <DebugType>pdbonly</DebugType>
     <PlatformTarget>AnyCPU</PlatformTarget>
     <PlatformTarget>AnyCPU</PlatformTarget>
+    <PlatformTarget>x86</PlatformTarget>
     <Prefer32Bit>false</Prefer32Bit>
     <LangVersion>7.3</LangVersion>
     <ErrorReport>prompt</ErrorReport>
@@ -44,15 +46,9 @@
     <Reference Include="GNU.Gettext">
       <HintPath>..\3rdPartyLibs\GNU.Gettext.dll</HintPath>
     </Reference>
-<<<<<<< HEAD
-    <Reference Include="MonoGame.Framework, Version=3.5.0.1046, Culture=neutral, processorArchitecture=MSIL">
-      <SpecificVersion>False</SpecificVersion>
-      <HintPath>$(SolutionDir)\3rdPartyLibs\MonoGame\MonoGame.Framework.dll</HintPath>
-=======
     <Reference Include="MonoGame.Framework, Version=3.6.0.1625, Culture=neutral, processorArchitecture=MSIL">
       <SpecificVersion>False</SpecificVersion>
       <HintPath>..\3rdPartyLibs\Monogame\MonoGame.Framework.dll</HintPath>
->>>>>>> 48992eec
     </Reference>
     <Reference Include="Newtonsoft.Json, Version=4.5.0.0, Culture=neutral, PublicKeyToken=30ad4fe6b2a6aeed, processorArchitecture=MSIL">
       <SpecificVersion>False</SpecificVersion>
