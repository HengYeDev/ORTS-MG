--- conflicted
+++ resolved
@@ -1,149 +1,75 @@
-<<<<<<< HEAD
-﻿<?xml version="1.0" encoding="utf-8"?>
-<Project ToolsVersion="12.0" DefaultTargets="Build" xmlns="http://schemas.microsoft.com/developer/msbuild/2003">
-  <PropertyGroup>
-    <Configuration Condition=" '$(Configuration)' == '' ">Debug</Configuration>
-    <Platform Condition=" '$(Platform)' == '' ">AnyCPU</Platform>
-    <ProductVersion>8.0.30703</ProductVersion>
-    <SchemaVersion>2.0</SchemaVersion>
-    <ProjectGuid>{D7DC509C-6BD5-4627-92A8-5CF39A2A41BC}</ProjectGuid>
-    <OutputType>WinExe</OutputType>
-    <AppDesignerFolder>Properties</AppDesignerFolder>
-    <RootNamespace>GNU.Gettext.Examples</RootNamespace>
-    <AssemblyName>Examples.HelloForms</AssemblyName>
-    <FileAlignment>512</FileAlignment>
-    <TargetFrameworkVersion>v4.7.1</TargetFrameworkVersion>
-    <TargetFrameworkProfile />
-  </PropertyGroup>
-  <PropertyGroup Condition=" '$(Configuration)|$(Platform)' == 'Debug|AnyCPU' ">
-    <DebugSymbols>true</DebugSymbols>
-    <DebugType>full</DebugType>
-    <Optimize>false</Optimize>
-    <OutputPath>bin\Debug\</OutputPath>
-    <DefineConstants>DEBUG;TRACE</DefineConstants>
-    <ErrorReport>prompt</ErrorReport>
-    <WarningLevel>4</WarningLevel>
-    <Prefer32Bit>false</Prefer32Bit>
-  </PropertyGroup>
-  <PropertyGroup Condition=" '$(Configuration)|$(Platform)' == 'Release|AnyCPU' ">
-    <DebugType>pdbonly</DebugType>
-    <Optimize>true</Optimize>
-    <OutputPath>bin\Release\</OutputPath>
-    <DefineConstants>TRACE</DefineConstants>
-    <ErrorReport>prompt</ErrorReport>
-    <WarningLevel>4</WarningLevel>
-    <Prefer32Bit>false</Prefer32Bit>
-  </PropertyGroup>
-  <ItemGroup>
-    <Reference Include="System" />
-    <Reference Include="System.Data" />
-    <Reference Include="System.Drawing" />
-    <Reference Include="System.Windows.Forms" />
-    <Reference Include="System.Xml" />
-  </ItemGroup>
-  <ItemGroup>
-    <Compile Include="Form1.cs">
-      <SubType>Form</SubType>
-    </Compile>
-    <Compile Include="Program.cs" />
-    <Compile Include="Properties\AssemblyInfo.cs" />
-  </ItemGroup>
-  <Import Project="$(MSBuildToolsPath)\Microsoft.CSharp.targets" />
-  <!-- To modify your build process, add your task inside one of the targets below and uncomment it. 
-       Other similar extension points exist, see Microsoft.Common.targets.
-  <Target Name="BeforeBuild">
-  </Target>
-  <Target Name="AfterBuild">
-  </Target>
-  -->
-  <ItemGroup>
-    <None Include="app.config" />
-    <None Include="po\fr.po" />
-    <None Include="po\ru.po" />
-  </ItemGroup>
-  <ItemGroup>
-    <ProjectReference Include="..\GNU.Gettext\GNU.Gettext.csproj">
-      <Project>{6996D99C-2E0F-4EDA-9FF0-BB45F81EADC8}</Project>
-      <Name>GNU.Gettext</Name>
-    </ProjectReference>
-    <ProjectReference Include="..\GNU.Gettext.WinForms\GNU.Gettext.WinForms.csproj">
-      <Project>{A458C869-B3C4-4130-8D3F-00F44548DD5C}</Project>
-      <Name>GNU.Gettext.WinForms</Name>
-    </ProjectReference>
-  </ItemGroup>
-=======
-﻿<?xml version="1.0" encoding="utf-8"?>
-<Project ToolsVersion="12.0" DefaultTargets="Build" xmlns="http://schemas.microsoft.com/developer/msbuild/2003">
-  <PropertyGroup>
-    <Configuration Condition=" '$(Configuration)' == '' ">Debug</Configuration>
-    <Platform Condition=" '$(Platform)' == '' ">AnyCPU</Platform>
-    <ProductVersion>8.0.30703</ProductVersion>
-    <SchemaVersion>2.0</SchemaVersion>
-    <ProjectGuid>{D7DC509C-6BD5-4627-92A8-5CF39A2A41BC}</ProjectGuid>
-    <OutputType>WinExe</OutputType>
-    <AppDesignerFolder>Properties</AppDesignerFolder>
-    <RootNamespace>GNU.Gettext.Examples</RootNamespace>
-    <AssemblyName>Examples.HelloForms</AssemblyName>
-    <FileAlignment>512</FileAlignment>
-    <TargetFrameworkVersion>v4.7.2</TargetFrameworkVersion>
-    <TargetFrameworkProfile />
-  </PropertyGroup>
-  <PropertyGroup Condition=" '$(Configuration)|$(Platform)' == 'Debug|AnyCPU' ">
-    <DebugSymbols>true</DebugSymbols>
-    <DebugType>full</DebugType>
-    <Optimize>false</Optimize>
-    <OutputPath>bin\Debug\</OutputPath>
-    <DefineConstants>DEBUG;TRACE</DefineConstants>
-    <ErrorReport>prompt</ErrorReport>
-    <WarningLevel>4</WarningLevel>
-    <Prefer32Bit>false</Prefer32Bit>
-    <LangVersion>latest</LangVersion>
-  </PropertyGroup>
-  <PropertyGroup Condition=" '$(Configuration)|$(Platform)' == 'Release|AnyCPU' ">
-    <DebugType>pdbonly</DebugType>
-    <Optimize>true</Optimize>
-    <OutputPath>bin\Release\</OutputPath>
-    <DefineConstants>TRACE</DefineConstants>
-    <ErrorReport>prompt</ErrorReport>
-    <WarningLevel>4</WarningLevel>
-    <Prefer32Bit>false</Prefer32Bit>
-  </PropertyGroup>
-  <ItemGroup>
-    <Reference Include="System" />
-    <Reference Include="System.Data" />
-    <Reference Include="System.Drawing" />
-    <Reference Include="System.Windows.Forms" />
-    <Reference Include="System.Xml" />
-  </ItemGroup>
-  <ItemGroup>
-    <Compile Include="Form1.cs">
-      <SubType>Form</SubType>
-    </Compile>
-    <Compile Include="Program.cs" />
-    <Compile Include="Properties\AssemblyInfo.cs" />
-  </ItemGroup>
-  <Import Project="$(MSBuildToolsPath)\Microsoft.CSharp.targets" />
-  <!-- To modify your build process, add your task inside one of the targets below and uncomment it. 
-       Other similar extension points exist, see Microsoft.Common.targets.
-  <Target Name="BeforeBuild">
-  </Target>
-  <Target Name="AfterBuild">
-  </Target>
-  -->
-  <ItemGroup>
-    <None Include="app.config" />
-    <None Include="po\fr.po" />
-    <None Include="po\ru.po" />
-  </ItemGroup>
-  <ItemGroup>
-    <ProjectReference Include="..\GNU.Gettext\GNU.Gettext.csproj">
-      <Project>{6996D99C-2E0F-4EDA-9FF0-BB45F81EADC8}</Project>
-      <Name>GNU.Gettext</Name>
-    </ProjectReference>
-    <ProjectReference Include="..\GNU.Gettext.WinForms\GNU.Gettext.WinForms.csproj">
-      <Project>{A458C869-B3C4-4130-8D3F-00F44548DD5C}</Project>
-      <Name>GNU.Gettext.WinForms</Name>
-    </ProjectReference>
-  </ItemGroup>
->>>>>>> 6b2cf1ad
+﻿<?xml version="1.0" encoding="utf-8"?>
+<Project ToolsVersion="12.0" DefaultTargets="Build" xmlns="http://schemas.microsoft.com/developer/msbuild/2003">
+  <PropertyGroup>
+    <Configuration Condition=" '$(Configuration)' == '' ">Debug</Configuration>
+    <Platform Condition=" '$(Platform)' == '' ">AnyCPU</Platform>
+    <ProductVersion>8.0.30703</ProductVersion>
+    <SchemaVersion>2.0</SchemaVersion>
+    <ProjectGuid>{D7DC509C-6BD5-4627-92A8-5CF39A2A41BC}</ProjectGuid>
+    <OutputType>WinExe</OutputType>
+    <AppDesignerFolder>Properties</AppDesignerFolder>
+    <RootNamespace>GNU.Gettext.Examples</RootNamespace>
+    <AssemblyName>Examples.HelloForms</AssemblyName>
+    <FileAlignment>512</FileAlignment>
+    <TargetFrameworkVersion>v4.7.2</TargetFrameworkVersion>
+    <TargetFrameworkProfile />
+  </PropertyGroup>
+  <PropertyGroup Condition=" '$(Configuration)|$(Platform)' == 'Debug|AnyCPU' ">
+    <DebugSymbols>true</DebugSymbols>
+    <DebugType>full</DebugType>
+    <Optimize>false</Optimize>
+    <OutputPath>bin\Debug\</OutputPath>
+    <DefineConstants>DEBUG;TRACE</DefineConstants>
+    <ErrorReport>prompt</ErrorReport>
+    <WarningLevel>4</WarningLevel>
+    <Prefer32Bit>false</Prefer32Bit>
+    <LangVersion>latest</LangVersion>
+  </PropertyGroup>
+  <PropertyGroup Condition=" '$(Configuration)|$(Platform)' == 'Release|AnyCPU' ">
+    <DebugType>pdbonly</DebugType>
+    <Optimize>true</Optimize>
+    <OutputPath>bin\Release\</OutputPath>
+    <DefineConstants>TRACE</DefineConstants>
+    <ErrorReport>prompt</ErrorReport>
+    <WarningLevel>4</WarningLevel>
+    <Prefer32Bit>false</Prefer32Bit>
+    <LangVersion>latest</LangVersion>
+  </PropertyGroup>
+  <ItemGroup>
+    <Reference Include="System" />
+    <Reference Include="System.Data" />
+    <Reference Include="System.Drawing" />
+    <Reference Include="System.Windows.Forms" />
+    <Reference Include="System.Xml" />
+  </ItemGroup>
+  <ItemGroup>
+    <Compile Include="Form1.cs">
+      <SubType>Form</SubType>
+    </Compile>
+    <Compile Include="Program.cs" />
+    <Compile Include="Properties\AssemblyInfo.cs" />
+  </ItemGroup>
+  <Import Project="$(MSBuildToolsPath)\Microsoft.CSharp.targets" />
+  <!-- To modify your build process, add your task inside one of the targets below and uncomment it. 
+       Other similar extension points exist, see Microsoft.Common.targets.
+  <Target Name="BeforeBuild">
+  </Target>
+  <Target Name="AfterBuild">
+  </Target>
+  -->
+  <ItemGroup>
+    <None Include="app.config" />
+    <None Include="po\fr.po" />
+    <None Include="po\ru.po" />
+  </ItemGroup>
+  <ItemGroup>
+    <ProjectReference Include="..\GNU.Gettext\GNU.Gettext.csproj">
+      <Project>{6996D99C-2E0F-4EDA-9FF0-BB45F81EADC8}</Project>
+      <Name>GNU.Gettext</Name>
+    </ProjectReference>
+    <ProjectReference Include="..\GNU.Gettext.WinForms\GNU.Gettext.WinForms.csproj">
+      <Project>{A458C869-B3C4-4130-8D3F-00F44548DD5C}</Project>
+      <Name>GNU.Gettext.WinForms</Name>
+    </ProjectReference>
+  </ItemGroup>
 </Project>