<<<<<<< HEAD
﻿<?xml version="1.0" encoding="utf-8"?>
<Project DefaultTargets="Build" ToolsVersion="12.0" xmlns="http://schemas.microsoft.com/developer/msbuild/2003">
  <PropertyGroup>
    <Configuration Condition=" '$(Configuration)' == '' ">Debug</Configuration>
    <Platform Condition=" '$(Platform)' == '' ">AnyCPU</Platform>
    <ProductVersion>10.0.0</ProductVersion>
    <SchemaVersion>2.0</SchemaVersion>
    <ProjectGuid>{A458C869-B3C4-4130-8D3F-00F44548DD5C}</ProjectGuid>
    <OutputType>Library</OutputType>
    <RootNamespace>GNU.Gettext.WinForms</RootNamespace>
    <AssemblyName>GNU.Gettext.WinForms</AssemblyName>
    <TargetFrameworkVersion>v4.7.1</TargetFrameworkVersion>
    <TargetFrameworkProfile />
  </PropertyGroup>
  <PropertyGroup Condition=" '$(Configuration)|$(Platform)' == 'Debug|AnyCPU' ">
    <DebugSymbols>true</DebugSymbols>
    <DebugType>full</DebugType>
    <Optimize>false</Optimize>
    <OutputPath>..\..\Bin\Debug</OutputPath>
    <DefineConstants>DEBUG;</DefineConstants>
    <ErrorReport>prompt</ErrorReport>
    <WarningLevel>4</WarningLevel>
    <ConsolePause>false</ConsolePause>
    <Prefer32Bit>false</Prefer32Bit>
  </PropertyGroup>
  <PropertyGroup Condition=" '$(Configuration)|$(Platform)' == 'Release|AnyCPU' ">
    <DebugType>none</DebugType>
    <Optimize>false</Optimize>
    <OutputPath>..\..\Bin\Release</OutputPath>
    <ErrorReport>prompt</ErrorReport>
    <WarningLevel>4</WarningLevel>
    <ConsolePause>false</ConsolePause>
    <Prefer32Bit>false</Prefer32Bit>
  </PropertyGroup>
  <ItemGroup>
    <Reference Include="System" />
    <Reference Include="System.Windows.Forms" />
  </ItemGroup>
  <ItemGroup>
    <Compile Include="Properties\AssemblyInfo.cs" />
    <Compile Include="Localizer.cs" />
    <Compile Include="LocalizableObjectAdapter.cs" />
    <Compile Include="ObjectPropertiesStore.cs" />
  </ItemGroup>
  <Import Project="$(MSBuildBinPath)\Microsoft.CSharp.targets" />
  <ItemGroup />
  <ItemGroup>
    <ProjectReference Include="..\GNU.Gettext\GNU.Gettext.csproj">
      <Project>{6996D99C-2E0F-4EDA-9FF0-BB45F81EADC8}</Project>
      <Name>GNU.Gettext</Name>
    </ProjectReference>
  </ItemGroup>
=======
﻿<?xml version="1.0" encoding="utf-8"?>
<Project DefaultTargets="Build" ToolsVersion="12.0" xmlns="http://schemas.microsoft.com/developer/msbuild/2003">
  <PropertyGroup>
    <Configuration Condition=" '$(Configuration)' == '' ">Debug</Configuration>
    <Platform Condition=" '$(Platform)' == '' ">AnyCPU</Platform>
    <ProductVersion>10.0.0</ProductVersion>
    <SchemaVersion>2.0</SchemaVersion>
    <ProjectGuid>{A458C869-B3C4-4130-8D3F-00F44548DD5C}</ProjectGuid>
    <OutputType>Library</OutputType>
    <RootNamespace>GNU.Gettext.WinForms</RootNamespace>
    <AssemblyName>GNU.Gettext.WinForms</AssemblyName>
    <TargetFrameworkVersion>v4.7.2</TargetFrameworkVersion>
    <TargetFrameworkProfile />
  </PropertyGroup>
  <PropertyGroup Condition=" '$(Configuration)|$(Platform)' == 'Debug|AnyCPU' ">
    <DebugSymbols>true</DebugSymbols>
    <DebugType>full</DebugType>
    <Optimize>false</Optimize>
    <OutputPath>..\..\Bin\Debug</OutputPath>
    <DefineConstants>DEBUG;</DefineConstants>
    <ErrorReport>prompt</ErrorReport>
    <WarningLevel>4</WarningLevel>
    <ConsolePause>false</ConsolePause>
    <Prefer32Bit>false</Prefer32Bit>
    <LangVersion>latest</LangVersion>
  </PropertyGroup>
  <PropertyGroup Condition=" '$(Configuration)|$(Platform)' == 'Release|AnyCPU' ">
    <DebugType>none</DebugType>
    <Optimize>false</Optimize>
    <OutputPath>..\..\Bin\Release</OutputPath>
    <ErrorReport>prompt</ErrorReport>
    <WarningLevel>4</WarningLevel>
    <ConsolePause>false</ConsolePause>
    <Prefer32Bit>false</Prefer32Bit>
  </PropertyGroup>
  <ItemGroup>
    <Reference Include="System" />
    <Reference Include="System.Windows.Forms" />
  </ItemGroup>
  <ItemGroup>
    <Compile Include="Properties\AssemblyInfo.cs" />
    <Compile Include="Localizer.cs" />
    <Compile Include="LocalizableObjectAdapter.cs" />
    <Compile Include="ObjectPropertiesStore.cs" />
  </ItemGroup>
  <Import Project="$(MSBuildBinPath)\Microsoft.CSharp.targets" />
  <ItemGroup />
  <ItemGroup>
    <ProjectReference Include="..\GNU.Gettext\GNU.Gettext.csproj">
      <Project>{6996D99C-2E0F-4EDA-9FF0-BB45F81EADC8}</Project>
      <Name>GNU.Gettext</Name>
    </ProjectReference>
  </ItemGroup>
>>>>>>> 6b2cf1ad
</Project><|MERGE_RESOLUTION|>--- conflicted
+++ resolved
@@ -1,109 +1,55 @@
-<<<<<<< HEAD
-﻿<?xml version="1.0" encoding="utf-8"?>
-<Project DefaultTargets="Build" ToolsVersion="12.0" xmlns="http://schemas.microsoft.com/developer/msbuild/2003">
-  <PropertyGroup>
-    <Configuration Condition=" '$(Configuration)' == '' ">Debug</Configuration>
-    <Platform Condition=" '$(Platform)' == '' ">AnyCPU</Platform>
-    <ProductVersion>10.0.0</ProductVersion>
-    <SchemaVersion>2.0</SchemaVersion>
-    <ProjectGuid>{A458C869-B3C4-4130-8D3F-00F44548DD5C}</ProjectGuid>
-    <OutputType>Library</OutputType>
-    <RootNamespace>GNU.Gettext.WinForms</RootNamespace>
-    <AssemblyName>GNU.Gettext.WinForms</AssemblyName>
-    <TargetFrameworkVersion>v4.7.1</TargetFrameworkVersion>
-    <TargetFrameworkProfile />
-  </PropertyGroup>
-  <PropertyGroup Condition=" '$(Configuration)|$(Platform)' == 'Debug|AnyCPU' ">
-    <DebugSymbols>true</DebugSymbols>
-    <DebugType>full</DebugType>
-    <Optimize>false</Optimize>
-    <OutputPath>..\..\Bin\Debug</OutputPath>
-    <DefineConstants>DEBUG;</DefineConstants>
-    <ErrorReport>prompt</ErrorReport>
-    <WarningLevel>4</WarningLevel>
-    <ConsolePause>false</ConsolePause>
-    <Prefer32Bit>false</Prefer32Bit>
-  </PropertyGroup>
-  <PropertyGroup Condition=" '$(Configuration)|$(Platform)' == 'Release|AnyCPU' ">
-    <DebugType>none</DebugType>
-    <Optimize>false</Optimize>
-    <OutputPath>..\..\Bin\Release</OutputPath>
-    <ErrorReport>prompt</ErrorReport>
-    <WarningLevel>4</WarningLevel>
-    <ConsolePause>false</ConsolePause>
-    <Prefer32Bit>false</Prefer32Bit>
-  </PropertyGroup>
-  <ItemGroup>
-    <Reference Include="System" />
-    <Reference Include="System.Windows.Forms" />
-  </ItemGroup>
-  <ItemGroup>
-    <Compile Include="Properties\AssemblyInfo.cs" />
-    <Compile Include="Localizer.cs" />
-    <Compile Include="LocalizableObjectAdapter.cs" />
-    <Compile Include="ObjectPropertiesStore.cs" />
-  </ItemGroup>
-  <Import Project="$(MSBuildBinPath)\Microsoft.CSharp.targets" />
-  <ItemGroup />
-  <ItemGroup>
-    <ProjectReference Include="..\GNU.Gettext\GNU.Gettext.csproj">
-      <Project>{6996D99C-2E0F-4EDA-9FF0-BB45F81EADC8}</Project>
-      <Name>GNU.Gettext</Name>
-    </ProjectReference>
-  </ItemGroup>
-=======
-﻿<?xml version="1.0" encoding="utf-8"?>
-<Project DefaultTargets="Build" ToolsVersion="12.0" xmlns="http://schemas.microsoft.com/developer/msbuild/2003">
-  <PropertyGroup>
-    <Configuration Condition=" '$(Configuration)' == '' ">Debug</Configuration>
-    <Platform Condition=" '$(Platform)' == '' ">AnyCPU</Platform>
-    <ProductVersion>10.0.0</ProductVersion>
-    <SchemaVersion>2.0</SchemaVersion>
-    <ProjectGuid>{A458C869-B3C4-4130-8D3F-00F44548DD5C}</ProjectGuid>
-    <OutputType>Library</OutputType>
-    <RootNamespace>GNU.Gettext.WinForms</RootNamespace>
-    <AssemblyName>GNU.Gettext.WinForms</AssemblyName>
-    <TargetFrameworkVersion>v4.7.2</TargetFrameworkVersion>
-    <TargetFrameworkProfile />
-  </PropertyGroup>
-  <PropertyGroup Condition=" '$(Configuration)|$(Platform)' == 'Debug|AnyCPU' ">
-    <DebugSymbols>true</DebugSymbols>
-    <DebugType>full</DebugType>
-    <Optimize>false</Optimize>
-    <OutputPath>..\..\Bin\Debug</OutputPath>
-    <DefineConstants>DEBUG;</DefineConstants>
-    <ErrorReport>prompt</ErrorReport>
-    <WarningLevel>4</WarningLevel>
-    <ConsolePause>false</ConsolePause>
-    <Prefer32Bit>false</Prefer32Bit>
-    <LangVersion>latest</LangVersion>
-  </PropertyGroup>
-  <PropertyGroup Condition=" '$(Configuration)|$(Platform)' == 'Release|AnyCPU' ">
-    <DebugType>none</DebugType>
-    <Optimize>false</Optimize>
-    <OutputPath>..\..\Bin\Release</OutputPath>
-    <ErrorReport>prompt</ErrorReport>
-    <WarningLevel>4</WarningLevel>
-    <ConsolePause>false</ConsolePause>
-    <Prefer32Bit>false</Prefer32Bit>
-  </PropertyGroup>
-  <ItemGroup>
-    <Reference Include="System" />
-    <Reference Include="System.Windows.Forms" />
-  </ItemGroup>
-  <ItemGroup>
-    <Compile Include="Properties\AssemblyInfo.cs" />
-    <Compile Include="Localizer.cs" />
-    <Compile Include="LocalizableObjectAdapter.cs" />
-    <Compile Include="ObjectPropertiesStore.cs" />
-  </ItemGroup>
-  <Import Project="$(MSBuildBinPath)\Microsoft.CSharp.targets" />
-  <ItemGroup />
-  <ItemGroup>
-    <ProjectReference Include="..\GNU.Gettext\GNU.Gettext.csproj">
-      <Project>{6996D99C-2E0F-4EDA-9FF0-BB45F81EADC8}</Project>
-      <Name>GNU.Gettext</Name>
-    </ProjectReference>
-  </ItemGroup>
->>>>>>> 6b2cf1ad
+﻿<?xml version="1.0" encoding="utf-8"?>
+<Project DefaultTargets="Build" ToolsVersion="12.0" xmlns="http://schemas.microsoft.com/developer/msbuild/2003">
+  <PropertyGroup>
+    <Configuration Condition=" '$(Configuration)' == '' ">Debug</Configuration>
+    <Platform Condition=" '$(Platform)' == '' ">AnyCPU</Platform>
+    <ProductVersion>10.0.0</ProductVersion>
+    <SchemaVersion>2.0</SchemaVersion>
+    <ProjectGuid>{A458C869-B3C4-4130-8D3F-00F44548DD5C}</ProjectGuid>
+    <OutputType>Library</OutputType>
+    <RootNamespace>GNU.Gettext.WinForms</RootNamespace>
+    <AssemblyName>GNU.Gettext.WinForms</AssemblyName>
+    <TargetFrameworkVersion>v4.7.2</TargetFrameworkVersion>
+    <TargetFrameworkProfile />
+  </PropertyGroup>
+  <PropertyGroup Condition=" '$(Configuration)|$(Platform)' == 'Debug|AnyCPU' ">
+    <DebugSymbols>true</DebugSymbols>
+    <DebugType>full</DebugType>
+    <Optimize>false</Optimize>
+    <OutputPath>..\..\Bin\Debug</OutputPath>
+    <DefineConstants>DEBUG;</DefineConstants>
+    <ErrorReport>prompt</ErrorReport>
+    <WarningLevel>4</WarningLevel>
+    <ConsolePause>false</ConsolePause>
+    <Prefer32Bit>false</Prefer32Bit>
+    <LangVersion>latest</LangVersion>
+  </PropertyGroup>
+  <PropertyGroup Condition=" '$(Configuration)|$(Platform)' == 'Release|AnyCPU' ">
+    <DebugType>none</DebugType>
+    <Optimize>false</Optimize>
+    <OutputPath>..\..\Bin\Release</OutputPath>
+    <ErrorReport>prompt</ErrorReport>
+    <WarningLevel>4</WarningLevel>
+    <ConsolePause>false</ConsolePause>
+    <Prefer32Bit>false</Prefer32Bit>
+    <LangVersion>latest</LangVersion>
+  </PropertyGroup>
+  <ItemGroup>
+    <Reference Include="System" />
+    <Reference Include="System.Windows.Forms" />
+  </ItemGroup>
+  <ItemGroup>
+    <Compile Include="Properties\AssemblyInfo.cs" />
+    <Compile Include="Localizer.cs" />
+    <Compile Include="LocalizableObjectAdapter.cs" />
+    <Compile Include="ObjectPropertiesStore.cs" />
+  </ItemGroup>
+  <Import Project="$(MSBuildBinPath)\Microsoft.CSharp.targets" />
+  <ItemGroup />
+  <ItemGroup>
+    <ProjectReference Include="..\GNU.Gettext\GNU.Gettext.csproj">
+      <Project>{6996D99C-2E0F-4EDA-9FF0-BB45F81EADC8}</Project>
+      <Name>GNU.Gettext</Name>
+    </ProjectReference>
+  </ItemGroup>
 </Project>