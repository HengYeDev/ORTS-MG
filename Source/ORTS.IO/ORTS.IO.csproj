﻿<?xml version="1.0" encoding="utf-8"?>
<Project ToolsVersion="12.0" DefaultTargets="Build" xmlns="http://schemas.microsoft.com/developer/msbuild/2003">
  <Import Project="$(MSBuildExtensionsPath)\$(MSBuildToolsVersion)\Microsoft.Common.props" Condition="Exists('$(MSBuildExtensionsPath)\$(MSBuildToolsVersion)\Microsoft.Common.props')" />
  <PropertyGroup>
    <Configuration Condition=" '$(Configuration)' == '' ">Debug</Configuration>
    <Platform Condition=" '$(Platform)' == '' ">AnyCPU</Platform>
    <ProjectGuid>{6AB8B673-5775-4536-A58A-BA0A15899583}</ProjectGuid>
    <OutputType>Library</OutputType>
    <AppDesignerFolder>Properties</AppDesignerFolder>
    <RootNamespace>ORTS.IO</RootNamespace>
    <AssemblyName>ORTS.IO</AssemblyName>
<<<<<<< HEAD
    <TargetFrameworkVersion>v4.5</TargetFrameworkVersion>
=======
    <TargetFrameworkVersion>v4.7.2</TargetFrameworkVersion>
>>>>>>> bc13b234
    <FileAlignment>512</FileAlignment>
    <TargetFrameworkProfile />
  </PropertyGroup>
  <PropertyGroup Condition="'$(Configuration)|$(Platform)' == 'Debug|AnyCPU'">
    <DebugSymbols>true</DebugSymbols>
    <DebugType>full</DebugType>
    <Optimize>false</Optimize>
    <OutputPath>..\..\Program\</OutputPath>
    <DefineConstants>TRACE;DEBUG</DefineConstants>
    <ErrorReport>prompt</ErrorReport>
    <WarningLevel>4</WarningLevel>
<<<<<<< HEAD
    <LangVersion>7.3</LangVersion>
=======
    <LangVersion>6</LangVersion>
    <Prefer32Bit>false</Prefer32Bit>
>>>>>>> bc13b234
  </PropertyGroup>
  <PropertyGroup Condition="'$(Configuration)|$(Platform)' == 'Release|AnyCPU'">
    <DebugType>pdbonly</DebugType>
    <Optimize>true</Optimize>
    <OutputPath>..\..\Program\</OutputPath>
    <DefineConstants>TRACE</DefineConstants>
    <ErrorReport>prompt</ErrorReport>
    <WarningLevel>4</WarningLevel>
    <DocumentationFile>..\..\Program\ORTS.IO.xml</DocumentationFile>
<<<<<<< HEAD
    <LangVersion>7.3</LangVersion>
  </PropertyGroup>
  <ItemGroup>
    <Reference Include="System" />
    <Reference Include="System.Core" />
    <Reference Include="System.Data" />
    <Reference Include="System.Data.DataSetExtensions" />
    <Reference Include="System.Xml" />
    <Reference Include="System.Xml.Linq" />
=======
    <LangVersion>6</LangVersion>
    <Prefer32Bit>false</Prefer32Bit>
  </PropertyGroup>
  <ItemGroup>
    <Reference Include="System" />
>>>>>>> bc13b234
  </ItemGroup>
  <ItemGroup>
    <Compile Include="BufferedInMemoryStream.cs" />
    <Compile Include="ByteEncoding.cs" />
    <Compile Include="Properties\AssemblyInfo.cs" />
  </ItemGroup>
  <Import Project="$(MSBuildToolsPath)\Microsoft.CSharp.targets" />
  <!-- To modify your build process, add your task inside one of the targets below and uncomment it.
       Other similar extension points exist, see Microsoft.Common.targets.
  <Target Name="BeforeBuild">
  </Target>
  <Target Name="AfterBuild">
  </Target>
  -->
  <PropertyGroup>
    <PostBuildEvent>
    </PostBuildEvent>
  </PropertyGroup>
</Project><|MERGE_RESOLUTION|>--- conflicted
+++ resolved
@@ -9,11 +9,7 @@
     <AppDesignerFolder>Properties</AppDesignerFolder>
     <RootNamespace>ORTS.IO</RootNamespace>
     <AssemblyName>ORTS.IO</AssemblyName>
-<<<<<<< HEAD
-    <TargetFrameworkVersion>v4.5</TargetFrameworkVersion>
-=======
     <TargetFrameworkVersion>v4.7.2</TargetFrameworkVersion>
->>>>>>> bc13b234
     <FileAlignment>512</FileAlignment>
     <TargetFrameworkProfile />
   </PropertyGroup>
@@ -25,12 +21,8 @@
     <DefineConstants>TRACE;DEBUG</DefineConstants>
     <ErrorReport>prompt</ErrorReport>
     <WarningLevel>4</WarningLevel>
-<<<<<<< HEAD
     <LangVersion>7.3</LangVersion>
-=======
-    <LangVersion>6</LangVersion>
     <Prefer32Bit>false</Prefer32Bit>
->>>>>>> bc13b234
   </PropertyGroup>
   <PropertyGroup Condition="'$(Configuration)|$(Platform)' == 'Release|AnyCPU'">
     <DebugType>pdbonly</DebugType>
@@ -40,23 +32,11 @@
     <ErrorReport>prompt</ErrorReport>
     <WarningLevel>4</WarningLevel>
     <DocumentationFile>..\..\Program\ORTS.IO.xml</DocumentationFile>
-<<<<<<< HEAD
     <LangVersion>7.3</LangVersion>
-  </PropertyGroup>
-  <ItemGroup>
-    <Reference Include="System" />
-    <Reference Include="System.Core" />
-    <Reference Include="System.Data" />
-    <Reference Include="System.Data.DataSetExtensions" />
-    <Reference Include="System.Xml" />
-    <Reference Include="System.Xml.Linq" />
-=======
-    <LangVersion>6</LangVersion>
     <Prefer32Bit>false</Prefer32Bit>
   </PropertyGroup>
   <ItemGroup>
     <Reference Include="System" />
->>>>>>> bc13b234
   </ItemGroup>
   <ItemGroup>
     <Compile Include="BufferedInMemoryStream.cs" />
