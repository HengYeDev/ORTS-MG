﻿<?xml version="1.0" encoding="utf-8"?>
<Project ToolsVersion="12.0" DefaultTargets="Build" xmlns="http://schemas.microsoft.com/developer/msbuild/2003">
  <Import Project="$(MSBuildExtensionsPath)\$(MSBuildToolsVersion)\Microsoft.Common.props" Condition="Exists('$(MSBuildExtensionsPath)\$(MSBuildToolsVersion)\Microsoft.Common.props')" />
  <PropertyGroup>
    <Configuration Condition=" '$(Configuration)' == '' ">Debug</Configuration>
    <Platform Condition=" '$(Platform)' == '' ">x86</Platform>
    <ProjectGuid>{9BE44F64-417D-4AA6-AF4D-2A6A0CBC814D}</ProjectGuid>
    <OutputType>WinExe</OutputType>
    <AppDesignerFolder>Properties</AppDesignerFolder>
    <RootNamespace>Orts</RootNamespace>
    <AssemblyName>RunActivity</AssemblyName>
    <TargetFrameworkVersion>v4.7.2</TargetFrameworkVersion>
    <FileAlignment>512</FileAlignment>
    <ApplicationIcon>..\ORTS.ico</ApplicationIcon>
    <TargetFrameworkProfile />
  </PropertyGroup>
  <PropertyGroup>
    <StartupObject>Orts.Program</StartupObject>
  </PropertyGroup>
  <PropertyGroup>
    <ApplicationManifest>..\Launcher\app.manifest</ApplicationManifest>
  </PropertyGroup>
  <PropertyGroup Condition="'$(Configuration)|$(Platform)' == 'Debug|AnyCPU'">
    <DefineConstants>TRACE;DEBUG;WINDOWS;NEW_ACTION;WITH_NEW_SAVE;ACTIVITY_EDITOR</DefineConstants>
    <OutputPath>..\..\Program\</OutputPath>
  </PropertyGroup>
  <PropertyGroup Condition="'$(Configuration)|$(Platform)' == 'Release|AnyCPU'">
    <OutputPath>..\..\Program\</OutputPath>
    <DefineConstants>WINDOWS;NEW_ACTION;WITH_NEW_SAVE;ACTIVITY_EDITOR</DefineConstants>
  </PropertyGroup>
  <ItemGroup>
    <Reference Include="GNU.Gettext, Version=1.1.5151.39896, Culture=neutral, processorArchitecture=MSIL">
      <SpecificVersion>False</SpecificVersion>
      <HintPath>..\3rdPartyLibs\GNU.Gettext.dll</HintPath>
    </Reference>
    <Reference Include="GNU.Gettext.WinForms, Version=1.0.5151.39911, Culture=neutral, processorArchitecture=MSIL">
      <SpecificVersion>False</SpecificVersion>
      <HintPath>..\3rdPartyLibs\GNU.Gettext.WinForms.dll</HintPath>
    </Reference>
    <Reference Include="MonoGame.Framework, Version=3.5.0.1046, Culture=neutral, processorArchitecture=MSIL">
      <SpecificVersion>False</SpecificVersion>
      <HintPath>$(SolutionDir)\3rdPartyLibs\MonoGame\MonoGame.Framework.dll</HintPath>
    </Reference>
    <Reference Include="MonoGame.Framework.Content.Pipeline">
      <HintPath>$(SolutionDir)\3rdPartyLibs\MonoGame\MonoGame.Framework.Content.Pipeline.dll</HintPath>
    </Reference>
    <Reference Include="Newtonsoft.Json, Version=4.5.0.0, Culture=neutral, PublicKeyToken=30ad4fe6b2a6aeed, processorArchitecture=MSIL">
      <SpecificVersion>False</SpecificVersion>
      <HintPath>..\3rdPartyLibs\Newtonsoft.Json.dll</HintPath>
    </Reference>
    <Reference Include="PIEHidDotNet, Version=2.2.3.26389, Culture=neutral, processorArchitecture=MSIL">
      <SpecificVersion>False</SpecificVersion>
      <HintPath>..\3rdPartyLibs\PIEHidDotNet.dll</HintPath>
    </Reference>
    <Reference Include="System" />
    <Reference Include="System.Data" />
    <Reference Include="System.Drawing" />
    <Reference Include="System.Management" />
    <Reference Include="System.Windows.Forms" />
    <Reference Include="System.Xml" />
  </ItemGroup>
  <ItemGroup>
    <Compile Include="Processes\ProcessState.cs" />
    <Compile Include="Processes\Profiler.cs" />
    <Compile Include="Program.cs" />
    <Compile Include="Properties\AssemblyInfo.cs" />
    <Compile Include="Viewer3D\ALSoundHelper.cs" />
    <Compile Include="Viewer3D\AnimatedPart.cs" />
    <Compile Include="Viewer3D\Cameras.cs" />
    <Compile Include="Viewer3D\Commands.cs" />
    <Compile Include="Viewer3D\Common\Helpers.cs" />
    <Compile Include="Viewer3D\Common\SunMoonPos.cs" />
    <Compile Include="Viewer3D\DDSLib.cs" />
    <Compile Include="Viewer3D\Debugging\DebugViewerForm.cs">
      <SubType>Form</SubType>
    </Compile>
    <Compile Include="Viewer3D\Debugging\DebugViewerForm.Designer.cs">
      <DependentUpon>DebugViewerForm.cs</DependentUpon>
    </Compile>
    <Compile Include="Viewer3D\Debugging\MessageViewer.cs">
      <SubType>Form</SubType>
    </Compile>
    <Compile Include="Viewer3D\Debugging\MessageViewer.Designer.cs">
      <DependentUpon>MessageViewer.cs</DependentUpon>
    </Compile>
    <Compile Include="Viewer3D\Debugging\SoundDebugForm.cs">
      <SubType>Form</SubType>
    </Compile>
    <Compile Include="Viewer3D\Debugging\SoundDebugForm.Designer.cs">
      <DependentUpon>SoundDebugForm.cs</DependentUpon>
    </Compile>
    <Compile Include="Viewer3D\DriverMachineInterface.cs" />
    <Compile Include="Viewer3D\DynamicTrack.cs" />
    <Compile Include="Viewer3D\Forest.cs" />
    <Compile Include="Viewer3D\InfoDisplay.cs" />
    <Compile Include="Viewer3D\Lights.cs" />
    <Compile Include="Viewer3D\Materials.cs" />
    <Compile Include="Viewer3D\MSTSSky.cs" />
    <Compile Include="Viewer3D\MultiPlayerViewer.cs" />
    <Compile Include="Viewer3D\Noise.cs" />
    <Compile Include="Viewer3D\OpenAL.cs" />
    <Compile Include="Viewer3D\ParticleEmitter.cs" />
    <Compile Include="Viewer3D\Popups\ActivityWindow.cs" />
    <Compile Include="Viewer3D\Popups\CarOperationsWindow.cs" />
    <Compile Include="Viewer3D\Popups\CompassWindow.cs" />
    <Compile Include="Viewer3D\Popups\ComposeMessage.cs" />
    <Compile Include="Viewer3D\Popups\HUDScrollWindow.cs" />
    <Compile Include="Viewer3D\Popups\LabelPrimitive.cs" />
    <Compile Include="Viewer3D\Popups\NoticeWindow.cs" />
    <Compile Include="Viewer3D\Popups\HelpWindow.cs" />
    <Compile Include="Viewer3D\Popups\HUDWindow.cs" />
    <Compile Include="Viewer3D\Popups\LayeredWindow.cs" />
    <Compile Include="Viewer3D\Popups\MessagesWindow.cs" />
    <Compile Include="Viewer3D\Popups\NextStationWindow.cs" />
    <Compile Include="Viewer3D\Popups\OSDCars.cs" />
    <Compile Include="Viewer3D\Popups\OSDLocations.cs" />
    <Compile Include="Viewer3D\Popups\PauseWindow.cs" />
    <Compile Include="Viewer3D\Popups\QuitWindow.cs" />
    <Compile Include="Viewer3D\Popups\SignallingDebugWindow.cs" />
    <Compile Include="Viewer3D\Popups\SwitchWindow.cs" />
    <Compile Include="Viewer3D\Popups\TrackMonitorWindow.cs" />
    <Compile Include="Viewer3D\Popups\TracksDebugWindow.cs" />
    <Compile Include="Viewer3D\Popups\TrainListWindow.cs" />
    <Compile Include="Viewer3D\Popups\TrainOperationsWindow.cs" />
    <Compile Include="Viewer3D\Popups\TTDetachWindow.cs" />
    <Compile Include="Viewer3D\Popups\Window.cs" />
    <Compile Include="Viewer3D\Popups\WindowControls.cs" />
    <Compile Include="Viewer3D\Popups\WindowManager.cs" />
    <Compile Include="Viewer3D\Popups\WindowText.cs" />
    <Compile Include="Viewer3D\Precipitation.cs" />
    <Compile Include="Viewer3D\Processes\Game.cs" />
    <Compile Include="Viewer3D\Processes\GameState.cs" />
    <Compile Include="Viewer3D\Processes\GameStateRunActivity.cs" />
    <Compile Include="Viewer3D\Processes\GameStateViewer3D.cs" />
    <Compile Include="Viewer3D\Processes\LoaderProcess.cs" />
    <Compile Include="Viewer3D\Processes\RenderProcess.cs" />
    <Compile Include="Viewer3D\Processes\SoundProcess.cs" />
    <Compile Include="Viewer3D\Processes\UpdaterProcess.cs" />
    <Compile Include="Viewer3D\Processes\WatchdogProcess.cs" />
    <Compile Include="Viewer3D\RenderFrame.cs" />
    <Compile Include="Viewer3D\RoadCars.cs" />
    <Compile Include="Viewer3D\RollingStock\MSTSDieselLocomotiveViewer.cs" />
    <Compile Include="Viewer3D\RollingStock\MSTSElectricLocomotiveViewer.cs" />
    <Compile Include="Viewer3D\RollingStock\MSTSLocomotiveViewer.cs" />
    <Compile Include="Viewer3D\RollingStock\MSTSSteamLocomotiveViewer.cs" />
    <Compile Include="Viewer3D\RollingStock\MSTSWagonViewer.cs" />
    <Compile Include="Viewer3D\RollingStock\SubSystems\FreightAnimationsViewer.cs" />
    <Compile Include="Viewer3D\RollingStock\TrainCarViewer.cs" />
    <Compile Include="Viewer3D\Scenery.cs" />
    <Compile Include="Viewer3D\Shaders.cs" />
    <Compile Include="Viewer3D\Shapes.cs" />
    <Compile Include="Viewer3D\Signals.cs" />
    <Compile Include="Viewer3D\Sky.cs" />
    <Compile Include="Viewer3D\Sound.cs" />
    <Compile Include="Viewer3D\SuperElevation.cs" />
    <Compile Include="Viewer3D\Terrain.cs" />
    <Compile Include="Viewer3D\Tiles.cs" />
    <Compile Include="Viewer3D\Trains.cs" />
    <Compile Include="Viewer3D\Transfers.cs" />
    <Compile Include="Viewer3D\UserInput.cs" />
    <Compile Include="Viewer3D\UserInputRailDriver.cs" />
    <Compile Include="Viewer3D\Viewer.cs" />
    <Compile Include="Viewer3D\Water.cs" />
    <Compile Include="Viewer3D\Weather.cs" />
    <Compile Include="Viewer3D\Wire.cs" />
    <Compile Include="Viewer3D\World.cs" />
  </ItemGroup>
  <ItemGroup>
    <Content Include="..\3rdPartyLibs\openal-soft\Win32\OpenAL32.dll">
      <Link>Native\X86\OpenAL32.dll</Link>
      <CopyToOutputDirectory>PreserveNewest</CopyToOutputDirectory>
    </Content>
    <Content Include="..\3rdPartyLibs\openal-soft\Win64\OpenAL32.dll">
      <Link>Native\X64\OpenAL32.dll</Link>
      <CopyToOutputDirectory>PreserveNewest</CopyToOutputDirectory>
    </Content>
    <Content Include="Content\blank.bmp">
      <CopyToOutputDirectory>PreserveNewest</CopyToOutputDirectory>
    </Content>
    <Content Include="Content\CabShader.fx">
      <CopyToOutputDirectory>PreserveNewest</CopyToOutputDirectory>
    </Content>
    <Content Include="Content\Clouds01.png">
      <CopyToOutputDirectory>PreserveNewest</CopyToOutputDirectory>
    </Content>
    <Content Include="Content\DebugShader.fx">
      <CopyToOutputDirectory>PreserveNewest</CopyToOutputDirectory>
    </Content>
    <Content Include="Content\DriverMachineInterfaceShader.fx">
      <CopyToOutputDirectory>PreserveNewest</CopyToOutputDirectory>
    </Content>
    <Content Include="Content\LightConeShader.fx">
      <CopyToOutputDirectory>PreserveNewest</CopyToOutputDirectory>
    </Content>
    <Content Include="Content\LightGlow.png">
      <CopyToOutputDirectory>PreserveNewest</CopyToOutputDirectory>
    </Content>
    <Content Include="Content\LightGlowShader.fx">
      <CopyToOutputDirectory>PreserveNewest</CopyToOutputDirectory>
    </Content>
    <Content Include="Content\Loading.fx">
      <CopyToOutputDirectory>PreserveNewest</CopyToOutputDirectory>
    </Content>
    <Content Include="Content\Loading.png">
      <CopyToOutputDirectory>PreserveNewest</CopyToOutputDirectory>
    </Content>
    <Content Include="Content\MoonMap.png">
      <CopyToOutputDirectory>PreserveNewest</CopyToOutputDirectory>
    </Content>
    <Content Include="Content\MoonMask.png">
      <CopyToOutputDirectory>PreserveNewest</CopyToOutputDirectory>
    </Content>
    <Content Include="Content\ParticleEmitterShader.fx">
      <CopyToOutputDirectory>PreserveNewest</CopyToOutputDirectory>
    </Content>
    <Content Include="Content\PopupWindow.fx">
      <CopyToOutputDirectory>PreserveNewest</CopyToOutputDirectory>
    </Content>
    <Content Include="Content\PrecipitationShader.fx">
      <CopyToOutputDirectory>PreserveNewest</CopyToOutputDirectory>
    </Content>
    <Content Include="Content\Raindrop.png">
      <CopyToOutputDirectory>PreserveNewest</CopyToOutputDirectory>
    </Content>
    <Content Include="Content\Raindrop1.png">
      <CopyToOutputDirectory>PreserveNewest</CopyToOutputDirectory>
    </Content>
    <Content Include="Content\Raindrop2.png">
      <CopyToOutputDirectory>PreserveNewest</CopyToOutputDirectory>
    </Content>
    <Content Include="Content\Raindrop3.png">
      <CopyToOutputDirectory>PreserveNewest</CopyToOutputDirectory>
    </Content>
    <Content Include="Content\Raindrop4.png">
      <CopyToOutputDirectory>PreserveNewest</CopyToOutputDirectory>
    </Content>
    <Content Include="Content\Raindrop5.png">
      <CopyToOutputDirectory>PreserveNewest</CopyToOutputDirectory>
    </Content>
    <Content Include="Content\Raindrop6.png">
      <CopyToOutputDirectory>PreserveNewest</CopyToOutputDirectory>
    </Content>
    <Content Include="Content\Raindrop7.png">
      <CopyToOutputDirectory>PreserveNewest</CopyToOutputDirectory>
    </Content>
    <Content Include="Content\Raindrop8.png">
      <CopyToOutputDirectory>PreserveNewest</CopyToOutputDirectory>
    </Content>
    <Content Include="Content\Raindrop9.png">
      <CopyToOutputDirectory>PreserveNewest</CopyToOutputDirectory>
    </Content>
    <Content Include="Content\Raindrop10.png">
      <CopyToOutputDirectory>PreserveNewest</CopyToOutputDirectory>
    </Content>
    <Content Include="Content\SceneryShader.fx">
      <CopyToOutputDirectory>PreserveNewest</CopyToOutputDirectory>
    </Content>
    <Content Include="Content\ShadowMap.fx">
      <CopyToOutputDirectory>PreserveNewest</CopyToOutputDirectory>
    </Content>
    <Content Include="Content\SignalAspects.png">
      <CopyToOutputDirectory>PreserveNewest</CopyToOutputDirectory>
    </Content>
    <Content Include="Content\SignalLightGlow.png">
      <CopyToOutputDirectory>PreserveNewest</CopyToOutputDirectory>
    </Content>
    <Content Include="Content\SkyDome1.png">
      <CopyToOutputDirectory>PreserveNewest</CopyToOutputDirectory>
    </Content>
    <Content Include="Content\SkyShader.fx">
      <CopyToOutputDirectory>PreserveNewest</CopyToOutputDirectory>
    </Content>
    <Content Include="Content\Snowflake.png">
      <CopyToOutputDirectory>PreserveNewest</CopyToOutputDirectory>
    </Content>
    <Content Include="Content\StarDome1.bmp">
      <CopyToOutputDirectory>PreserveNewest</CopyToOutputDirectory>
    </Content>
    <Content Include="Content\Starmap_N.png">
      <CopyToOutputDirectory>PreserveNewest</CopyToOutputDirectory>
    </Content>
    <Content Include="Content\Starmap_S.png">
      <CopyToOutputDirectory>PreserveNewest</CopyToOutputDirectory>
    </Content>
    <Content Include="Content\SwitchStates.png">
      <CopyToOutputDirectory>PreserveNewest</CopyToOutputDirectory>
    </Content>
    <Content Include="Content\TrackMonitorImages.png">
      <CopyToOutputDirectory>PreserveNewest</CopyToOutputDirectory>
    </Content>
    <Content Include="Content\TrainOperationsCoupler.png">
      <CopyToOutputDirectory>PreserveNewest</CopyToOutputDirectory>
    </Content>
    <Content Include="Content\train_TM.png">
      <CopyToOutputDirectory>PreserveNewest</CopyToOutputDirectory>
    </Content>
    <Content Include="Content\Window.png">
      <CopyToOutputDirectory>PreserveNewest</CopyToOutputDirectory>
    </Content>
    <Content Include="Content\WindowLabelShadow.png">
      <CopyToOutputDirectory>PreserveNewest</CopyToOutputDirectory>
    </Content>
    <Content Include="Content\WindowScrollbar.png">
      <CopyToOutputDirectory>PreserveNewest</CopyToOutputDirectory>
    </Content>
    <Content Include="Copying.txt">
      <CopyToOutputDirectory>PreserveNewest</CopyToOutputDirectory>
    </Content>
    <Content Include="Readme.txt">
      <CopyToOutputDirectory>PreserveNewest</CopyToOutputDirectory>
    </Content>
    <Content Include="Version.txt">
      <CopyToOutputDirectory>PreserveNewest</CopyToOutputDirectory>
    </Content>
    <Content Include="Readme_ORNewYear_MG.txt">
      <CopyToOutputDirectory>PreserveNewest</CopyToOutputDirectory>
    </Content>
  </ItemGroup>
  <ItemGroup>
    <ProjectReference Include="..\Orts.Formats.Msts\Orts.Formats.Msts.csproj">
      <Project>{570709FA-0C8A-4B1D-BA2D-D9455AFD9B5C}</Project>
      <Name>Orts.Formats.Msts</Name>
    </ProjectReference>
    <ProjectReference Include="..\Orts.Formats.OR\Orts.Formats.OR.csproj">
      <Project>{0d8d312b-2c02-4b77-a795-566394a9db95}</Project>
      <Name>Orts.Formats.OR</Name>
    </ProjectReference>
    <ProjectReference Include="..\Orts.Parsers.Msts\Orts.Parsers.Msts.csproj">
      <Project>{8A84696C-3559-49B8-B27F-BB6932D8A1C6}</Project>
      <Name>Orts.Parsers.Msts</Name>
    </ProjectReference>
    <ProjectReference Include="..\ORTS.Common\ORTS.Common.csproj">
      <Project>{DA94D876-7D35-46C3-AECE-AFACE72C686C}</Project>
      <Name>ORTS.Common</Name>
    </ProjectReference>
    <ProjectReference Include="..\ORTS.Content\ORTS.Content.csproj">
      <Project>{812685A7-2683-4102-A3CA-2A5CED2E61EE}</Project>
      <Name>ORTS.Content</Name>
    </ProjectReference>
    <ProjectReference Include="..\Orts.Parsers.OR\Orts.Parsers.OR.csproj">
      <Project>{1cc3bd5c-06c5-4784-b067-f93945a7ca2c}</Project>
      <Name>Orts.Parsers.OR</Name>
    </ProjectReference>
    <ProjectReference Include="..\ORTS.Settings\ORTS.Settings.csproj">
      <Project>{67F84996-8769-4FD8-819B-464AF269037B}</Project>
      <Name>ORTS.Settings</Name>
    </ProjectReference>
    <ProjectReference Include="..\Orts.Simulation\Orts.Simulation.csproj">
      <Project>{333c4378-d82e-4b47-b561-6ba923b8fdfd}</Project>
      <Name>Orts.Simulation</Name>
    </ProjectReference>
  </ItemGroup>
  <ItemGroup>
    <EmbeddedResource Include="Viewer3D\Debugging\DebugViewerForm.resx">
      <DependentUpon>DebugViewerForm.cs</DependentUpon>
      <SubType>Designer</SubType>
    </EmbeddedResource>
    <EmbeddedResource Include="Viewer3D\Debugging\MessageViewer.resx">
      <DependentUpon>MessageViewer.cs</DependentUpon>
      <SubType>Designer</SubType>
    </EmbeddedResource>
    <EmbeddedResource Include="Viewer3D\Debugging\SoundDebugForm.resx">
      <DependentUpon>SoundDebugForm.cs</DependentUpon>
      <SubType>Designer</SubType>
    </EmbeddedResource>
  </ItemGroup>
<<<<<<< HEAD
  <ItemGroup>
    <None Include="app.config">
      <SubType>Designer</SubType>
    </None>
  </ItemGroup>
=======
  <ItemGroup />
>>>>>>> 74fa3003
  <Import Project="$(MSBuildBinPath)\Microsoft.CSharp.targets" />
  <!-- To modify your build process, add your task inside one of the targets below and uncomment it. 
       Other similar extension points exist, see Microsoft.Common.targets.
  <Target Name="BeforeBuild">
  </Target>
  <Target Name="AfterBuild">
  </Target>
  -->
  <PropertyGroup>
    <PreBuildEvent>
    </PreBuildEvent>
    <PostBuildEvent>echo $Revision: 000 $&gt;Revision.txt
date /t&gt;&gt;Revision.txt
time /t&gt;&gt;Revision.txt</PostBuildEvent>
  </PropertyGroup>
</Project><|MERGE_RESOLUTION|>--- conflicted
+++ resolved
@@ -364,15 +364,12 @@
       <SubType>Designer</SubType>
     </EmbeddedResource>
   </ItemGroup>
-<<<<<<< HEAD
   <ItemGroup>
     <None Include="app.config">
       <SubType>Designer</SubType>
     </None>
   </ItemGroup>
-=======
   <ItemGroup />
->>>>>>> 74fa3003
   <Import Project="$(MSBuildBinPath)\Microsoft.CSharp.targets" />
   <!-- To modify your build process, add your task inside one of the targets below and uncomment it. 
        Other similar extension points exist, see Microsoft.Common.targets.
