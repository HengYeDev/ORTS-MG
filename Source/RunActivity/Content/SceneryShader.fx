<<<<<<< HEAD
// COPYRIGHT 2009, 2010, 2011, 2012, 2013 by the Open Rails project.
// 
// This file is part of Open Rails.
// 
// Open Rails is free software: you can redistribute it and/or modify
// it under the terms of the GNU General Public License as published by
// the Free Software Foundation, either version 3 of the License, or
// (at your option) any later version.
// 
// Open Rails is distributed in the hope that it will be useful,
// but WITHOUT ANY WARRANTY; without even the implied warranty of
// MERCHANTABILITY or FITNESS FOR A PARTICULAR PURPOSE.  See the
// GNU General Public License for more details.
// 
// You should have received a copy of the GNU General Public License
// along with Open Rails.  If not, see <http://www.gnu.org/licenses/>.

// This file is the responsibility of the 3D & Environment Team. 

////////////////////////////////////////////////////////////////////////////////
//                 S C E N E R Y   O B J E C T   S H A D E R                  //
////////////////////////////////////////////////////////////////////////////////

////////////////////    G L O B A L   V A L U E S    ///////////////////////////

float4x4 World;         // model -> world
float4x4 WorldViewProjection;  // model -> world -> view -> projection
float4x4 LightViewProjectionShadowProjection0;  // world -> light view -> light projection -> shadow map projection
float4x4 LightViewProjectionShadowProjection1;
float4x4 LightViewProjectionShadowProjection2;
float4x4 LightViewProjectionShadowProjection3;
texture  ShadowMapTexture0;
texture  ShadowMapTexture1;
texture  ShadowMapTexture2;
texture  ShadowMapTexture3;
float4   ShadowMapLimit;
float4   ZBias_Lighting;  // x = z-bias, y = diffuse, z = specular, w = step(1, z)
float4   Fog;  // rgb = color of fog; a = reciprocal of distance from camera, everything is
			   // normal color; FogDepth = FogStart, i.e. FogEnd = 2 * FogStart.
float4   LightVector_ZFar;  // xyz = direction vector to sun (world), w = z-far distance
float4   HeadlightPosition;     // xyz = position; w = lighting fading.
float4   HeadlightDirection;    // xyz = normalized direction (length = distance to light); w = 0.5 * (1 - min dot product).
float    HeadlightRcpDistance;  // reciprocal length = reciprocal distance to light
float4   HeadlightColor;        // rgba = color
float2   Overcast;      // Lower saturation & brightness when overcast. x = FullBrightness, y = HalfBrightness
float3   ViewerPos;     // Viewer's world coordinates.
float    ImageTextureIsNight;
float    NightColorModifier;
float    HalfNightColorModifier;
float    VegetationAmbientModifier;
float4   EyeVector;
float3   SideVector;
float    ReferenceAlpha;
texture  ImageTexture;
texture  OverlayTexture;
float	 OverlayScale;

sampler Image = sampler_state
{
	Texture = (ImageTexture);
	MagFilter = Linear;
	MinFilter = Anisotropic;
	MipFilter = Linear;
	MaxAnisotropy = 16;
};

sampler Overlay = sampler_state
{
	Texture = (OverlayTexture);
	MagFilter = Linear;
	MinFilter = Linear;
	MipFilter = Linear;
	MipLodBias = 0;
	AddressU = Wrap;
	AddressV = Wrap;
};

sampler ShadowMap0 = sampler_state
{
	Texture = (ShadowMapTexture0);
	MagFilter = Linear;
	MinFilter = Linear;
	MipFilter = Linear;
};

sampler ShadowMap1 = sampler_state
{
	Texture = (ShadowMapTexture1);
	MagFilter = Linear;
	MinFilter = Linear;
	MipFilter = Linear;
};

sampler ShadowMap2 = sampler_state
{
	Texture = (ShadowMapTexture2);
	MagFilter = Linear;
	MinFilter = Linear;
	MipFilter = Linear;
};

sampler ShadowMap3 = sampler_state
{
	Texture = (ShadowMapTexture3);
	MagFilter = Linear;
	MinFilter = Linear;
	MipFilter = Linear;
};

////////////////////    V E R T E X   I N P U T S    ///////////////////////////

struct VERTEX_INPUT
{
	float4 Position  : POSITION;
	float2 TexCoords : TEXCOORD0;
	float3 Normal    : NORMAL;
	float4x4 Instance : TEXCOORD1;
};

struct VERTEX_INPUT_FOREST
 {
	float4 Position  : POSITION;
	float2 TexCoords : TEXCOORD0;
	float3 Normal    : NORMAL;
};

struct VERTEX_INPUT_SIGNAL
{
	float4 Position  : POSITION;
	float2 TexCoords : TEXCOORD0;
	float4 Color     : COLOR0;
};

struct VERTEX_INPUT_TRANSFER
{
	float4 Position  : POSITION;
	float2 TexCoords : TEXCOORD0;
};

////////////////////    V E R T E X   O U T P U T S    /////////////////////////

struct VERTEX_OUTPUT
{
	float4 Position     : POSITION;  // position x, y, z, w
	float4 RelPosition  : TEXCOORD0; // rel position x, y, z; position z
	float2 TexCoords    : TEXCOORD1; // tex coords x, y
	float4 Color        : COLOR0;    // color r, g, b, a
	float4 Normal_Light : TEXCOORD2; // normal x, y, z; light dot
	float4 LightDir_Fog : TEXCOORD3; // light dir x, y, z; fog fade
	float4 Shadow       : TEXCOORD4; // ps2<shadow map texture and depth x, y, z> ps3<abs position x, y, z, w>
};

////////////////////    V E R T E X   S H A D E R S    /////////////////////////

void _VSNormalProjection(in VERTEX_INPUT In, inout VERTEX_OUTPUT Out)
{
	// Project position, normal and copy texture coords
	Out.Position = mul(In.Position, WorldViewProjection);
	Out.RelPosition.xyz = mul(In.Position, World).xyz - ViewerPos;
	Out.RelPosition.w = Out.Position.z;
	Out.TexCoords.xy = In.TexCoords;
	Out.Normal_Light.xyz = normalize(mul(In.Normal, (float3x3)World).xyz);
	
	// Normal lighting (range 0.0 - 1.0)
	// Need to calc. here instead of _VSLightsAndShadows() to avoid calling it from VSForest(), where it has gone into pre-shader in Shaders.cs
	Out.Normal_Light.w = dot(Out.Normal_Light.xyz, LightVector_ZFar.xyz) * 0.5 + 0.5;
}

void _VSSignalProjection(uniform bool Glow, in VERTEX_INPUT_SIGNAL In, inout VERTEX_OUTPUT Out)
{
	// Project position, normal and copy texture coords
	float3 relPos = (float3)mul(In.Position, World) - ViewerPos;
	// Position 1.5cm in front of signal.
	In.Position.z += 0.015;
	if (Glow) {
		// Position glow a further 1.5cm in front of the light.
		In.Position.z += 0.015;
		// The glow around signal lights scales according to distance; there is a cut-off which controls when the glow
		// starts, a scaling factor which determines how quickly it expands (logarithmically), and ZBias_Lighting.x is
		// an overall "glow power" control which determines the effectiveness of glow on any individual light. This is
		// used to have different glows in the day and night, and to prevent theatre boxes from glowing!
		const float GlowCutOffM = 100;
		const float GlowScalingFactor = 40;
		In.Position.xyz *= log(1 + max(0, length(relPos) - GlowCutOffM) / GlowScalingFactor) * ZBias_Lighting.x;
	}
	Out.Position = mul(In.Position, WorldViewProjection);
	Out.RelPosition.xyz = relPos;
	Out.RelPosition.w = Out.Position.z;
	Out.TexCoords.xy = In.TexCoords;
	Out.Color = In.Color;
}

void _VSTransferProjection(in VERTEX_INPUT_TRANSFER In, inout VERTEX_OUTPUT Out)
{
	// Project position, normal and copy texture coords
	Out.Position = mul(In.Position, WorldViewProjection);
	Out.RelPosition.xyz = mul(In.Position, World).xyz - ViewerPos;
	Out.RelPosition.w = Out.Position.z;
	Out.TexCoords.xy = In.TexCoords;
	Out.Normal_Light = EyeVector;
}

void _VSLightsAndShadows(uniform bool ShaderModel3, in float4 InPosition, inout VERTEX_OUTPUT Out) 
{
	// Headlight lighting
	Out.LightDir_Fog.xyz = mul(InPosition, World).xyz - HeadlightPosition.xyz;

	// Fog fading
	Out.LightDir_Fog.w = (2.0 / (1.0 + exp(length(Out.Position.xyz) * Fog.a * -2.0))) - 1.0;

	// Absolute position for shadow mapping
	if (ShaderModel3) {
		Out.Shadow = mul(InPosition, World);
	} else {
		Out.Shadow.xyz = mul(mul(InPosition, World), LightViewProjectionShadowProjection0).xyz;
	}
}

VERTEX_OUTPUT VSGeneral(uniform bool ShaderModel3, in VERTEX_INPUT In)
{
	VERTEX_OUTPUT Out = (VERTEX_OUTPUT)0;
	
	if (ShaderModel3) {
		if (determinant(In.Instance) != 0) {
			In.Position = mul(In.Position, transpose(In.Instance));
			In.Normal = mul(In.Normal, (float3x3)transpose(In.Instance));
		}
	}

	_VSNormalProjection(In, Out);
	_VSLightsAndShadows(ShaderModel3, In.Position, Out);

	// Z-bias to reduce and eliminate z-fighting on track ballast. ZBias is 0 or 1.
	Out.Position.z -= ZBias_Lighting.x * saturate(In.TexCoords.x) / 1000;

	return Out;
}

VERTEX_OUTPUT VSGeneral3(in VERTEX_INPUT In)
{
	return VSGeneral(true, In);
}

VERTEX_OUTPUT VSGeneral2(in VERTEX_INPUT In)
{
	return VSGeneral(false, In);
}

VERTEX_OUTPUT VSTransfer(uniform bool ShaderModel3, in VERTEX_INPUT_TRANSFER In)
{
	VERTEX_OUTPUT Out = (VERTEX_OUTPUT)0;
	_VSTransferProjection(In, Out);
	_VSLightsAndShadows(ShaderModel3, In.Position, Out);

	// Z-bias to reduce and eliminate z-fighting on track ballast. ZBias is 0 or 1.
	Out.Position.z -= ZBias_Lighting.x * saturate(In.TexCoords.x) / 1000;

	return Out;
}

VERTEX_OUTPUT VSTransfer3(in VERTEX_INPUT_TRANSFER In)
{
	return VSTransfer(true, In);
}

VERTEX_OUTPUT VSTransfer2(in VERTEX_INPUT_TRANSFER In)
{
	return VSTransfer(false, In);
}

VERTEX_OUTPUT VSTerrain(uniform bool ShaderModel3, in VERTEX_INPUT In)
{
	VERTEX_OUTPUT Out = (VERTEX_OUTPUT)0;
	_VSNormalProjection(In, Out);
	_VSLightsAndShadows(ShaderModel3, In.Position, Out);
	return Out;
}

VERTEX_OUTPUT VSTerrain3(in VERTEX_INPUT In)
{
	return VSTerrain(true, In);
}

VERTEX_OUTPUT VSTerrain2(in VERTEX_INPUT In)
{
	return VSTerrain(false, In);
}

VERTEX_OUTPUT VSForest(in VERTEX_INPUT_FOREST In)
{
	VERTEX_OUTPUT Out = (VERTEX_OUTPUT)0;

	// Start with the three vectors of the view.
	float3 upVector = float3(0, -1, 0); // This constant is also defined in Shareds.cs

	// Move the vertex left/right/up/down based on the normal values (tree size).
	float3 newPosition = (float3)In.Position;
	newPosition += (In.TexCoords.x - 0.5f) * SideVector * In.Normal.x;
	newPosition += (In.TexCoords.y - 1.0f) * upVector * In.Normal.y;
	In.Position = float4(newPosition, 1);

	// Project vertex with fixed w=1 and normal=eye.
	Out.Position = mul(In.Position, WorldViewProjection);
	Out.RelPosition.xyz = mul(In.Position, World).xyz - ViewerPos;
	Out.RelPosition.w = Out.Position.z;
	Out.TexCoords.xy = In.TexCoords;
	Out.Normal_Light = EyeVector;

	_VSLightsAndShadows(false, In.Position, Out);

	return Out;
}

VERTEX_OUTPUT VSSignalLight(in VERTEX_INPUT_SIGNAL In)
{
	VERTEX_OUTPUT Out = (VERTEX_OUTPUT)0;
	_VSSignalProjection(false, In, Out);
	return Out;
}

VERTEX_OUTPUT VSSignalLightGlow(in VERTEX_INPUT_SIGNAL In)
{
	VERTEX_OUTPUT Out = (VERTEX_OUTPUT)0;
	_VSSignalProjection(true, In, Out);
	return Out;
}

////////////////////    P I X E L   S H A D E R S    ///////////////////////////

// Gets the ambient light effect.
float _PSGetAmbientEffect(in VERTEX_OUTPUT In)
{
	return In.Normal_Light.w * ZBias_Lighting.y;
}

// Gets the specular light effect.
float _PSGetSpecularEffect(in VERTEX_OUTPUT In)
{
	float3 halfVector = normalize(-In.RelPosition.xyz) + LightVector_ZFar.xyz;
	return In.Normal_Light.w * ZBias_Lighting.w * pow(saturate(dot(In.Normal_Light.xyz, normalize(halfVector))), ZBias_Lighting.z);
}

// Gets the shadow effect.
float3 _PS2GetShadowEffect(in VERTEX_OUTPUT In)
{
	return float3(tex2D(ShadowMap0, In.Shadow.xy).xy, In.Shadow.z);
}

float3 _PS3GetShadowEffect(in VERTEX_OUTPUT In)
{
	float depth = In.RelPosition.w;
	float3 rv = { 0, 0, 0 };
	if (depth < ShadowMapLimit.x) {
		float3 pos0 = mul(In.Shadow, LightViewProjectionShadowProjection0).xyz;
		rv = float3(tex2D(ShadowMap0, pos0.xy).xy, pos0.z);
	} else {
		if (depth < ShadowMapLimit.y) {
			float3 pos1 = mul(In.Shadow, LightViewProjectionShadowProjection1).xyz;
			rv = float3(tex2D(ShadowMap1, pos1.xy).xy, pos1.z);
		} else {
			if (depth < ShadowMapLimit.z) {
				float3 pos2 = mul(In.Shadow, LightViewProjectionShadowProjection2).xyz;
				rv = float3(tex2D(ShadowMap2, pos2.xy).xy, pos2.z);
			} else {
				if (depth < ShadowMapLimit.w) {
					float3 pos3 = mul(In.Shadow, LightViewProjectionShadowProjection3).xyz;
					rv = float3(tex2D(ShadowMap3, pos3.xy).xy, pos3.z);
				}
			}
		}
	}
	return rv;
}

void _PSApplyShadowColor(inout float3 Color, in VERTEX_OUTPUT In)
{
	float depth = In.RelPosition.w;
	if (depth < ShadowMapLimit.x) {
		Color.rgb *= 0.9;
		Color.r += 0.1;
	} else {
		if (depth < ShadowMapLimit.y) {
			Color.rgb *= 0.9;
			Color.g += 0.1;
		} else {
			if (depth < ShadowMapLimit.z) {
				Color.rgb *= 0.9;
				Color.b += 0.1;
			} else {
				if (depth < ShadowMapLimit.w) {
					Color.rgb *= 0.9;
					Color.rg += 0.1;
				}
			}
		}
	}
}

float _PSGetShadowEffect(uniform bool ShaderModel3, uniform bool NormalLighting, in VERTEX_OUTPUT In)
{
	float3 moments;
	if (ShaderModel3)
		moments = _PS3GetShadowEffect(In);
	else
		moments = _PS2GetShadowEffect(In);

	bool not_shadowed = moments.z - moments.x < 0.00005;
	float E_x2 = moments.y;
	float Ex_2 = moments.x * moments.x;
	float variance = clamp(E_x2 - Ex_2, 0.00005, 1.0);
	float m_d = moments.z - moments.x;
	float p = pow(variance / (variance + m_d * m_d), 50);
	if (NormalLighting)
		return saturate(not_shadowed + p) * saturate(In.Normal_Light.w * 5 - 2);
	return saturate(not_shadowed + p);
}

// Gets the overcast color.
float3 _PSGetOvercastColor(in float4 Color, in VERTEX_OUTPUT In)
{
	// Value used to determine equivalent grayscale color.
	const float3 LumCoeff = float3(0.2125, 0.7154, 0.0721);

	float intensity = dot((float3)Color, LumCoeff);
	return lerp(intensity, Color.rgb, 0.8) * 0.5;
}

// Applies the lighting effect of the train's headlights, including
// fade-in/fade-out animations.
void _PSApplyHeadlights(inout float3 Color, in float4 OriginalColor, in VERTEX_OUTPUT In)
{
	float3 headlightToSurface = normalize(In.LightDir_Fog.xyz);
	float coneDot = dot(headlightToSurface, HeadlightDirection.xyz);

	float shading = step(0, coneDot);
	shading *= step(0, dot(In.Normal_Light.xyz, -headlightToSurface));
	shading *= saturate(HeadlightDirection.w / (1 - coneDot));
	shading *= saturate(1 - length(In.LightDir_Fog.xyz) * HeadlightRcpDistance);
	shading *= HeadlightPosition.w;
	Color += (float3)OriginalColor * HeadlightColor.rgb * HeadlightColor.a * shading;
}

// Applies distance fog to the pixel.
void _PSApplyFog(inout float3 Color, in VERTEX_OUTPUT In)
{
	Color = lerp(Color, Fog.rgb, In.LightDir_Fog.w);
}

void _PSSceneryFade(inout float4 Color, in VERTEX_OUTPUT In)
{
	if (ReferenceAlpha < 0.01) Color.a = 1;
	Color.a *= saturate((LightVector_ZFar.w - length(In.RelPosition.xyz)) / 50);
}

float4 PSImage(uniform bool ShaderModel3, uniform bool ClampTexCoords, in VERTEX_OUTPUT In) : COLOR0
{
	const float FullBrightness = 1.0;
	const float ShadowBrightness = 0.5;

	float4 Color = tex2D(Image, In.TexCoords.xy);
	if (ShaderModel3 && ClampTexCoords) {
		// We need to clamp the rendering to within the [0..1] range only.
		if (saturate(In.TexCoords.x) != In.TexCoords.x || saturate(In.TexCoords.y) != In.TexCoords.y) {
			Color.a = 0;
		}
	}

	// Alpha testing:
	clip(Color.a - ReferenceAlpha);
	// Ambient and shadow effects apply first; night-time textures cancel out all normal lighting.
	float3 litColor = Color.rgb * lerp(ShadowBrightness, FullBrightness, saturate(_PSGetAmbientEffect(In) * _PSGetShadowEffect(ShaderModel3, true, In) + ImageTextureIsNight));
	// Specular effect next.
	litColor += _PSGetSpecularEffect(In) * _PSGetShadowEffect(ShaderModel3, true, In);
	// Overcast blanks out ambient, shadow and specular effects (so use original Color).
	litColor = lerp(litColor, _PSGetOvercastColor(Color, In), Overcast.x);
	// Night-time darkens everything, except night-time textures.
	litColor *= NightColorModifier;
	// Headlights effect use original Color.
	_PSApplyHeadlights(litColor, Color, In);
	// And fogging is last.
	_PSApplyFog(litColor, In);
	if (ShaderModel3) _PSSceneryFade(Color, In);
	//if (ShaderModel3) _PSApplyShadowColor(litColor, In);
	return float4(litColor, Color.a);
}

float4 PSImage3(in VERTEX_OUTPUT In) : COLOR0
{
	return PSImage(true, false, In);
}

float4 PSImage2(in VERTEX_OUTPUT In) : COLOR0
{
	return PSImage(false, false, In);
}

float4 PSImage5(in VERTEX_OUTPUT In) : COLOR0
{
	return PSImage(true, true, In);
}

float4 PSImage4(in VERTEX_OUTPUT In) : COLOR0
{
	return PSImage(false, true, In);
}

float4 PSVegetation(in VERTEX_OUTPUT In) : COLOR0
{
	float4 Color = tex2D(Image, In.TexCoords.xy);
    // Alpha testing:
    clip(Color.a - ReferenceAlpha);
	// Ambient effect applies first; no shadow effect for vegetation; night-time textures cancel out all normal lighting.
	float3 litColor = Color.rgb * VegetationAmbientModifier;
	// No specular effect for vegetation.
	// Overcast blanks out ambient, shadow and specular effects (so use original Color).
	litColor = lerp(litColor, _PSGetOvercastColor(Color, In), Overcast.x);
	// Night-time darkens everything, except night-time textures.
	litColor *= NightColorModifier;
	// Headlights effect use original Color.
	_PSApplyHeadlights(litColor, Color, In);
	// And fogging is last.
	_PSApplyFog(litColor, In);
	_PSSceneryFade(Color, In);
	return float4(litColor, Color.a);
}

float4 PSTerrain(uniform bool ShaderModel3, in VERTEX_OUTPUT In) : COLOR0
{
	const float FullBrightness = 1.0;
	const float ShadowBrightness = 0.5;

	float4 Color = tex2D(Image, In.TexCoords.xy);
	// Ambient and shadow effects apply first; night-time textures cancel out all normal lighting.
	float3 litColor = Color.rgb * lerp(ShadowBrightness, FullBrightness, saturate(_PSGetAmbientEffect(In) * _PSGetShadowEffect(ShaderModel3, true, In) + ImageTextureIsNight));
	// No specular effect for terrain.
	// Overcast blanks out ambient, shadow and specular effects (so use original Color).
	litColor = lerp(litColor, _PSGetOvercastColor(Color, In), Overcast.x);
	// Night-time darkens everything, except night-time textures.
	litColor *= NightColorModifier;
	// Overlay image for terrain.
	litColor.rgb *= (float3)(tex2D(Overlay, In.TexCoords.xy * OverlayScale) * 2);
	// Headlights effect use original Color.
	_PSApplyHeadlights(litColor, Color, In);
	// And fogging is last.
	_PSApplyFog(litColor, In);
	_PSSceneryFade(Color, In);
	//if (ShaderModel3) _PSApplyShadowColor(litColor, In);
	return float4(litColor, Color.a);
}

float4 PSTerrain3(in VERTEX_OUTPUT In) : COLOR0
{
	return PSTerrain(true, In);
}

float4 PSTerrain2(in VERTEX_OUTPUT In) : COLOR0
{
	return PSTerrain(false, In);
}

float4 PSDarkShade(in VERTEX_OUTPUT In) : COLOR0
{
	const float ShadowBrightness = 0.5;

	float4 Color = tex2D(Image, In.TexCoords.xy);
    // Alpha testing:
    clip(Color.a - ReferenceAlpha);
	// Fixed ambient and shadow effects at darkest level.
	float3 litColor = Color.rgb * ShadowBrightness;
	// No specular effect for dark shade.
	// Overcast blanks out ambient, shadow and specular effects (so use original Color).
	litColor = lerp(litColor, _PSGetOvercastColor(Color, In), Overcast.x);
	// Night-time darkens everything, except night-time textures.
	litColor *= NightColorModifier;
	// Headlights effect use original Color.
	_PSApplyHeadlights(litColor, Color, In);
	// And fogging is last.
	_PSApplyFog(litColor, In);
	_PSSceneryFade(Color, In);
	return float4(litColor, Color.a);
}

float4 PSHalfBright(in VERTEX_OUTPUT In) : COLOR0
{
	const float HalfShadowBrightness = 0.75;

	float4 Color = tex2D(Image, In.TexCoords.xy);
    // Alpha testing:
    clip(Color.a - ReferenceAlpha);
	// Fixed ambient and shadow effects at mid-dark level.
	float3 litColor = Color.rgb * HalfShadowBrightness;
	// No specular effect for half-bright.
	// Overcast blanks out ambient, shadow and specular effects (so use original Color).
	litColor = lerp(litColor, _PSGetOvercastColor(Color, In), Overcast.y);
	// Night-time darkens everything, except night-time textures.
	litColor *= HalfNightColorModifier;
	// Headlights effect use original Color.
	_PSApplyHeadlights(litColor, Color, In);
	// And fogging is last.
	_PSApplyFog(litColor, In);
	_PSSceneryFade(Color, In);
	return float4(litColor, Color.a);
}

float4 PSFullBright(in VERTEX_OUTPUT In) : COLOR0
{
	float4 Color = tex2D(Image, In.TexCoords.xy);
    // Alpha testing:
    clip(Color.a - ReferenceAlpha);
	// Fixed ambient and shadow effects at brightest level.
	float3 litColor = Color.rgb;
	// No specular effect for full-bright.
	// No overcast effect for full-bright.
	// No night-time effect for full-bright.
	// Headlights effect use original Color.
	_PSApplyHeadlights(litColor, Color, In);
	// And fogging is last.
	_PSApplyFog(litColor, In);
	_PSSceneryFade(Color, In);
	return float4(litColor, Color.a);
}

float4 PSSignalLight(in VERTEX_OUTPUT In) : COLOR0
{
	float4 Color = tex2D(Image, In.TexCoords.xy);
    // Alpha testing:
    clip(Color.a - ReferenceAlpha);
	// No ambient and shadow effects for signal lights.
	// Apply signal coloring effect.
	float3 litColor = lerp(Color.rgb, In.Color.rgb, Color.r);
	// No specular effect, overcast effect, night-time darkening, headlights or fogging effect for signal lights.
	return float4(litColor, Color.a);
}

////////////////////    T E C H N I Q U E S    /////////////////////////////////

////////////////////////////////////////////////////////////////////////////////
// IMPORTANT: ATI graphics cards/drivers do NOT like mixing shader model      //
//            versions within a technique/pass. Always use the same vertex    //
//            and pixel shader versions within each technique/pass.           //
////////////////////////////////////////////////////////////////////////////////

technique ImagePS2 {
	pass Pass_0 {
		VertexShader = compile vs_5_0 VSGeneral2();
		PixelShader = compile ps_5_0 PSImage2();
	}
}

technique ImagePS3 {
	pass Pass_0 {
		VertexShader = compile vs_4_0_level_9_3 VSGeneral3();
		PixelShader = compile ps_4_0_level_9_3 PSImage3();
	}
}

technique TransferPS2 {
	pass Pass_0 {
		VertexShader = compile vs_5_0 VSTransfer2();
		PixelShader = compile ps_5_0 PSImage4();
	}
}

technique TransferPS3 {
	pass Pass_0 {
		VertexShader = compile vs_4_0_level_9_3 VSTransfer3();
		PixelShader = compile ps_4_0_level_9_3 PSImage5();
	}
}

technique Forest {
	pass Pass_0 {
		VertexShader = compile vs_5_0 VSForest();
		PixelShader = compile ps_5_0 PSVegetation();
	}
}

technique VegetationPS2 {
	pass Pass_0 {
		VertexShader = compile vs_5_0 VSGeneral2();
		PixelShader = compile ps_5_0 PSVegetation();
	}
}

technique VegetationPS3 {
	pass Pass_0 {
		VertexShader = compile vs_4_0_level_9_3 VSGeneral3();
		PixelShader = compile ps_4_0_level_9_3 PSVegetation();
	}
}

technique TerrainPS2 {
	pass Pass_0 {
		VertexShader = compile vs_5_0 VSTerrain2();
		PixelShader = compile ps_5_0 PSTerrain2();
	}
}

technique TerrainPS3 {
	pass Pass_0 {
		VertexShader = compile vs_4_0_level_9_3 VSTerrain3();
		PixelShader = compile ps_4_0_level_9_3 PSTerrain3();
	}
}

technique DarkShadePS3 {
	pass Pass_0 {
		VertexShader = compile vs_4_0_level_9_3 VSGeneral3();
		PixelShader = compile ps_4_0_level_9_3 PSDarkShade();
	}
}

technique DarkShadePS2 {
	pass Pass_0 {
		VertexShader = compile vs_5_0 VSGeneral2();
		PixelShader = compile ps_5_0 PSDarkShade();
	}
}

technique HalfBrightPS3 {
	pass Pass_0 {
		VertexShader = compile vs_4_0_level_9_3 VSGeneral3();
		PixelShader = compile ps_4_0_level_9_3 PSHalfBright();
	}
}

technique HalfBrightPS2 {
	pass Pass_0 {
		VertexShader = compile vs_5_0 VSGeneral2();
		PixelShader = compile ps_5_0 PSHalfBright();
	}
}

technique FullBrightPS3 {
	pass Pass_0 {
		VertexShader = compile vs_4_0_level_9_3 VSGeneral3();
		PixelShader = compile ps_4_0_level_9_3 PSFullBright();
	}
}

technique FullBrightPS2 {
	pass Pass_0 {
		VertexShader = compile vs_5_0 VSGeneral2();
		PixelShader = compile ps_5_0 PSFullBright();
	}
}

technique SignalLight {
	pass Pass_0 {
		VertexShader = compile vs_5_0 VSSignalLight();
		PixelShader = compile ps_5_0 PSSignalLight();
	}
}

technique SignalLightGlow {
	pass Pass_0 {
		VertexShader = compile vs_5_0 VSSignalLightGlow();
		PixelShader = compile ps_5_0 PSSignalLight();
	}
}
=======
// COPYRIGHT 2009, 2010, 2011, 2012, 2013 by the Open Rails project.
// 
// This file is part of Open Rails.
// 
// Open Rails is free software: you can redistribute it and/or modify
// it under the terms of the GNU General Public License as published by
// the Free Software Foundation, either version 3 of the License, or
// (at your option) any later version.
// 
// Open Rails is distributed in the hope that it will be useful,
// but WITHOUT ANY WARRANTY; without even the implied warranty of
// MERCHANTABILITY or FITNESS FOR A PARTICULAR PURPOSE.  See the
// GNU General Public License for more details.
// 
// You should have received a copy of the GNU General Public License
// along with Open Rails.  If not, see <http://www.gnu.org/licenses/>.

// This file is the responsibility of the 3D & Environment Team. 

////////////////////////////////////////////////////////////////////////////////
//                 S C E N E R Y   O B J E C T   S H A D E R                  //
////////////////////////////////////////////////////////////////////////////////

////////////////////    G L O B A L   V A L U E S    ///////////////////////////

float4x4 World;         // model -> world
float4x4 WorldViewProjection;  // model -> world -> view -> projection
float4x4 LightViewProjectionShadowProjection0;  // world -> light view -> light projection -> shadow map projection
float4x4 LightViewProjectionShadowProjection1;
float4x4 LightViewProjectionShadowProjection2;
float4x4 LightViewProjectionShadowProjection3;
texture  ShadowMapTexture0;
texture  ShadowMapTexture1;
texture  ShadowMapTexture2;
texture  ShadowMapTexture3;
float4   ShadowMapLimit;
float4   ZBias_Lighting;  // x = z-bias, y = diffuse, z = specular, w = step(1, z)
float4   Fog;  // rgb = color of fog; a = reciprocal of distance from camera, everything is
			   // normal color; FogDepth = FogStart, i.e. FogEnd = 2 * FogStart.
float4   LightVector_ZFar;  // xyz = direction vector to sun (world), w = z-far distance
float4   HeadlightPosition;     // xyz = position; w = lighting fading.
float4   HeadlightDirection;    // xyz = normalized direction (length = distance to light); w = 0.5 * (1 - min dot product).
float    HeadlightRcpDistance;  // reciprocal length = reciprocal distance to light
float4   HeadlightColor;        // rgba = color
float2   Overcast;      // Lower saturation & brightness when overcast. x = FullBrightness, y = HalfBrightness
float3   ViewerPos;     // Viewer's world coordinates.
float    ImageTextureIsNight;
float    NightColorModifier;
float    HalfNightColorModifier;
float    VegetationAmbientModifier;
float4   EyeVector;
float3   SideVector;
float    ReferenceAlpha;
texture  ImageTexture;
texture  OverlayTexture;
float	 OverlayScale;

sampler Image = sampler_state
{
	Texture = (ImageTexture);
	MagFilter = Linear;
	MinFilter = Anisotropic;
	MipFilter = Linear;
	MaxAnisotropy = 16;
};

sampler Overlay = sampler_state
{
	Texture = (OverlayTexture);
	MagFilter = Linear;
	MinFilter = Linear;
	MipFilter = Linear;
	MipLodBias = 0;
	AddressU = Wrap;
	AddressV = Wrap;
};

sampler ShadowMap0 = sampler_state
{
	Texture = (ShadowMapTexture0);
	MagFilter = Linear;
	MinFilter = Linear;
	MipFilter = Linear;
};

sampler ShadowMap1 = sampler_state
{
	Texture = (ShadowMapTexture1);
	MagFilter = Linear;
	MinFilter = Linear;
	MipFilter = Linear;
};

sampler ShadowMap2 = sampler_state
{
	Texture = (ShadowMapTexture2);
	MagFilter = Linear;
	MinFilter = Linear;
	MipFilter = Linear;
};

sampler ShadowMap3 = sampler_state
{
	Texture = (ShadowMapTexture3);
	MagFilter = Linear;
	MinFilter = Linear;
	MipFilter = Linear;
};

////////////////////    V E R T E X   I N P U T S    ///////////////////////////

struct VERTEX_INPUT
{
	float4 Position  : POSITION;
	float2 TexCoords : TEXCOORD0;
	float3 Normal    : NORMAL;
	float4x4 Instance : TEXCOORD1;
};

struct VERTEX_INPUT_FOREST
{
	float4 Position  : POSITION;
	float2 TexCoords : TEXCOORD0;
	float3 Normal    : NORMAL;
};

struct VERTEX_INPUT_SIGNAL
{
	float4 Position  : POSITION;
	float2 TexCoords : TEXCOORD0;
	float4 Color     : COLOR0;
};

struct VERTEX_INPUT_TRANSFER
{
	float4 Position  : POSITION;
	float2 TexCoords : TEXCOORD0;
};

////////////////////    V E R T E X   O U T P U T S    /////////////////////////

struct VERTEX_OUTPUT
{
	float4 Position     : POSITION;  // position x, y, z, w
	float4 RelPosition  : TEXCOORD0; // rel position x, y, z; position z
	float2 TexCoords    : TEXCOORD1; // tex coords x, y
	float4 Color        : COLOR0;    // color r, g, b, a
	float4 Normal_Light : TEXCOORD2; // normal x, y, z; light dot
	float4 LightDir_Fog : TEXCOORD3; // light dir x, y, z; fog fade
	float4 Shadow       : TEXCOORD4; // ps2<shadow map texture and depth x, y, z> ps3<abs position x, y, z, w>
};

////////////////////    V E R T E X   S H A D E R S    /////////////////////////

void _VSNormalProjection(in VERTEX_INPUT In, inout VERTEX_OUTPUT Out)
{
	// Project position, normal and copy texture coords
	Out.Position = mul(In.Position, WorldViewProjection);
	Out.RelPosition.xyz = mul(In.Position, World).xyz - ViewerPos;
	Out.RelPosition.w = Out.Position.z;
	Out.TexCoords.xy = In.TexCoords;
    Out.Normal_Light.xyz = normalize(mul(In.Normal, (float3x3)World).xyz);

	// Normal lighting (range 0.0 - 1.0)
	// Need to calc. here instead of _VSLightsAndShadows() to avoid calling it from VSForest(), where it has gone into pre-shader in Shaders.cs
	Out.Normal_Light.w = dot(Out.Normal_Light.xyz, LightVector_ZFar.xyz) * 0.5 + 0.5;
}

void _VSSignalProjection(uniform bool Glow, in VERTEX_INPUT_SIGNAL In, inout VERTEX_OUTPUT Out)
{
	// Project position, normal and copy texture coords
    float3 relPos = (float3)mul(In.Position, World) - ViewerPos;
	// Position 1.5cm in front of signal.
	In.Position.z += 0.015;
	if (Glow) {
		// Position glow a further 1.5cm in front of the light.
		In.Position.z += 0.015;
		// The glow around signal lights scales according to distance; there is a cut-off which controls when the glow
		// starts, a scaling factor which determines how quickly it expands (logarithmically), and ZBias_Lighting.x is
		// an overall "glow power" control which determines the effectiveness of glow on any individual light. This is
		// used to have different glows in the day and night, and to prevent theatre boxes from glowing!
		const float GlowCutOffM = 100;
		const float GlowScalingFactor = 40;
		In.Position.xyz *= log(1 + max(0, length(relPos) - GlowCutOffM) / GlowScalingFactor) * ZBias_Lighting.x;
	}
	Out.Position = mul(In.Position, WorldViewProjection);
	Out.RelPosition.xyz = relPos;
	Out.RelPosition.w = Out.Position.z;
	Out.TexCoords.xy = In.TexCoords;
	Out.Color = In.Color;
}

void _VSTransferProjection(in VERTEX_INPUT_TRANSFER In, inout VERTEX_OUTPUT Out)
{
	// Project position, normal and copy texture coords
	Out.Position = mul(In.Position, WorldViewProjection);
	Out.RelPosition.xyz = mul(In.Position, World).xyz - ViewerPos;
	Out.RelPosition.w = Out.Position.z;
	Out.TexCoords.xy = In.TexCoords;
	Out.Normal_Light = EyeVector;
}

void _VSLightsAndShadows(uniform bool ShaderModel3, in float4 InPosition, inout VERTEX_OUTPUT Out)
{
	// Headlight lighting
	Out.LightDir_Fog.xyz = mul(InPosition, World).xyz - HeadlightPosition.xyz;

	// Fog fading
	Out.LightDir_Fog.w = (2.0 / (1.0 + exp(length(Out.Position.xyz) * Fog.a * -2.0))) - 1.0;

	// Absolute position for shadow mapping
	if (ShaderModel3) {
		Out.Shadow = mul(InPosition, World);
	} else {
		Out.Shadow.xyz = mul(mul(InPosition, World), LightViewProjectionShadowProjection0).xyz;
	}
}

VERTEX_OUTPUT VSGeneral(uniform bool ShaderModel3, in VERTEX_INPUT In)
{
	VERTEX_OUTPUT Out = (VERTEX_OUTPUT)0;
	
	if (ShaderModel3) {
		if (determinant(In.Instance) != 0) {
			In.Position = mul(In.Position, transpose(In.Instance));
            In.Normal = mul(In.Normal, (float3x3)transpose(In.Instance));
        }
	}

	_VSNormalProjection(In, Out);
	_VSLightsAndShadows(ShaderModel3, In.Position, Out);

	// Z-bias to reduce and eliminate z-fighting on track ballast. ZBias is 0 or 1.
	Out.Position.z -= ZBias_Lighting.x * saturate(In.TexCoords.x) / 1000;

	return Out;
}

VERTEX_OUTPUT VSGeneral3(in VERTEX_INPUT In)
{
    return VSGeneral(true, In);
}

VERTEX_OUTPUT VSGeneral2(in VERTEX_INPUT In)
{
    return VSGeneral(false, In);
}

VERTEX_OUTPUT VSTransfer(uniform bool ShaderModel3, in VERTEX_INPUT_TRANSFER In)
{
	VERTEX_OUTPUT Out = (VERTEX_OUTPUT)0;
	_VSTransferProjection(In, Out);
	_VSLightsAndShadows(ShaderModel3, In.Position, Out);

	// Z-bias to reduce and eliminate z-fighting on track ballast. ZBias is 0 or 1.
	Out.Position.z -= ZBias_Lighting.x * saturate(In.TexCoords.x) / 1000;

	return Out;
}

VERTEX_OUTPUT VSTransfer3(in VERTEX_INPUT_TRANSFER In)
{
    return VSTransfer(true, In);
}

VERTEX_OUTPUT VSTransfer2(in VERTEX_INPUT_TRANSFER In)
{
    return VSTransfer(false, In);
}

VERTEX_OUTPUT VSTerrain(uniform bool ShaderModel3, in VERTEX_INPUT In)
{
	VERTEX_OUTPUT Out = (VERTEX_OUTPUT)0;
	_VSNormalProjection(In, Out);
	_VSLightsAndShadows(ShaderModel3, In.Position, Out);
	return Out;
}

VERTEX_OUTPUT VSTerrain3(in VERTEX_INPUT In)
{
    return VSTerrain(true, In);
}

VERTEX_OUTPUT VSTerrain2(in VERTEX_INPUT In)
{
    return VSTerrain(false, In);
}

VERTEX_OUTPUT VSForest(in VERTEX_INPUT_FOREST In)
{
	VERTEX_OUTPUT Out = (VERTEX_OUTPUT)0;

	// Start with the three vectors of the view.
	float3 upVector = float3(0, -1, 0); // This constant is also defined in Shareds.cs

	// Move the vertex left/right/up/down based on the normal values (tree size).
    float3 newPosition = (float3)In.Position;
	newPosition += (In.TexCoords.x - 0.5f) * SideVector * In.Normal.x;
	newPosition += (In.TexCoords.y - 1.0f) * upVector * In.Normal.y;
	In.Position = float4(newPosition, 1);

	// Project vertex with fixed w=1 and normal=eye.
	Out.Position = mul(In.Position, WorldViewProjection);
	Out.RelPosition.xyz = mul(In.Position, World).xyz - ViewerPos;
	Out.RelPosition.w = Out.Position.z;
	Out.TexCoords.xy = In.TexCoords;
	Out.Normal_Light = EyeVector;

	_VSLightsAndShadows(false, In.Position, Out);

	return Out;
}

VERTEX_OUTPUT VSSignalLight(in VERTEX_INPUT_SIGNAL In)
{
	VERTEX_OUTPUT Out = (VERTEX_OUTPUT)0;
	_VSSignalProjection(false, In, Out);
	return Out;
}

VERTEX_OUTPUT VSSignalLightGlow(in VERTEX_INPUT_SIGNAL In)
{
	VERTEX_OUTPUT Out = (VERTEX_OUTPUT)0;
	_VSSignalProjection(true, In, Out);
	return Out;
}

////////////////////    P I X E L   S H A D E R S    ///////////////////////////

// Gets the ambient light effect.
float _PSGetAmbientEffect(in VERTEX_OUTPUT In)
{
	return In.Normal_Light.w * ZBias_Lighting.y;
}

// Gets the specular light effect.
float _PSGetSpecularEffect(in VERTEX_OUTPUT In)
{
	float3 halfVector = normalize(-In.RelPosition.xyz) + LightVector_ZFar.xyz;
	return In.Normal_Light.w * ZBias_Lighting.w * pow(saturate(dot(In.Normal_Light.xyz, normalize(halfVector))), ZBias_Lighting.z);
}

// Gets the shadow effect.
float3 _PS2GetShadowEffect(in VERTEX_OUTPUT In)
{
	return float3(tex2D(ShadowMap0, In.Shadow.xy).xy, In.Shadow.z);
}

float3 _PS3GetShadowEffect(in VERTEX_OUTPUT In)
{
	float depth = In.RelPosition.w;
    float3 rv = { 0, 0, 0 };
	if (depth < ShadowMapLimit.x) {
		float3 pos0 = mul(In.Shadow, LightViewProjectionShadowProjection0).xyz;
		rv = float3(tex2D(ShadowMap0, pos0.xy).xy, pos0.z);
	} else {
		if (depth < ShadowMapLimit.y) {
			float3 pos1 = mul(In.Shadow, LightViewProjectionShadowProjection1).xyz;
			rv = float3(tex2D(ShadowMap1, pos1.xy).xy, pos1.z);
		} else {
			if (depth < ShadowMapLimit.z) {
				float3 pos2 = mul(In.Shadow, LightViewProjectionShadowProjection2).xyz;
				rv = float3(tex2D(ShadowMap2, pos2.xy).xy, pos2.z);
			} else {
				if (depth < ShadowMapLimit.w) {
					float3 pos3 = mul(In.Shadow, LightViewProjectionShadowProjection3).xyz;
					rv = float3(tex2D(ShadowMap3, pos3.xy).xy, pos3.z);
				}
			}
		}
	}
	return rv;
}

void _PSApplyShadowColor(inout float3 Color, in VERTEX_OUTPUT In)
{
	float depth = In.RelPosition.w;
	if (depth < ShadowMapLimit.x) {
		Color.rgb *= 0.9;
		Color.r += 0.1;
	} else {
		if (depth < ShadowMapLimit.y) {
			Color.rgb *= 0.9;
			Color.g += 0.1;
		} else {
			if (depth < ShadowMapLimit.z) {
				Color.rgb *= 0.9;
				Color.b += 0.1;
			} else {
				if (depth < ShadowMapLimit.w) {
					Color.rgb *= 0.9;
					Color.rg += 0.1;
				}
			}
		}
	}
}

float _PSGetShadowEffect(uniform bool ShaderModel3, uniform bool NormalLighting, in VERTEX_OUTPUT In)
{
	float3 moments;
	if (ShaderModel3)
		moments = _PS3GetShadowEffect(In);
	else
		moments = _PS2GetShadowEffect(In);

	bool not_shadowed = moments.z - moments.x < 0.00005;
	float E_x2 = moments.y;
	float Ex_2 = moments.x * moments.x;
	float variance = clamp(E_x2 - Ex_2, 0.00005, 1.0);
	float m_d = moments.z - moments.x;
	float p = pow(variance / (variance + m_d * m_d), 50);
	if (NormalLighting)
		return saturate(not_shadowed + p) * saturate(In.Normal_Light.w * 5 - 2);
	return saturate(not_shadowed + p);
}

// Gets the overcast color.
float3 _PSGetOvercastColor(in float4 Color, in VERTEX_OUTPUT In)
{
	// Value used to determine equivalent grayscale color.
	const float3 LumCoeff = float3(0.2125, 0.7154, 0.0721);

    float intensity = dot((float3)Color, LumCoeff);
	return lerp(intensity, Color.rgb, 0.8) * 0.5;
}

// Applies the lighting effect of the train's headlights, including
// fade-in/fade-out animations.
void _PSApplyHeadlights(inout float3 Color, in float4 OriginalColor, in VERTEX_OUTPUT In)
{
	float3 headlightToSurface = normalize(In.LightDir_Fog.xyz);
	float coneDot = dot(headlightToSurface, HeadlightDirection.xyz);

	float shading = step(0, coneDot);
	shading *= step(0, dot(In.Normal_Light.xyz, -headlightToSurface));
	shading *= saturate(HeadlightDirection.w / (1 - coneDot));
	shading *= saturate(1 - length(In.LightDir_Fog.xyz) * HeadlightRcpDistance);
	shading *= HeadlightPosition.w;
    Color += (float3)OriginalColor * HeadlightColor.rgb * HeadlightColor.a * shading;
}

// Applies distance fog to the pixel.
void _PSApplyFog(inout float3 Color, in VERTEX_OUTPUT In)
{
	Color = lerp(Color, Fog.rgb, In.LightDir_Fog.w);
}

void _PSSceneryFade(inout float4 Color, in VERTEX_OUTPUT In)
{
	if (ReferenceAlpha < 0.01) Color.a = 1;
	Color.a *= saturate((LightVector_ZFar.w - length(In.RelPosition.xyz)) / 50);
}

float4 PSImage(uniform bool ShaderModel3, uniform bool ClampTexCoords, in VERTEX_OUTPUT In) : COLOR0
{
	const float FullBrightness = 1.0;
	const float ShadowBrightness = 0.5;

	float4 Color = tex2D(Image, In.TexCoords.xy);
	if (ShaderModel3 && ClampTexCoords) {
		// We need to clamp the rendering to within the [0..1] range only.
		if (saturate(In.TexCoords.x) != In.TexCoords.x || saturate(In.TexCoords.y) != In.TexCoords.y) {
			Color.a = 0;
		}
	}

	// Alpha testing:
	clip(Color.a - ReferenceAlpha);
	// Ambient and shadow effects apply first; night-time textures cancel out all normal lighting.
	float3 litColor = Color.rgb * lerp(ShadowBrightness, FullBrightness, saturate(_PSGetAmbientEffect(In) * _PSGetShadowEffect(ShaderModel3, true, In) + ImageTextureIsNight));
	// Specular effect next.
	litColor += _PSGetSpecularEffect(In) * _PSGetShadowEffect(ShaderModel3, true, In);
	// Overcast blanks out ambient, shadow and specular effects (so use original Color).
	litColor = lerp(litColor, _PSGetOvercastColor(Color, In), Overcast.x);
	// Night-time darkens everything, except night-time textures.
	litColor *= NightColorModifier;
	// Headlights effect use original Color.
	_PSApplyHeadlights(litColor, Color, In);
	// And fogging is last.
	_PSApplyFog(litColor, In);
	if (ShaderModel3) _PSSceneryFade(Color, In);
	//if (ShaderModel3) _PSApplyShadowColor(litColor, In);
	return float4(litColor, Color.a);
}

float4 PSImage3(in VERTEX_OUTPUT In) : COLOR0
{
    return PSImage(true, false, In);
}

float4 PSImage2(in VERTEX_OUTPUT In) : COLOR0
{
    return PSImage(false, false, In);
}


float4 PSImage5(in VERTEX_OUTPUT In) : COLOR0
{
    return PSImage(true, true, In);
}

float4 PSImage4(in VERTEX_OUTPUT In) : COLOR0
{
    return PSImage(false, true, In);
}

float4 PSVegetation(in VERTEX_OUTPUT In) : COLOR0
{
	float4 Color = tex2D(Image, In.TexCoords.xy);
    // Alpha testing:
    clip(Color.a - ReferenceAlpha);
	// Ambient effect applies first; no shadow effect for vegetation; night-time textures cancel out all normal lighting.
	float3 litColor = Color.rgb * VegetationAmbientModifier;
	// No specular effect for vegetation.
	// Overcast blanks out ambient, shadow and specular effects (so use original Color).
	litColor = lerp(litColor, _PSGetOvercastColor(Color, In), Overcast.x);
	// Night-time darkens everything, except night-time textures.
	litColor *= NightColorModifier;
	// Headlights effect use original Color.
	_PSApplyHeadlights(litColor, Color, In);
	// And fogging is last.
	_PSApplyFog(litColor, In);
	_PSSceneryFade(Color, In);
	return float4(litColor, Color.a);
}

float4 PSTerrain(uniform bool ShaderModel3, in VERTEX_OUTPUT In) : COLOR0
{
	const float FullBrightness = 1.0;
	const float ShadowBrightness = 0.5;

	float4 Color = tex2D(Image, In.TexCoords.xy);
	// Ambient and shadow effects apply first; night-time textures cancel out all normal lighting.
	float3 litColor = Color.rgb * lerp(ShadowBrightness, FullBrightness, saturate(_PSGetAmbientEffect(In) * _PSGetShadowEffect(ShaderModel3, true, In) + ImageTextureIsNight));
	// No specular effect for terrain.
	// Overcast blanks out ambient, shadow and specular effects (so use original Color).
	litColor = lerp(litColor, _PSGetOvercastColor(Color, In), Overcast.x);
	// Night-time darkens everything, except night-time textures.
	litColor *= NightColorModifier;
	// Overlay image for terrain.
	litColor.rgb *= (float3)tex2D(Overlay, In.TexCoords.xy * OverlayScale) * 2;
	// Headlights effect use original Color.
	_PSApplyHeadlights(litColor, Color, In);
	// And fogging is last.
	_PSApplyFog(litColor, In);
	_PSSceneryFade(Color, In);
	//if (ShaderModel3) _PSApplyShadowColor(litColor, In);
	return float4(litColor, Color.a);
}

float4 PSTerrain3(in VERTEX_OUTPUT In) : COLOR0
{
    return PSTerrain(true, In);
}

float4 PSTerrain2(in VERTEX_OUTPUT In) : COLOR0
{
    return PSTerrain(false, In);
}

float4 PSDarkShade(in VERTEX_OUTPUT In) : COLOR0
{
	const float ShadowBrightness = 0.5;

	float4 Color = tex2D(Image, In.TexCoords.xy);
    // Alpha testing:
    clip(Color.a - ReferenceAlpha);
	// Fixed ambient and shadow effects at darkest level.
	float3 litColor = Color.rgb * ShadowBrightness;
	// No specular effect for dark shade.
	// Overcast blanks out ambient, shadow and specular effects (so use original Color).
	litColor = lerp(litColor, _PSGetOvercastColor(Color, In), Overcast.x);
	// Night-time darkens everything, except night-time textures.
	litColor *= NightColorModifier;
	// Headlights effect use original Color.
	_PSApplyHeadlights(litColor, Color, In);
	// And fogging is last.
	_PSApplyFog(litColor, In);
	_PSSceneryFade(Color, In);
	return float4(litColor, Color.a);
}

float4 PSHalfBright(in VERTEX_OUTPUT In) : COLOR0
{
	const float HalfShadowBrightness = 0.75;

	float4 Color = tex2D(Image, In.TexCoords.xy);
    // Alpha testing:
    clip(Color.a - ReferenceAlpha);
	// Fixed ambient and shadow effects at mid-dark level.
	float3 litColor = Color.rgb * HalfShadowBrightness;
	// No specular effect for half-bright.
	// Overcast blanks out ambient, shadow and specular effects (so use original Color).
	litColor = lerp(litColor, _PSGetOvercastColor(Color, In), Overcast.y);
	// Night-time darkens everything, except night-time textures.
	litColor *= HalfNightColorModifier;
	// Headlights effect use original Color.
	_PSApplyHeadlights(litColor, Color, In);
	// And fogging is last.
	_PSApplyFog(litColor, In);
	_PSSceneryFade(Color, In);
	return float4(litColor, Color.a);
}

float4 PSFullBright(in VERTEX_OUTPUT In) : COLOR0
{
	float4 Color = tex2D(Image, In.TexCoords.xy);
    // Alpha testing:
    clip(Color.a - ReferenceAlpha);
	// Fixed ambient and shadow effects at brightest level.
	float3 litColor = Color.rgb;
	// No specular effect for full-bright.
	// No overcast effect for full-bright.
	// No night-time effect for full-bright.
	// Headlights effect use original Color.
	_PSApplyHeadlights(litColor, Color, In);
	// And fogging is last.
	_PSApplyFog(litColor, In);
	_PSSceneryFade(Color, In);
	return float4(litColor, Color.a);
}

float4 PSSignalLight(in VERTEX_OUTPUT In) : COLOR0
{
	float4 Color = tex2D(Image, In.TexCoords.xy);
    // Alpha testing:
    clip(Color.a - ReferenceAlpha);
	// No ambient and shadow effects for signal lights.
	// Apply signal coloring effect.
	float3 litColor = lerp(Color.rgb, In.Color.rgb, Color.r);
	// No specular effect, overcast effect, night-time darkening, headlights or fogging effect for signal lights.
	return float4(litColor, Color.a);
}

////////////////////    T E C H N I Q U E S    /////////////////////////////////

////////////////////////////////////////////////////////////////////////////////
// IMPORTANT: ATI graphics cards/drivers do NOT like mixing shader model      //
//            versions within a technique/pass. Always use the same vertex    //
//            and pixel shader versions within each technique/pass.           //
////////////////////////////////////////////////////////////////////////////////

technique ImagePS2 {
	pass Pass_0 {
		VertexShader = compile vs_4_0_level_9_1 VSGeneral2();
		PixelShader = compile ps_4_0_level_9_1 PSImage2();
	}
}

technique ImagePS3 {
	pass Pass_0 {
		VertexShader = compile vs_4_0_level_9_3 VSGeneral3();
		PixelShader = compile ps_4_0_level_9_3 PSImage3();
	}
}

technique TransferPS2 {
	pass Pass_0 {
		VertexShader = compile vs_4_0_level_9_1 VSTransfer2();
		PixelShader = compile ps_4_0_level_9_1 PSImage4();
	}
}

technique TransferPS3 {
	pass Pass_0 {
		VertexShader = compile vs_4_0_level_9_3 VSTransfer3();
		PixelShader = compile ps_4_0_level_9_3 PSImage5();
	}
}

technique Forest {
	pass Pass_0 {
		VertexShader = compile vs_4_0_level_9_1 VSForest();
		PixelShader = compile ps_4_0_level_9_1 PSVegetation();
	}
}

technique VegetationPS2 {
	pass Pass_0 {
		VertexShader = compile vs_4_0_level_9_1 VSGeneral2();
		PixelShader = compile ps_4_0_level_9_1 PSVegetation();
	}
}

technique VegetationPS3 {
	pass Pass_0 {
		VertexShader = compile vs_4_0_level_9_3 VSGeneral3();
		PixelShader = compile ps_4_0_level_9_3 PSVegetation();
	}
}

technique TerrainPS2 {
	pass Pass_0 {
		VertexShader = compile vs_4_0_level_9_1 VSTerrain2();
		PixelShader = compile ps_4_0_level_9_1 PSTerrain2();
	}
}

technique TerrainPS3 {
	pass Pass_0 {
		VertexShader = compile vs_4_0_level_9_3 VSTerrain3();
		PixelShader = compile ps_4_0_level_9_3 PSTerrain3();
	}
}

technique DarkShadePS3 {
	pass Pass_0 {
		VertexShader = compile vs_4_0_level_9_3 VSGeneral3();
		PixelShader = compile ps_4_0_level_9_3 PSDarkShade();
	}
}

technique DarkShadePS2 {
	pass Pass_0 {
		VertexShader = compile vs_4_0_level_9_1 VSGeneral2();
		PixelShader = compile ps_4_0_level_9_1 PSDarkShade();
	}
}

technique HalfBrightPS3 {
	pass Pass_0 {
		VertexShader = compile vs_4_0_level_9_3 VSGeneral3();
		PixelShader = compile ps_4_0_level_9_3 PSHalfBright();
	}
}

technique HalfBrightPS2 {
	pass Pass_0 {
		VertexShader = compile vs_4_0_level_9_1 VSGeneral2();
		PixelShader = compile ps_4_0_level_9_1 PSHalfBright();
	}
}

technique FullBrightPS3 {
	pass Pass_0 {
		VertexShader = compile vs_4_0_level_9_3 VSGeneral3();
		PixelShader = compile ps_4_0_level_9_3 PSFullBright();
	}
}

technique FullBrightPS2 {
	pass Pass_0 {
		VertexShader = compile vs_4_0_level_9_1 VSGeneral2();
		PixelShader = compile ps_4_0_level_9_1 PSFullBright();
	}
}

technique SignalLight {
	pass Pass_0 {
		VertexShader = compile vs_4_0_level_9_1 VSSignalLight();
		PixelShader = compile ps_4_0_level_9_1 PSSignalLight();
	}
}

technique SignalLightGlow {
	pass Pass_0 {
		VertexShader = compile vs_4_0_level_9_1 VSSignalLightGlow();
		PixelShader = compile ps_4_0_level_9_1 PSSignalLight();
	}
}
>>>>>>> 48d5f9d4
<|MERGE_RESOLUTION|>--- conflicted
+++ resolved
@@ -1,1524 +1,761 @@
-<<<<<<< HEAD
-// COPYRIGHT 2009, 2010, 2011, 2012, 2013 by the Open Rails project.
-// 
-// This file is part of Open Rails.
-// 
-// Open Rails is free software: you can redistribute it and/or modify
-// it under the terms of the GNU General Public License as published by
-// the Free Software Foundation, either version 3 of the License, or
-// (at your option) any later version.
-// 
-// Open Rails is distributed in the hope that it will be useful,
-// but WITHOUT ANY WARRANTY; without even the implied warranty of
-// MERCHANTABILITY or FITNESS FOR A PARTICULAR PURPOSE.  See the
-// GNU General Public License for more details.
-// 
-// You should have received a copy of the GNU General Public License
-// along with Open Rails.  If not, see <http://www.gnu.org/licenses/>.
-
-// This file is the responsibility of the 3D & Environment Team. 
-
-////////////////////////////////////////////////////////////////////////////////
-//                 S C E N E R Y   O B J E C T   S H A D E R                  //
-////////////////////////////////////////////////////////////////////////////////
-
-////////////////////    G L O B A L   V A L U E S    ///////////////////////////
-
-float4x4 World;         // model -> world
-float4x4 WorldViewProjection;  // model -> world -> view -> projection
-float4x4 LightViewProjectionShadowProjection0;  // world -> light view -> light projection -> shadow map projection
-float4x4 LightViewProjectionShadowProjection1;
-float4x4 LightViewProjectionShadowProjection2;
-float4x4 LightViewProjectionShadowProjection3;
-texture  ShadowMapTexture0;
-texture  ShadowMapTexture1;
-texture  ShadowMapTexture2;
-texture  ShadowMapTexture3;
-float4   ShadowMapLimit;
-float4   ZBias_Lighting;  // x = z-bias, y = diffuse, z = specular, w = step(1, z)
-float4   Fog;  // rgb = color of fog; a = reciprocal of distance from camera, everything is
-			   // normal color; FogDepth = FogStart, i.e. FogEnd = 2 * FogStart.
-float4   LightVector_ZFar;  // xyz = direction vector to sun (world), w = z-far distance
-float4   HeadlightPosition;     // xyz = position; w = lighting fading.
-float4   HeadlightDirection;    // xyz = normalized direction (length = distance to light); w = 0.5 * (1 - min dot product).
-float    HeadlightRcpDistance;  // reciprocal length = reciprocal distance to light
-float4   HeadlightColor;        // rgba = color
-float2   Overcast;      // Lower saturation & brightness when overcast. x = FullBrightness, y = HalfBrightness
-float3   ViewerPos;     // Viewer's world coordinates.
-float    ImageTextureIsNight;
-float    NightColorModifier;
-float    HalfNightColorModifier;
-float    VegetationAmbientModifier;
-float4   EyeVector;
-float3   SideVector;
-float    ReferenceAlpha;
-texture  ImageTexture;
-texture  OverlayTexture;
-float	 OverlayScale;
-
-sampler Image = sampler_state
-{
-	Texture = (ImageTexture);
-	MagFilter = Linear;
-	MinFilter = Anisotropic;
-	MipFilter = Linear;
-	MaxAnisotropy = 16;
-};
-
-sampler Overlay = sampler_state
-{
-	Texture = (OverlayTexture);
-	MagFilter = Linear;
-	MinFilter = Linear;
-	MipFilter = Linear;
-	MipLodBias = 0;
-	AddressU = Wrap;
-	AddressV = Wrap;
-};
-
-sampler ShadowMap0 = sampler_state
-{
-	Texture = (ShadowMapTexture0);
-	MagFilter = Linear;
-	MinFilter = Linear;
-	MipFilter = Linear;
-};
-
-sampler ShadowMap1 = sampler_state
-{
-	Texture = (ShadowMapTexture1);
-	MagFilter = Linear;
-	MinFilter = Linear;
-	MipFilter = Linear;
-};
-
-sampler ShadowMap2 = sampler_state
-{
-	Texture = (ShadowMapTexture2);
-	MagFilter = Linear;
-	MinFilter = Linear;
-	MipFilter = Linear;
-};
-
-sampler ShadowMap3 = sampler_state
-{
-	Texture = (ShadowMapTexture3);
-	MagFilter = Linear;
-	MinFilter = Linear;
-	MipFilter = Linear;
-};
-
-////////////////////    V E R T E X   I N P U T S    ///////////////////////////
-
-struct VERTEX_INPUT
-{
-	float4 Position  : POSITION;
-	float2 TexCoords : TEXCOORD0;
-	float3 Normal    : NORMAL;
-	float4x4 Instance : TEXCOORD1;
-};
-
-struct VERTEX_INPUT_FOREST
- {
-	float4 Position  : POSITION;
-	float2 TexCoords : TEXCOORD0;
-	float3 Normal    : NORMAL;
-};
-
-struct VERTEX_INPUT_SIGNAL
-{
-	float4 Position  : POSITION;
-	float2 TexCoords : TEXCOORD0;
-	float4 Color     : COLOR0;
-};
-
-struct VERTEX_INPUT_TRANSFER
-{
-	float4 Position  : POSITION;
-	float2 TexCoords : TEXCOORD0;
-};
-
-////////////////////    V E R T E X   O U T P U T S    /////////////////////////
-
-struct VERTEX_OUTPUT
-{
-	float4 Position     : POSITION;  // position x, y, z, w
-	float4 RelPosition  : TEXCOORD0; // rel position x, y, z; position z
-	float2 TexCoords    : TEXCOORD1; // tex coords x, y
-	float4 Color        : COLOR0;    // color r, g, b, a
-	float4 Normal_Light : TEXCOORD2; // normal x, y, z; light dot
-	float4 LightDir_Fog : TEXCOORD3; // light dir x, y, z; fog fade
-	float4 Shadow       : TEXCOORD4; // ps2<shadow map texture and depth x, y, z> ps3<abs position x, y, z, w>
-};
-
-////////////////////    V E R T E X   S H A D E R S    /////////////////////////
-
-void _VSNormalProjection(in VERTEX_INPUT In, inout VERTEX_OUTPUT Out)
-{
-	// Project position, normal and copy texture coords
-	Out.Position = mul(In.Position, WorldViewProjection);
-	Out.RelPosition.xyz = mul(In.Position, World).xyz - ViewerPos;
-	Out.RelPosition.w = Out.Position.z;
-	Out.TexCoords.xy = In.TexCoords;
-	Out.Normal_Light.xyz = normalize(mul(In.Normal, (float3x3)World).xyz);
-	
-	// Normal lighting (range 0.0 - 1.0)
-	// Need to calc. here instead of _VSLightsAndShadows() to avoid calling it from VSForest(), where it has gone into pre-shader in Shaders.cs
-	Out.Normal_Light.w = dot(Out.Normal_Light.xyz, LightVector_ZFar.xyz) * 0.5 + 0.5;
-}
-
-void _VSSignalProjection(uniform bool Glow, in VERTEX_INPUT_SIGNAL In, inout VERTEX_OUTPUT Out)
-{
-	// Project position, normal and copy texture coords
-	float3 relPos = (float3)mul(In.Position, World) - ViewerPos;
-	// Position 1.5cm in front of signal.
-	In.Position.z += 0.015;
-	if (Glow) {
-		// Position glow a further 1.5cm in front of the light.
-		In.Position.z += 0.015;
-		// The glow around signal lights scales according to distance; there is a cut-off which controls when the glow
-		// starts, a scaling factor which determines how quickly it expands (logarithmically), and ZBias_Lighting.x is
-		// an overall "glow power" control which determines the effectiveness of glow on any individual light. This is
-		// used to have different glows in the day and night, and to prevent theatre boxes from glowing!
-		const float GlowCutOffM = 100;
-		const float GlowScalingFactor = 40;
-		In.Position.xyz *= log(1 + max(0, length(relPos) - GlowCutOffM) / GlowScalingFactor) * ZBias_Lighting.x;
-	}
-	Out.Position = mul(In.Position, WorldViewProjection);
-	Out.RelPosition.xyz = relPos;
-	Out.RelPosition.w = Out.Position.z;
-	Out.TexCoords.xy = In.TexCoords;
-	Out.Color = In.Color;
-}
-
-void _VSTransferProjection(in VERTEX_INPUT_TRANSFER In, inout VERTEX_OUTPUT Out)
-{
-	// Project position, normal and copy texture coords
-	Out.Position = mul(In.Position, WorldViewProjection);
-	Out.RelPosition.xyz = mul(In.Position, World).xyz - ViewerPos;
-	Out.RelPosition.w = Out.Position.z;
-	Out.TexCoords.xy = In.TexCoords;
-	Out.Normal_Light = EyeVector;
-}
-
-void _VSLightsAndShadows(uniform bool ShaderModel3, in float4 InPosition, inout VERTEX_OUTPUT Out) 
-{
-	// Headlight lighting
-	Out.LightDir_Fog.xyz = mul(InPosition, World).xyz - HeadlightPosition.xyz;
-
-	// Fog fading
-	Out.LightDir_Fog.w = (2.0 / (1.0 + exp(length(Out.Position.xyz) * Fog.a * -2.0))) - 1.0;
-
-	// Absolute position for shadow mapping
-	if (ShaderModel3) {
-		Out.Shadow = mul(InPosition, World);
-	} else {
-		Out.Shadow.xyz = mul(mul(InPosition, World), LightViewProjectionShadowProjection0).xyz;
-	}
-}
-
-VERTEX_OUTPUT VSGeneral(uniform bool ShaderModel3, in VERTEX_INPUT In)
-{
-	VERTEX_OUTPUT Out = (VERTEX_OUTPUT)0;
-	
-	if (ShaderModel3) {
-		if (determinant(In.Instance) != 0) {
-			In.Position = mul(In.Position, transpose(In.Instance));
-			In.Normal = mul(In.Normal, (float3x3)transpose(In.Instance));
-		}
-	}
-
-	_VSNormalProjection(In, Out);
-	_VSLightsAndShadows(ShaderModel3, In.Position, Out);
-
-	// Z-bias to reduce and eliminate z-fighting on track ballast. ZBias is 0 or 1.
-	Out.Position.z -= ZBias_Lighting.x * saturate(In.TexCoords.x) / 1000;
-
-	return Out;
-}
-
-VERTEX_OUTPUT VSGeneral3(in VERTEX_INPUT In)
-{
-	return VSGeneral(true, In);
-}
-
-VERTEX_OUTPUT VSGeneral2(in VERTEX_INPUT In)
-{
-	return VSGeneral(false, In);
-}
-
-VERTEX_OUTPUT VSTransfer(uniform bool ShaderModel3, in VERTEX_INPUT_TRANSFER In)
-{
-	VERTEX_OUTPUT Out = (VERTEX_OUTPUT)0;
-	_VSTransferProjection(In, Out);
-	_VSLightsAndShadows(ShaderModel3, In.Position, Out);
-
-	// Z-bias to reduce and eliminate z-fighting on track ballast. ZBias is 0 or 1.
-	Out.Position.z -= ZBias_Lighting.x * saturate(In.TexCoords.x) / 1000;
-
-	return Out;
-}
-
-VERTEX_OUTPUT VSTransfer3(in VERTEX_INPUT_TRANSFER In)
-{
-	return VSTransfer(true, In);
-}
-
-VERTEX_OUTPUT VSTransfer2(in VERTEX_INPUT_TRANSFER In)
-{
-	return VSTransfer(false, In);
-}
-
-VERTEX_OUTPUT VSTerrain(uniform bool ShaderModel3, in VERTEX_INPUT In)
-{
-	VERTEX_OUTPUT Out = (VERTEX_OUTPUT)0;
-	_VSNormalProjection(In, Out);
-	_VSLightsAndShadows(ShaderModel3, In.Position, Out);
-	return Out;
-}
-
-VERTEX_OUTPUT VSTerrain3(in VERTEX_INPUT In)
-{
-	return VSTerrain(true, In);
-}
-
-VERTEX_OUTPUT VSTerrain2(in VERTEX_INPUT In)
-{
-	return VSTerrain(false, In);
-}
-
-VERTEX_OUTPUT VSForest(in VERTEX_INPUT_FOREST In)
-{
-	VERTEX_OUTPUT Out = (VERTEX_OUTPUT)0;
-
-	// Start with the three vectors of the view.
-	float3 upVector = float3(0, -1, 0); // This constant is also defined in Shareds.cs
-
-	// Move the vertex left/right/up/down based on the normal values (tree size).
-	float3 newPosition = (float3)In.Position;
-	newPosition += (In.TexCoords.x - 0.5f) * SideVector * In.Normal.x;
-	newPosition += (In.TexCoords.y - 1.0f) * upVector * In.Normal.y;
-	In.Position = float4(newPosition, 1);
-
-	// Project vertex with fixed w=1 and normal=eye.
-	Out.Position = mul(In.Position, WorldViewProjection);
-	Out.RelPosition.xyz = mul(In.Position, World).xyz - ViewerPos;
-	Out.RelPosition.w = Out.Position.z;
-	Out.TexCoords.xy = In.TexCoords;
-	Out.Normal_Light = EyeVector;
-
-	_VSLightsAndShadows(false, In.Position, Out);
-
-	return Out;
-}
-
-VERTEX_OUTPUT VSSignalLight(in VERTEX_INPUT_SIGNAL In)
-{
-	VERTEX_OUTPUT Out = (VERTEX_OUTPUT)0;
-	_VSSignalProjection(false, In, Out);
-	return Out;
-}
-
-VERTEX_OUTPUT VSSignalLightGlow(in VERTEX_INPUT_SIGNAL In)
-{
-	VERTEX_OUTPUT Out = (VERTEX_OUTPUT)0;
-	_VSSignalProjection(true, In, Out);
-	return Out;
-}
-
-////////////////////    P I X E L   S H A D E R S    ///////////////////////////
-
-// Gets the ambient light effect.
-float _PSGetAmbientEffect(in VERTEX_OUTPUT In)
-{
-	return In.Normal_Light.w * ZBias_Lighting.y;
-}
-
-// Gets the specular light effect.
-float _PSGetSpecularEffect(in VERTEX_OUTPUT In)
-{
-	float3 halfVector = normalize(-In.RelPosition.xyz) + LightVector_ZFar.xyz;
-	return In.Normal_Light.w * ZBias_Lighting.w * pow(saturate(dot(In.Normal_Light.xyz, normalize(halfVector))), ZBias_Lighting.z);
-}
-
-// Gets the shadow effect.
-float3 _PS2GetShadowEffect(in VERTEX_OUTPUT In)
-{
-	return float3(tex2D(ShadowMap0, In.Shadow.xy).xy, In.Shadow.z);
-}
-
-float3 _PS3GetShadowEffect(in VERTEX_OUTPUT In)
-{
-	float depth = In.RelPosition.w;
-	float3 rv = { 0, 0, 0 };
-	if (depth < ShadowMapLimit.x) {
-		float3 pos0 = mul(In.Shadow, LightViewProjectionShadowProjection0).xyz;
-		rv = float3(tex2D(ShadowMap0, pos0.xy).xy, pos0.z);
-	} else {
-		if (depth < ShadowMapLimit.y) {
-			float3 pos1 = mul(In.Shadow, LightViewProjectionShadowProjection1).xyz;
-			rv = float3(tex2D(ShadowMap1, pos1.xy).xy, pos1.z);
-		} else {
-			if (depth < ShadowMapLimit.z) {
-				float3 pos2 = mul(In.Shadow, LightViewProjectionShadowProjection2).xyz;
-				rv = float3(tex2D(ShadowMap2, pos2.xy).xy, pos2.z);
-			} else {
-				if (depth < ShadowMapLimit.w) {
-					float3 pos3 = mul(In.Shadow, LightViewProjectionShadowProjection3).xyz;
-					rv = float3(tex2D(ShadowMap3, pos3.xy).xy, pos3.z);
-				}
-			}
-		}
-	}
-	return rv;
-}
-
-void _PSApplyShadowColor(inout float3 Color, in VERTEX_OUTPUT In)
-{
-	float depth = In.RelPosition.w;
-	if (depth < ShadowMapLimit.x) {
-		Color.rgb *= 0.9;
-		Color.r += 0.1;
-	} else {
-		if (depth < ShadowMapLimit.y) {
-			Color.rgb *= 0.9;
-			Color.g += 0.1;
-		} else {
-			if (depth < ShadowMapLimit.z) {
-				Color.rgb *= 0.9;
-				Color.b += 0.1;
-			} else {
-				if (depth < ShadowMapLimit.w) {
-					Color.rgb *= 0.9;
-					Color.rg += 0.1;
-				}
-			}
-		}
-	}
-}
-
-float _PSGetShadowEffect(uniform bool ShaderModel3, uniform bool NormalLighting, in VERTEX_OUTPUT In)
-{
-	float3 moments;
-	if (ShaderModel3)
-		moments = _PS3GetShadowEffect(In);
-	else
-		moments = _PS2GetShadowEffect(In);
-
-	bool not_shadowed = moments.z - moments.x < 0.00005;
-	float E_x2 = moments.y;
-	float Ex_2 = moments.x * moments.x;
-	float variance = clamp(E_x2 - Ex_2, 0.00005, 1.0);
-	float m_d = moments.z - moments.x;
-	float p = pow(variance / (variance + m_d * m_d), 50);
-	if (NormalLighting)
-		return saturate(not_shadowed + p) * saturate(In.Normal_Light.w * 5 - 2);
-	return saturate(not_shadowed + p);
-}
-
-// Gets the overcast color.
-float3 _PSGetOvercastColor(in float4 Color, in VERTEX_OUTPUT In)
-{
-	// Value used to determine equivalent grayscale color.
-	const float3 LumCoeff = float3(0.2125, 0.7154, 0.0721);
-
-	float intensity = dot((float3)Color, LumCoeff);
-	return lerp(intensity, Color.rgb, 0.8) * 0.5;
-}
-
-// Applies the lighting effect of the train's headlights, including
-// fade-in/fade-out animations.
-void _PSApplyHeadlights(inout float3 Color, in float4 OriginalColor, in VERTEX_OUTPUT In)
-{
-	float3 headlightToSurface = normalize(In.LightDir_Fog.xyz);
-	float coneDot = dot(headlightToSurface, HeadlightDirection.xyz);
-
-	float shading = step(0, coneDot);
-	shading *= step(0, dot(In.Normal_Light.xyz, -headlightToSurface));
-	shading *= saturate(HeadlightDirection.w / (1 - coneDot));
-	shading *= saturate(1 - length(In.LightDir_Fog.xyz) * HeadlightRcpDistance);
-	shading *= HeadlightPosition.w;
-	Color += (float3)OriginalColor * HeadlightColor.rgb * HeadlightColor.a * shading;
-}
-
-// Applies distance fog to the pixel.
-void _PSApplyFog(inout float3 Color, in VERTEX_OUTPUT In)
-{
-	Color = lerp(Color, Fog.rgb, In.LightDir_Fog.w);
-}
-
-void _PSSceneryFade(inout float4 Color, in VERTEX_OUTPUT In)
-{
-	if (ReferenceAlpha < 0.01) Color.a = 1;
-	Color.a *= saturate((LightVector_ZFar.w - length(In.RelPosition.xyz)) / 50);
-}
-
-float4 PSImage(uniform bool ShaderModel3, uniform bool ClampTexCoords, in VERTEX_OUTPUT In) : COLOR0
-{
-	const float FullBrightness = 1.0;
-	const float ShadowBrightness = 0.5;
-
-	float4 Color = tex2D(Image, In.TexCoords.xy);
-	if (ShaderModel3 && ClampTexCoords) {
-		// We need to clamp the rendering to within the [0..1] range only.
-		if (saturate(In.TexCoords.x) != In.TexCoords.x || saturate(In.TexCoords.y) != In.TexCoords.y) {
-			Color.a = 0;
-		}
-	}
-
-	// Alpha testing:
-	clip(Color.a - ReferenceAlpha);
-	// Ambient and shadow effects apply first; night-time textures cancel out all normal lighting.
-	float3 litColor = Color.rgb * lerp(ShadowBrightness, FullBrightness, saturate(_PSGetAmbientEffect(In) * _PSGetShadowEffect(ShaderModel3, true, In) + ImageTextureIsNight));
-	// Specular effect next.
-	litColor += _PSGetSpecularEffect(In) * _PSGetShadowEffect(ShaderModel3, true, In);
-	// Overcast blanks out ambient, shadow and specular effects (so use original Color).
-	litColor = lerp(litColor, _PSGetOvercastColor(Color, In), Overcast.x);
-	// Night-time darkens everything, except night-time textures.
-	litColor *= NightColorModifier;
-	// Headlights effect use original Color.
-	_PSApplyHeadlights(litColor, Color, In);
-	// And fogging is last.
-	_PSApplyFog(litColor, In);
-	if (ShaderModel3) _PSSceneryFade(Color, In);
-	//if (ShaderModel3) _PSApplyShadowColor(litColor, In);
-	return float4(litColor, Color.a);
-}
-
-float4 PSImage3(in VERTEX_OUTPUT In) : COLOR0
-{
-	return PSImage(true, false, In);
-}
-
-float4 PSImage2(in VERTEX_OUTPUT In) : COLOR0
-{
-	return PSImage(false, false, In);
-}
-
-float4 PSImage5(in VERTEX_OUTPUT In) : COLOR0
-{
-	return PSImage(true, true, In);
-}
-
-float4 PSImage4(in VERTEX_OUTPUT In) : COLOR0
-{
-	return PSImage(false, true, In);
-}
-
-float4 PSVegetation(in VERTEX_OUTPUT In) : COLOR0
-{
-	float4 Color = tex2D(Image, In.TexCoords.xy);
-    // Alpha testing:
-    clip(Color.a - ReferenceAlpha);
-	// Ambient effect applies first; no shadow effect for vegetation; night-time textures cancel out all normal lighting.
-	float3 litColor = Color.rgb * VegetationAmbientModifier;
-	// No specular effect for vegetation.
-	// Overcast blanks out ambient, shadow and specular effects (so use original Color).
-	litColor = lerp(litColor, _PSGetOvercastColor(Color, In), Overcast.x);
-	// Night-time darkens everything, except night-time textures.
-	litColor *= NightColorModifier;
-	// Headlights effect use original Color.
-	_PSApplyHeadlights(litColor, Color, In);
-	// And fogging is last.
-	_PSApplyFog(litColor, In);
-	_PSSceneryFade(Color, In);
-	return float4(litColor, Color.a);
-}
-
-float4 PSTerrain(uniform bool ShaderModel3, in VERTEX_OUTPUT In) : COLOR0
-{
-	const float FullBrightness = 1.0;
-	const float ShadowBrightness = 0.5;
-
-	float4 Color = tex2D(Image, In.TexCoords.xy);
-	// Ambient and shadow effects apply first; night-time textures cancel out all normal lighting.
-	float3 litColor = Color.rgb * lerp(ShadowBrightness, FullBrightness, saturate(_PSGetAmbientEffect(In) * _PSGetShadowEffect(ShaderModel3, true, In) + ImageTextureIsNight));
-	// No specular effect for terrain.
-	// Overcast blanks out ambient, shadow and specular effects (so use original Color).
-	litColor = lerp(litColor, _PSGetOvercastColor(Color, In), Overcast.x);
-	// Night-time darkens everything, except night-time textures.
-	litColor *= NightColorModifier;
-	// Overlay image for terrain.
-	litColor.rgb *= (float3)(tex2D(Overlay, In.TexCoords.xy * OverlayScale) * 2);
-	// Headlights effect use original Color.
-	_PSApplyHeadlights(litColor, Color, In);
-	// And fogging is last.
-	_PSApplyFog(litColor, In);
-	_PSSceneryFade(Color, In);
-	//if (ShaderModel3) _PSApplyShadowColor(litColor, In);
-	return float4(litColor, Color.a);
-}
-
-float4 PSTerrain3(in VERTEX_OUTPUT In) : COLOR0
-{
-	return PSTerrain(true, In);
-}
-
-float4 PSTerrain2(in VERTEX_OUTPUT In) : COLOR0
-{
-	return PSTerrain(false, In);
-}
-
-float4 PSDarkShade(in VERTEX_OUTPUT In) : COLOR0
-{
-	const float ShadowBrightness = 0.5;
-
-	float4 Color = tex2D(Image, In.TexCoords.xy);
-    // Alpha testing:
-    clip(Color.a - ReferenceAlpha);
-	// Fixed ambient and shadow effects at darkest level.
-	float3 litColor = Color.rgb * ShadowBrightness;
-	// No specular effect for dark shade.
-	// Overcast blanks out ambient, shadow and specular effects (so use original Color).
-	litColor = lerp(litColor, _PSGetOvercastColor(Color, In), Overcast.x);
-	// Night-time darkens everything, except night-time textures.
-	litColor *= NightColorModifier;
-	// Headlights effect use original Color.
-	_PSApplyHeadlights(litColor, Color, In);
-	// And fogging is last.
-	_PSApplyFog(litColor, In);
-	_PSSceneryFade(Color, In);
-	return float4(litColor, Color.a);
-}
-
-float4 PSHalfBright(in VERTEX_OUTPUT In) : COLOR0
-{
-	const float HalfShadowBrightness = 0.75;
-
-	float4 Color = tex2D(Image, In.TexCoords.xy);
-    // Alpha testing:
-    clip(Color.a - ReferenceAlpha);
-	// Fixed ambient and shadow effects at mid-dark level.
-	float3 litColor = Color.rgb * HalfShadowBrightness;
-	// No specular effect for half-bright.
-	// Overcast blanks out ambient, shadow and specular effects (so use original Color).
-	litColor = lerp(litColor, _PSGetOvercastColor(Color, In), Overcast.y);
-	// Night-time darkens everything, except night-time textures.
-	litColor *= HalfNightColorModifier;
-	// Headlights effect use original Color.
-	_PSApplyHeadlights(litColor, Color, In);
-	// And fogging is last.
-	_PSApplyFog(litColor, In);
-	_PSSceneryFade(Color, In);
-	return float4(litColor, Color.a);
-}
-
-float4 PSFullBright(in VERTEX_OUTPUT In) : COLOR0
-{
-	float4 Color = tex2D(Image, In.TexCoords.xy);
-    // Alpha testing:
-    clip(Color.a - ReferenceAlpha);
-	// Fixed ambient and shadow effects at brightest level.
-	float3 litColor = Color.rgb;
-	// No specular effect for full-bright.
-	// No overcast effect for full-bright.
-	// No night-time effect for full-bright.
-	// Headlights effect use original Color.
-	_PSApplyHeadlights(litColor, Color, In);
-	// And fogging is last.
-	_PSApplyFog(litColor, In);
-	_PSSceneryFade(Color, In);
-	return float4(litColor, Color.a);
-}
-
-float4 PSSignalLight(in VERTEX_OUTPUT In) : COLOR0
-{
-	float4 Color = tex2D(Image, In.TexCoords.xy);
-    // Alpha testing:
-    clip(Color.a - ReferenceAlpha);
-	// No ambient and shadow effects for signal lights.
-	// Apply signal coloring effect.
-	float3 litColor = lerp(Color.rgb, In.Color.rgb, Color.r);
-	// No specular effect, overcast effect, night-time darkening, headlights or fogging effect for signal lights.
-	return float4(litColor, Color.a);
-}
-
-////////////////////    T E C H N I Q U E S    /////////////////////////////////
-
-////////////////////////////////////////////////////////////////////////////////
-// IMPORTANT: ATI graphics cards/drivers do NOT like mixing shader model      //
-//            versions within a technique/pass. Always use the same vertex    //
-//            and pixel shader versions within each technique/pass.           //
-////////////////////////////////////////////////////////////////////////////////
-
-technique ImagePS2 {
-	pass Pass_0 {
-		VertexShader = compile vs_5_0 VSGeneral2();
-		PixelShader = compile ps_5_0 PSImage2();
-	}
-}
-
-technique ImagePS3 {
-	pass Pass_0 {
-		VertexShader = compile vs_4_0_level_9_3 VSGeneral3();
-		PixelShader = compile ps_4_0_level_9_3 PSImage3();
-	}
-}
-
-technique TransferPS2 {
-	pass Pass_0 {
-		VertexShader = compile vs_5_0 VSTransfer2();
-		PixelShader = compile ps_5_0 PSImage4();
-	}
-}
-
-technique TransferPS3 {
-	pass Pass_0 {
-		VertexShader = compile vs_4_0_level_9_3 VSTransfer3();
-		PixelShader = compile ps_4_0_level_9_3 PSImage5();
-	}
-}
-
-technique Forest {
-	pass Pass_0 {
-		VertexShader = compile vs_5_0 VSForest();
-		PixelShader = compile ps_5_0 PSVegetation();
-	}
-}
-
-technique VegetationPS2 {
-	pass Pass_0 {
-		VertexShader = compile vs_5_0 VSGeneral2();
-		PixelShader = compile ps_5_0 PSVegetation();
-	}
-}
-
-technique VegetationPS3 {
-	pass Pass_0 {
-		VertexShader = compile vs_4_0_level_9_3 VSGeneral3();
-		PixelShader = compile ps_4_0_level_9_3 PSVegetation();
-	}
-}
-
-technique TerrainPS2 {
-	pass Pass_0 {
-		VertexShader = compile vs_5_0 VSTerrain2();
-		PixelShader = compile ps_5_0 PSTerrain2();
-	}
-}
-
-technique TerrainPS3 {
-	pass Pass_0 {
-		VertexShader = compile vs_4_0_level_9_3 VSTerrain3();
-		PixelShader = compile ps_4_0_level_9_3 PSTerrain3();
-	}
-}
-
-technique DarkShadePS3 {
-	pass Pass_0 {
-		VertexShader = compile vs_4_0_level_9_3 VSGeneral3();
-		PixelShader = compile ps_4_0_level_9_3 PSDarkShade();
-	}
-}
-
-technique DarkShadePS2 {
-	pass Pass_0 {
-		VertexShader = compile vs_5_0 VSGeneral2();
-		PixelShader = compile ps_5_0 PSDarkShade();
-	}
-}
-
-technique HalfBrightPS3 {
-	pass Pass_0 {
-		VertexShader = compile vs_4_0_level_9_3 VSGeneral3();
-		PixelShader = compile ps_4_0_level_9_3 PSHalfBright();
-	}
-}
-
-technique HalfBrightPS2 {
-	pass Pass_0 {
-		VertexShader = compile vs_5_0 VSGeneral2();
-		PixelShader = compile ps_5_0 PSHalfBright();
-	}
-}
-
-technique FullBrightPS3 {
-	pass Pass_0 {
-		VertexShader = compile vs_4_0_level_9_3 VSGeneral3();
-		PixelShader = compile ps_4_0_level_9_3 PSFullBright();
-	}
-}
-
-technique FullBrightPS2 {
-	pass Pass_0 {
-		VertexShader = compile vs_5_0 VSGeneral2();
-		PixelShader = compile ps_5_0 PSFullBright();
-	}
-}
-
-technique SignalLight {
-	pass Pass_0 {
-		VertexShader = compile vs_5_0 VSSignalLight();
-		PixelShader = compile ps_5_0 PSSignalLight();
-	}
-}
-
-technique SignalLightGlow {
-	pass Pass_0 {
-		VertexShader = compile vs_5_0 VSSignalLightGlow();
-		PixelShader = compile ps_5_0 PSSignalLight();
-	}
-}
-=======
-// COPYRIGHT 2009, 2010, 2011, 2012, 2013 by the Open Rails project.
-// 
-// This file is part of Open Rails.
-// 
-// Open Rails is free software: you can redistribute it and/or modify
-// it under the terms of the GNU General Public License as published by
-// the Free Software Foundation, either version 3 of the License, or
-// (at your option) any later version.
-// 
-// Open Rails is distributed in the hope that it will be useful,
-// but WITHOUT ANY WARRANTY; without even the implied warranty of
-// MERCHANTABILITY or FITNESS FOR A PARTICULAR PURPOSE.  See the
-// GNU General Public License for more details.
-// 
-// You should have received a copy of the GNU General Public License
-// along with Open Rails.  If not, see <http://www.gnu.org/licenses/>.
-
-// This file is the responsibility of the 3D & Environment Team. 
-
-////////////////////////////////////////////////////////////////////////////////
-//                 S C E N E R Y   O B J E C T   S H A D E R                  //
-////////////////////////////////////////////////////////////////////////////////
-
-////////////////////    G L O B A L   V A L U E S    ///////////////////////////
-
-float4x4 World;         // model -> world
-float4x4 WorldViewProjection;  // model -> world -> view -> projection
-float4x4 LightViewProjectionShadowProjection0;  // world -> light view -> light projection -> shadow map projection
-float4x4 LightViewProjectionShadowProjection1;
-float4x4 LightViewProjectionShadowProjection2;
-float4x4 LightViewProjectionShadowProjection3;
-texture  ShadowMapTexture0;
-texture  ShadowMapTexture1;
-texture  ShadowMapTexture2;
-texture  ShadowMapTexture3;
-float4   ShadowMapLimit;
-float4   ZBias_Lighting;  // x = z-bias, y = diffuse, z = specular, w = step(1, z)
-float4   Fog;  // rgb = color of fog; a = reciprocal of distance from camera, everything is
-			   // normal color; FogDepth = FogStart, i.e. FogEnd = 2 * FogStart.
-float4   LightVector_ZFar;  // xyz = direction vector to sun (world), w = z-far distance
-float4   HeadlightPosition;     // xyz = position; w = lighting fading.
-float4   HeadlightDirection;    // xyz = normalized direction (length = distance to light); w = 0.5 * (1 - min dot product).
-float    HeadlightRcpDistance;  // reciprocal length = reciprocal distance to light
-float4   HeadlightColor;        // rgba = color
-float2   Overcast;      // Lower saturation & brightness when overcast. x = FullBrightness, y = HalfBrightness
-float3   ViewerPos;     // Viewer's world coordinates.
-float    ImageTextureIsNight;
-float    NightColorModifier;
-float    HalfNightColorModifier;
-float    VegetationAmbientModifier;
-float4   EyeVector;
-float3   SideVector;
-float    ReferenceAlpha;
-texture  ImageTexture;
-texture  OverlayTexture;
-float	 OverlayScale;
-
-sampler Image = sampler_state
-{
-	Texture = (ImageTexture);
-	MagFilter = Linear;
-	MinFilter = Anisotropic;
-	MipFilter = Linear;
-	MaxAnisotropy = 16;
-};
-
-sampler Overlay = sampler_state
-{
-	Texture = (OverlayTexture);
-	MagFilter = Linear;
-	MinFilter = Linear;
-	MipFilter = Linear;
-	MipLodBias = 0;
-	AddressU = Wrap;
-	AddressV = Wrap;
-};
-
-sampler ShadowMap0 = sampler_state
-{
-	Texture = (ShadowMapTexture0);
-	MagFilter = Linear;
-	MinFilter = Linear;
-	MipFilter = Linear;
-};
-
-sampler ShadowMap1 = sampler_state
-{
-	Texture = (ShadowMapTexture1);
-	MagFilter = Linear;
-	MinFilter = Linear;
-	MipFilter = Linear;
-};
-
-sampler ShadowMap2 = sampler_state
-{
-	Texture = (ShadowMapTexture2);
-	MagFilter = Linear;
-	MinFilter = Linear;
-	MipFilter = Linear;
-};
-
-sampler ShadowMap3 = sampler_state
-{
-	Texture = (ShadowMapTexture3);
-	MagFilter = Linear;
-	MinFilter = Linear;
-	MipFilter = Linear;
-};
-
-////////////////////    V E R T E X   I N P U T S    ///////////////////////////
-
-struct VERTEX_INPUT
-{
-	float4 Position  : POSITION;
-	float2 TexCoords : TEXCOORD0;
-	float3 Normal    : NORMAL;
-	float4x4 Instance : TEXCOORD1;
-};
-
-struct VERTEX_INPUT_FOREST
-{
-	float4 Position  : POSITION;
-	float2 TexCoords : TEXCOORD0;
-	float3 Normal    : NORMAL;
-};
-
-struct VERTEX_INPUT_SIGNAL
-{
-	float4 Position  : POSITION;
-	float2 TexCoords : TEXCOORD0;
-	float4 Color     : COLOR0;
-};
-
-struct VERTEX_INPUT_TRANSFER
-{
-	float4 Position  : POSITION;
-	float2 TexCoords : TEXCOORD0;
-};
-
-////////////////////    V E R T E X   O U T P U T S    /////////////////////////
-
-struct VERTEX_OUTPUT
-{
-	float4 Position     : POSITION;  // position x, y, z, w
-	float4 RelPosition  : TEXCOORD0; // rel position x, y, z; position z
-	float2 TexCoords    : TEXCOORD1; // tex coords x, y
-	float4 Color        : COLOR0;    // color r, g, b, a
-	float4 Normal_Light : TEXCOORD2; // normal x, y, z; light dot
-	float4 LightDir_Fog : TEXCOORD3; // light dir x, y, z; fog fade
-	float4 Shadow       : TEXCOORD4; // ps2<shadow map texture and depth x, y, z> ps3<abs position x, y, z, w>
-};
-
-////////////////////    V E R T E X   S H A D E R S    /////////////////////////
-
-void _VSNormalProjection(in VERTEX_INPUT In, inout VERTEX_OUTPUT Out)
-{
-	// Project position, normal and copy texture coords
-	Out.Position = mul(In.Position, WorldViewProjection);
-	Out.RelPosition.xyz = mul(In.Position, World).xyz - ViewerPos;
-	Out.RelPosition.w = Out.Position.z;
-	Out.TexCoords.xy = In.TexCoords;
-    Out.Normal_Light.xyz = normalize(mul(In.Normal, (float3x3)World).xyz);
-
-	// Normal lighting (range 0.0 - 1.0)
-	// Need to calc. here instead of _VSLightsAndShadows() to avoid calling it from VSForest(), where it has gone into pre-shader in Shaders.cs
-	Out.Normal_Light.w = dot(Out.Normal_Light.xyz, LightVector_ZFar.xyz) * 0.5 + 0.5;
-}
-
-void _VSSignalProjection(uniform bool Glow, in VERTEX_INPUT_SIGNAL In, inout VERTEX_OUTPUT Out)
-{
-	// Project position, normal and copy texture coords
-    float3 relPos = (float3)mul(In.Position, World) - ViewerPos;
-	// Position 1.5cm in front of signal.
-	In.Position.z += 0.015;
-	if (Glow) {
-		// Position glow a further 1.5cm in front of the light.
-		In.Position.z += 0.015;
-		// The glow around signal lights scales according to distance; there is a cut-off which controls when the glow
-		// starts, a scaling factor which determines how quickly it expands (logarithmically), and ZBias_Lighting.x is
-		// an overall "glow power" control which determines the effectiveness of glow on any individual light. This is
-		// used to have different glows in the day and night, and to prevent theatre boxes from glowing!
-		const float GlowCutOffM = 100;
-		const float GlowScalingFactor = 40;
-		In.Position.xyz *= log(1 + max(0, length(relPos) - GlowCutOffM) / GlowScalingFactor) * ZBias_Lighting.x;
-	}
-	Out.Position = mul(In.Position, WorldViewProjection);
-	Out.RelPosition.xyz = relPos;
-	Out.RelPosition.w = Out.Position.z;
-	Out.TexCoords.xy = In.TexCoords;
-	Out.Color = In.Color;
-}
-
-void _VSTransferProjection(in VERTEX_INPUT_TRANSFER In, inout VERTEX_OUTPUT Out)
-{
-	// Project position, normal and copy texture coords
-	Out.Position = mul(In.Position, WorldViewProjection);
-	Out.RelPosition.xyz = mul(In.Position, World).xyz - ViewerPos;
-	Out.RelPosition.w = Out.Position.z;
-	Out.TexCoords.xy = In.TexCoords;
-	Out.Normal_Light = EyeVector;
-}
-
-void _VSLightsAndShadows(uniform bool ShaderModel3, in float4 InPosition, inout VERTEX_OUTPUT Out)
-{
-	// Headlight lighting
-	Out.LightDir_Fog.xyz = mul(InPosition, World).xyz - HeadlightPosition.xyz;
-
-	// Fog fading
-	Out.LightDir_Fog.w = (2.0 / (1.0 + exp(length(Out.Position.xyz) * Fog.a * -2.0))) - 1.0;
-
-	// Absolute position for shadow mapping
-	if (ShaderModel3) {
-		Out.Shadow = mul(InPosition, World);
-	} else {
-		Out.Shadow.xyz = mul(mul(InPosition, World), LightViewProjectionShadowProjection0).xyz;
-	}
-}
-
-VERTEX_OUTPUT VSGeneral(uniform bool ShaderModel3, in VERTEX_INPUT In)
-{
-	VERTEX_OUTPUT Out = (VERTEX_OUTPUT)0;
-	
-	if (ShaderModel3) {
-		if (determinant(In.Instance) != 0) {
-			In.Position = mul(In.Position, transpose(In.Instance));
-            In.Normal = mul(In.Normal, (float3x3)transpose(In.Instance));
-        }
-	}
-
-	_VSNormalProjection(In, Out);
-	_VSLightsAndShadows(ShaderModel3, In.Position, Out);
-
-	// Z-bias to reduce and eliminate z-fighting on track ballast. ZBias is 0 or 1.
-	Out.Position.z -= ZBias_Lighting.x * saturate(In.TexCoords.x) / 1000;
-
-	return Out;
-}
-
-VERTEX_OUTPUT VSGeneral3(in VERTEX_INPUT In)
-{
-    return VSGeneral(true, In);
-}
-
-VERTEX_OUTPUT VSGeneral2(in VERTEX_INPUT In)
-{
-    return VSGeneral(false, In);
-}
-
-VERTEX_OUTPUT VSTransfer(uniform bool ShaderModel3, in VERTEX_INPUT_TRANSFER In)
-{
-	VERTEX_OUTPUT Out = (VERTEX_OUTPUT)0;
-	_VSTransferProjection(In, Out);
-	_VSLightsAndShadows(ShaderModel3, In.Position, Out);
-
-	// Z-bias to reduce and eliminate z-fighting on track ballast. ZBias is 0 or 1.
-	Out.Position.z -= ZBias_Lighting.x * saturate(In.TexCoords.x) / 1000;
-
-	return Out;
-}
-
-VERTEX_OUTPUT VSTransfer3(in VERTEX_INPUT_TRANSFER In)
-{
-    return VSTransfer(true, In);
-}
-
-VERTEX_OUTPUT VSTransfer2(in VERTEX_INPUT_TRANSFER In)
-{
-    return VSTransfer(false, In);
-}
-
-VERTEX_OUTPUT VSTerrain(uniform bool ShaderModel3, in VERTEX_INPUT In)
-{
-	VERTEX_OUTPUT Out = (VERTEX_OUTPUT)0;
-	_VSNormalProjection(In, Out);
-	_VSLightsAndShadows(ShaderModel3, In.Position, Out);
-	return Out;
-}
-
-VERTEX_OUTPUT VSTerrain3(in VERTEX_INPUT In)
-{
-    return VSTerrain(true, In);
-}
-
-VERTEX_OUTPUT VSTerrain2(in VERTEX_INPUT In)
-{
-    return VSTerrain(false, In);
-}
-
-VERTEX_OUTPUT VSForest(in VERTEX_INPUT_FOREST In)
-{
-	VERTEX_OUTPUT Out = (VERTEX_OUTPUT)0;
-
-	// Start with the three vectors of the view.
-	float3 upVector = float3(0, -1, 0); // This constant is also defined in Shareds.cs
-
-	// Move the vertex left/right/up/down based on the normal values (tree size).
-    float3 newPosition = (float3)In.Position;
-	newPosition += (In.TexCoords.x - 0.5f) * SideVector * In.Normal.x;
-	newPosition += (In.TexCoords.y - 1.0f) * upVector * In.Normal.y;
-	In.Position = float4(newPosition, 1);
-
-	// Project vertex with fixed w=1 and normal=eye.
-	Out.Position = mul(In.Position, WorldViewProjection);
-	Out.RelPosition.xyz = mul(In.Position, World).xyz - ViewerPos;
-	Out.RelPosition.w = Out.Position.z;
-	Out.TexCoords.xy = In.TexCoords;
-	Out.Normal_Light = EyeVector;
-
-	_VSLightsAndShadows(false, In.Position, Out);
-
-	return Out;
-}
-
-VERTEX_OUTPUT VSSignalLight(in VERTEX_INPUT_SIGNAL In)
-{
-	VERTEX_OUTPUT Out = (VERTEX_OUTPUT)0;
-	_VSSignalProjection(false, In, Out);
-	return Out;
-}
-
-VERTEX_OUTPUT VSSignalLightGlow(in VERTEX_INPUT_SIGNAL In)
-{
-	VERTEX_OUTPUT Out = (VERTEX_OUTPUT)0;
-	_VSSignalProjection(true, In, Out);
-	return Out;
-}
-
-////////////////////    P I X E L   S H A D E R S    ///////////////////////////
-
-// Gets the ambient light effect.
-float _PSGetAmbientEffect(in VERTEX_OUTPUT In)
-{
-	return In.Normal_Light.w * ZBias_Lighting.y;
-}
-
-// Gets the specular light effect.
-float _PSGetSpecularEffect(in VERTEX_OUTPUT In)
-{
-	float3 halfVector = normalize(-In.RelPosition.xyz) + LightVector_ZFar.xyz;
-	return In.Normal_Light.w * ZBias_Lighting.w * pow(saturate(dot(In.Normal_Light.xyz, normalize(halfVector))), ZBias_Lighting.z);
-}
-
-// Gets the shadow effect.
-float3 _PS2GetShadowEffect(in VERTEX_OUTPUT In)
-{
-	return float3(tex2D(ShadowMap0, In.Shadow.xy).xy, In.Shadow.z);
-}
-
-float3 _PS3GetShadowEffect(in VERTEX_OUTPUT In)
-{
-	float depth = In.RelPosition.w;
-    float3 rv = { 0, 0, 0 };
-	if (depth < ShadowMapLimit.x) {
-		float3 pos0 = mul(In.Shadow, LightViewProjectionShadowProjection0).xyz;
-		rv = float3(tex2D(ShadowMap0, pos0.xy).xy, pos0.z);
-	} else {
-		if (depth < ShadowMapLimit.y) {
-			float3 pos1 = mul(In.Shadow, LightViewProjectionShadowProjection1).xyz;
-			rv = float3(tex2D(ShadowMap1, pos1.xy).xy, pos1.z);
-		} else {
-			if (depth < ShadowMapLimit.z) {
-				float3 pos2 = mul(In.Shadow, LightViewProjectionShadowProjection2).xyz;
-				rv = float3(tex2D(ShadowMap2, pos2.xy).xy, pos2.z);
-			} else {
-				if (depth < ShadowMapLimit.w) {
-					float3 pos3 = mul(In.Shadow, LightViewProjectionShadowProjection3).xyz;
-					rv = float3(tex2D(ShadowMap3, pos3.xy).xy, pos3.z);
-				}
-			}
-		}
-	}
-	return rv;
-}
-
-void _PSApplyShadowColor(inout float3 Color, in VERTEX_OUTPUT In)
-{
-	float depth = In.RelPosition.w;
-	if (depth < ShadowMapLimit.x) {
-		Color.rgb *= 0.9;
-		Color.r += 0.1;
-	} else {
-		if (depth < ShadowMapLimit.y) {
-			Color.rgb *= 0.9;
-			Color.g += 0.1;
-		} else {
-			if (depth < ShadowMapLimit.z) {
-				Color.rgb *= 0.9;
-				Color.b += 0.1;
-			} else {
-				if (depth < ShadowMapLimit.w) {
-					Color.rgb *= 0.9;
-					Color.rg += 0.1;
-				}
-			}
-		}
-	}
-}
-
-float _PSGetShadowEffect(uniform bool ShaderModel3, uniform bool NormalLighting, in VERTEX_OUTPUT In)
-{
-	float3 moments;
-	if (ShaderModel3)
-		moments = _PS3GetShadowEffect(In);
-	else
-		moments = _PS2GetShadowEffect(In);
-
-	bool not_shadowed = moments.z - moments.x < 0.00005;
-	float E_x2 = moments.y;
-	float Ex_2 = moments.x * moments.x;
-	float variance = clamp(E_x2 - Ex_2, 0.00005, 1.0);
-	float m_d = moments.z - moments.x;
-	float p = pow(variance / (variance + m_d * m_d), 50);
-	if (NormalLighting)
-		return saturate(not_shadowed + p) * saturate(In.Normal_Light.w * 5 - 2);
-	return saturate(not_shadowed + p);
-}
-
-// Gets the overcast color.
-float3 _PSGetOvercastColor(in float4 Color, in VERTEX_OUTPUT In)
-{
-	// Value used to determine equivalent grayscale color.
-	const float3 LumCoeff = float3(0.2125, 0.7154, 0.0721);
-
-    float intensity = dot((float3)Color, LumCoeff);
-	return lerp(intensity, Color.rgb, 0.8) * 0.5;
-}
-
-// Applies the lighting effect of the train's headlights, including
-// fade-in/fade-out animations.
-void _PSApplyHeadlights(inout float3 Color, in float4 OriginalColor, in VERTEX_OUTPUT In)
-{
-	float3 headlightToSurface = normalize(In.LightDir_Fog.xyz);
-	float coneDot = dot(headlightToSurface, HeadlightDirection.xyz);
-
-	float shading = step(0, coneDot);
-	shading *= step(0, dot(In.Normal_Light.xyz, -headlightToSurface));
-	shading *= saturate(HeadlightDirection.w / (1 - coneDot));
-	shading *= saturate(1 - length(In.LightDir_Fog.xyz) * HeadlightRcpDistance);
-	shading *= HeadlightPosition.w;
-    Color += (float3)OriginalColor * HeadlightColor.rgb * HeadlightColor.a * shading;
-}
-
-// Applies distance fog to the pixel.
-void _PSApplyFog(inout float3 Color, in VERTEX_OUTPUT In)
-{
-	Color = lerp(Color, Fog.rgb, In.LightDir_Fog.w);
-}
-
-void _PSSceneryFade(inout float4 Color, in VERTEX_OUTPUT In)
-{
-	if (ReferenceAlpha < 0.01) Color.a = 1;
-	Color.a *= saturate((LightVector_ZFar.w - length(In.RelPosition.xyz)) / 50);
-}
-
-float4 PSImage(uniform bool ShaderModel3, uniform bool ClampTexCoords, in VERTEX_OUTPUT In) : COLOR0
-{
-	const float FullBrightness = 1.0;
-	const float ShadowBrightness = 0.5;
-
-	float4 Color = tex2D(Image, In.TexCoords.xy);
-	if (ShaderModel3 && ClampTexCoords) {
-		// We need to clamp the rendering to within the [0..1] range only.
-		if (saturate(In.TexCoords.x) != In.TexCoords.x || saturate(In.TexCoords.y) != In.TexCoords.y) {
-			Color.a = 0;
-		}
-	}
-
-	// Alpha testing:
-	clip(Color.a - ReferenceAlpha);
-	// Ambient and shadow effects apply first; night-time textures cancel out all normal lighting.
-	float3 litColor = Color.rgb * lerp(ShadowBrightness, FullBrightness, saturate(_PSGetAmbientEffect(In) * _PSGetShadowEffect(ShaderModel3, true, In) + ImageTextureIsNight));
-	// Specular effect next.
-	litColor += _PSGetSpecularEffect(In) * _PSGetShadowEffect(ShaderModel3, true, In);
-	// Overcast blanks out ambient, shadow and specular effects (so use original Color).
-	litColor = lerp(litColor, _PSGetOvercastColor(Color, In), Overcast.x);
-	// Night-time darkens everything, except night-time textures.
-	litColor *= NightColorModifier;
-	// Headlights effect use original Color.
-	_PSApplyHeadlights(litColor, Color, In);
-	// And fogging is last.
-	_PSApplyFog(litColor, In);
-	if (ShaderModel3) _PSSceneryFade(Color, In);
-	//if (ShaderModel3) _PSApplyShadowColor(litColor, In);
-	return float4(litColor, Color.a);
-}
-
-float4 PSImage3(in VERTEX_OUTPUT In) : COLOR0
-{
-    return PSImage(true, false, In);
-}
-
-float4 PSImage2(in VERTEX_OUTPUT In) : COLOR0
-{
-    return PSImage(false, false, In);
-}
-
-
-float4 PSImage5(in VERTEX_OUTPUT In) : COLOR0
-{
-    return PSImage(true, true, In);
-}
-
-float4 PSImage4(in VERTEX_OUTPUT In) : COLOR0
-{
-    return PSImage(false, true, In);
-}
-
-float4 PSVegetation(in VERTEX_OUTPUT In) : COLOR0
-{
-	float4 Color = tex2D(Image, In.TexCoords.xy);
-    // Alpha testing:
-    clip(Color.a - ReferenceAlpha);
-	// Ambient effect applies first; no shadow effect for vegetation; night-time textures cancel out all normal lighting.
-	float3 litColor = Color.rgb * VegetationAmbientModifier;
-	// No specular effect for vegetation.
-	// Overcast blanks out ambient, shadow and specular effects (so use original Color).
-	litColor = lerp(litColor, _PSGetOvercastColor(Color, In), Overcast.x);
-	// Night-time darkens everything, except night-time textures.
-	litColor *= NightColorModifier;
-	// Headlights effect use original Color.
-	_PSApplyHeadlights(litColor, Color, In);
-	// And fogging is last.
-	_PSApplyFog(litColor, In);
-	_PSSceneryFade(Color, In);
-	return float4(litColor, Color.a);
-}
-
-float4 PSTerrain(uniform bool ShaderModel3, in VERTEX_OUTPUT In) : COLOR0
-{
-	const float FullBrightness = 1.0;
-	const float ShadowBrightness = 0.5;
-
-	float4 Color = tex2D(Image, In.TexCoords.xy);
-	// Ambient and shadow effects apply first; night-time textures cancel out all normal lighting.
-	float3 litColor = Color.rgb * lerp(ShadowBrightness, FullBrightness, saturate(_PSGetAmbientEffect(In) * _PSGetShadowEffect(ShaderModel3, true, In) + ImageTextureIsNight));
-	// No specular effect for terrain.
-	// Overcast blanks out ambient, shadow and specular effects (so use original Color).
-	litColor = lerp(litColor, _PSGetOvercastColor(Color, In), Overcast.x);
-	// Night-time darkens everything, except night-time textures.
-	litColor *= NightColorModifier;
-	// Overlay image for terrain.
-	litColor.rgb *= (float3)tex2D(Overlay, In.TexCoords.xy * OverlayScale) * 2;
-	// Headlights effect use original Color.
-	_PSApplyHeadlights(litColor, Color, In);
-	// And fogging is last.
-	_PSApplyFog(litColor, In);
-	_PSSceneryFade(Color, In);
-	//if (ShaderModel3) _PSApplyShadowColor(litColor, In);
-	return float4(litColor, Color.a);
-}
-
-float4 PSTerrain3(in VERTEX_OUTPUT In) : COLOR0
-{
-    return PSTerrain(true, In);
-}
-
-float4 PSTerrain2(in VERTEX_OUTPUT In) : COLOR0
-{
-    return PSTerrain(false, In);
-}
-
-float4 PSDarkShade(in VERTEX_OUTPUT In) : COLOR0
-{
-	const float ShadowBrightness = 0.5;
-
-	float4 Color = tex2D(Image, In.TexCoords.xy);
-    // Alpha testing:
-    clip(Color.a - ReferenceAlpha);
-	// Fixed ambient and shadow effects at darkest level.
-	float3 litColor = Color.rgb * ShadowBrightness;
-	// No specular effect for dark shade.
-	// Overcast blanks out ambient, shadow and specular effects (so use original Color).
-	litColor = lerp(litColor, _PSGetOvercastColor(Color, In), Overcast.x);
-	// Night-time darkens everything, except night-time textures.
-	litColor *= NightColorModifier;
-	// Headlights effect use original Color.
-	_PSApplyHeadlights(litColor, Color, In);
-	// And fogging is last.
-	_PSApplyFog(litColor, In);
-	_PSSceneryFade(Color, In);
-	return float4(litColor, Color.a);
-}
-
-float4 PSHalfBright(in VERTEX_OUTPUT In) : COLOR0
-{
-	const float HalfShadowBrightness = 0.75;
-
-	float4 Color = tex2D(Image, In.TexCoords.xy);
-    // Alpha testing:
-    clip(Color.a - ReferenceAlpha);
-	// Fixed ambient and shadow effects at mid-dark level.
-	float3 litColor = Color.rgb * HalfShadowBrightness;
-	// No specular effect for half-bright.
-	// Overcast blanks out ambient, shadow and specular effects (so use original Color).
-	litColor = lerp(litColor, _PSGetOvercastColor(Color, In), Overcast.y);
-	// Night-time darkens everything, except night-time textures.
-	litColor *= HalfNightColorModifier;
-	// Headlights effect use original Color.
-	_PSApplyHeadlights(litColor, Color, In);
-	// And fogging is last.
-	_PSApplyFog(litColor, In);
-	_PSSceneryFade(Color, In);
-	return float4(litColor, Color.a);
-}
-
-float4 PSFullBright(in VERTEX_OUTPUT In) : COLOR0
-{
-	float4 Color = tex2D(Image, In.TexCoords.xy);
-    // Alpha testing:
-    clip(Color.a - ReferenceAlpha);
-	// Fixed ambient and shadow effects at brightest level.
-	float3 litColor = Color.rgb;
-	// No specular effect for full-bright.
-	// No overcast effect for full-bright.
-	// No night-time effect for full-bright.
-	// Headlights effect use original Color.
-	_PSApplyHeadlights(litColor, Color, In);
-	// And fogging is last.
-	_PSApplyFog(litColor, In);
-	_PSSceneryFade(Color, In);
-	return float4(litColor, Color.a);
-}
-
-float4 PSSignalLight(in VERTEX_OUTPUT In) : COLOR0
-{
-	float4 Color = tex2D(Image, In.TexCoords.xy);
-    // Alpha testing:
-    clip(Color.a - ReferenceAlpha);
-	// No ambient and shadow effects for signal lights.
-	// Apply signal coloring effect.
-	float3 litColor = lerp(Color.rgb, In.Color.rgb, Color.r);
-	// No specular effect, overcast effect, night-time darkening, headlights or fogging effect for signal lights.
-	return float4(litColor, Color.a);
-}
-
-////////////////////    T E C H N I Q U E S    /////////////////////////////////
-
-////////////////////////////////////////////////////////////////////////////////
-// IMPORTANT: ATI graphics cards/drivers do NOT like mixing shader model      //
-//            versions within a technique/pass. Always use the same vertex    //
-//            and pixel shader versions within each technique/pass.           //
-////////////////////////////////////////////////////////////////////////////////
-
-technique ImagePS2 {
-	pass Pass_0 {
-		VertexShader = compile vs_4_0_level_9_1 VSGeneral2();
-		PixelShader = compile ps_4_0_level_9_1 PSImage2();
-	}
-}
-
-technique ImagePS3 {
-	pass Pass_0 {
-		VertexShader = compile vs_4_0_level_9_3 VSGeneral3();
-		PixelShader = compile ps_4_0_level_9_3 PSImage3();
-	}
-}
-
-technique TransferPS2 {
-	pass Pass_0 {
-		VertexShader = compile vs_4_0_level_9_1 VSTransfer2();
-		PixelShader = compile ps_4_0_level_9_1 PSImage4();
-	}
-}
-
-technique TransferPS3 {
-	pass Pass_0 {
-		VertexShader = compile vs_4_0_level_9_3 VSTransfer3();
-		PixelShader = compile ps_4_0_level_9_3 PSImage5();
-	}
-}
-
-technique Forest {
-	pass Pass_0 {
-		VertexShader = compile vs_4_0_level_9_1 VSForest();
-		PixelShader = compile ps_4_0_level_9_1 PSVegetation();
-	}
-}
-
-technique VegetationPS2 {
-	pass Pass_0 {
-		VertexShader = compile vs_4_0_level_9_1 VSGeneral2();
-		PixelShader = compile ps_4_0_level_9_1 PSVegetation();
-	}
-}
-
-technique VegetationPS3 {
-	pass Pass_0 {
-		VertexShader = compile vs_4_0_level_9_3 VSGeneral3();
-		PixelShader = compile ps_4_0_level_9_3 PSVegetation();
-	}
-}
-
-technique TerrainPS2 {
-	pass Pass_0 {
-		VertexShader = compile vs_4_0_level_9_1 VSTerrain2();
-		PixelShader = compile ps_4_0_level_9_1 PSTerrain2();
-	}
-}
-
-technique TerrainPS3 {
-	pass Pass_0 {
-		VertexShader = compile vs_4_0_level_9_3 VSTerrain3();
-		PixelShader = compile ps_4_0_level_9_3 PSTerrain3();
-	}
-}
-
-technique DarkShadePS3 {
-	pass Pass_0 {
-		VertexShader = compile vs_4_0_level_9_3 VSGeneral3();
-		PixelShader = compile ps_4_0_level_9_3 PSDarkShade();
-	}
-}
-
-technique DarkShadePS2 {
-	pass Pass_0 {
-		VertexShader = compile vs_4_0_level_9_1 VSGeneral2();
-		PixelShader = compile ps_4_0_level_9_1 PSDarkShade();
-	}
-}
-
-technique HalfBrightPS3 {
-	pass Pass_0 {
-		VertexShader = compile vs_4_0_level_9_3 VSGeneral3();
-		PixelShader = compile ps_4_0_level_9_3 PSHalfBright();
-	}
-}
-
-technique HalfBrightPS2 {
-	pass Pass_0 {
-		VertexShader = compile vs_4_0_level_9_1 VSGeneral2();
-		PixelShader = compile ps_4_0_level_9_1 PSHalfBright();
-	}
-}
-
-technique FullBrightPS3 {
-	pass Pass_0 {
-		VertexShader = compile vs_4_0_level_9_3 VSGeneral3();
-		PixelShader = compile ps_4_0_level_9_3 PSFullBright();
-	}
-}
-
-technique FullBrightPS2 {
-	pass Pass_0 {
-		VertexShader = compile vs_4_0_level_9_1 VSGeneral2();
-		PixelShader = compile ps_4_0_level_9_1 PSFullBright();
-	}
-}
-
-technique SignalLight {
-	pass Pass_0 {
-		VertexShader = compile vs_4_0_level_9_1 VSSignalLight();
-		PixelShader = compile ps_4_0_level_9_1 PSSignalLight();
-	}
-}
-
-technique SignalLightGlow {
-	pass Pass_0 {
-		VertexShader = compile vs_4_0_level_9_1 VSSignalLightGlow();
-		PixelShader = compile ps_4_0_level_9_1 PSSignalLight();
-	}
-}
->>>>>>> 48d5f9d4
+// COPYRIGHT 2009, 2010, 2011, 2012, 2013 by the Open Rails project.
+// 
+// This file is part of Open Rails.
+// 
+// Open Rails is free software: you can redistribute it and/or modify
+// it under the terms of the GNU General Public License as published by
+// the Free Software Foundation, either version 3 of the License, or
+// (at your option) any later version.
+// 
+// Open Rails is distributed in the hope that it will be useful,
+// but WITHOUT ANY WARRANTY; without even the implied warranty of
+// MERCHANTABILITY or FITNESS FOR A PARTICULAR PURPOSE.  See the
+// GNU General Public License for more details.
+// 
+// You should have received a copy of the GNU General Public License
+// along with Open Rails.  If not, see <http://www.gnu.org/licenses/>.
+
+// This file is the responsibility of the 3D & Environment Team. 
+
+////////////////////////////////////////////////////////////////////////////////
+//                 S C E N E R Y   O B J E C T   S H A D E R                  //
+////////////////////////////////////////////////////////////////////////////////
+
+////////////////////    G L O B A L   V A L U E S    ///////////////////////////
+
+float4x4 World;         // model -> world
+float4x4 WorldViewProjection;  // model -> world -> view -> projection
+float4x4 LightViewProjectionShadowProjection0;  // world -> light view -> light projection -> shadow map projection
+float4x4 LightViewProjectionShadowProjection1;
+float4x4 LightViewProjectionShadowProjection2;
+float4x4 LightViewProjectionShadowProjection3;
+texture  ShadowMapTexture0;
+texture  ShadowMapTexture1;
+texture  ShadowMapTexture2;
+texture  ShadowMapTexture3;
+float4   ShadowMapLimit;
+float4   ZBias_Lighting;  // x = z-bias, y = diffuse, z = specular, w = step(1, z)
+float4   Fog;  // rgb = color of fog; a = reciprocal of distance from camera, everything is
+			   // normal color; FogDepth = FogStart, i.e. FogEnd = 2 * FogStart.
+float4   LightVector_ZFar;  // xyz = direction vector to sun (world), w = z-far distance
+float4   HeadlightPosition;     // xyz = position; w = lighting fading.
+float4   HeadlightDirection;    // xyz = normalized direction (length = distance to light); w = 0.5 * (1 - min dot product).
+float    HeadlightRcpDistance;  // reciprocal length = reciprocal distance to light
+float4   HeadlightColor;        // rgba = color
+float2   Overcast;      // Lower saturation & brightness when overcast. x = FullBrightness, y = HalfBrightness
+float3   ViewerPos;     // Viewer's world coordinates.
+float    ImageTextureIsNight;
+float    NightColorModifier;
+float    HalfNightColorModifier;
+float    VegetationAmbientModifier;
+float4   EyeVector;
+float3   SideVector;
+float    ReferenceAlpha;
+texture  ImageTexture;
+texture  OverlayTexture;
+float	 OverlayScale;
+
+sampler Image = sampler_state
+{
+	Texture = (ImageTexture);
+	MagFilter = Linear;
+	MinFilter = Anisotropic;
+	MipFilter = Linear;
+	MaxAnisotropy = 16;
+};
+
+sampler Overlay = sampler_state
+{
+	Texture = (OverlayTexture);
+	MagFilter = Linear;
+	MinFilter = Linear;
+	MipFilter = Linear;
+	MipLodBias = 0;
+	AddressU = Wrap;
+	AddressV = Wrap;
+};
+
+sampler ShadowMap0 = sampler_state
+{
+	Texture = (ShadowMapTexture0);
+	MagFilter = Linear;
+	MinFilter = Linear;
+	MipFilter = Linear;
+};
+
+sampler ShadowMap1 = sampler_state
+{
+	Texture = (ShadowMapTexture1);
+	MagFilter = Linear;
+	MinFilter = Linear;
+	MipFilter = Linear;
+};
+
+sampler ShadowMap2 = sampler_state
+{
+	Texture = (ShadowMapTexture2);
+	MagFilter = Linear;
+	MinFilter = Linear;
+	MipFilter = Linear;
+};
+
+sampler ShadowMap3 = sampler_state
+{
+	Texture = (ShadowMapTexture3);
+	MagFilter = Linear;
+	MinFilter = Linear;
+	MipFilter = Linear;
+};
+
+////////////////////    V E R T E X   I N P U T S    ///////////////////////////
+
+struct VERTEX_INPUT
+{
+	float4 Position  : POSITION;
+	float2 TexCoords : TEXCOORD0;
+	float3 Normal    : NORMAL;
+	float4x4 Instance : TEXCOORD1;
+};
+
+struct VERTEX_INPUT_FOREST
+{
+	float4 Position  : POSITION;
+	float2 TexCoords : TEXCOORD0;
+	float3 Normal    : NORMAL;
+};
+
+struct VERTEX_INPUT_SIGNAL
+{
+	float4 Position  : POSITION;
+	float2 TexCoords : TEXCOORD0;
+	float4 Color     : COLOR0;
+};
+
+struct VERTEX_INPUT_TRANSFER
+{
+	float4 Position  : POSITION;
+	float2 TexCoords : TEXCOORD0;
+};
+
+////////////////////    V E R T E X   O U T P U T S    /////////////////////////
+
+struct VERTEX_OUTPUT
+{
+	float4 Position     : POSITION;  // position x, y, z, w
+	float4 RelPosition  : TEXCOORD0; // rel position x, y, z; position z
+	float2 TexCoords    : TEXCOORD1; // tex coords x, y
+	float4 Color        : COLOR0;    // color r, g, b, a
+	float4 Normal_Light : TEXCOORD2; // normal x, y, z; light dot
+	float4 LightDir_Fog : TEXCOORD3; // light dir x, y, z; fog fade
+	float4 Shadow       : TEXCOORD4; // ps2<shadow map texture and depth x, y, z> ps3<abs position x, y, z, w>
+};
+
+////////////////////    V E R T E X   S H A D E R S    /////////////////////////
+
+void _VSNormalProjection(in VERTEX_INPUT In, inout VERTEX_OUTPUT Out)
+{
+	// Project position, normal and copy texture coords
+	Out.Position = mul(In.Position, WorldViewProjection);
+	Out.RelPosition.xyz = mul(In.Position, World).xyz - ViewerPos;
+	Out.RelPosition.w = Out.Position.z;
+	Out.TexCoords.xy = In.TexCoords;
+	Out.Normal_Light.xyz = normalize(mul(In.Normal, (float3x3)World).xyz);
+
+	// Normal lighting (range 0.0 - 1.0)
+	// Need to calc. here instead of _VSLightsAndShadows() to avoid calling it from VSForest(), where it has gone into pre-shader in Shaders.cs
+	Out.Normal_Light.w = dot(Out.Normal_Light.xyz, LightVector_ZFar.xyz) * 0.5 + 0.5;
+}
+
+void _VSSignalProjection(uniform bool Glow, in VERTEX_INPUT_SIGNAL In, inout VERTEX_OUTPUT Out)
+{
+	// Project position, normal and copy texture coords
+	float3 relPos = (float3)mul(In.Position, World) - ViewerPos;
+	// Position 1.5cm in front of signal.
+	In.Position.z += 0.015;
+	if (Glow) {
+		// Position glow a further 1.5cm in front of the light.
+		In.Position.z += 0.015;
+		// The glow around signal lights scales according to distance; there is a cut-off which controls when the glow
+		// starts, a scaling factor which determines how quickly it expands (logarithmically), and ZBias_Lighting.x is
+		// an overall "glow power" control which determines the effectiveness of glow on any individual light. This is
+		// used to have different glows in the day and night, and to prevent theatre boxes from glowing!
+		const float GlowCutOffM = 100;
+		const float GlowScalingFactor = 40;
+		In.Position.xyz *= log(1 + max(0, length(relPos) - GlowCutOffM) / GlowScalingFactor) * ZBias_Lighting.x;
+	}
+	Out.Position = mul(In.Position, WorldViewProjection);
+	Out.RelPosition.xyz = relPos;
+	Out.RelPosition.w = Out.Position.z;
+	Out.TexCoords.xy = In.TexCoords;
+	Out.Color = In.Color;
+}
+
+void _VSTransferProjection(in VERTEX_INPUT_TRANSFER In, inout VERTEX_OUTPUT Out)
+{
+	// Project position, normal and copy texture coords
+	Out.Position = mul(In.Position, WorldViewProjection);
+	Out.RelPosition.xyz = mul(In.Position, World).xyz - ViewerPos;
+	Out.RelPosition.w = Out.Position.z;
+	Out.TexCoords.xy = In.TexCoords;
+	Out.Normal_Light = EyeVector;
+}
+
+void _VSLightsAndShadows(uniform bool ShaderModel3, in float4 InPosition, inout VERTEX_OUTPUT Out) 
+{
+	// Headlight lighting
+	Out.LightDir_Fog.xyz = mul(InPosition, World).xyz - HeadlightPosition.xyz;
+
+	// Fog fading
+	Out.LightDir_Fog.w = (2.0 / (1.0 + exp(length(Out.Position.xyz) * Fog.a * -2.0))) - 1.0;
+
+	// Absolute position for shadow mapping
+	if (ShaderModel3) {
+		Out.Shadow = mul(InPosition, World);
+	} else {
+		Out.Shadow.xyz = mul(mul(InPosition, World), LightViewProjectionShadowProjection0).xyz;
+	}
+}
+
+VERTEX_OUTPUT VSGeneral(uniform bool ShaderModel3, in VERTEX_INPUT In)
+{
+	VERTEX_OUTPUT Out = (VERTEX_OUTPUT)0;
+	
+	if (ShaderModel3) {
+		if (determinant(In.Instance) != 0) {
+			In.Position = mul(In.Position, transpose(In.Instance));
+			In.Normal = mul(In.Normal, (float3x3)transpose(In.Instance));
+		}
+	}
+
+	_VSNormalProjection(In, Out);
+	_VSLightsAndShadows(ShaderModel3, In.Position, Out);
+
+	// Z-bias to reduce and eliminate z-fighting on track ballast. ZBias is 0 or 1.
+	Out.Position.z -= ZBias_Lighting.x * saturate(In.TexCoords.x) / 1000;
+
+	return Out;
+}
+
+VERTEX_OUTPUT VSGeneral3(in VERTEX_INPUT In)
+{
+	return VSGeneral(true, In);
+}
+
+VERTEX_OUTPUT VSGeneral2(in VERTEX_INPUT In)
+{
+	return VSGeneral(false, In);
+}
+
+VERTEX_OUTPUT VSTransfer(uniform bool ShaderModel3, in VERTEX_INPUT_TRANSFER In)
+{
+	VERTEX_OUTPUT Out = (VERTEX_OUTPUT)0;
+	_VSTransferProjection(In, Out);
+	_VSLightsAndShadows(ShaderModel3, In.Position, Out);
+
+	// Z-bias to reduce and eliminate z-fighting on track ballast. ZBias is 0 or 1.
+	Out.Position.z -= ZBias_Lighting.x * saturate(In.TexCoords.x) / 1000;
+
+	return Out;
+}
+
+VERTEX_OUTPUT VSTransfer3(in VERTEX_INPUT_TRANSFER In)
+{
+	return VSTransfer(true, In);
+}
+
+VERTEX_OUTPUT VSTransfer2(in VERTEX_INPUT_TRANSFER In)
+{
+	return VSTransfer(false, In);
+}
+
+VERTEX_OUTPUT VSTerrain(uniform bool ShaderModel3, in VERTEX_INPUT In)
+{
+	VERTEX_OUTPUT Out = (VERTEX_OUTPUT)0;
+	_VSNormalProjection(In, Out);
+	_VSLightsAndShadows(ShaderModel3, In.Position, Out);
+	return Out;
+}
+
+VERTEX_OUTPUT VSTerrain3(in VERTEX_INPUT In)
+{
+	return VSTerrain(true, In);
+}
+
+VERTEX_OUTPUT VSTerrain2(in VERTEX_INPUT In)
+{
+	return VSTerrain(false, In);
+}
+
+VERTEX_OUTPUT VSForest(in VERTEX_INPUT_FOREST In)
+{
+	VERTEX_OUTPUT Out = (VERTEX_OUTPUT)0;
+
+	// Start with the three vectors of the view.
+	float3 upVector = float3(0, -1, 0); // This constant is also defined in Shareds.cs
+
+	// Move the vertex left/right/up/down based on the normal values (tree size).
+	float3 newPosition = (float3)In.Position;
+	newPosition += (In.TexCoords.x - 0.5f) * SideVector * In.Normal.x;
+	newPosition += (In.TexCoords.y - 1.0f) * upVector * In.Normal.y;
+	In.Position = float4(newPosition, 1);
+
+	// Project vertex with fixed w=1 and normal=eye.
+	Out.Position = mul(In.Position, WorldViewProjection);
+	Out.RelPosition.xyz = mul(In.Position, World).xyz - ViewerPos;
+	Out.RelPosition.w = Out.Position.z;
+	Out.TexCoords.xy = In.TexCoords;
+	Out.Normal_Light = EyeVector;
+
+	_VSLightsAndShadows(false, In.Position, Out);
+
+	return Out;
+}
+
+VERTEX_OUTPUT VSSignalLight(in VERTEX_INPUT_SIGNAL In)
+{
+	VERTEX_OUTPUT Out = (VERTEX_OUTPUT)0;
+	_VSSignalProjection(false, In, Out);
+	return Out;
+}
+
+VERTEX_OUTPUT VSSignalLightGlow(in VERTEX_INPUT_SIGNAL In)
+{
+	VERTEX_OUTPUT Out = (VERTEX_OUTPUT)0;
+	_VSSignalProjection(true, In, Out);
+	return Out;
+}
+
+////////////////////    P I X E L   S H A D E R S    ///////////////////////////
+
+// Gets the ambient light effect.
+float _PSGetAmbientEffect(in VERTEX_OUTPUT In)
+{
+	return In.Normal_Light.w * ZBias_Lighting.y;
+}
+
+// Gets the specular light effect.
+float _PSGetSpecularEffect(in VERTEX_OUTPUT In)
+{
+	float3 halfVector = normalize(-In.RelPosition.xyz) + LightVector_ZFar.xyz;
+	return In.Normal_Light.w * ZBias_Lighting.w * pow(saturate(dot(In.Normal_Light.xyz, normalize(halfVector))), ZBias_Lighting.z);
+}
+
+// Gets the shadow effect.
+float3 _PS2GetShadowEffect(in VERTEX_OUTPUT In)
+{
+	return float3(tex2D(ShadowMap0, In.Shadow.xy).xy, In.Shadow.z);
+}
+
+float3 _PS3GetShadowEffect(in VERTEX_OUTPUT In)
+{
+	float depth = In.RelPosition.w;
+	float3 rv = { 0, 0, 0 };
+	if (depth < ShadowMapLimit.x) {
+		float3 pos0 = mul(In.Shadow, LightViewProjectionShadowProjection0).xyz;
+		rv = float3(tex2D(ShadowMap0, pos0.xy).xy, pos0.z);
+	} else {
+		if (depth < ShadowMapLimit.y) {
+			float3 pos1 = mul(In.Shadow, LightViewProjectionShadowProjection1).xyz;
+			rv = float3(tex2D(ShadowMap1, pos1.xy).xy, pos1.z);
+		} else {
+			if (depth < ShadowMapLimit.z) {
+				float3 pos2 = mul(In.Shadow, LightViewProjectionShadowProjection2).xyz;
+				rv = float3(tex2D(ShadowMap2, pos2.xy).xy, pos2.z);
+			} else {
+				if (depth < ShadowMapLimit.w) {
+					float3 pos3 = mul(In.Shadow, LightViewProjectionShadowProjection3).xyz;
+					rv = float3(tex2D(ShadowMap3, pos3.xy).xy, pos3.z);
+				}
+			}
+		}
+	}
+	return rv;
+}
+
+void _PSApplyShadowColor(inout float3 Color, in VERTEX_OUTPUT In)
+{
+	float depth = In.RelPosition.w;
+	if (depth < ShadowMapLimit.x) {
+		Color.rgb *= 0.9;
+		Color.r += 0.1;
+	} else {
+		if (depth < ShadowMapLimit.y) {
+			Color.rgb *= 0.9;
+			Color.g += 0.1;
+		} else {
+			if (depth < ShadowMapLimit.z) {
+				Color.rgb *= 0.9;
+				Color.b += 0.1;
+			} else {
+				if (depth < ShadowMapLimit.w) {
+					Color.rgb *= 0.9;
+					Color.rg += 0.1;
+				}
+			}
+		}
+	}
+}
+
+float _PSGetShadowEffect(uniform bool ShaderModel3, uniform bool NormalLighting, in VERTEX_OUTPUT In)
+{
+	float3 moments;
+	if (ShaderModel3)
+		moments = _PS3GetShadowEffect(In);
+	else
+		moments = _PS2GetShadowEffect(In);
+
+	bool not_shadowed = moments.z - moments.x < 0.00005;
+	float E_x2 = moments.y;
+	float Ex_2 = moments.x * moments.x;
+	float variance = clamp(E_x2 - Ex_2, 0.00005, 1.0);
+	float m_d = moments.z - moments.x;
+	float p = pow(variance / (variance + m_d * m_d), 50);
+	if (NormalLighting)
+		return saturate(not_shadowed + p) * saturate(In.Normal_Light.w * 5 - 2);
+	return saturate(not_shadowed + p);
+}
+
+// Gets the overcast color.
+float3 _PSGetOvercastColor(in float4 Color, in VERTEX_OUTPUT In)
+{
+	// Value used to determine equivalent grayscale color.
+	const float3 LumCoeff = float3(0.2125, 0.7154, 0.0721);
+
+	float intensity = dot((float3)Color, LumCoeff);
+	return lerp(intensity, Color.rgb, 0.8) * 0.5;
+}
+
+// Applies the lighting effect of the train's headlights, including
+// fade-in/fade-out animations.
+void _PSApplyHeadlights(inout float3 Color, in float4 OriginalColor, in VERTEX_OUTPUT In)
+{
+	float3 headlightToSurface = normalize(In.LightDir_Fog.xyz);
+	float coneDot = dot(headlightToSurface, HeadlightDirection.xyz);
+
+	float shading = step(0, coneDot);
+	shading *= step(0, dot(In.Normal_Light.xyz, -headlightToSurface));
+	shading *= saturate(HeadlightDirection.w / (1 - coneDot));
+	shading *= saturate(1 - length(In.LightDir_Fog.xyz) * HeadlightRcpDistance);
+	shading *= HeadlightPosition.w;
+	Color += (float3)OriginalColor * HeadlightColor.rgb * HeadlightColor.a * shading;
+}
+
+// Applies distance fog to the pixel.
+void _PSApplyFog(inout float3 Color, in VERTEX_OUTPUT In)
+{
+	Color = lerp(Color, Fog.rgb, In.LightDir_Fog.w);
+}
+
+void _PSSceneryFade(inout float4 Color, in VERTEX_OUTPUT In)
+{
+	if (ReferenceAlpha < 0.01) Color.a = 1;
+	Color.a *= saturate((LightVector_ZFar.w - length(In.RelPosition.xyz)) / 50);
+}
+
+float4 PSImage(uniform bool ShaderModel3, uniform bool ClampTexCoords, in VERTEX_OUTPUT In) : COLOR0
+{
+	const float FullBrightness = 1.0;
+	const float ShadowBrightness = 0.5;
+
+	float4 Color = tex2D(Image, In.TexCoords.xy);
+	if (ShaderModel3 && ClampTexCoords) {
+		// We need to clamp the rendering to within the [0..1] range only.
+		if (saturate(In.TexCoords.x) != In.TexCoords.x || saturate(In.TexCoords.y) != In.TexCoords.y) {
+			Color.a = 0;
+		}
+	}
+
+	// Alpha testing:
+	clip(Color.a - ReferenceAlpha);
+	// Ambient and shadow effects apply first; night-time textures cancel out all normal lighting.
+	float3 litColor = Color.rgb * lerp(ShadowBrightness, FullBrightness, saturate(_PSGetAmbientEffect(In) * _PSGetShadowEffect(ShaderModel3, true, In) + ImageTextureIsNight));
+	// Specular effect next.
+	litColor += _PSGetSpecularEffect(In) * _PSGetShadowEffect(ShaderModel3, true, In);
+	// Overcast blanks out ambient, shadow and specular effects (so use original Color).
+	litColor = lerp(litColor, _PSGetOvercastColor(Color, In), Overcast.x);
+	// Night-time darkens everything, except night-time textures.
+	litColor *= NightColorModifier;
+	// Headlights effect use original Color.
+	_PSApplyHeadlights(litColor, Color, In);
+	// And fogging is last.
+	_PSApplyFog(litColor, In);
+	if (ShaderModel3) _PSSceneryFade(Color, In);
+	//if (ShaderModel3) _PSApplyShadowColor(litColor, In);
+	return float4(litColor, Color.a);
+}
+
+float4 PSImage3(in VERTEX_OUTPUT In) : COLOR0
+{
+	return PSImage(true, false, In);
+}
+
+float4 PSImage2(in VERTEX_OUTPUT In) : COLOR0
+{
+	return PSImage(false, false, In);
+}
+
+float4 PSImage5(in VERTEX_OUTPUT In) : COLOR0
+{
+	return PSImage(true, true, In);
+}
+
+float4 PSImage4(in VERTEX_OUTPUT In) : COLOR0
+{
+	return PSImage(false, true, In);
+}
+
+
+float4 PSVegetation(in VERTEX_OUTPUT In) : COLOR0
+{
+	float4 Color = tex2D(Image, In.TexCoords.xy);
+    // Alpha testing:
+    clip(Color.a - ReferenceAlpha);
+	// Ambient effect applies first; no shadow effect for vegetation; night-time textures cancel out all normal lighting.
+	float3 litColor = Color.rgb * VegetationAmbientModifier;
+	// No specular effect for vegetation.
+	// Overcast blanks out ambient, shadow and specular effects (so use original Color).
+	litColor = lerp(litColor, _PSGetOvercastColor(Color, In), Overcast.x);
+	// Night-time darkens everything, except night-time textures.
+	litColor *= NightColorModifier;
+	// Headlights effect use original Color.
+	_PSApplyHeadlights(litColor, Color, In);
+	// And fogging is last.
+	_PSApplyFog(litColor, In);
+	_PSSceneryFade(Color, In);
+	return float4(litColor, Color.a);
+}
+
+float4 PSTerrain(uniform bool ShaderModel3, in VERTEX_OUTPUT In) : COLOR0
+{
+	const float FullBrightness = 1.0;
+	const float ShadowBrightness = 0.5;
+
+	float4 Color = tex2D(Image, In.TexCoords.xy);
+	// Ambient and shadow effects apply first; night-time textures cancel out all normal lighting.
+	float3 litColor = Color.rgb * lerp(ShadowBrightness, FullBrightness, saturate(_PSGetAmbientEffect(In) * _PSGetShadowEffect(ShaderModel3, true, In) + ImageTextureIsNight));
+	// No specular effect for terrain.
+	// Overcast blanks out ambient, shadow and specular effects (so use original Color).
+	litColor = lerp(litColor, _PSGetOvercastColor(Color, In), Overcast.x);
+	// Night-time darkens everything, except night-time textures.
+	litColor *= NightColorModifier;
+	// Overlay image for terrain.
+	litColor.rgb *= (float3)tex2D(Overlay, In.TexCoords.xy * OverlayScale) * 2;
+	// Headlights effect use original Color.
+	_PSApplyHeadlights(litColor, Color, In);
+	// And fogging is last.
+	_PSApplyFog(litColor, In);
+	_PSSceneryFade(Color, In);
+	//if (ShaderModel3) _PSApplyShadowColor(litColor, In);
+	return float4(litColor, Color.a);
+}
+
+float4 PSTerrain3(in VERTEX_OUTPUT In) : COLOR0
+{
+	return PSTerrain(true, In);
+}
+
+float4 PSTerrain2(in VERTEX_OUTPUT In) : COLOR0
+{
+	return PSTerrain(false, In);
+}
+
+float4 PSDarkShade(in VERTEX_OUTPUT In) : COLOR0
+{
+	const float ShadowBrightness = 0.5;
+
+	float4 Color = tex2D(Image, In.TexCoords.xy);
+    // Alpha testing:
+    clip(Color.a - ReferenceAlpha);
+	// Fixed ambient and shadow effects at darkest level.
+	float3 litColor = Color.rgb * ShadowBrightness;
+	// No specular effect for dark shade.
+	// Overcast blanks out ambient, shadow and specular effects (so use original Color).
+	litColor = lerp(litColor, _PSGetOvercastColor(Color, In), Overcast.x);
+	// Night-time darkens everything, except night-time textures.
+	litColor *= NightColorModifier;
+	// Headlights effect use original Color.
+	_PSApplyHeadlights(litColor, Color, In);
+	// And fogging is last.
+	_PSApplyFog(litColor, In);
+	_PSSceneryFade(Color, In);
+	return float4(litColor, Color.a);
+}
+
+float4 PSHalfBright(in VERTEX_OUTPUT In) : COLOR0
+{
+	const float HalfShadowBrightness = 0.75;
+
+	float4 Color = tex2D(Image, In.TexCoords.xy);
+    // Alpha testing:
+    clip(Color.a - ReferenceAlpha);
+	// Fixed ambient and shadow effects at mid-dark level.
+	float3 litColor = Color.rgb * HalfShadowBrightness;
+	// No specular effect for half-bright.
+	// Overcast blanks out ambient, shadow and specular effects (so use original Color).
+	litColor = lerp(litColor, _PSGetOvercastColor(Color, In), Overcast.y);
+	// Night-time darkens everything, except night-time textures.
+	litColor *= HalfNightColorModifier;
+	// Headlights effect use original Color.
+	_PSApplyHeadlights(litColor, Color, In);
+	// And fogging is last.
+	_PSApplyFog(litColor, In);
+	_PSSceneryFade(Color, In);
+	return float4(litColor, Color.a);
+}
+
+float4 PSFullBright(in VERTEX_OUTPUT In) : COLOR0
+{
+	float4 Color = tex2D(Image, In.TexCoords.xy);
+    // Alpha testing:
+    clip(Color.a - ReferenceAlpha);
+	// Fixed ambient and shadow effects at brightest level.
+	float3 litColor = Color.rgb;
+	// No specular effect for full-bright.
+	// No overcast effect for full-bright.
+	// No night-time effect for full-bright.
+	// Headlights effect use original Color.
+	_PSApplyHeadlights(litColor, Color, In);
+	// And fogging is last.
+	_PSApplyFog(litColor, In);
+	_PSSceneryFade(Color, In);
+	return float4(litColor, Color.a);
+}
+
+float4 PSSignalLight(in VERTEX_OUTPUT In) : COLOR0
+{
+	float4 Color = tex2D(Image, In.TexCoords.xy);
+    // Alpha testing:
+    clip(Color.a - ReferenceAlpha);
+	// No ambient and shadow effects for signal lights.
+	// Apply signal coloring effect.
+	float3 litColor = lerp(Color.rgb, In.Color.rgb, Color.r);
+	// No specular effect, overcast effect, night-time darkening, headlights or fogging effect for signal lights.
+	return float4(litColor, Color.a);
+}
+
+////////////////////    T E C H N I Q U E S    /////////////////////////////////
+
+////////////////////////////////////////////////////////////////////////////////
+// IMPORTANT: ATI graphics cards/drivers do NOT like mixing shader model      //
+//            versions within a technique/pass. Always use the same vertex    //
+//            and pixel shader versions within each technique/pass.           //
+////////////////////////////////////////////////////////////////////////////////
+
+technique ImagePS2 {
+	pass Pass_0 {
+		VertexShader = compile vs_5_0 VSGeneral2();
+		PixelShader = compile ps_5_0 PSImage2();
+	}
+}
+
+technique ImagePS3 {
+	pass Pass_0 {
+		VertexShader = compile vs_5_0 VSGeneral3();
+		PixelShader = compile ps_5_0 PSImage3();
+	}
+}
+
+technique TransferPS2 {
+	pass Pass_0 {
+		VertexShader = compile vs_5_0 VSTransfer2();
+		PixelShader = compile ps_5_0 PSImage4();
+	}
+}
+
+technique TransferPS3 {
+	pass Pass_0 {
+		VertexShader = compile vs_5_0 VSTransfer3();
+		PixelShader = compile ps_5_0 PSImage5();
+	}
+}
+
+technique Forest {
+	pass Pass_0 {
+		VertexShader = compile vs_5_0 VSForest();
+		PixelShader = compile ps_5_0 PSVegetation();
+	}
+}
+
+technique VegetationPS2 {
+	pass Pass_0 {
+		VertexShader = compile vs_5_0 VSGeneral2();
+		PixelShader = compile ps_5_0 PSVegetation();
+	}
+}
+
+technique VegetationPS3 {
+	pass Pass_0 {
+		VertexShader = compile vs_5_0 VSGeneral3();
+		PixelShader = compile ps_5_0 PSVegetation();
+	}
+}
+
+technique TerrainPS2 {
+	pass Pass_0 {
+		VertexShader = compile vs_5_0 VSTerrain2();
+		PixelShader = compile ps_5_0 PSTerrain2();
+	}
+}
+
+technique TerrainPS3 {
+	pass Pass_0 {
+		VertexShader = compile vs_5_0 VSTerrain3();
+		PixelShader = compile ps_5_0 PSTerrain3();
+	}
+}
+
+technique DarkShadePS3 {
+	pass Pass_0 {
+		VertexShader = compile vs_5_0 VSGeneral3();
+		PixelShader = compile ps_5_0 PSDarkShade();
+	}
+}
+
+technique DarkShadePS2 {
+	pass Pass_0 {
+		VertexShader = compile vs_5_0 VSGeneral2();
+		PixelShader = compile ps_5_0 PSDarkShade();
+	}
+}
+
+technique HalfBrightPS3 {
+	pass Pass_0 {
+		VertexShader = compile vs_5_0 VSGeneral3();
+		PixelShader = compile ps_5_0 PSHalfBright();
+	}
+}
+
+technique HalfBrightPS2 {
+	pass Pass_0 {
+		VertexShader = compile vs_5_0 VSGeneral2();
+		PixelShader = compile ps_5_0 PSHalfBright();
+	}
+}
+
+technique FullBrightPS3 {
+	pass Pass_0 {
+		VertexShader = compile vs_5_0 VSGeneral3();
+		PixelShader = compile ps_5_0 PSFullBright();
+	}
+}
+
+technique FullBrightPS2 {
+	pass Pass_0 {
+		VertexShader = compile vs_5_0 VSGeneral2();
+		PixelShader = compile ps_5_0 PSFullBright();
+	}
+}
+
+technique SignalLight {
+	pass Pass_0 {
+		VertexShader = compile vs_5_0 VSSignalLight();
+		PixelShader = compile ps_5_0 PSSignalLight();
+	}
+}
+
+technique SignalLightGlow {
+	pass Pass_0 {
+		VertexShader = compile vs_5_0 VSSignalLightGlow();
+		PixelShader = compile ps_5_0 PSSignalLight();
+	}
+}