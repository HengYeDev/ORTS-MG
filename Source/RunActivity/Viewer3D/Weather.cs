--- conflicted
+++ resolved
@@ -942,11 +942,7 @@
                 prevTime = weatherSet.Time;
 
                 // check settings
-<<<<<<< HEAD
-                if (weatherSet.GetType() == typeof(WeatherSettingOvercast))
-=======
                 if (weatherSet is WeatherSettingOvercast)
->>>>>>> 761fcfe4
                 {
                     WeatherSettingOvercast thisOvercast = weatherSet as WeatherSettingOvercast;
                     CheckValue(ref thisOvercast.Overcast, true, 0, 100, acttime, "Overcast");
