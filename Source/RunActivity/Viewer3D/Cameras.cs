﻿// COPYRIGHT 2009, 2010, 2011, 2012, 2013 by the Open Rails project.
// 
// This file is part of Open Rails.
// 
// Open Rails is free software: you can redistribute it and/or modify
// it under the terms of the GNU General Public License as published by
// the Free Software Foundation, either version 3 of the License, or
// (at your option) any later version.
// 
// Open Rails is distributed in the hope that it will be useful,
// but WITHOUT ANY WARRANTY; without even the implied warranty of
// MERCHANTABILITY or FITNESS FOR A PARTICULAR PURPOSE.  See the
// GNU General Public License for more details.
// 
// You should have received a copy of the GNU General Public License
// along with Open Rails.  If not, see <http://www.gnu.org/licenses/>.

// This file is the responsibility of the 3D & Environment Team.

using Microsoft.Xna.Framework;
using Orts.Common;
using Orts.Simulation;
using Orts.Simulation.Physics;
using Orts.Simulation.RollingStocks;
using ORTS.Common;
using ORTS.Settings;
using System;
using System.Collections.Generic;
using System.Diagnostics;
using System.IO;
using System.Linq;

namespace Orts.Viewer3D
{
    public abstract class Camera
    {
        protected double CommandStartTime;

        // 2.1 sets the limit at just under a right angle as get unwanted swivel at the full right angle.
        protected static CameraAngleClamper VerticalClamper = new CameraAngleClamper(-MathHelper.Pi / 2.1f, MathHelper.Pi / 2.1f);
        public const int TerrainAltitudeMargin = 2;

        protected readonly Viewer Viewer;

        protected WorldLocation cameraLocation = new WorldLocation();
        public int TileX { get { return cameraLocation.TileX; } }
        public int TileZ { get { return cameraLocation.TileZ; } }
        public Vector3 Location { get { return cameraLocation.Location; } }
        public WorldLocation CameraWorldLocation { get { return cameraLocation; } }
        protected int MouseScrollValue;
        protected internal float FieldOfView;

        protected Matrix xnaView;
        public Matrix XnaView { get { return xnaView; } }

        Matrix xnaProjection;
        public Matrix XnaProjection { get { return xnaProjection; } }
        public static Matrix XnaDistantMountainProjection;
        Vector3 frustumRightProjected;
        Vector3 frustumLeft;
        Vector3 frustumRight;

        // This sucks. It's really not camera-related at all.
        public static Matrix XNASkyProjection;

        // The following group of properties are used by other code to vary
        // behavior by camera; e.g. Style is used for activating sounds,
        // AttachedCar for rendering the train or not, and IsUnderground for
        // automatically switching to/from cab view in tunnels.
        public enum Styles { External, Cab, Passenger, ThreeDimCab }
        public virtual Styles Style { get { return Styles.External; } }
        public virtual TrainCar AttachedCar { get { return null; } }
        public virtual bool IsAvailable { get { return true; } }
        public virtual bool IsUnderground { get { return false; } }
        public virtual string Name { get { return ""; } }

        // We need to allow different cameras to have different near planes.
        public virtual float NearPlane { get { return 1.0f; } }

        public float ReplaySpeed { get; set; }
        const int SpeedFactorFastSlow = 8;  // Use by GetSpeed
        protected const float SpeedAdjustmentForRotation = 0.1f;

        protected Camera(Viewer viewer)
        {
            Viewer = viewer;
            FieldOfView = Viewer.Settings.ViewingFOV;
        }

        protected Camera(Viewer viewer, Camera previousCamera) // maintain visual continuity
            : this(viewer)
        {
            if (previousCamera != null)
            {
                cameraLocation = previousCamera.CameraWorldLocation;
                FieldOfView = previousCamera.FieldOfView;
            }
        }

        [CallOnThread("Updater")]
        protected internal virtual void Save(BinaryWriter output)
        {
            cameraLocation.Save(output);
            output.Write(FieldOfView);
        }

        [CallOnThread("Render")]
        protected internal virtual void Restore(BinaryReader input)
        {
            cameraLocation.Restore(input);
            FieldOfView = input.ReadSingle();
        }

        /// <summary>
        /// Resets a camera's position, location and attachment information.
        /// </summary>
        public virtual void Reset()
        {
            FieldOfView = Viewer.Settings.ViewingFOV;
            ScreenChanged();
        }

        /// <summary>
        /// Switches the <see cref="Viewer3D"/> to this camera, updating the view information.
        /// </summary>
        public void Activate()
        {
            ScreenChanged();
            OnActivate(Viewer.Camera == this);
            Viewer.Camera = this;
            Viewer.Simulator.PlayerIsInCab = Style == Styles.Cab || Style == Styles.ThreeDimCab;
            Update(ElapsedTime.Zero);
            xnaView = GetCameraView();
            SoundBaseTile = new Point(cameraLocation.TileX, cameraLocation.TileZ);
        }

        /// <summary>
        /// A camera can use this method to handle any preparation when being activated.
        /// </summary>
        protected virtual void OnActivate(bool sameCamera)
        {
        }

        /// <summary>
        /// A camera can use this method to respond to user input.
        /// </summary>
        /// <param name="elapsedTime"></param>
        public virtual void HandleUserInput(ElapsedTime elapsedTime)
        {
        }

        /// <summary>
        /// A camera can use this method to update any calculated data that may have changed.
        /// </summary>
        /// <param name="elapsedTime"></param>
        public virtual void Update(ElapsedTime elapsedTime)
        {
        }

        /// <summary>
        /// A camera should use this method to return a unique view.
        /// </summary>
        protected abstract Matrix GetCameraView();

        /// <summary>
        /// Notifies the camera that the screen dimensions have changed.
        /// </summary>
        public void ScreenChanged()
        {
            var aspectRatio = (float)Viewer.DisplaySize.X / Viewer.DisplaySize.Y;
            var farPlaneDistance = SkyConstants.skyRadius + 100;  // so far the sky is the biggest object in view
            var fovWidthRadians = MathHelper.ToRadians(FieldOfView);
            if (Viewer.Settings.DistantMountains)
                XnaDistantMountainProjection = Matrix.CreatePerspectiveFieldOfView(fovWidthRadians, aspectRatio, MathHelper.Clamp(Viewer.Settings.ViewingDistance - 500, 500, 1500), Viewer.Settings.DistantMountainsViewingDistance);
            xnaProjection = Matrix.CreatePerspectiveFieldOfView(fovWidthRadians, aspectRatio, NearPlane, Viewer.Settings.ViewingDistance);
            XNASkyProjection = Matrix.CreatePerspectiveFieldOfView(fovWidthRadians, aspectRatio, NearPlane, farPlaneDistance);    // TODO remove? 
            frustumRightProjected.X = (float)Math.Cos(fovWidthRadians / 2 * aspectRatio);  // Precompute the right edge of the view frustrum.
            frustumRightProjected.Z = (float)Math.Sin(fovWidthRadians / 2 * aspectRatio);
        }

        /// <summary>
        /// Updates view and projection from this camera's data.
        /// </summary>
        /// <param name="frame"></param>
        /// <param name="elapsedTime"></param>
        public void PrepareFrame(RenderFrame frame, ElapsedTime elapsedTime)
        {
            xnaView = GetCameraView();
            frame.SetCamera(this);
            frustumLeft.X = -xnaView.M11 * frustumRightProjected.X + xnaView.M13 * frustumRightProjected.Z;
            frustumLeft.Y = -xnaView.M21 * frustumRightProjected.X + xnaView.M23 * frustumRightProjected.Z;
            frustumLeft.Z = -xnaView.M31 * frustumRightProjected.X + xnaView.M33 * frustumRightProjected.Z;
            frustumLeft.Normalize();
            frustumRight.X = xnaView.M11 * frustumRightProjected.X + xnaView.M13 * frustumRightProjected.Z;
            frustumRight.Y = xnaView.M21 * frustumRightProjected.X + xnaView.M23 * frustumRightProjected.Z;
            frustumRight.Z = xnaView.M31 * frustumRightProjected.X + xnaView.M33 * frustumRightProjected.Z;
            frustumRight.Normalize();
        }

        // Cull for fov
        public bool InFov(Vector3 mstsObjectCenter, float objectRadius)
        {
            mstsObjectCenter.X -= cameraLocation.Location.X;
            mstsObjectCenter.Y -= cameraLocation.Location.Y;
            mstsObjectCenter.Z -= cameraLocation.Location.Z;
            // TODO: This *2 is a complete fiddle because some objects don't currently pass in a correct radius and e.g. track sections vanish.
            objectRadius *= 2;
            if (frustumLeft.X * mstsObjectCenter.X + frustumLeft.Y * mstsObjectCenter.Y - frustumLeft.Z * mstsObjectCenter.Z > objectRadius)
                return false;
            if (frustumRight.X * mstsObjectCenter.X + frustumRight.Y * mstsObjectCenter.Y - frustumRight.Z * mstsObjectCenter.Z > objectRadius)
                return false;
            return true;
        }

        // Cull for distance
        public bool InRange(Vector3 mstsObjectCenter, float objectRadius, float objectViewingDistance)
        {
            mstsObjectCenter.X -= cameraLocation.Location.X;
            mstsObjectCenter.Z -= cameraLocation.Location.Z;

            // An object cannot be visible further away than the viewing distance.
            if (objectViewingDistance > Viewer.Settings.ViewingDistance)
                objectViewingDistance = Viewer.Settings.ViewingDistance;

            var distanceSquared = mstsObjectCenter.X * mstsObjectCenter.X + mstsObjectCenter.Z * mstsObjectCenter.Z;

            return distanceSquared < (objectRadius + objectViewingDistance) * (objectRadius + objectViewingDistance);
        }

        /// <summary>
        /// If the nearest part of the object is within camera viewing distance
        /// and is within the object's defined viewing distance then
        /// we can see it.   The objectViewingDistance allows a small object
        /// to specify a cutoff beyond which the object can't be seen.
        /// </summary>
        public bool CanSee(Vector3 mstsObjectCenter, float objectRadius, float objectViewingDistance)
        {
            if (!InRange(mstsObjectCenter, objectRadius, objectViewingDistance))
                return false;

            if (!InFov(mstsObjectCenter, objectRadius))
                return false;

            return true;
        }

        protected static float GetSpeed(ElapsedTime elapsedTime)
        {
            var speed = 5 * elapsedTime.RealSeconds;
            if (UserInput.IsDown(UserCommands.CameraMoveFast))
                speed *= SpeedFactorFastSlow;
            if (UserInput.IsDown(UserCommands.CameraMoveSlow))
                speed /= SpeedFactorFastSlow;
            return speed;
        }

        protected virtual void ZoomIn(float speed)
        {
        }

        // <CJComment> To Do: Add a way to record this zoom operation. </CJComment>
        protected void ZoomByMouseWheel(float speed)
        {
            // Will not zoom-in-out when help windows is up.
            // TODO: Propery input processing through WindowManager.
            if (UserInput.IsMouseWheelChanged && !Viewer.HelpWindow.Visible)
            {
                var fieldOfView = MathHelper.Clamp(FieldOfView - speed * UserInput.MouseWheelChange / 10, 1, 135);
                new FieldOfViewCommand(Viewer.Log, fieldOfView);
            }
        }

        /// <summary>
        /// Returns a position in XNA space relative to the camera's tile
        /// </summary>
        /// <param name="worldLocation"></param>
        /// <returns></returns>
        public Vector3 XnaLocation(WorldLocation worldLocation)
        {
            var xnaVector = worldLocation.Location;
            xnaVector.X += 2048 * (worldLocation.TileX - cameraLocation.TileX);
            xnaVector.Z += 2048 * (worldLocation.TileZ - cameraLocation.TileZ);
            xnaVector.Z *= -1;
            return xnaVector;
        }


        protected class CameraAngleClamper
        {
            readonly float Minimum;
            readonly float Maximum;

            public CameraAngleClamper(float minimum, float maximum)
            {
                Minimum = minimum;
                Maximum = maximum;
            }

            public float Clamp(float angle)
            {
                return MathHelper.Clamp(angle, Minimum, Maximum);
            }
        }

        /// <summary>
        /// All OpenAL sound positions are normalized to this tile.
        /// Cannot be (0, 0) constantly, because some routes use extremely large tile coordinates,
        /// which would lead to imprecise absolute world coordinates, thus stuttering.
        /// </summary>
        public static Point SoundBaseTile = new Point(0, 0);
        /// <summary>
        /// CameraWorldLocation normalized to SoundBaseTile
        /// </summary>
        WorldLocation ListenerLocation;
        /// <summary>
        /// Set OpenAL listener position based on CameraWorldLocation normalized to SoundBaseTile
        /// </summary>
        public void UpdateListener()
        {
            ListenerLocation = new WorldLocation(CameraWorldLocation);
            ListenerLocation.NormalizeTo(SoundBaseTile.X, SoundBaseTile.Y);
            float[] cameraPosition = new float[] {
                        ListenerLocation.Location.X,
                        ListenerLocation.Location.Y,
                        ListenerLocation.Location.Z};

            float[] cameraVelocity = new float[] { 0, 0, 0 };

            if (!(this is TracksideCamera) && !(this is FreeRoamCamera) && AttachedCar != null)
            {
                var cars = Viewer.World.Trains.Cars;
                if (cars.ContainsKey(AttachedCar))
                    cameraVelocity = cars[AttachedCar].Velocity;
                else
                    cameraVelocity = new float[] { 0, 0, 0 };
            }

            float[] cameraOrientation = new float[] {
                        XnaView.Backward.X, XnaView.Backward.Y, XnaView.Backward.Z,
                        XnaView.Down.X, XnaView.Down.Y, XnaView.Down.Z };

            OpenAL.alListenerfv(OpenAL.AL_POSITION, cameraPosition);
            OpenAL.alListenerfv(OpenAL.AL_VELOCITY, cameraVelocity);
            OpenAL.alListenerfv(OpenAL.AL_ORIENTATION, cameraOrientation);
        }
    }

    public abstract class LookAtCamera : RotatingCamera
    {
        protected WorldLocation targetLocation = new WorldLocation();
        public WorldLocation TargetWorldLocation { get { return targetLocation; } }

        public override bool IsUnderground
        {
            get
            {
                var elevationAtTarget = Viewer.Tiles.GetElevation(targetLocation);
                return targetLocation.Location.Y + TerrainAltitudeMargin < elevationAtTarget;
            }
        }

        protected LookAtCamera(Viewer viewer)
            : base(viewer)
        {
        }

        protected internal override void Save(BinaryWriter outf)
        {
            base.Save(outf);
            targetLocation.Save(outf);
        }

        protected internal override void Restore(BinaryReader inf)
        {
            base.Restore(inf);
            targetLocation.Restore(inf);
        }

        protected override Matrix GetCameraView()
        {
            return Matrix.CreateLookAt(XnaLocation(cameraLocation), XnaLocation(targetLocation), Vector3.UnitY);
        }
    }

    public abstract class RotatingCamera : Camera
    {
        // Current camera values
        protected float RotationXRadians;
        protected float RotationYRadians;
        protected float XRadians;
        protected float YRadians;
        protected float ZRadians;

        // Target camera values
        public float? RotationXTargetRadians;
        public float? RotationYTargetRadians;
        public float? XTargetRadians;
        public float? YTargetRadians;
        public float? ZTargetRadians;
        public double EndTime;

        protected float axisZSpeedBoost = 1.0f;

        protected RotatingCamera(Viewer viewer)
            : base(viewer)
        {
        }

        protected RotatingCamera(Viewer viewer, Camera previousCamera)
            : base(viewer, previousCamera)
        {
            if (previousCamera != null)
            {
                float h, a, b;
                ORTSMath.MatrixToAngles(previousCamera.XnaView, out h, out a, out b);
                RotationXRadians = -b;
                RotationYRadians = -h;
            }
        }

        protected internal override void Save(BinaryWriter outf)
        {
            base.Save(outf);
            outf.Write(RotationXRadians);
            outf.Write(RotationYRadians);
        }

        protected internal override void Restore(BinaryReader inf)
        {
            base.Restore(inf);
            RotationXRadians = inf.ReadSingle();
            RotationYRadians = inf.ReadSingle();
        }

        public override void Reset()
        {
            base.Reset();
            RotationXRadians = RotationYRadians = XRadians = YRadians = ZRadians = 0;
        }

        protected override Matrix GetCameraView()
        {
            var lookAtPosition = Vector3.UnitZ;
            lookAtPosition = Vector3.Transform(lookAtPosition, Matrix.CreateRotationX(RotationXRadians));
            lookAtPosition = Vector3.Transform(lookAtPosition, Matrix.CreateRotationY(RotationYRadians));
            lookAtPosition += cameraLocation.Location;
            lookAtPosition.Z *= -1;
            return Matrix.CreateLookAt(XnaLocation(cameraLocation), lookAtPosition, Vector3.Up);
        }

        protected static float GetMouseDelta(int mouseMovementPixels)
        {
            // Ignore CameraMoveFast as that is too fast to be useful
            var delta = 0.01f;
            if (UserInput.IsDown(UserCommands.CameraMoveSlow))
                delta *= 0.1f;
            return delta * mouseMovementPixels;
        }

        protected virtual void RotateByMouse()
        {
            if (UserInput.IsMouseRightButtonDown)
            {
                // Mouse movement doesn't use 'var speed' because the MouseMove 
                // parameters are already scaled down with increasing frame rates, 
                RotationXRadians += GetMouseDelta(UserInput.MouseMoveY);
                RotationYRadians += GetMouseDelta(UserInput.MouseMoveX);
            }
            // Support for replaying mouse movements
            if (UserInput.IsMouseRightButtonPressed)
            {
                Viewer.CheckReplaying();
                CommandStartTime = Viewer.Simulator.ClockTime;
            }
            if (UserInput.IsMouseRightButtonReleased)
            {
                var commandEndTime = Viewer.Simulator.ClockTime;
                new CameraMouseRotateCommand(Viewer.Log, CommandStartTime, commandEndTime, RotationXRadians, RotationYRadians);
            }
        }

        protected void UpdateRotation(ElapsedTime elapsedTime)
        {
            var replayRemainingS = EndTime - Viewer.Simulator.ClockTime;
            if (replayRemainingS > 0)
            {
                var replayFraction = elapsedTime.ClockSeconds / replayRemainingS;
                if (RotationXTargetRadians != null && RotationYTargetRadians != null)
                {
                    var replayRemainingX = RotationXTargetRadians - RotationXRadians;
                    var replayRemainingY = RotationYTargetRadians - RotationYRadians;
                    var replaySpeedX = (float)(replayRemainingX * replayFraction);
                    var replaySpeedY = (float)(replayRemainingY * replayFraction);

                    if (IsCloseEnough(RotationXRadians, RotationXTargetRadians, replaySpeedX))
                    {
                        RotationXTargetRadians = null;
                    }
                    else
                    {
                        RotateDown(replaySpeedX);
                    }
                    if (IsCloseEnough(RotationYRadians, RotationYTargetRadians, replaySpeedY))
                    {
                        RotationYTargetRadians = null;
                    }
                    else
                    {
                        RotateRight(replaySpeedY);
                    }
                }
                else
                {
                    if (RotationXTargetRadians != null)
                    {
                        var replayRemainingX = RotationXTargetRadians - RotationXRadians;
                        var replaySpeedX = (float)(replayRemainingX * replayFraction);
                        if (IsCloseEnough(RotationXRadians, RotationXTargetRadians, replaySpeedX))
                        {
                            RotationXTargetRadians = null;
                        }
                        else
                        {
                            RotateDown(replaySpeedX);
                        }
                    }
                    if (RotationYTargetRadians != null)
                    {
                        var replayRemainingY = RotationYTargetRadians - RotationYRadians;
                        var replaySpeedY = (float)(replayRemainingY * replayFraction);
                        if (IsCloseEnough(RotationYRadians, RotationYTargetRadians, replaySpeedY))
                        {
                            RotationYTargetRadians = null;
                        }
                        else
                        {
                            RotateRight(replaySpeedY);
                        }
                    }
                }
            }
        }

        protected virtual void RotateDown(float speed)
        {
            RotationXRadians += speed;
            RotationXRadians = VerticalClamper.Clamp(RotationXRadians);
            MoveCamera();
        }

        protected virtual void RotateRight(float speed)
        {
            RotationYRadians += speed;
            MoveCamera();
        }

        protected void MoveCamera()
        {
            MoveCamera(new Vector3(0, 0, 0));
        }

        protected void MoveCamera(Vector3 movement)
        {
            movement = Vector3.Transform(movement, Matrix.CreateRotationX(RotationXRadians));
            movement = Vector3.Transform(movement, Matrix.CreateRotationY(RotationYRadians));
            cameraLocation.Location += movement;
            cameraLocation.Normalize();
        }

        /// <summary>
        /// A margin of half a step (increment/2) is used to prevent hunting once the target is reached.
        /// </summary>
        /// <param name="current"></param>
        /// <param name="target"></param>
        /// <param name="increment"></param>
        /// <returns></returns>
        protected static bool IsCloseEnough(float current, float? target, float increment)
        {
            Trace.Assert(target != null, "Camera target position must not be null");
            // If a pause interrupts a camera movement, then the increment will become zero.
            if (increment == 0)
            {  // To avoid divide by zero error, just kill the movement.
                return true;
            }
            else
            {
                var error = (float)target - current;
                return error / increment < 0.5;
            }
        }
    }

    public class FreeRoamCamera : RotatingCamera
    {
        const float maxCameraHeight = 1000f;
        const float ZoomFactor = 2f;

        public override string Name { get { return Viewer.Catalog.GetString("Free"); } }

        public FreeRoamCamera(Viewer viewer, Camera previousCamera)
            : base(viewer, previousCamera)
        {
        }

        public void SetLocation(WorldLocation location)
        {
            cameraLocation = location;
        }

        public override void Reset()
        {
            // Intentionally do nothing at all.
        }

        public override void HandleUserInput(ElapsedTime elapsedTime)
        {
            if (UserInput.IsDown(UserCommands.CameraZoomIn) || UserInput.IsDown(UserCommands.CameraZoomOut))
            {
                var elevation = Viewer.Tiles.GetElevation(cameraLocation);
                if (cameraLocation.Location.Y < elevation)
                    axisZSpeedBoost = 1;
                else
                {
                    cameraLocation.Location.Y = MathHelper.Min(cameraLocation.Location.Y, elevation + maxCameraHeight);
                    float cameraRelativeHeight = cameraLocation.Location.Y - elevation;
                    axisZSpeedBoost = ((cameraRelativeHeight / maxCameraHeight) * 50) + 1;
                }
            }

            var speed = GetSpeed(elapsedTime);

            // Pan and zoom camera
            if (UserInput.IsDown(UserCommands.CameraPanRight)) PanRight(speed);
            if (UserInput.IsDown(UserCommands.CameraPanLeft)) PanRight(-speed);
            if (UserInput.IsDown(UserCommands.CameraPanUp)) PanUp(speed);
            if (UserInput.IsDown(UserCommands.CameraPanDown)) PanUp(-speed);
            if (UserInput.IsDown(UserCommands.CameraZoomIn)) ZoomIn(speed * ZoomFactor);
            if (UserInput.IsDown(UserCommands.CameraZoomOut)) ZoomIn(-speed * ZoomFactor);
            ZoomByMouseWheel(speed);

            if (UserInput.IsPressed(UserCommands.CameraPanRight) || UserInput.IsPressed(UserCommands.CameraPanLeft))
            {
                Viewer.CheckReplaying();
                CommandStartTime = Viewer.Simulator.ClockTime;
            }
            if (UserInput.IsReleased(UserCommands.CameraPanRight) || UserInput.IsReleased(UserCommands.CameraPanLeft))
                new CameraXCommand(Viewer.Log, CommandStartTime, Viewer.Simulator.ClockTime, XRadians);

            if (UserInput.IsPressed(UserCommands.CameraPanUp) || UserInput.IsPressed(UserCommands.CameraPanDown))
            {
                Viewer.CheckReplaying();
                CommandStartTime = Viewer.Simulator.ClockTime;
            }
            if (UserInput.IsReleased(UserCommands.CameraPanUp) || UserInput.IsReleased(UserCommands.CameraPanDown))
                new CameraYCommand(Viewer.Log, CommandStartTime, Viewer.Simulator.ClockTime, YRadians);

            if (UserInput.IsPressed(UserCommands.CameraZoomIn) || UserInput.IsPressed(UserCommands.CameraZoomOut))
            {
                Viewer.CheckReplaying();
                CommandStartTime = Viewer.Simulator.ClockTime;
            }
            if (UserInput.IsReleased(UserCommands.CameraZoomIn) || UserInput.IsReleased(UserCommands.CameraZoomOut))
                new CameraZCommand(Viewer.Log, CommandStartTime, Viewer.Simulator.ClockTime, ZRadians);

            speed *= SpeedAdjustmentForRotation;
            RotateByMouse();

            // Rotate camera
            if (UserInput.IsDown(UserCommands.CameraRotateUp)) RotateDown(-speed);
            if (UserInput.IsDown(UserCommands.CameraRotateDown)) RotateDown(speed);
            if (UserInput.IsDown(UserCommands.CameraRotateLeft)) RotateRight(-speed);
            if (UserInput.IsDown(UserCommands.CameraRotateRight)) RotateRight(speed);

            // Support for replaying camera rotation movements
            if (UserInput.IsPressed(UserCommands.CameraRotateUp) || UserInput.IsPressed(UserCommands.CameraRotateDown))
            {
                Viewer.CheckReplaying();
                CommandStartTime = Viewer.Simulator.ClockTime;
            }
            if (UserInput.IsReleased(UserCommands.CameraRotateUp) || UserInput.IsReleased(UserCommands.CameraRotateDown))
                new CameraRotateUpDownCommand(Viewer.Log, CommandStartTime, Viewer.Simulator.ClockTime, RotationXRadians);

            if (UserInput.IsPressed(UserCommands.CameraRotateLeft) || UserInput.IsPressed(UserCommands.CameraRotateRight))
            {
                Viewer.CheckReplaying();
                CommandStartTime = Viewer.Simulator.ClockTime;
            }
            if (UserInput.IsReleased(UserCommands.CameraRotateLeft) || UserInput.IsReleased(UserCommands.CameraRotateRight))
                new CameraRotateLeftRightCommand(Viewer.Log, CommandStartTime, Viewer.Simulator.ClockTime, RotationYRadians);
        }

        public override void Update(ElapsedTime elapsedTime)
        {
            UpdateRotation(elapsedTime);

            var replayRemainingS = EndTime - Viewer.Simulator.ClockTime;
            if (replayRemainingS > 0)
            {
                var replayFraction = elapsedTime.ClockSeconds / replayRemainingS;
                // Panning
                if (XTargetRadians != null)
                {
                    var replayRemainingX = XTargetRadians - XRadians;
                    var replaySpeedX = Math.Abs((float)(replayRemainingX * replayFraction));
                    if (IsCloseEnough(XRadians, XTargetRadians, replaySpeedX))
                    {
                        XTargetRadians = null;
                    }
                    else
                    {
                        PanRight(replaySpeedX);
                    }
                }
                if (YTargetRadians != null)
                {
                    var replayRemainingY = YTargetRadians - YRadians;
                    var replaySpeedY = Math.Abs((float)(replayRemainingY * replayFraction));
                    if (IsCloseEnough(YRadians, YTargetRadians, replaySpeedY))
                    {
                        YTargetRadians = null;
                    }
                    else
                    {
                        PanUp(replaySpeedY);
                    }
                }
                // Zooming
                if (ZTargetRadians != null)
                {
                    var replayRemainingZ = ZTargetRadians - ZRadians;
                    var replaySpeedZ = Math.Abs((float)(replayRemainingZ * replayFraction));
                    if (IsCloseEnough(ZRadians, ZTargetRadians, replaySpeedZ))
                    {
                        ZTargetRadians = null;
                    }
                    else
                    {
                        ZoomIn(replaySpeedZ);
                    }
                }
            }
            UpdateListener();
        }

        protected virtual void PanRight(float speed)
        {
            var movement = new Vector3(0, 0, 0);
            movement.X += speed;
            XRadians += movement.X;
            MoveCamera(movement);
        }

        protected virtual void PanUp(float speed)
        {
            var movement = new Vector3(0, 0, 0);
            movement.Y += speed;
            movement.Y = VerticalClamper.Clamp(movement.Y);    // Only the vertical needs to be clamped
            YRadians += movement.Y;
            MoveCamera(movement);
        }

        protected override void ZoomIn(float speed)
        {
            var movement = new Vector3(0, 0, 0);
            movement.Z += speed;
            ZRadians += movement.Z;
            MoveCamera(movement);
        }
    }

    public abstract class AttachedCamera : RotatingCamera
    {
        protected TrainCar attachedCar;
        public override TrainCar AttachedCar { get { return attachedCar; } }
        public bool tiltingLand;
        protected Vector3 attachedLocation;
        protected WorldPosition LookedAtPosition = new WorldPosition();

        protected AttachedCamera(Viewer viewer)
            : base(viewer)
        {
        }

        protected internal override void Save(BinaryWriter outf)
        {
            base.Save(outf);
            if (attachedCar != null && attachedCar.Train != null && attachedCar.Train == Viewer.SelectedTrain)
                outf.Write(Viewer.SelectedTrain.Cars.IndexOf(attachedCar));
            else
                outf.Write((int)-1);
            outf.Write(attachedLocation.X);
            outf.Write(attachedLocation.Y);
            outf.Write(attachedLocation.Z);
        }

        protected internal override void Restore(BinaryReader inf)
        {
            base.Restore(inf);
            var carIndex = inf.ReadInt32();
            if (carIndex != -1 && Viewer.SelectedTrain != null)
            {
                if (carIndex < Viewer.SelectedTrain.Cars.Count)
                    attachedCar = Viewer.SelectedTrain.Cars[carIndex];
                else if (Viewer.SelectedTrain.Cars.Count > 0)
                    attachedCar = Viewer.SelectedTrain.Cars[Viewer.SelectedTrain.Cars.Count -1];
            }
            attachedLocation.X = inf.ReadSingle();
            attachedLocation.Y = inf.ReadSingle();
            attachedLocation.Z = inf.ReadSingle();
        }

        protected override void OnActivate(bool sameCamera)
        {
            if (attachedCar == null || attachedCar.Train != Viewer.SelectedTrain)
            {
                if (Viewer.SelectedTrain.MUDirection != Direction.Reverse)
                    SetCameraCar(GetCameraCars().First());
                else
                    SetCameraCar(GetCameraCars().Last());
            }
            base.OnActivate(sameCamera);
        }

        protected virtual List<TrainCar> GetCameraCars()
        {
            if (Viewer.SelectedTrain.TrainType == Train.TRAINTYPE.AI_INCORPORATED) Viewer.ChangeSelectedTrain(Viewer.SelectedTrain.IncorporatingTrain);
            return Viewer.SelectedTrain.Cars;
        }

        protected virtual void SetCameraCar(TrainCar car)
        {
            attachedCar = car;
        }

        protected virtual bool IsCameraFlipped()
        {
            return false;
        }

        protected void MoveCar()
        {
            if (UserInput.IsPressed(UserCommands.CameraCarNext))
                new NextCarCommand(Viewer.Log);
            else if (UserInput.IsPressed(UserCommands.CameraCarPrevious))
                new PreviousCarCommand(Viewer.Log);
            else if (UserInput.IsPressed(UserCommands.CameraCarFirst))
                new FirstCarCommand(Viewer.Log);
            else if (UserInput.IsPressed(UserCommands.CameraCarLast))
                new LastCarCommand(Viewer.Log);
        }

        public virtual void NextCar()
        {
            var trainCars = GetCameraCars();
            SetCameraCar(attachedCar == trainCars.First() ? attachedCar : trainCars[trainCars.IndexOf(attachedCar) - 1]);
        }

        public virtual void PreviousCar()
        {
            var trainCars = GetCameraCars();
            SetCameraCar(attachedCar == trainCars.Last() ? attachedCar : trainCars[trainCars.IndexOf(attachedCar) + 1]);
        }

        public virtual void FirstCar()
        {
            var trainCars = GetCameraCars();
            SetCameraCar(trainCars.First());
        }

        public virtual void LastCar()
        {
            var trainCars = GetCameraCars();
            SetCameraCar(trainCars.Last());
        }

        public void UpdateLocation(WorldPosition worldPosition)
        {
            if (worldPosition != null)
            {
                cameraLocation.TileX = worldPosition.TileX;
                cameraLocation.TileZ = worldPosition.TileZ;
                if (IsCameraFlipped())
                {
                    cameraLocation.Location.X = -attachedLocation.X;
                    cameraLocation.Location.Y = attachedLocation.Y;
                    cameraLocation.Location.Z = -attachedLocation.Z;
                }
                else
                {
                    cameraLocation.Location.X = attachedLocation.X;
                    cameraLocation.Location.Y = attachedLocation.Y;
                    cameraLocation.Location.Z = attachedLocation.Z;
                }
                cameraLocation.Location.Z *= -1;
                cameraLocation.Location = Vector3.Transform(cameraLocation.Location, worldPosition.XNAMatrix);
                cameraLocation.Location.Z *= -1;
            }
        }

        protected override Matrix GetCameraView()
        {
            var flipped = IsCameraFlipped();
            var lookAtPosition = Vector3.UnitZ;
            lookAtPosition = Vector3.Transform(lookAtPosition, Matrix.CreateRotationX(RotationXRadians));
            lookAtPosition = Vector3.Transform(lookAtPosition, Matrix.CreateRotationY(RotationYRadians + (flipped ? MathHelper.Pi : 0)));
            if (flipped)
            {
                lookAtPosition.X -= attachedLocation.X;
                lookAtPosition.Y += attachedLocation.Y;
                lookAtPosition.Z -= attachedLocation.Z;
            }
            else
            {
                lookAtPosition.X += attachedLocation.X;
                lookAtPosition.Y += attachedLocation.Y;
                lookAtPosition.Z += attachedLocation.Z;
            }
            lookAtPosition.Z *= -1;
            lookAtPosition = Vector3.Transform(lookAtPosition, Viewer.Camera is TrackingCamera ? LookedAtPosition.XNAMatrix : attachedCar.WorldPosition.XNAMatrix);
            // Don't forget to rotate the up vector so the camera rotates with us.
            Vector3 up;
            if (Viewer.Camera is TrackingCamera)
                up = Vector3.Up;
            else
            {
                var upRotation = attachedCar.WorldPosition.XNAMatrix;
                upRotation.Translation = Vector3.Zero;
                up = Vector3.Transform(Vector3.Up, upRotation);
            }
            return Matrix.CreateLookAt(XnaLocation(cameraLocation), lookAtPosition, up);
        }

        public override void Update(ElapsedTime elapsedTime)
        {
            if (attachedCar != null)
            {
                cameraLocation.TileX = attachedCar.WorldPosition.TileX;
                cameraLocation.TileZ = attachedCar.WorldPosition.TileZ;
                if (IsCameraFlipped())
                {
                    cameraLocation.Location.X = -attachedLocation.X;
                    cameraLocation.Location.Y = attachedLocation.Y;
                    cameraLocation.Location.Z = -attachedLocation.Z;
                }
                else
                {
                    cameraLocation.Location.X = attachedLocation.X;
                    cameraLocation.Location.Y = attachedLocation.Y;
                    cameraLocation.Location.Z = attachedLocation.Z;
                }
                cameraLocation.Location.Z *= -1;
                cameraLocation.Location = Vector3.Transform(cameraLocation.Location, attachedCar.WorldPosition.XNAMatrix);
                cameraLocation.Location.Z *= -1;
            }
            UpdateRotation(elapsedTime);
            UpdateListener();
        }
    }

    public class TrackingCamera : AttachedCamera
    {
        const float StartPositionDistance = 20;
        const float StartPositionXRadians = 0.399f;
        const float StartPositionYRadians = 0.387f;

        protected readonly bool Front;
        public enum AttachedTo { Front, Rear }
        const float ZoomFactor = 0.1f;

        protected float PositionDistance = StartPositionDistance;
        protected float PositionXRadians = StartPositionXRadians;
        protected float PositionYRadians = StartPositionYRadians;
        public float? PositionDistanceTargetMetres;
        public float? PositionXTargetRadians;
        public float? PositionYTargetRadians;

        protected bool BrowseBackwards;
        protected bool BrowseForwards;
        const float BrowseSpeedMpS = 4;
        protected float ZDistanceM; // used to browse train;
        protected Traveller browsedTraveller;
        protected float BrowseDistance = 20;
        public bool BrowseMode = false;
        protected float LowWagonOffsetLimit;
        protected float HighWagonOffsetLimit;

        public override bool IsUnderground
        {
            get
            {
                var elevationAtTrain = Viewer.Tiles.GetElevation(LookedAtPosition.WorldLocation);
                var elevationAtCamera = Viewer.Tiles.GetElevation(cameraLocation);
                return LookedAtPosition.WorldLocation.Location.Y + TerrainAltitudeMargin < elevationAtTrain || cameraLocation.Location.Y + TerrainAltitudeMargin < elevationAtCamera;
            }
        }
        public override string Name { get { return Front ? Viewer.Catalog.GetString("Outside Front") : Viewer.Catalog.GetString("Outside Rear"); } }

        public TrackingCamera(Viewer viewer, AttachedTo attachedTo)
            : base(viewer)
        {
            Front = attachedTo == AttachedTo.Front;
            PositionYRadians = StartPositionYRadians + (Front ? 0 : MathHelper.Pi);
            RotationXRadians = PositionXRadians;
            RotationYRadians = PositionYRadians - MathHelper.Pi;
        }

        protected internal override void Save(BinaryWriter outf)
        {
            base.Save(outf);
            outf.Write(PositionDistance);
            outf.Write(PositionXRadians);
            outf.Write(PositionYRadians);
            outf.Write(BrowseMode);
            outf.Write(BrowseForwards);
            outf.Write(BrowseBackwards);
            outf.Write(ZDistanceM);
        }

        protected internal override void Restore(BinaryReader inf)
        {
            base.Restore(inf);
            PositionDistance = inf.ReadSingle();
            PositionXRadians = inf.ReadSingle();
            PositionYRadians = inf.ReadSingle();
            BrowseMode = inf.ReadBoolean();
            BrowseForwards = inf.ReadBoolean();
            BrowseBackwards = inf.ReadBoolean();
            ZDistanceM = inf.ReadSingle();
            if (attachedCar != null && attachedCar.Train == Viewer.SelectedTrain)
            {
                BrowseDistance = attachedCar.CarLengthM * 0.5f;
                if (Front)
                {
                    browsedTraveller = new Traveller(attachedCar.Train.FrontTDBTraveller);
                    browsedTraveller.Move(-attachedCar.CarLengthM * 0.5f + ZDistanceM);
                }
                else
                {
                    browsedTraveller = new Traveller(attachedCar.Train.RearTDBTraveller);
                    browsedTraveller.Move(attachedCar.CarLengthM * 0.5f + attachedCar.Train.Length - ZDistanceM);
                }
                //               LookedAtPosition = new WorldPosition(attachedCar.WorldPosition);
                var trainCars = GetCameraCars();
                // compute car low and high offset within train
                HighWagonOffsetLimit = 0;
                foreach (TrainCar trainCar in trainCars)
                {
                    LowWagonOffsetLimit = HighWagonOffsetLimit - trainCar.CarLengthM;
                    if (ZDistanceM > LowWagonOffsetLimit) break;
                    else HighWagonOffsetLimit = LowWagonOffsetLimit;
                }
            }
        }

        public override void Reset()
        {
            base.Reset();
            PositionDistance = StartPositionDistance;
            PositionXRadians = StartPositionXRadians;
            PositionYRadians = StartPositionYRadians + (Front ? 0 : MathHelper.Pi);
            RotationXRadians = PositionXRadians;
            RotationYRadians = PositionYRadians - MathHelper.Pi;
        }

        protected override void OnActivate(bool sameCamera)
        {
            if (attachedCar == null || attachedCar.Train != Viewer.SelectedTrain)
            {
                if (Front)
                {
                    SetCameraCar(GetCameraCars().First());
                    browsedTraveller = new Traveller(attachedCar.Train.FrontTDBTraveller);
                    ZDistanceM = 0;
                    BrowseDistance = attachedCar.CarLengthM * 0.5f;
                    BrowseMode = BrowseForwards = BrowseBackwards = false;
                    HighWagonOffsetLimit = 0;
                    LowWagonOffsetLimit = -attachedCar.CarLengthM;
                }
                else
                {
                    SetCameraCar(GetCameraCars().Last());
                    browsedTraveller = new Traveller(attachedCar.Train.RearTDBTraveller);
                    ZDistanceM = -attachedCar.Train.Length;
                    BrowseDistance = attachedCar.CarLengthM * 0.5f;
                    BrowseMode = BrowseForwards = BrowseBackwards = false;
                    HighWagonOffsetLimit = attachedCar.Train.Length + attachedCar.CarLengthM;
                    LowWagonOffsetLimit = -attachedCar.Train.Length;
                }
            }
            base.OnActivate(sameCamera);
        }

        protected override bool IsCameraFlipped()
        {
            return BrowseMode ? false : attachedCar.Flipped;
        }

        public override void HandleUserInput(ElapsedTime elapsedTime)
        {
            MoveCar();

            var speed = GetSpeed(elapsedTime);

            if (UserInput.IsDown(UserCommands.CameraZoomOut)) ZoomIn(speed * ZoomFactor);
            if (UserInput.IsDown(UserCommands.CameraZoomIn)) ZoomIn(-speed * ZoomFactor);
            ZoomByMouseWheel(speed);

            if (UserInput.IsPressed(UserCommands.CameraZoomOut) || UserInput.IsPressed(UserCommands.CameraZoomIn))
            {
                Viewer.CheckReplaying();
                CommandStartTime = Viewer.Simulator.ClockTime;
            }
            if (UserInput.IsReleased(UserCommands.CameraZoomOut) || UserInput.IsReleased(UserCommands.CameraZoomIn))
                new TrackingCameraZCommand(Viewer.Log, CommandStartTime, Viewer.Simulator.ClockTime, PositionDistance);

            speed = GetSpeed(elapsedTime) * SpeedAdjustmentForRotation;

            // Pan camera
            if (UserInput.IsDown(UserCommands.CameraPanUp)) PanUp(speed);
            if (UserInput.IsDown(UserCommands.CameraPanDown)) PanUp(-speed);
            if (UserInput.IsDown(UserCommands.CameraPanLeft)) PanRight(speed);
            if (UserInput.IsDown(UserCommands.CameraPanRight)) PanRight(-speed);

            // Support for replaying camera pan movements
            if (UserInput.IsPressed(UserCommands.CameraPanUp) || UserInput.IsPressed(UserCommands.CameraPanDown))
            {
                Viewer.CheckReplaying();
                CommandStartTime = Viewer.Simulator.ClockTime;
            }
            if (UserInput.IsReleased(UserCommands.CameraPanUp) || UserInput.IsReleased(UserCommands.CameraPanDown))
                new TrackingCameraXCommand(Viewer.Log, CommandStartTime, Viewer.Simulator.ClockTime, PositionXRadians);

            if (UserInput.IsPressed(UserCommands.CameraPanLeft) || UserInput.IsPressed(UserCommands.CameraPanRight))
            {
                Viewer.CheckReplaying();
                CommandStartTime = Viewer.Simulator.ClockTime;
            }
            if (UserInput.IsReleased(UserCommands.CameraPanLeft) || UserInput.IsReleased(UserCommands.CameraPanRight))
                new TrackingCameraYCommand(Viewer.Log, CommandStartTime, Viewer.Simulator.ClockTime, PositionYRadians);

            RotateByMouse();

            // Rotate camera
            if (UserInput.IsDown(UserCommands.CameraRotateUp)) RotateDown(-speed);
            if (UserInput.IsDown(UserCommands.CameraRotateDown)) RotateDown(speed);
            if (UserInput.IsDown(UserCommands.CameraRotateLeft)) RotateRight(-speed);
            if (UserInput.IsDown(UserCommands.CameraRotateRight)) RotateRight(speed);

            // Support for replaying camera rotation movements
            if (UserInput.IsPressed(UserCommands.CameraRotateUp) || UserInput.IsPressed(UserCommands.CameraRotateDown))
            {
                Viewer.CheckReplaying();
                CommandStartTime = Viewer.Simulator.ClockTime;
            }
            if (UserInput.IsReleased(UserCommands.CameraRotateUp) || UserInput.IsReleased(UserCommands.CameraRotateDown))
                new CameraRotateUpDownCommand(Viewer.Log, CommandStartTime, Viewer.Simulator.ClockTime, RotationXRadians);

            if (UserInput.IsPressed(UserCommands.CameraRotateLeft) || UserInput.IsPressed(UserCommands.CameraRotateRight))
            {
                Viewer.CheckReplaying();
                CommandStartTime = Viewer.Simulator.ClockTime;
            }
            if (UserInput.IsReleased(UserCommands.CameraRotateLeft) || UserInput.IsReleased(UserCommands.CameraRotateRight))
                new CameraRotateLeftRightCommand(Viewer.Log, CommandStartTime, Viewer.Simulator.ClockTime, RotationYRadians);

            if (UserInput.IsPressed(UserCommands.CameraBrowseBackwards))
                new ToggleBrowseBackwardsCommand(Viewer.Log);
            if (UserInput.IsPressed(UserCommands.CameraBrowseForwards))
                new ToggleBrowseForwardsCommand(Viewer.Log);
        }

        public override void Update(ElapsedTime elapsedTime)
        {
            var replayRemainingS = EndTime - Viewer.Simulator.ClockTime;
            if (replayRemainingS > 0)
            {
                var replayFraction = elapsedTime.ClockSeconds / replayRemainingS;
                // Panning
                if (PositionXTargetRadians != null)
                {
                    var replayRemainingX = PositionXTargetRadians - PositionXRadians;
                    var replaySpeedX = (float)(replayRemainingX * replayFraction);
                    if (IsCloseEnough(PositionXRadians, PositionXTargetRadians, replaySpeedX))
                    {
                        PositionXTargetRadians = null;
                    }
                    else
                    {
                        PanUp(replaySpeedX);
                    }
                }
                if (PositionYTargetRadians != null)
                {
                    var replayRemainingY = PositionYTargetRadians - PositionYRadians;
                    var replaySpeedY = (float)(replayRemainingY * replayFraction);
                    if (IsCloseEnough(PositionYRadians, PositionYTargetRadians, replaySpeedY))
                    {
                        PositionYTargetRadians = null;
                    }
                    else
                    {
                        PanRight(replaySpeedY);
                    }
                }
                // Zooming
                if (PositionDistanceTargetMetres != null)
                {
                    var replayRemainingZ = PositionDistanceTargetMetres - PositionDistance;
                    var replaySpeedZ = (float)(replayRemainingZ * replayFraction);
                    if (IsCloseEnough(PositionDistance, PositionDistanceTargetMetres, replaySpeedZ))
                    {
                        PositionDistanceTargetMetres = null;
                    }
                    else
                    {
                        ZoomIn(replaySpeedZ / PositionDistance);
                    }
                }
            }

            // Rotation
            UpdateRotation(elapsedTime);

            // Update location of attachment
            attachedLocation.X = 0;
            attachedLocation.Y = 2;
            attachedLocation.Z = PositionDistance;
            attachedLocation = Vector3.Transform(attachedLocation, Matrix.CreateRotationX(-PositionXRadians));
            attachedLocation = Vector3.Transform(attachedLocation, Matrix.CreateRotationY(PositionYRadians));

            // Update location of camera
            if (BrowseMode)
            {
                UpdateTrainBrowsing(elapsedTime);
                attachedLocation.Z += BrowseDistance * (Front ? 1 : -1);
                LookedAtPosition.XNAMatrix = Matrix.CreateFromYawPitchRoll(-browsedTraveller.RotY, 0, 0);
                LookedAtPosition.XNAMatrix.M41 = browsedTraveller.X;
                LookedAtPosition.XNAMatrix.M42 = browsedTraveller.Y;
                LookedAtPosition.XNAMatrix.M43 = browsedTraveller.Z;
                LookedAtPosition.TileX = browsedTraveller.TileX;
                LookedAtPosition.TileZ = browsedTraveller.TileZ;
                LookedAtPosition.XNAMatrix.M43 *= -1;
            }
            else if (attachedCar != null)
            {
                attachedLocation.Z += attachedCar.CarLengthM / 2.0f * (Front ? 1 : -1);
                LookedAtPosition = new WorldPosition(attachedCar.WorldPosition);
            }
            UpdateLocation(LookedAtPosition);
            UpdateListener();
        }

        protected void UpdateTrainBrowsing(ElapsedTime elapsedTime)
        {
            var trainCars = GetCameraCars();
            if (BrowseBackwards)
            {
                var ZIncrM = -BrowseSpeedMpS * elapsedTime.ClockSeconds;
                ZDistanceM += ZIncrM;
                if (-ZDistanceM >= attachedCar.Train.Length)
                {
                    ZIncrM = -attachedCar.Train.Length - (ZDistanceM - ZIncrM);
                    ZDistanceM = -attachedCar.Train.Length;
                    BrowseBackwards = false;
                }
                else if (ZDistanceM < LowWagonOffsetLimit)
                {
                    base.PreviousCar();
                    HighWagonOffsetLimit = LowWagonOffsetLimit;
                    LowWagonOffsetLimit -= attachedCar.CarLengthM;
                }
                browsedTraveller.Move(elapsedTime.ClockSeconds * attachedCar.Train.SpeedMpS +ZIncrM);
            }
            else if (BrowseForwards)
            {
                var ZIncrM = BrowseSpeedMpS * elapsedTime.ClockSeconds;
                ZDistanceM += ZIncrM;
                if (ZDistanceM >= 0)
                {
                    ZIncrM = ZIncrM - ZDistanceM;
                    ZDistanceM = 0;
                    BrowseForwards = false;
                }
                else if (ZDistanceM > HighWagonOffsetLimit)
                {
                    base.NextCar();
                    LowWagonOffsetLimit = HighWagonOffsetLimit;
                    HighWagonOffsetLimit += attachedCar.CarLengthM;
                }
                browsedTraveller.Move(elapsedTime.ClockSeconds * attachedCar.Train.SpeedMpS + ZIncrM);
            }
            else browsedTraveller.Move(elapsedTime.ClockSeconds * attachedCar.Train.SpeedMpS);
        }

        protected void PanUp(float speed)
        {
            PositionXRadians += speed;
            PositionXRadians = VerticalClamper.Clamp(PositionXRadians);
            RotationXRadians += speed;
            RotationXRadians = VerticalClamper.Clamp(RotationXRadians);
        }

        protected void PanRight(float speed)
        {
            PositionYRadians += speed;
            RotationYRadians += speed;
        }

        protected override void ZoomIn(float speed)
        {
            // Speed depends on distance, slows down when zooming in, speeds up zooming out.
            PositionDistance += speed * PositionDistance;
            PositionDistance = MathHelper.Clamp(PositionDistance, 1, 100);
        }
<<<<<<< HEAD


        public override void NextCar()
        {
            BrowseBackwards = false;
            BrowseForwards = false;
            BrowseMode = false;
            var trainCars = GetCameraCars();
            var wasFirstCar = attachedCar == trainCars.First();
            base.NextCar();
            if (!wasFirstCar)
            {
                LowWagonOffsetLimit = HighWagonOffsetLimit;
                HighWagonOffsetLimit += attachedCar.CarLengthM;
                ZDistanceM = LowWagonOffsetLimit + attachedCar.CarLengthM * 0.5f;
            }
 //           LookedAtPosition = new WorldPosition(attachedCar.WorldPosition);
        }

        public override void PreviousCar()
        {
            BrowseBackwards = false;
            BrowseForwards = false;
            BrowseMode = false;
            var trainCars = GetCameraCars();
            var wasLastCar = attachedCar == trainCars.Last();
            base.PreviousCar();
            if (!wasLastCar)
            {
                HighWagonOffsetLimit = LowWagonOffsetLimit;
                LowWagonOffsetLimit -= attachedCar.CarLengthM;
                ZDistanceM = LowWagonOffsetLimit + attachedCar.CarLengthM * 0.5f;
            }
 //           LookedAtPosition = new WorldPosition(attachedCar.WorldPosition);
        }

        public override void FirstCar()
        {
            BrowseBackwards = false;
            BrowseForwards = false;
            BrowseMode = false;
            base.FirstCar();
            ZDistanceM = 0;
            HighWagonOffsetLimit = 0;
            LowWagonOffsetLimit = -attachedCar.CarLengthM;
//            LookedAtPosition = new WorldPosition(attachedCar.WorldPosition);
        }

        public override void LastCar()
        {
            BrowseBackwards = false;
            BrowseForwards = false;
            BrowseMode = false;
            base.LastCar();
            ZDistanceM = -attachedCar.Train.Length;
            LowWagonOffsetLimit = -attachedCar.Train.Length;
            HighWagonOffsetLimit = LowWagonOffsetLimit + attachedCar.CarLengthM;
//            LookedAtPosition = new WorldPosition(attachedCar.WorldPosition);
        }

        public void ToggleBrowseBackwards()
        {
            BrowseBackwards = !BrowseBackwards;
            if (BrowseBackwards)
            {
                if (!BrowseMode)
                {
//                    LookedAtPosition = new WorldPosition(attachedCar.WorldPosition);
                    browsedTraveller = new Traveller(attachedCar.Train.FrontTDBTraveller);
                    browsedTraveller.Move(-attachedCar.CarLengthM * 0.5f + ZDistanceM);
                    BrowseDistance = attachedCar.CarLengthM * 0.5f;
                    BrowseMode = true;
                }
            }
            BrowseForwards = false;
        }

        public void ToggleBrowseForwards()
        {
            BrowseForwards = !BrowseForwards;
            if (BrowseForwards)
            {
                if (!BrowseMode)
                {
//                    LookedAtPosition = new WorldPosition(attachedCar.WorldPosition);
                    browsedTraveller = new Traveller(attachedCar.Train.RearTDBTraveller);
                    browsedTraveller.Move(attachedCar.CarLengthM * 0.5f + attachedCar.Train.Length + ZDistanceM);
                    BrowseDistance = attachedCar.CarLengthM * 0.5f;
                    BrowseMode = true;
                }
            }          
            BrowseBackwards = false;
        }
    }
=======
>>>>>>> 02c8f2fd

        /// <summary>
        /// Swaps front and rear tracking camera after reversal point, to avoid abrupt change of picture
        /// </summary>

        public void SwapCameras()
        {
            if (Front)
            {
                SwapParams(this, Viewer.BackCamera);
                Viewer.BackCamera.Activate();
            }
            else
            {
                SwapParams(this, Viewer.FrontCamera);
                Viewer.FrontCamera.Activate();
            }
        }


        /// <summary>
        /// Swaps parameters of Front and Back Camera
        /// </summary>
        /// 
        protected void SwapParams(TrackingCamera oldCamera, TrackingCamera newCamera)
        {
            TrainCar swapCar = newCamera.attachedCar;
            newCamera.attachedCar = oldCamera.attachedCar;
            oldCamera.attachedCar = swapCar;
            float swapFloat = newCamera.PositionDistance;
            newCamera.PositionDistance = oldCamera.PositionDistance;
            oldCamera.PositionDistance = swapFloat;
            swapFloat = newCamera.PositionXRadians;
            newCamera.PositionXRadians = oldCamera.PositionXRadians;
            oldCamera.PositionXRadians = swapFloat;
            swapFloat = newCamera.PositionYRadians;
            newCamera.PositionYRadians = oldCamera.PositionYRadians + MathHelper.Pi * (Front ? 1 : -1);
            oldCamera.PositionYRadians = swapFloat - MathHelper.Pi * (Front ? 1 : -1);
            swapFloat = newCamera.RotationXRadians;
            newCamera.RotationXRadians = oldCamera.RotationXRadians;
            oldCamera.RotationXRadians = swapFloat;
            swapFloat = newCamera.RotationYRadians;
            newCamera.RotationYRadians = oldCamera.RotationYRadians - MathHelper.Pi * (Front ? 1 : -1);
            oldCamera.RotationYRadians = swapFloat + MathHelper.Pi * (Front ? 1 : -1);
        }
    }
    
    public abstract class NonTrackingCamera : AttachedCamera
    {
        public NonTrackingCamera(Viewer viewer)
            : base(viewer)
        {
        }

        public override void HandleUserInput(ElapsedTime elapsedTime)
        {
            MoveCar();

            RotateByMouse();

            var speed = GetSpeed(elapsedTime) * SpeedAdjustmentForRotation;

            // Rotate camera
            if (UserInput.IsDown(UserCommands.CameraRotateUp) || UserInput.IsDown(UserCommands.CameraPanUp)) RotateDown(-speed);
            if (UserInput.IsDown(UserCommands.CameraRotateDown) || UserInput.IsDown(UserCommands.CameraPanDown)) RotateDown(speed);
            if (UserInput.IsDown(UserCommands.CameraRotateLeft) || UserInput.IsDown(UserCommands.CameraPanLeft)) RotateRight(-speed);
            if (UserInput.IsDown(UserCommands.CameraRotateRight) || UserInput.IsDown(UserCommands.CameraPanRight)) RotateRight(speed);

            // Zoom
            ZoomByMouseWheel(speed);

            // Support for replaying camera rotation movements
            if (UserInput.IsPressed(UserCommands.CameraRotateUp) || UserInput.IsPressed(UserCommands.CameraRotateDown)
                || UserInput.IsPressed(UserCommands.CameraPanUp) || UserInput.IsPressed(UserCommands.CameraPanDown))
                CommandStartTime = Viewer.Simulator.ClockTime;
            if (UserInput.IsReleased(UserCommands.CameraRotateUp) || UserInput.IsReleased(UserCommands.CameraRotateDown)
                || UserInput.IsReleased(UserCommands.CameraPanUp) || UserInput.IsReleased(UserCommands.CameraPanDown))
                new CameraRotateUpDownCommand(Viewer.Log, CommandStartTime, Viewer.Simulator.ClockTime, RotationXRadians);

            if (UserInput.IsPressed(UserCommands.CameraRotateLeft) || UserInput.IsPressed(UserCommands.CameraRotateRight)
                || UserInput.IsPressed(UserCommands.CameraPanLeft) || UserInput.IsPressed(UserCommands.CameraPanRight))
                CommandStartTime = Viewer.Simulator.ClockTime;
            if (UserInput.IsReleased(UserCommands.CameraRotateLeft) || UserInput.IsReleased(UserCommands.CameraRotateRight)
                || UserInput.IsReleased(UserCommands.CameraPanLeft) || UserInput.IsReleased(UserCommands.CameraPanRight))
                new CameraRotateLeftRightCommand(Viewer.Log, CommandStartTime, Viewer.Simulator.ClockTime, RotationYRadians);
        }
    }

    public class BrakemanCamera : NonTrackingCamera
    {
        protected bool attachedToRear;

        public override float NearPlane { get { return 0.25f; } }
        public override string Name { get { return Viewer.Catalog.GetString("Brakeman"); } }

        public BrakemanCamera(Viewer viewer)
            : base(viewer)
        {
        }

        protected override List<TrainCar> GetCameraCars()
        {
            var cars = base.GetCameraCars();
            return new List<TrainCar>(new[] { cars.First(), cars.Last() });
        }

        protected override void SetCameraCar(TrainCar car)
        {
            base.SetCameraCar(car);
            attachedLocation = new Vector3(1.8f, 2.0f, attachedCar.CarLengthM / 2 - 0.3f);
            attachedToRear = car.Train.Cars[0] != car;
        }

        protected override bool IsCameraFlipped()
        {
            return attachedToRear ^ attachedCar.Flipped;
        }

        // attached car may be no more part of the list, therefore base methods would return errors
        public override void NextCar()
        {
            FirstCar();
        }

        public override void PreviousCar()
        {
            LastCar();
        }

    }

    public class InsideThreeDimCamera : NonTrackingCamera
    {
        public override float NearPlane { get { return 0.1f; } }

        public InsideThreeDimCamera(Viewer viewer)
            : base(viewer)
        {
        }

        public PassengerViewPoint viewPoint = null;

        /// <summary>
        /// A camera can use this method to handle any preparation when being activated.
        /// </summary>
        protected override void OnActivate(bool sameCamera)
        {
            var trainCars = GetCameraCars();
            if (trainCars.Count == 0) return;//may not have passenger or 3d cab viewpoints
            if (sameCamera)
            {
                if (!trainCars.Contains(attachedCar)) { attachedCar = trainCars.First(); }
                else if (trainCars.IndexOf(attachedCar) < trainCars.Count - 1)
                {
                    attachedCar = trainCars[trainCars.IndexOf(attachedCar) + 1];
                }
                else attachedCar = trainCars.First();
            }
            else
            {
                if (!trainCars.Contains(attachedCar)) attachedCar = trainCars.First();
            }
            SetCameraCar(attachedCar);
        }

        public override void HandleUserInput(ElapsedTime elapsedTime)
        {
            MoveCar();

            RotateByMouse();

            var speed = GetSpeed(elapsedTime) * SpeedAdjustmentForRotation;

            // Rotate camera
            if (UserInput.IsDown(UserCommands.CameraPanUp)) RotateDown(-speed);
            if (UserInput.IsDown(UserCommands.CameraPanDown)) RotateDown(speed);
            if (UserInput.IsDown(UserCommands.CameraPanLeft)) RotateRight(-speed);
            if (UserInput.IsDown(UserCommands.CameraPanRight)) RotateRight(speed);
            float x = 0.0f, y = 0.0f, z = 0.0f;

            // Move camera
            if (UserInput.IsDown(UserCommands.CameraZoomIn))
            {
                z = speed * 5;
                MoveCameraXYZ(0, 0, z);

            }
            if (UserInput.IsDown(UserCommands.CameraZoomOut))
            {
                z = speed * -5;
                MoveCameraXYZ(0, 0, z);
            }
            // Move camera
            if (UserInput.IsDown(UserCommands.CameraRotateUp))
            {
                y = speed / 2;
                MoveCameraXYZ(0, y, 0);

            }
            if (UserInput.IsDown(UserCommands.CameraRotateDown))
            {
                y = -speed / 2;
                MoveCameraXYZ(0, y, 0);
            }
            if (UserInput.IsDown(UserCommands.CameraRotateLeft))
            {
                x = speed * -2;
                MoveCameraXYZ(x, 0, 0);
            }
            if (UserInput.IsDown(UserCommands.CameraRotateRight))
            {
                x = speed * 2;
                MoveCameraXYZ(x, 0, 0);
            }
            // Zoom
            ZoomByMouseWheel(speed);

            // Support for replaying camera rotation movements
            if (UserInput.IsPressed(UserCommands.CameraPanUp) || UserInput.IsPressed(UserCommands.CameraPanDown))
                CommandStartTime = Viewer.Simulator.ClockTime;
            if (UserInput.IsReleased(UserCommands.CameraPanUp) || UserInput.IsReleased(UserCommands.CameraPanDown))
                new CameraRotateUpDownCommand(Viewer.Log, CommandStartTime, Viewer.Simulator.ClockTime, RotationXRadians);

            if (UserInput.IsPressed(UserCommands.CameraPanLeft) || UserInput.IsPressed(UserCommands.CameraPanRight))
                CommandStartTime = Viewer.Simulator.ClockTime;
            if (UserInput.IsReleased(UserCommands.CameraPanLeft) || UserInput.IsReleased(UserCommands.CameraPanRight))
                new CameraRotateLeftRightCommand(Viewer.Log, CommandStartTime, Viewer.Simulator.ClockTime, RotationYRadians);

            if (UserInput.IsPressed(UserCommands.CameraRotateUp) || UserInput.IsPressed(UserCommands.CameraRotateDown)
                || UserInput.IsPressed(UserCommands.CameraRotateLeft) || UserInput.IsPressed(UserCommands.CameraRotateRight))
                CommandStartTime = Viewer.Simulator.ClockTime;
            if (UserInput.IsPressed(UserCommands.CameraRotateUp) || UserInput.IsPressed(UserCommands.CameraRotateDown)
                || UserInput.IsPressed(UserCommands.CameraRotateLeft) || UserInput.IsPressed(UserCommands.CameraRotateRight))
                new CameraMoveXYZCommand(Viewer.Log, CommandStartTime, Viewer.Simulator.ClockTime, x, y, z);

        }
        public void MoveCameraXYZ(float x, float y, float z)
        {
            attachedLocation.X += x;
            attachedLocation.Y += y;
            attachedLocation.Z += z;
            viewPoint.Location.X = attachedLocation.X; viewPoint.Location.Y = attachedLocation.Y; viewPoint.Location.Z = attachedLocation.Z;
            if (attachedCar != null) UpdateLocation(attachedCar.WorldPosition);
        }

        /// <summary>
        /// Remembers angle of camera to apply when user returns to this type of car.
        /// </summary>
        /// <param name="speed"></param>
        protected override void RotateRight(float speed)
        {
            base.RotateRight(speed);
            viewPoint.RotationYRadians = RotationYRadians;
        }

        /// <summary>
        /// Remembers angle of camera to apply when user returns to this type of car.
        /// </summary>
        /// <param name="speed"></param>
        protected override void RotateDown(float speed)
        {
            base.RotateDown(speed);
            viewPoint.RotationXRadians = RotationXRadians;
        }

        /// <summary>
        /// Remembers angle of camera to apply when user returns to this type of car.
        /// </summary>
        /// <param name="speed"></param>
        protected override void RotateByMouse()
        {
            base.RotateByMouse();
            if (UserInput.IsMouseRightButtonReleased)
            {
                viewPoint.RotationXRadians = RotationXRadians;
                viewPoint.RotationYRadians = RotationYRadians;
            }
        }
    }

    public class PassengerCamera : InsideThreeDimCamera
    {
        public override Styles Style { get { return Styles.Passenger; } }
        public override bool IsAvailable { get { return Viewer.SelectedTrain != null && Viewer.SelectedTrain.Cars.Any(c => c.PassengerViewpoints.Count > 0); } }
        public override string Name { get { return Viewer.Catalog.GetString("Passenger"); } }
        protected int ActViewPoint;

        public PassengerCamera(Viewer viewer)
            : base(viewer)
        {
        }

        protected override List<TrainCar> GetCameraCars()
        {
            return base.GetCameraCars().Where(c => c.PassengerViewpoints.Count > 0).ToList();
        }

        protected override void SetCameraCar(TrainCar car)
        {
            base.SetCameraCar(car);
            viewPoint = attachedCar.PassengerViewpoints[ActViewPoint];
            attachedLocation = viewPoint.Location;
            // Apply previous angle of camera for this type of car.
            RotationXRadians = viewPoint.RotationXRadians;
            RotationYRadians = viewPoint.RotationYRadians;
        }

        public override void HandleUserInput(ElapsedTime elapsedTime)
        {
            base.HandleUserInput(elapsedTime);
            if (UserInput.IsPressed(UserCommands.CameraChangePassengerViewPoint))
                new CameraChangePassengerViewPointCommand(Viewer.Log);
        }
        
            public void SwitchSideCameraCar(TrainCar car)
        {
            attachedLocation.X = -attachedLocation.X;
            RotationYRadians = -viewPoint.RotationYRadians;
        }

        public void ChangePassengerViewPoint(TrainCar car)
        {
            ActViewPoint++;
            if (ActViewPoint >= car.PassengerViewpoints.Count) ActViewPoint = 0;
            viewPoint = attachedCar.PassengerViewpoints[ActViewPoint];
            attachedLocation = viewPoint.Location;
            RotationXRadians = viewPoint.RotationXRadians;
            RotationYRadians = viewPoint.RotationYRadians;
        }

        protected internal override void Save(BinaryWriter outf)
        {
            base.Save(outf);
            outf.Write(ActViewPoint);
        }

        protected internal override void Restore(BinaryReader inf)
        {
            base.Restore(inf);
            ActViewPoint = inf.ReadInt32();
        }
    }

    public class HeadOutCamera : NonTrackingCamera
    {
        protected readonly bool Forwards;
        public enum HeadDirection { Forward, Backward }
        protected int CurrentViewpointIndex;
        protected bool PrevCabWasRear;

        // Head-out camera is only possible on the player train.
        public override bool IsAvailable { get { return Viewer.PlayerTrain != null && Viewer.PlayerTrain.Cars.Any(c => c.HeadOutViewpoints.Count > 0); } }
        public override float NearPlane { get { return 0.25f; } }
        public override string Name { get { return Viewer.Catalog.GetString("Head out"); } }

        public HeadOutCamera(Viewer viewer, HeadDirection headDirection)
            : base(viewer)
        {
            Forwards = headDirection == HeadDirection.Forward;
            RotationYRadians = Forwards ? 0 : -MathHelper.Pi;
        }

        protected override List<TrainCar> GetCameraCars()
        {
            // Head-out camera is only possible on the player train.
            return Viewer.PlayerTrain.Cars.Where(c => c.HeadOutViewpoints.Count > 0).ToList();
        }

        protected override void SetCameraCar(TrainCar car)
        {
            base.SetCameraCar(car);
            if (attachedCar.HeadOutViewpoints.Count > 0)
                attachedLocation = attachedCar.HeadOutViewpoints[CurrentViewpointIndex].Location;

            if (!Forwards)
                attachedLocation.X *= -1;
        }

        public void ChangeCab(TrainCar newCar)
        {
            var mstsLocomotive = newCar as MSTSLocomotive;
            if (PrevCabWasRear != mstsLocomotive.UsingRearCab)
                RotationYRadians += MathHelper.Pi;
            CurrentViewpointIndex = mstsLocomotive.UsingRearCab ? 1 : 0;
            PrevCabWasRear = mstsLocomotive.UsingRearCab;
            SetCameraCar(newCar);
        }
    }

    public class CabCamera : NonTrackingCamera
    {
        protected int sideLocation;
        public int SideLocation { get { return sideLocation; } }

        public override Styles Style { get { return Styles.Cab; } }
        // Cab camera is only possible on the player train.
        public override bool IsAvailable { get { return Viewer.PlayerLocomotive != null && (Viewer.PlayerLocomotive.HasFrontCab || Viewer.PlayerLocomotive.HasRearCab); } }
        public override string Name { get { return Viewer.Catalog.GetString("Cab"); } }

        public override bool IsUnderground
        {
            get
            {
                // Camera is underground if target (base) is underground or
                // track location is underground. The latter means we switch
                // to cab view instead of putting the camera above the tunnel.
                if (base.IsUnderground)
                    return true;
                var elevationAtCameraTarget = Viewer.Tiles.GetElevation(attachedCar.WorldPosition.WorldLocation);
                return attachedCar.WorldPosition.Location.Y + TerrainAltitudeMargin < elevationAtCameraTarget || attachedCar.CarTunnelData.LengthMOfTunnelAheadFront > 0;
            }
        }

        public float RotationRatio = 0.00081f;
        public float RotationRatioHorizontal = 0.00081f;

        public CabCamera(Viewer viewer)
            : base(viewer)
        {
        }

        protected internal override void Save(BinaryWriter outf)
        {
            base.Save(outf);
            outf.Write(sideLocation);
        }

        protected internal override void Restore(BinaryReader inf)
        {
            base.Restore(inf);
            sideLocation = inf.ReadInt32();
        }

        public override void Reset()
        {
            FieldOfView = Viewer.Settings.ViewingFOV;
            RotationXRadians = RotationYRadians = XRadians = YRadians = ZRadians = 0;
            Viewer.CabYOffsetPixels = (Viewer.DisplaySize.Y - Viewer.CabHeightPixels) / 2;
            Viewer.CabXOffsetPixels = (Viewer.CabWidthPixels - Viewer.DisplaySize.X) / 2;
            if (attachedCar != null)
            {
                Initialize();
            }
            ScreenChanged();
            OnActivate(true);
        }

        public void Initialize()
        {
            if (Viewer.Settings.Cab2DStretch == 0 && Viewer.CabExceedsDisplayHorizontally <= 0)
            {
                // We must modify FOV to get correct lookout
                    FieldOfView = MathHelper.ToDegrees((float)(2 * Math.Atan((float)Viewer.DisplaySize.Y / Viewer.DisplaySize.X / Viewer.CabTextureInverseRatio * Math.Tan(MathHelper.ToRadians(Viewer.Settings.ViewingFOV / 2)))));
                    RotationRatio = (float)(0.962314f * 2 * Math.Tan(MathHelper.ToRadians(FieldOfView / 2)) / Viewer.DisplaySize.Y);
            }
            else if (Viewer.CabExceedsDisplayHorizontally > 0)
            {
                    var halfFOVHorizontalRadians = (float)(Math.Atan((float)Viewer.DisplaySize.X / Viewer.DisplaySize.Y * Math.Tan(MathHelper.ToRadians(Viewer.Settings.ViewingFOV / 2))));
                    RotationRatioHorizontal = (float)(0.962314f * 2 * Viewer.DisplaySize.X / Viewer.DisplaySize.Y * Math.Tan(MathHelper.ToRadians(Viewer.Settings.ViewingFOV / 2)) / Viewer.DisplaySize.X);
            }
            InitialiseRotation(attachedCar);
        }

        protected override void OnActivate(bool sameCamera)
        {
            // Cab camera is only possible on the player locomotive.
            SetCameraCar(GetCameraCars().First());
            tiltingLand = false;
            if (Viewer.Simulator.UseSuperElevation > 0 || Viewer.Simulator.CarVibrating > 0) tiltingLand = true;
            var car = attachedCar;
            if (car != null && car.Train != null && car.Train.IsTilting == true) tiltingLand = true;
            base.OnActivate(sameCamera);
        }

        protected override List<TrainCar> GetCameraCars()
        {
            // Cab camera is only possible on the player locomotive.
            return new List<TrainCar>(new[] { Viewer.PlayerLocomotive });
        }

        protected override void SetCameraCar(TrainCar car)
        {
            base.SetCameraCar(car);
            if (car != null)
            {
                var loco = car as MSTSLocomotive;
                var viewpoints = (loco.UsingRearCab)
                ? loco.CabViewList[(int)CabViewType.Rear].ViewPointList
                : loco.CabViewList[(int)CabViewType.Front].ViewPointList;
                attachedLocation = viewpoints[sideLocation].Location;
            }
            InitialiseRotation(attachedCar);
        }

        /// <summary>
        /// Switches to another cab view (e.g. side view).
        /// Applies the inclination of the previous external view due to PanUp() to the new external view. 
        /// </summary>
        void ShiftView(int index)
        {
            var loco = attachedCar as MSTSLocomotive;

            var viewpointList = (loco.UsingRearCab)
            ? loco.CabViewList[(int)CabViewType.Rear].ViewPointList
            : loco.CabViewList[(int)CabViewType.Front].ViewPointList;

            sideLocation += index;

            var count = (loco.UsingRearCab)
                ? loco.CabViewList[(int)CabViewType.Rear].ViewPointList.Count
                : loco.CabViewList[(int)CabViewType.Front].ViewPointList.Count;
            // Wrap around
            if (sideLocation < 0)
                sideLocation = count - 1;
            else if (sideLocation >= count)
                sideLocation = 0;

            SetCameraCar(attachedCar);
        }

        /// <summary>
        /// Where cabview image doesn't fit the display exactly, this method mimics the player looking up
        /// and pans the image down to reveal details at the top of the cab.
        /// The external view also moves down by a similar amount.
        /// </summary>
        void PanUp(bool up, float speed)
        {
            int max = 0;
            int min = Viewer.DisplaySize.Y - Viewer.CabHeightPixels; // -ve value
            int cushionPixels = 40;
            int slowFactor = 4;

            // Cushioned approach to limits of travel. Within 40 pixels, travel at 1/4 speed
            if (up && Math.Abs(Viewer.CabYOffsetPixels - max) < cushionPixels)
                speed /= slowFactor;
            if (!up && Math.Abs(Viewer.CabYOffsetPixels - min) < cushionPixels)
                speed /= slowFactor;
            Viewer.CabYOffsetPixels += (up) ? (int)speed : -(int)speed;
            // Enforce limits to travel
            if (Viewer.CabYOffsetPixels >= max)
            {
                Viewer.CabYOffsetPixels = max;
                return;
            }
            if (Viewer.CabYOffsetPixels <= min)
            {
                Viewer.CabYOffsetPixels = min;
                return;
            }
            // Adjust inclination (up/down angle) of external view to match.
            var viewSpeed = (int)speed * RotationRatio; // factor found by trial and error.
            RotationXRadians -= (up) ? viewSpeed : -viewSpeed;
        }

        /// <summary>
        /// Where cabview image doesn't fit the display exactly (cabview image "larger" than display, this method mimics the player looking left and right
        /// and pans the image left/right to reveal details at the sides of the cab.
        /// The external view also moves sidewards by a similar amount.
        /// </summary>
        void ScrollRight (bool right, float speed)
        {
            int min = 0;
            int max = Viewer.CabWidthPixels - Viewer.DisplaySize.X; // -ve value
            int cushionPixels = 40;
            int slowFactor = 4;

            // Cushioned approach to limits of travel. Within 40 pixels, travel at 1/4 speed
            if (right && Math.Abs(Viewer.CabXOffsetPixels - max) < cushionPixels)
                speed /= slowFactor;
            if (!right && Math.Abs(Viewer.CabXOffsetPixels - min) < cushionPixels)
                speed /= slowFactor;
            Viewer.CabXOffsetPixels += (right) ? (int)speed : -(int)speed;
            // Enforce limits to travel
            if (Viewer.CabXOffsetPixels >= max)
            {
                Viewer.CabXOffsetPixels = max;
                return;
            }
            if (Viewer.CabXOffsetPixels <= min)
            {
                Viewer.CabXOffsetPixels = min;
                return;
            }
            // Adjust direction (right/left angle) of external view to match.
            var viewSpeed = (int)speed * RotationRatioHorizontal; // factor found by trial and error.
            RotationYRadians += (right) ? viewSpeed : -viewSpeed;
        }

        /// <summary>
        /// Sets direction for view out of cab front window. Also called when toggling between full screen and windowed.
        /// </summary>
        /// <param name="attachedCar"></param>
        public void InitialiseRotation(TrainCar attachedCar)
        {
            if (attachedCar == null) return;

            var loco = attachedCar as MSTSLocomotive;
            var viewpoints = (loco.UsingRearCab)
            ? loco.CabViewList[(int)CabViewType.Rear].ViewPointList
            : loco.CabViewList[(int)CabViewType.Front].ViewPointList;

            RotationXRadians = MathHelper.ToRadians(viewpoints[sideLocation].StartDirection.X) - RotationRatio * (Viewer.CabYOffsetPixels + Viewer.CabExceedsDisplay / 2);
            RotationYRadians = MathHelper.ToRadians(viewpoints[sideLocation].StartDirection.Y) - RotationRatioHorizontal * (-Viewer.CabXOffsetPixels + Viewer.CabExceedsDisplayHorizontally / 2); ;
        }

        public override void HandleUserInput(ElapsedTime elapsedTime)
        {
            var speedFactor = 500;  // Gives a fairly smart response.
            var speed = speedFactor * elapsedTime.RealSeconds; // Independent of framerate

            if (UserInput.IsPressed(UserCommands.CameraPanLeft))
                ShiftView(+1);
            if (UserInput.IsPressed(UserCommands.CameraPanRight))
                ShiftView(-1);
            if (UserInput.IsDown(UserCommands.CameraPanUp))
                PanUp(true, speed);
            if (UserInput.IsDown(UserCommands.CameraPanDown))
                PanUp(false, speed);
            if (UserInput.IsDown(UserCommands.CameraScrollRight))
                ScrollRight(true, speed);
            if (UserInput.IsDown(UserCommands.CameraScrollLeft))
                ScrollRight(false, speed);
        }
    }

    public class TracksideCamera : LookAtCamera
    {
        const int MaximumDistance = 100;
        const float SidewaysScale = MaximumDistance / 10;
        // Heights above the terrain for the camera.
        const float CameraAltitude = 2;
        // Height above the coordinate center of target.
        const float TargetAltitude = TerrainAltitudeMargin;

        protected TrainCar attachedCar;
        public override TrainCar AttachedCar { get { return attachedCar; } }
        public override string Name { get { return Viewer.Catalog.GetString("Trackside"); } }

        protected TrainCar LastCheckCar;
        protected WorldLocation TrackCameraLocation;
        protected float CameraAltitudeOffset;

        public override bool IsUnderground
        {
            get
            {
                // Camera is underground if target (base) is underground or
                // track location is underground. The latter means we switch
                // to cab view instead of putting the camera above the tunnel.
                if (base.IsUnderground)
                    return true;
                if (TrackCameraLocation == WorldLocation.None) return false;
                var elevationAtCameraTarget = Viewer.Tiles.GetElevation(TrackCameraLocation);
                return TrackCameraLocation.Location.Y + TerrainAltitudeMargin < elevationAtCameraTarget;
            }
        }

        public TracksideCamera(Viewer viewer)
            : base(viewer)
        {
        }

        public override void Reset()
        {
            base.Reset();
            cameraLocation.Location.Y -= CameraAltitudeOffset;
            CameraAltitudeOffset = 0;
        }

        protected override void OnActivate(bool sameCamera)
        {
            if (sameCamera)
            {
                cameraLocation.TileX = 0;
                cameraLocation.TileZ = 0;
            }
            if (attachedCar == null || attachedCar.Train != Viewer.SelectedTrain)
            {
                if (Viewer.SelectedTrain.MUDirection != Direction.Reverse)
                    attachedCar = Viewer.SelectedTrain.Cars.First();
                else
                    attachedCar = Viewer.SelectedTrain.Cars.Last();
            }
            base.OnActivate(sameCamera);
        }

        public override void HandleUserInput(ElapsedTime elapsedTime)
        {
            RotationYRadians = -ORTSMath.MatrixToYAngle(XnaView);
            var speed = GetSpeed(elapsedTime);

            if (UserInput.IsDown(UserCommands.CameraPanUp))
            {
                CameraAltitudeOffset += speed;
                cameraLocation.Location.Y += speed;
            }
            if (UserInput.IsDown(UserCommands.CameraPanDown))
            {
                CameraAltitudeOffset -= speed;
                cameraLocation.Location.Y -= speed;
                if (CameraAltitudeOffset < 0)
                {
                    cameraLocation.Location.Y -= CameraAltitudeOffset;
                    CameraAltitudeOffset = 0;
                }
            }
            if (UserInput.IsDown(UserCommands.CameraPanRight)) PanRight(speed);
            if (UserInput.IsDown(UserCommands.CameraPanLeft)) PanRight(-speed);
            if (UserInput.IsDown(UserCommands.CameraZoomIn)) ZoomIn(speed * 2);
            if (UserInput.IsDown(UserCommands.CameraZoomOut)) ZoomIn(-speed * 2);
            ZoomByMouseWheel(speed);

            var trainCars = Viewer.SelectedTrain.Cars;
            if (UserInput.IsPressed(UserCommands.CameraCarNext))
                attachedCar = attachedCar == trainCars.First() ? attachedCar : trainCars[trainCars.IndexOf(attachedCar) - 1];
            else if (UserInput.IsPressed(UserCommands.CameraCarPrevious))
                attachedCar = attachedCar == trainCars.Last() ? attachedCar : trainCars[trainCars.IndexOf(attachedCar) + 1];
            else if (UserInput.IsPressed(UserCommands.CameraCarFirst))
                attachedCar = trainCars.First();
            else if (UserInput.IsPressed(UserCommands.CameraCarLast))
                attachedCar = trainCars.Last();
        }

        public override void Update(ElapsedTime elapsedTime)
        {
            var train = attachedCar.Train;

            // TODO: What is this code trying to do?
            //if (train != Viewer.PlayerTrain && train.LeadLocomotive == null) train.ChangeToNextCab();
            var trainForwards = true;
            if (train.LeadLocomotive != null)
                //TODO: next code line has been modified to flip trainset physics in order to get viewing direction coincident with loco direction when using rear cab.
                // To achieve the same result with other means, without flipping trainset physics, maybe the line should be changed
                trainForwards = (train.LeadLocomotive.SpeedMpS >= 0) ^ train.LeadLocomotive.Flipped ^ ((MSTSLocomotive)train.LeadLocomotive).UsingRearCab;
            else if (Viewer.PlayerLocomotive != null && train.IsActualPlayerTrain)
                trainForwards = (Viewer.PlayerLocomotive.SpeedMpS >= 0) ^ Viewer.PlayerLocomotive.Flipped ^ ((MSTSLocomotive)Viewer.PlayerLocomotive).UsingRearCab;

            targetLocation = attachedCar.WorldPosition.WorldLocation;

            // Train is close enough if the last car we used is part of the same train and still close enough.
            var trainClose = (LastCheckCar != null) && (LastCheckCar.Train == train) && (WorldLocation.GetDistance2D(LastCheckCar.WorldPosition.WorldLocation, cameraLocation).Length() < MaximumDistance);

            // Otherwise, let's check out every car and remember which is the first one close enough for next time.
            if (!trainClose)
            {
                foreach (var car in train.Cars)
                {
                    if (WorldLocation.GetDistance2D(car.WorldPosition.WorldLocation, cameraLocation).Length() < MaximumDistance)
                    {
                        LastCheckCar = car;
                        trainClose = true;
                        break;
                    }
                }
            }

            // Switch to new position.
            if (!trainClose || (TrackCameraLocation == WorldLocation.None))
            {
                var tdb = trainForwards ? new Traveller(train.FrontTDBTraveller) : new Traveller(train.RearTDBTraveller, Traveller.TravellerDirection.Backward);
                tdb.Move(MaximumDistance * 0.75f);
                var newLocation = tdb.WorldLocation;
                TrackCameraLocation = new WorldLocation(newLocation);
                var directionForward = WorldLocation.GetDistance((trainForwards ? train.FirstCar : train.LastCar).WorldPosition.WorldLocation, newLocation);
                if (Viewer.Random.Next(2) == 0)
                {
                    newLocation.Location.X += -directionForward.Z / SidewaysScale; // Use swapped -X and Z to move to the left of the track.
                    newLocation.Location.Z += directionForward.X / SidewaysScale;
                }
                else
                {
                    newLocation.Location.X += directionForward.Z / SidewaysScale; // Use swapped X and -Z to move to the right of the track.
                    newLocation.Location.Z += -directionForward.X / SidewaysScale;
                }
                newLocation.Normalize();

                var newLocationElevation = Viewer.Tiles.GetElevation(newLocation);
                cameraLocation = newLocation;
                cameraLocation.Location.Y = Math.Max(tdb.Y, newLocationElevation) + CameraAltitude + CameraAltitudeOffset;
            }

            targetLocation.Location.Y += TargetAltitude;
            UpdateListener();
        }

        protected virtual void PanRight(float speed)
        {
            var movement = new Vector3(0, 0, 0);
            movement.X += speed;
            XRadians += movement.X;
            MoveCamera(movement);
        }

        protected override void ZoomIn(float speed)
        {
            var movement = new Vector3(0, 0, 0);
            movement.Z += speed;
            ZRadians += movement.Z;
            MoveCamera(movement);
        }

    }

    public class ThreeDimCabCamera : InsideThreeDimCamera
    {
        public override Styles Style { get { return Styles.ThreeDimCab; } }
        public override bool IsAvailable
        {
            get
            {
                return Viewer.SelectedTrain != null && Viewer.SelectedTrain.IsActualPlayerTrain &&
                    Viewer.PlayerLocomotive != null && Viewer.PlayerLocomotive.CabViewpoints != null;
            }
        }
        public override string Name { get { return Viewer.Catalog.GetString("3D Cab"); } }
        bool StartDirectionSet = false;
        protected int CurrentViewpointIndex;
        protected bool PrevCabWasRear;

        public ThreeDimCabCamera(Viewer viewer)
            : base(viewer)
        {
        }

        protected override List<TrainCar> GetCameraCars()
        {
            if (Viewer.SelectedTrain != null && Viewer.SelectedTrain.IsActualPlayerTrain &&
            Viewer.PlayerLocomotive != null && Viewer.PlayerLocomotive.CabViewpoints != null)
            {
                List<TrainCar> l = new List<TrainCar>();
                l.Add(Viewer.PlayerLocomotive);
                return l;
            }
            else return base.GetCameraCars();
        }

        protected override void SetCameraCar(TrainCar car)
        {
            base.SetCameraCar(car);
            if (attachedCar.CabViewpoints != null)
            {
                if (CurrentViewpointIndex >= attachedCar.CabViewpoints.Count) { viewPoint = attachedCar.CabViewpoints[0]; CurrentViewpointIndex = 0; }
                else viewPoint = attachedCar.CabViewpoints[CurrentViewpointIndex];
                attachedLocation = viewPoint.Location;
                if (!StartDirectionSet) // Only set the initial direction on first use so, when switching back from another camera, direction is not reset.
                {
                    StartDirectionSet = true;
                    RotationXRadians = MathHelper.ToRadians(viewPoint.StartDirection.X);
                    RotationYRadians = MathHelper.ToRadians(viewPoint.StartDirection.Y);
                }
                else
                {
                    RotationXRadians = viewPoint.RotationXRadians;
                    RotationYRadians = viewPoint.RotationYRadians;
                }
            }
        }

        public void ChangeCab(TrainCar newCar)
        {
            try
            {
                var mstsLocomotive = newCar as MSTSLocomotive;
                if (PrevCabWasRear != mstsLocomotive.UsingRearCab)
                    RotationYRadians += MathHelper.Pi;
                CurrentViewpointIndex = mstsLocomotive.UsingRearCab ? 1 : 0;
                PrevCabWasRear = mstsLocomotive.UsingRearCab;
                SetCameraCar(newCar);
            }
            catch { }
        }

        public override bool IsUnderground
        {
            get
            {
                // Camera is underground if target (base) is underground or
                // track location is underground. The latter means we switch
                // to cab view instead of putting the camera above the tunnel.
                if (base.IsUnderground)
                    return true;
                var elevationAtCameraTarget = Viewer.Tiles.GetElevation(attachedCar.WorldPosition.WorldLocation);
                return attachedCar.WorldPosition.Location.Y + TerrainAltitudeMargin < elevationAtCameraTarget || attachedCar.CarTunnelData.LengthMOfTunnelAheadFront > 0;
            }
        }
    }
}<|MERGE_RESOLUTION|>--- conflicted
+++ resolved
@@ -1312,103 +1312,6 @@
             PositionDistance += speed * PositionDistance;
             PositionDistance = MathHelper.Clamp(PositionDistance, 1, 100);
         }
-<<<<<<< HEAD
-
-
-        public override void NextCar()
-        {
-            BrowseBackwards = false;
-            BrowseForwards = false;
-            BrowseMode = false;
-            var trainCars = GetCameraCars();
-            var wasFirstCar = attachedCar == trainCars.First();
-            base.NextCar();
-            if (!wasFirstCar)
-            {
-                LowWagonOffsetLimit = HighWagonOffsetLimit;
-                HighWagonOffsetLimit += attachedCar.CarLengthM;
-                ZDistanceM = LowWagonOffsetLimit + attachedCar.CarLengthM * 0.5f;
-            }
- //           LookedAtPosition = new WorldPosition(attachedCar.WorldPosition);
-        }
-
-        public override void PreviousCar()
-        {
-            BrowseBackwards = false;
-            BrowseForwards = false;
-            BrowseMode = false;
-            var trainCars = GetCameraCars();
-            var wasLastCar = attachedCar == trainCars.Last();
-            base.PreviousCar();
-            if (!wasLastCar)
-            {
-                HighWagonOffsetLimit = LowWagonOffsetLimit;
-                LowWagonOffsetLimit -= attachedCar.CarLengthM;
-                ZDistanceM = LowWagonOffsetLimit + attachedCar.CarLengthM * 0.5f;
-            }
- //           LookedAtPosition = new WorldPosition(attachedCar.WorldPosition);
-        }
-
-        public override void FirstCar()
-        {
-            BrowseBackwards = false;
-            BrowseForwards = false;
-            BrowseMode = false;
-            base.FirstCar();
-            ZDistanceM = 0;
-            HighWagonOffsetLimit = 0;
-            LowWagonOffsetLimit = -attachedCar.CarLengthM;
-//            LookedAtPosition = new WorldPosition(attachedCar.WorldPosition);
-        }
-
-        public override void LastCar()
-        {
-            BrowseBackwards = false;
-            BrowseForwards = false;
-            BrowseMode = false;
-            base.LastCar();
-            ZDistanceM = -attachedCar.Train.Length;
-            LowWagonOffsetLimit = -attachedCar.Train.Length;
-            HighWagonOffsetLimit = LowWagonOffsetLimit + attachedCar.CarLengthM;
-//            LookedAtPosition = new WorldPosition(attachedCar.WorldPosition);
-        }
-
-        public void ToggleBrowseBackwards()
-        {
-            BrowseBackwards = !BrowseBackwards;
-            if (BrowseBackwards)
-            {
-                if (!BrowseMode)
-                {
-//                    LookedAtPosition = new WorldPosition(attachedCar.WorldPosition);
-                    browsedTraveller = new Traveller(attachedCar.Train.FrontTDBTraveller);
-                    browsedTraveller.Move(-attachedCar.CarLengthM * 0.5f + ZDistanceM);
-                    BrowseDistance = attachedCar.CarLengthM * 0.5f;
-                    BrowseMode = true;
-                }
-            }
-            BrowseForwards = false;
-        }
-
-        public void ToggleBrowseForwards()
-        {
-            BrowseForwards = !BrowseForwards;
-            if (BrowseForwards)
-            {
-                if (!BrowseMode)
-                {
-//                    LookedAtPosition = new WorldPosition(attachedCar.WorldPosition);
-                    browsedTraveller = new Traveller(attachedCar.Train.RearTDBTraveller);
-                    browsedTraveller.Move(attachedCar.CarLengthM * 0.5f + attachedCar.Train.Length + ZDistanceM);
-                    BrowseDistance = attachedCar.CarLengthM * 0.5f;
-                    BrowseMode = true;
-                }
-            }          
-            BrowseBackwards = false;
-        }
-    }
-=======
->>>>>>> 02c8f2fd
 
         /// <summary>
         /// Swaps front and rear tracking camera after reversal point, to avoid abrupt change of picture
@@ -1454,6 +1357,99 @@
             newCamera.RotationYRadians = oldCamera.RotationYRadians - MathHelper.Pi * (Front ? 1 : -1);
             oldCamera.RotationYRadians = swapFloat + MathHelper.Pi * (Front ? 1 : -1);
         }
+
+
+        public override void NextCar()
+        {
+            BrowseBackwards = false;
+            BrowseForwards = false;
+            BrowseMode = false;
+            var trainCars = GetCameraCars();
+            var wasFirstCar = attachedCar == trainCars.First();
+            base.NextCar();
+            if (!wasFirstCar)
+            {
+                LowWagonOffsetLimit = HighWagonOffsetLimit;
+                HighWagonOffsetLimit += attachedCar.CarLengthM;
+                ZDistanceM = LowWagonOffsetLimit + attachedCar.CarLengthM * 0.5f;
+            }
+ //           LookedAtPosition = new WorldPosition(attachedCar.WorldPosition);
+        }
+
+        public override void PreviousCar()
+        {
+            BrowseBackwards = false;
+            BrowseForwards = false;
+            BrowseMode = false;
+            var trainCars = GetCameraCars();
+            var wasLastCar = attachedCar == trainCars.Last();
+            base.PreviousCar();
+            if (!wasLastCar)
+            {
+                HighWagonOffsetLimit = LowWagonOffsetLimit;
+                LowWagonOffsetLimit -= attachedCar.CarLengthM;
+                ZDistanceM = LowWagonOffsetLimit + attachedCar.CarLengthM * 0.5f;
+            }
+ //           LookedAtPosition = new WorldPosition(attachedCar.WorldPosition);
+        }
+
+        public override void FirstCar()
+        {
+            BrowseBackwards = false;
+            BrowseForwards = false;
+            BrowseMode = false;
+            base.FirstCar();
+            ZDistanceM = 0;
+            HighWagonOffsetLimit = 0;
+            LowWagonOffsetLimit = -attachedCar.CarLengthM;
+//            LookedAtPosition = new WorldPosition(attachedCar.WorldPosition);
+        }
+
+        public override void LastCar()
+        {
+            BrowseBackwards = false;
+            BrowseForwards = false;
+            BrowseMode = false;
+            base.LastCar();
+            ZDistanceM = -attachedCar.Train.Length;
+            LowWagonOffsetLimit = -attachedCar.Train.Length;
+            HighWagonOffsetLimit = LowWagonOffsetLimit + attachedCar.CarLengthM;
+//            LookedAtPosition = new WorldPosition(attachedCar.WorldPosition);
+        }
+
+        public void ToggleBrowseBackwards()
+        {
+            BrowseBackwards = !BrowseBackwards;
+            if (BrowseBackwards)
+            {
+                if (!BrowseMode)
+                {
+//                    LookedAtPosition = new WorldPosition(attachedCar.WorldPosition);
+                    browsedTraveller = new Traveller(attachedCar.Train.FrontTDBTraveller);
+                    browsedTraveller.Move(-attachedCar.CarLengthM * 0.5f + ZDistanceM);
+                    BrowseDistance = attachedCar.CarLengthM * 0.5f;
+                    BrowseMode = true;
+                }
+            }
+            BrowseForwards = false;
+        }
+
+        public void ToggleBrowseForwards()
+        {
+            BrowseForwards = !BrowseForwards;
+            if (BrowseForwards)
+            {
+                if (!BrowseMode)
+                {
+//                    LookedAtPosition = new WorldPosition(attachedCar.WorldPosition);
+                    browsedTraveller = new Traveller(attachedCar.Train.RearTDBTraveller);
+                    browsedTraveller.Move(attachedCar.CarLengthM * 0.5f + attachedCar.Train.Length + ZDistanceM);
+                    BrowseDistance = attachedCar.CarLengthM * 0.5f;
+                    BrowseMode = true;
+                }
+            }          
+            BrowseBackwards = false;
+        }
     }
     
     public abstract class NonTrackingCamera : AttachedCamera
