--- conflicted
+++ resolved
@@ -36,379 +36,18 @@
 {
     public static class WebServer
     {
-<<<<<<< HEAD
         public static EmbedIO.WebServer CreateWebServer(string url, string path) => CreateWebServer(new string[] { url }, path);
-=======
-        public Socket ClientSocket = null;
-        public string Method = "";
-        public string URI = "";
-        public string Parameters;
-        public Dictionary<string, string> headers = new Dictionary<string, string>();
-        public Dictionary<string, string> Headers { get => headers; set => headers = value; }
-    }
-
-    // ==================================================================
-    // 		class for holding HTTP Resonse data
-    // ==================================================================
-    public class HttpResponse
-    {
-        public Socket ClientSocket = null;
-        public string ResponseCode = "";
-        public string ContentType = "";
-        public string strContent = "";
-        public byte[] byteContent;
-    }
-
-    // ====================================================================
-    //  TCP/IP Sockets WebServer
-    // ====================================================================
-    public class WebServer
-    {
-        private bool Running = false;
-        private int timeout = 10;
-        public Socket ServerSocket = null;
-        private static Encoding CharEncoder = Encoding.UTF8;
-        private static string ContentPath = "";
-        private IPAddress ipAddress = null;
-        private int Port = 0;
-        private int MaxConnections = 0;
-
-        // ===========================================================================================
-        // 		Thread signal.
-        // ===========================================================================================
-        private static ManualResetEvent allDone = new ManualResetEvent(false);
-
-        // ===========================================================================================
-        // File extensions this server will handle - any other extensions are returned as not found
-        // ===========================================================================================
-        private static Dictionary<string, string> extensions = new Dictionary<string, string>()
-        {
-            { "htm",  "text/html" },
-            { "html", "text/html" },
-            { "txt",  "text/plain" },
-            { "css",  "text/css" },
-            { "xml",  "application/xml" },
-            { "js",   "application/javascript" },
-            { "json", "application/json" },
-            { "ico",  "image/x-icon" },
-            { "png",  "image/png" },
-            { "gif",  "image/gif" },
-            { "jpg",  "image/jpg" },
-            { "jpeg", "image/jpeg" }
-        };
-
-        public Dictionary<string, string> Extensions { get => extensions; set => extensions = value; }
-
-        // ===========================================================================================
-        //      Viewer object from Viewer3D - needed for access to Heads Up Display data
-        // ===========================================================================================
-        public Viewer viewer;
->>>>>>> 88c3b4b9
-
         public static EmbedIO.WebServer CreateWebServer(string[] urls, string path)
         {
             // Viewer is not yet initialized in the GameState object - wait until it is
             while (Program.Viewer == null)
                 Thread.Sleep(1000);
 
-<<<<<<< HEAD
             return new EmbedIO.WebServer(o => o
                     .WithUrlPrefixes(urls))
                 .WithWebApi("/API", SerializationCallback, m => m
                     .WithController(() => new ORTSApiController(Program.Viewer)))
                 .WithStaticFolder("/", path, true);
-=======
-            try
-            {
-                ServerSocket = new Socket(AddressFamily.InterNetwork, SocketType.Stream, ProtocolType.Tcp);
-                ServerSocket.Bind(new IPEndPoint(IPAddress.Any, Port));
-                ServerSocket.Listen(MaxConnections);
-                ServerSocket.ReceiveTimeout = timeout;
-                ServerSocket.SendTimeout = timeout;
-            }
-            catch (Exception e)
-            {
-                Console.WriteLine("Exception Bind Socket: " + e.Message);
-                return;
-            }
-            while (true)
-            {
-                Running = true;
-                // Set the event to nonsignaled state.
-                allDone.Reset();
-
-                try
-                {
-                    // Start an asynchronous socket to listen for connections.
-                    ServerSocket.BeginAccept(new AsyncCallback(acceptCallback), ServerSocket);
-                }
-                catch (Exception e)
-                {
-                    Console.WriteLine("100 Exception calling BeginAccept: " + e.Message);
-                }
-                // TODO:
-                // Break out of any waiting states
-                // Break out of any async states
-                // Close down any open sockets !!!!
-                if (!Running)
-                {
-                    break;
-                }
-                // Wait until a connection is made before continuing.
-                //Trace.WriteLine("WebServer is waiting for a connection");
-                allDone.WaitOne();
-            }
-        }
-
-        // ===========================================================================================
-        // ===========================================================================================
-        public void acceptCallback(IAsyncResult ar)
-        {
-            // wjc if we stopped the thread just leave
-            if (Running)
-            {
-                // Signal the main thread to continue.
-                allDone.Set();
-                // Get the socket that handles the client request.
-                Socket listener = (Socket)ar.AsyncState;
-                Socket handler = listener.EndAccept(ar);
-                // Create the state object.
-                StateObject state = new StateObject();
-                state.WorkSocket = handler;
-                handler.BeginReceive(state.Buffer, 0, StateObject.BufferSize, 0, new AsyncCallback(receiveCallback),
-                    state);
-            }
-        }
-
-        // ===========================================================================================
-        // 		Main processing loop - read request and call response functions
-        // ===========================================================================================
-        public static void receiveCallback(IAsyncResult ar)
-        {
-            // Retrieve the state object and the handler socket
-            // from the asynchronous state object.
-            StateObject state = (StateObject)ar.AsyncState;
-            StreamReader streamReader;
-            HttpRequest request = new HttpRequest();
-            HttpResponse response = new HttpResponse();
-            request.ClientSocket = state.WorkSocket;
-            response.ClientSocket = state.WorkSocket;
-            try
-            {
-                int bytesReceived = request.ClientSocket.EndReceive(ar);
-                streamReader = new StreamReader(new MemoryStream(state.Buffer, 0, bytesReceived));
-            }
-            catch (Exception e)
-            {
-                Console.WriteLine("Exception instantiate StreamReader: " + e.Message);
-                return;
-            }
-            while (streamReader.Peek() > -1)
-            {
-                string lineRead = streamReader.ReadLine();
-                if (lineRead.Length == 0)
-                {
-                    if (request.Method.Equals("POST"))
-                    {
-                        request.Parameters = streamReader.ReadToEnd();
-                        ProcessPost(request, response);
-                    }
-                    else if (request.Method.Equals("GET"))
-                    {
-                        ProcessGet(request, response);
-                    }
-                    else
-                        sendNotImplemented(response);
-                    return;
-                }
-                else if (request.Method.Equals(""))
-                {
-                    try
-                    {
-                        request.Method = lineRead.Substring(0, lineRead.IndexOf(" "));
-                        request.Method.Trim();
-                        int start = lineRead.IndexOf('/');
-                        int length = lineRead.LastIndexOf(" ") - start;
-                        request.URI = lineRead.Substring(start, length);
-                    }
-                    catch (Exception e)
-                    {
-                        Console.WriteLine("httpMethod: " + e.Message);
-                    }
-
-                    if (!request.Method.Equals("GET") && !request.Method.Equals("POST"))
-                    {
-                        sendNotImplemented(response);
-                        return;
-                    }
-                }
-                else
-                {
-                    try
-                    {
-                        int seperator = lineRead.IndexOf(':');
-                        string heading = lineRead.Substring(0, seperator);
-                        heading = heading.Trim();
-                        ++seperator;
-                        string value = lineRead.Substring(seperator);
-                        value = value.Trim();
-                        request.Headers.Add(heading, value);
-                    }
-                    catch (Exception e)
-                    {
-                        Console.WriteLine(e.Message);
-                    }
-                }
-                if (streamReader.EndOfStream)
-                {
-                    break;
-                }
-            }
-            sendServerError(response);
-        }
-
-        // ===========================================================================================
-        // ===========================================================================================
-        public void stop()
-        {
-            if (Running)
-            {
-                Running = false;
-                // TODO:
-                // Will Shutdown and close break out of any async waiting states??
-                try
-                {
-                    // wjc we are just streaming for now, so make sure the socket closes at end of game
-                    // so that the socket is not hung when opening again
-                    //ServerSocket.Shutdown(SocketShutdown.Both);
-                    //tcpListener.Stop();
-                    ServerSocket.Close();
-                    
-                }
-                catch (Exception e)
-                {
-                    //Console.WriteLine(e.Message);
-                    Trace.WriteLine("WebServer", e.Message);
-                }
-                ServerSocket = null;
-            }
-        }
-
-        // ===========================================================================================
-        // ===========================================================================================
-        private static void ProcessPost(HttpRequest request, HttpResponse response)
-        {
-            request.URI = request.URI.Replace('\\', '/');
-            request.URI = request.URI.ToUpper();
-            if (!request.URI.StartsWith("/API/"))
-            {
-                Console.WriteLine("Post Method - API Not Implemented [{0}]", request.URI);
-                sendNotImplemented(response);
-                return;
-            }
-            response.strContent = ExecuteApi(request.URI, request.Parameters);
-            response.ContentType = "application/json";
-            sendOkResponse(response);
-        }
-
-        // ===========================================================================================
-        // ===========================================================================================
-        private static void ProcessGetAPI(HttpRequest request, HttpResponse response)
-        {
-            sendNotImplemented(response);
-        }
-
-        // ===========================================================================================
-        // ===========================================================================================
-        private static void ProcessGet(HttpRequest request, HttpResponse response)
-        {
-            request.URI = request.URI.Replace("/", "\\").Replace("\\..", "");
-            if (request.URI.StartsWith("/API/"))
-            {
-                ProcessGetAPI(request, response);
-                return;
-            }
-            int length = request.URI.Length;
-            int start = request.URI.LastIndexOf('.');
-            if (start == -1)
-            {
-                if (request.URI.Substring(length - 1, 1) != "\\")
-                    request.URI += "\\";
-                request.URI += "index.html";
-            }
-            start = request.URI.LastIndexOf('.');
-            length = request.URI.Length - start - 1;
-            string extension = request.URI.Substring(start + 1, length);
-            if (extensions.ContainsKey(extension))
-            {
-                if (File.Exists(ContentPath + request.URI))
-                {
-                    byte[] bytes = File.ReadAllBytes(ContentPath + request.URI);
-                    response.byteContent = new byte[bytes.Length];
-                    response.byteContent = bytes;
-                    response.ContentType = extensions[extension];
-                    sendOkResponse(response);
-                }
-                else
-                    sendNotFound(response); // We don't support this extension. We are assuming that it doesn't exist.
-            }
-            else
-                sendNotImplemented(response);
-            return;
-        }
-
-        // ===========================================================================================
-        // ===========================================================================================
-        private static void HTMLContent(HttpResponse response)
-        {
-            response.strContent = "<!doctype HTML>" +
-                                  "<html>" +
-                                  "<head>" +
-                                  "<meta http-equiv=\"Content-Type\" content=\"text/html;" +
-                                  "charset=utf-8\">" +
-                                  "</head>" +
-                                  "<body>" +
-                                  "<h1>OpenRails WebServer</h1>" +
-                                  "<div>" + response.ResponseCode + "</div>" + "" +
-                                  "</body></html>";
-
-            return;
-        }
-
-        // ===========================================================================================
-        // ===========================================================================================
-        private static void sendNotImplemented(HttpResponse response)
-        {
-            response.ResponseCode = "501 Not Implemented";
-            HTMLContent(response);
-            SendHttp(response);
-        }
-
-        // ===========================================================================================
-        // ===========================================================================================
-        private static void sendNotFound(HttpResponse response)
-        {
-            response.ResponseCode = "404 Not Found";
-            HTMLContent(response);
-            SendHttp(response);
-        }
-
-        // ===========================================================================================
-        // ===========================================================================================
-        private static void sendServerError(HttpResponse response)
-        {
-            response.ResponseCode = "500 Internal Server Error";
-            HTMLContent(response);
-            SendHttp(response);
-        }
-
-        // ===========================================================================================
-        // ===========================================================================================
-        private static void sendOkResponse(HttpResponse response)
-        {
-            response.ResponseCode = "200 OK";
-            SendHttp(response);
->>>>>>> 88c3b4b9
         }
 
         // We need to use the Newtonsoft serializer instead of the Swan one that EmbedIO defaults to -
