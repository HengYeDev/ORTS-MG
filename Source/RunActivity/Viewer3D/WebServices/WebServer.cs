﻿// COPYRIGHT 2009, 2010, 2011, 2012, 2013, 2014 by the Open Rails project.
//
// This file is part of Open Rails.
//
// Open Rails is free software: you can redistribute it and/or modify
// it under the terms of the GNU General Public License as published by
// the Free Software Foundation, either version 3 of the License, or
// (at your option) any later version.
//
// Open Rails is distributed in the hope that it will be useful,
// but WITHOUT ANY WARRANTY; without even the implied warranty of
// MERCHANTABILITY or FITNESS FOR A PARTICULAR PURPOSE.  See the
// GNU General Public License for more details.
//
// You should have received a copy of the GNU General Public License
// along with Open Rails.  If not, see <http://www.gnu.org/licenses/>.
//
// ===========================================================================================
//      Open Rails Web Server
//      The following files have been modified to accomodate the WebServer
//          Game.cs
//          HUDWindow.cs
//          WebServerProcess.cs
//          search for "WebServer" to find all occurrences
//
//      djr - 20171221
// ===========================================================================================

using System;
using System.Diagnostics;
using System.Text;
using System.Threading;
using System.Threading.Tasks;
using EmbedIO;
using EmbedIO.Routing;
using EmbedIO.WebApi;
using Newtonsoft.Json;
using Orts.Simulation.Physics;

namespace Orts.Viewer3D.WebServices
{
    public static class WebServer
    {
        public static EmbedIO.WebServer CreateWebServer(string url, string path)
        {
<<<<<<< HEAD
=======
            return CreateWebServer(new string[] { url }, path);
        }

        public static EmbedIO.WebServer CreateWebServer(string[] urls, string path)
        {
>>>>>>> 3fc09384
            // Viewer is not yet initialized in the GameState object - wait until it is
            while (Program.Viewer == null)
                Thread.Sleep(1000);

            return new EmbedIO.WebServer(o => o
<<<<<<< HEAD
                    .WithUrlPrefix(url))
=======
                    .WithUrlPrefixes(urls))
>>>>>>> 3fc09384
                .WithWebApi("/API", SerializationCallback, m => m
                    .WithController(() => new ORTSApiController(Program.Viewer)))
                .WithStaticFolder("/", path, true);
        }

        // We need to use the Newtonsoft serializer instead of the Swan one that EmbedIO defaults to -
        // for some reason, Swan won't serialize custom classes.
        private static async Task SerializationCallback(IHttpContext context, object data)
        {
            using (var text = context.OpenResponseText(new UTF8Encoding()))
            {
                await text.WriteAsync(JsonConvert.SerializeObject(data, Formatting.Indented));
            }
        }
    }

    internal class ORTSApiController : WebApiController
    {
        private readonly Viewer viewer;

        public ORTSApiController(Viewer viewer)
        {
            this.viewer = viewer;
        }


        // =======================================================================================
        // 		API to display the HUD Windows
        // =======================================================================================
        public class HudApiTable
        {
            public int nRows;
            public int nCols;
            public string[] values;
        }

        // -------------------------------------------------------------------------------------------
        public class HudApiArray
        {
            public int nTables;
            public HudApiTable commonTable;
            public HudApiTable extraTable;
        }


        // -------------------------------------------------------------------------------------------
        [Route(HttpVerbs.Post, "/HUD")]
        public HudApiArray ApiHUD([FormField] int pageno)
        {
            HudApiArray hudApiArray = new HudApiArray();
            hudApiArray.nTables = 1;

            hudApiArray.commonTable = ApiHUD_ProcessTable(0);
            if (pageno > 0)
            {
                hudApiArray.nTables = 2;
                hudApiArray.extraTable = ApiHUD_ProcessTable(pageno);
            }
            return hudApiArray;
        }

        // -------------------------------------------------------------------------------------------
        public HudApiTable ApiHUD_ProcessTable(int pageNo)
        {
            int nRows = 0;
            int nCols = 0;
            int nextCell = 0;

            Viewer3D.Popups.HUDWindow.TableData hudTable = viewer.HUDWindow.PrepareTable(pageNo);

            HudApiTable apiTable = new HudApiTable();

            apiTable.nRows = hudTable.Cells.GetLength(0);
            nRows = apiTable.nRows;
            apiTable.nCols = hudTable.Cells.GetLength(1);
            nCols = apiTable.nCols;
            apiTable.values = new string[nRows * nCols];

            try
            {
                for (int i = 0; i < nRows; ++i)
                {
                    for (int j = 0; j < nCols; ++j)
                    {
                        apiTable.values[nextCell++] = hudTable.Cells[i, j];
                    }
                }
            }
            catch (Exception e)
            {
                Trace.WriteLine(e.Message);
            }
            return (apiTable);
        }


        // =======================================================================================
        // 		API for Sample Data
        // =======================================================================================

        public class Embedded
        {
            public string Str;
            public int Numb;
        }
        public class ApiSampleData
        {
            public int intData;
            public string strData;
            public DateTime dateData;
            public Embedded embedded;
            public string[] strArrayData;
        }

        // -------------------------------------------------------------------------------------------
        [Route(HttpVerbs.Post, "/APISAMPLE")]
        public ApiSampleData ApiSample()
        {
            ApiSampleData sampleData = new ApiSampleData();

            sampleData.intData = 576;
            sampleData.strData = "Sample String";
            sampleData.dateData = new DateTime(2018, 1, 1);

            sampleData.embedded = new Embedded();
            sampleData.embedded.Str = "Embeddded String";
            sampleData.embedded.Numb = 123;

            sampleData.strArrayData = new string[5];

            sampleData.strArrayData[0] = "First member";
            sampleData.strArrayData[1] = "Second member";
            sampleData.strArrayData[2] = "Third Member";
            sampleData.strArrayData[3] = "Forth member";
            sampleData.strArrayData[4] = "Fifth member";

            return (sampleData);
        }


        // =======================================================================================
        // 		API for Track Monitor Data
        // =======================================================================================

        // -------------------------------------------------------------------------------------------
        [Route(HttpVerbs.Post, "/TRACKMONITOR")]
        public Train.TrainInfo ApiTrackMonitor()
        {
            Train.TrainInfo trainInfo = viewer.PlayerTrain.GetTrainInfo();

            return (trainInfo);

        }


        // =======================================================================================
        // 		API for Train Info
        // =======================================================================================

        // -------------------------------------------------------------------------------------------
        [Route(HttpVerbs.Post, "/TRAININFO")]
        public Train.TrainInfo ApiTrainInfo()
        {
            Train.TrainInfo trainInfo = viewer.PlayerTrain.GetTrainInfo();

            return (trainInfo);
        }
    }
}<|MERGE_RESOLUTION|>--- conflicted
+++ resolved
@@ -43,24 +43,17 @@
     {
         public static EmbedIO.WebServer CreateWebServer(string url, string path)
         {
-<<<<<<< HEAD
-=======
             return CreateWebServer(new string[] { url }, path);
         }
 
         public static EmbedIO.WebServer CreateWebServer(string[] urls, string path)
         {
->>>>>>> 3fc09384
             // Viewer is not yet initialized in the GameState object - wait until it is
             while (Program.Viewer == null)
                 Thread.Sleep(1000);
 
             return new EmbedIO.WebServer(o => o
-<<<<<<< HEAD
-                    .WithUrlPrefix(url))
-=======
                     .WithUrlPrefixes(urls))
->>>>>>> 3fc09384
                 .WithWebApi("/API", SerializationCallback, m => m
                     .WithController(() => new ORTSApiController(Program.Viewer)))
                 .WithStaticFolder("/", path, true);
