--- conflicted
+++ resolved
@@ -1,367 +1,182 @@
-<<<<<<< HEAD
-﻿// COPYRIGHT 2009, 2010, 2011, 2012, 2013 by the Open Rails project.
-// 
-// This file is part of Open Rails.
-// 
-// Open Rails is free software: you can redistribute it and/or modify
-// it under the terms of the GNU General Public License as published by
-// the Free Software Foundation, either version 3 of the License, or
-// (at your option) any later version.
-// 
-// Open Rails is distributed in the hope that it will be useful,
-// but WITHOUT ANY WARRANTY; without even the implied warranty of
-// MERCHANTABILITY or FITNESS FOR A PARTICULAR PURPOSE.  See the
-// GNU General Public License for more details.
-// 
-// You should have received a copy of the GNU General Public License
-// along with Open Rails.  If not, see <http://www.gnu.org/licenses/>.
-
-using Orts.Formats.Msts;
-using ORTS.Common;
-using System;
-using System.Collections.Generic;
-using System.Linq;
-
-namespace Orts.Viewer3D
-{
-    /// <summary>
-    /// Support for animating any sub-part of a wagon or locomotive. Supports both on/off toggled animations and continuous-running ones.
-    /// </summary>
-    public class AnimatedPart
-    {
-        // Shape that we're animating.
-        readonly PoseableShape PoseableShape;
-
-        // Number of animation key-frames that are used by this part. This is calculated from the matrices provided.
-        public int FrameCount;
-
-        // Current frame of the animation.
-        float AnimationKey;
-
-        // List of the matrices we're animating for this part.
-        public List<int> MatrixIndexes = new List<int>();
-
-        /// <summary>
-        /// Construct with a link to the shape that contains the animated parts 
-        /// </summary>
-        public AnimatedPart(PoseableShape poseableShape)
-        {
-            PoseableShape = poseableShape;
-        }
-
-        /// <summary>
-        /// All the matrices associated with this part are added during initialization by the MSTSWagon constructor
-        /// </summary>
-        public void AddMatrix(int matrix)
-        {
-            if (matrix < 0) return;
-            MatrixIndexes.Add(matrix);
-            UpdateFrameCount(matrix);
-        }
-
-        void UpdateFrameCount(int matrix)
-        {
-            if (PoseableShape.SharedShape.Animations != null
-                && PoseableShape.SharedShape.Animations.Count > 0
-                && PoseableShape.SharedShape.Animations[0].anim_nodes.Count > matrix
-                && PoseableShape.SharedShape.Animations[0].anim_nodes[matrix].controllers.Count > 0
-                && PoseableShape.SharedShape.Animations[0].anim_nodes[matrix].controllers[0].Count > 0)
-            {
-                FrameCount = Math.Max(FrameCount, PoseableShape.SharedShape.Animations[0].anim_nodes[matrix].controllers[0].ToArray().Cast<KeyPosition>().Last().Frame);
-                // Sometimes there are more frames in the second controller than in the first
-                if (PoseableShape.SharedShape.Animations[0].anim_nodes[matrix].controllers.Count > 1
-                && PoseableShape.SharedShape.Animations[0].anim_nodes[matrix].controllers[1].Count > 0)
-                    FrameCount = Math.Max(FrameCount, PoseableShape.SharedShape.Animations[0].anim_nodes[matrix].controllers[1].ToArray().Cast<KeyPosition>().Last().Frame);
-            }
-            for (var i = 0; i < PoseableShape.Hierarchy.Length; i++)
-                if (PoseableShape.Hierarchy[i] == matrix)
-                    UpdateFrameCount(i);
-        }
-
-        /// <summary>
-        /// Ensure the shape file contained parts of this type 
-        /// and those parts have an animation section.
-        /// </summary>
-        public bool Empty()
-        {
-            return MatrixIndexes.Count == 0;
-        }
-
-        void SetFrame(float frame)
-        {
-            AnimationKey = frame;
-            foreach (var matrix in MatrixIndexes)
-                PoseableShape.AnimateMatrix(matrix, AnimationKey);
-        }
-
-        /// <summary>
-        /// Sets the animation to a particular frame whilst clamping it to the frame count range.
-        /// </summary>
-        public void SetFrameClamp(float frame)
-        {
-            if (frame > FrameCount) frame = FrameCount;
-            if (frame < 0) frame = 0;
-            SetFrame(frame);
-        }
-
-        /// <summary>
-        /// Sets the animation to a particular frame whilst cycling back to the start as input goes beyond the last frame.
-        /// </summary>
-        public void SetFrameCycle(float frame)
-        {
-            // Animates from 0-FrameCount then FrameCount-0 for values of 0>=frame<=2*FrameCount.
-            SetFrameClamp(FrameCount - Math.Abs(frame - FrameCount));
-        }
-
-        /// <summary>
-        /// Sets the animation to a particular frame whilst wrapping it around the frame count range.
-        /// </summary>
-        public void SetFrameWrap(float frame)
-        {
-            // Wrap the frame around 0-FrameCount without hanging when FrameCount=0.
-            while (FrameCount > 0 && frame < 0) frame += FrameCount;
-            if (frame < 0) frame = 0;
-            frame %= FrameCount;
-            SetFrame(frame);
-        }
-
-        /// <summary>
-        /// Bypass the normal slow transition and jump the part immediately to this new state
-        /// </summary>
-        public void SetState(bool state)
-        {
-            SetFrame(state ? FrameCount : 0);
-        }
-
-        /// <summary>
-        /// Updates an animated part that toggles between two states (e.g. pantograph, doors, mirrors).
-        /// </summary>
-        public void UpdateState(bool state, ElapsedTime elapsedTime)
-        {
-            SetFrameClamp(AnimationKey + (state ? 1 : -1) * elapsedTime.ClockSeconds);
-        }
-
-        /// <summary>
-        /// Updates an animated part that loops (e.g. running gear), changing by the given amount.
-        /// </summary>
-        public void UpdateLoop(float change)
-        {
-            if (PoseableShape.SharedShape.Animations == null || PoseableShape.SharedShape.Animations.Count == 0 || FrameCount == 0)
-                return;
-
-            // The speed of rotation is set at 8 frames of animation per rotation at 30 FPS (so 16 frames = 60 FPS, etc.).
-            var frameRate = PoseableShape.SharedShape.Animations[0].FrameRate * 8 / 30f;
-            SetFrameWrap(AnimationKey + change * frameRate);
-        }
-
-        /// <summary>
-        /// Updates an animated part that loops only when enabled (e.g. wipers).
-        /// </summary>
-        public void UpdateLoop(bool running, ElapsedTime elapsedTime)
-        {
-            if (PoseableShape.SharedShape.Animations == null || PoseableShape.SharedShape.Animations.Count == 0 || FrameCount == 0)
-                return;
-
-            // The speed of cycling is set at 1.5 frames of animation per second at 30 FPS.
-            var frameRate = PoseableShape.SharedShape.Animations[0].FrameRate * 1.5f / 30f;
-            if (running || (AnimationKey > 0 && AnimationKey + elapsedTime.ClockSeconds < FrameCount))
-                SetFrameWrap(AnimationKey + elapsedTime.ClockSeconds * frameRate);
-            else
-                SetFrame(0);
-        }
-
-        /// <summary>
-        /// Swap the pointers around.
-        /// </summary>
-        public static void Swap(ref AnimatedPart a, ref AnimatedPart b)
-        {
-            AnimatedPart temp = a;
-            a = b;
-            b = temp;
-        }
-    }
-}
-=======
-﻿// COPYRIGHT 2009, 2010, 2011, 2012, 2013 by the Open Rails project.
-// 
-// This file is part of Open Rails.
-// 
-// Open Rails is free software: you can redistribute it and/or modify
-// it under the terms of the GNU General Public License as published by
-// the Free Software Foundation, either version 3 of the License, or
-// (at your option) any later version.
-// 
-// Open Rails is distributed in the hope that it will be useful,
-// but WITHOUT ANY WARRANTY; without even the implied warranty of
-// MERCHANTABILITY or FITNESS FOR A PARTICULAR PURPOSE.  See the
-// GNU General Public License for more details.
-// 
-// You should have received a copy of the GNU General Public License
-// along with Open Rails.  If not, see <http://www.gnu.org/licenses/>.
-
-using Orts.Formats.Msts;
-using ORTS.Common;
-using System;
-using System.Collections.Generic;
-using System.Linq;
-
-namespace Orts.Viewer3D
-{
-    /// <summary>
-    /// Support for animating any sub-part of a wagon or locomotive. Supports both on/off toggled animations and continuous-running ones.
-    /// </summary>
-    public class AnimatedPart
-    {
-        // Shape that we're animating.
-        readonly PoseableShape PoseableShape;
-
-        // Number of animation key-frames that are used by this part. This is calculated from the matrices provided.
-        public int FrameCount;
-
-        // Current frame of the animation.
-        float AnimationKey;
-
-        // List of the matrices we're animating for this part.
-        public List<int> MatrixIndexes = new List<int>();
-
-        /// <summary>
-        /// Construct with a link to the shape that contains the animated parts 
-        /// </summary>
-        public AnimatedPart(PoseableShape poseableShape)
-        {
-            PoseableShape = poseableShape;
-        }
-
-        /// <summary>
-        /// All the matrices associated with this part are added during initialization by the MSTSWagon constructor
-        /// </summary>
-        public void AddMatrix(int matrix)
-        {
-            if (matrix < 0) return;
-            MatrixIndexes.Add(matrix);
-            UpdateFrameCount(matrix);
-        }
-
-        void UpdateFrameCount(int matrix)
-        {
-            if (PoseableShape.SharedShape.Animations != null
-                && PoseableShape.SharedShape.Animations.Count > 0
-                && PoseableShape.SharedShape.Animations[0].anim_nodes.Count > matrix
-                && PoseableShape.SharedShape.Animations[0].anim_nodes[matrix].controllers.Count > 0
-                && PoseableShape.SharedShape.Animations[0].anim_nodes[matrix].controllers[0].Count > 0)
-            {
-                FrameCount = Math.Max(FrameCount, PoseableShape.SharedShape.Animations[0].anim_nodes[matrix].controllers[0].ToArray().Cast<KeyPosition>().Last().Frame);
-                // Sometimes there are more frames in the second controller than in the first
-                if (PoseableShape.SharedShape.Animations[0].anim_nodes[matrix].controllers.Count > 1
-                && PoseableShape.SharedShape.Animations[0].anim_nodes[matrix].controllers[1].Count > 0)
-                    FrameCount = Math.Max(FrameCount, PoseableShape.SharedShape.Animations[0].anim_nodes[matrix].controllers[1].ToArray().Cast<KeyPosition>().Last().Frame);
-            }
-            for (var i = 0; i < PoseableShape.Hierarchy.Length; i++)
-                if (PoseableShape.Hierarchy[i] == matrix)
-                    UpdateFrameCount(i);
-        }
-
-        /// <summary>
-        /// Ensure the shape file contained parts of this type 
-        /// and those parts have an animation section.
-        /// </summary>
-        public bool Empty()
-        {
-            return MatrixIndexes.Count == 0;
-        }
-
-        void SetFrame(float frame)
-        {
-            AnimationKey = frame;
-            foreach (var matrix in MatrixIndexes)
-                PoseableShape.AnimateMatrix(matrix, AnimationKey);
-        }
-
-        /// <summary>
-        /// Sets the animation to a particular frame whilst clamping it to the frame count range.
-        /// </summary>
-        public void SetFrameClamp(float frame)
-        {
-            if (frame > FrameCount) frame = FrameCount;
-            if (frame < 0) frame = 0;
-            SetFrame(frame);
-        }
-
-        /// <summary>
-        /// Sets the animation to a particular frame whilst cycling back to the start as input goes beyond the last frame.
-        /// </summary>
-        public void SetFrameCycle(float frame)
-        {
-            // Animates from 0-FrameCount then FrameCount-0 for values of 0>=frame<=2*FrameCount.
-            SetFrameClamp(FrameCount - Math.Abs(frame - FrameCount));
-        }
-
-        /// <summary>
-        /// Sets the animation to a particular frame whilst wrapping it around the frame count range.
-        /// </summary>
-        public void SetFrameWrap(float frame)
-        {
-            // Wrap the frame around 0-FrameCount without hanging when FrameCount=0.
-            while (FrameCount > 0 && frame < 0) frame += FrameCount;
-            if (frame < 0) frame = 0;
-            frame %= FrameCount;
-            SetFrame(frame);
-        }
-
-        /// <summary>
-        /// Bypass the normal slow transition and jump the part immediately to this new state
-        /// </summary>
-        public void SetState(bool state)
-        {
-            SetFrame(state ? FrameCount : 0);
-        }
-
-        /// <summary>
-        /// Updates an animated part that toggles between two states (e.g. pantograph, doors, mirrors).
-        /// </summary>
-        public void UpdateState(bool state, ElapsedTime elapsedTime)
-        {
-            SetFrameClamp(AnimationKey + (state ? 1 : -1) * elapsedTime.ClockSeconds);
-        }
-
-        /// <summary>
-        /// Updates an animated part that loops (e.g. running gear), changing by the given amount.
-        /// </summary>
-        public void UpdateLoop(float change)
-        {
-            if (PoseableShape.SharedShape.Animations == null || PoseableShape.SharedShape.Animations.Count == 0 || FrameCount == 0)
-                return;
-
-            // The speed of rotation is set at 8 frames of animation per rotation at 30 FPS (so 16 frames = 60 FPS, etc.).
-            var frameRate = PoseableShape.SharedShape.Animations[0].FrameRate * 8 / 30f;
-            SetFrameWrap(AnimationKey + change * frameRate);
-        }
-
-        /// <summary>
-        /// Updates an animated part that loops only when enabled (e.g. wipers).
-        /// </summary>
-        public void UpdateLoop(bool running, ElapsedTime elapsedTime, float frameRateMultiplier = 1.5f)
-        {
-            if (PoseableShape.SharedShape.Animations == null || PoseableShape.SharedShape.Animations.Count == 0 || FrameCount == 0)
-                return;
-
-            // The speed of cycling is as default 1.5 frames of animation per second at 30 FPS.
-            var frameRate = PoseableShape.SharedShape.Animations[0].FrameRate * frameRateMultiplier / 30f;
-            if (running || (AnimationKey > 0 && AnimationKey + elapsedTime.ClockSeconds * frameRate < FrameCount))
-                SetFrameWrap(AnimationKey + elapsedTime.ClockSeconds * frameRate);
-            else
-                SetFrame(0);
-        }
-
-        /// <summary>
-        /// Swap the pointers around.
-        /// </summary>
-        public static void Swap(ref AnimatedPart a, ref AnimatedPart b)
-        {
-            AnimatedPart temp = a;
-            a = b;
-            b = temp;
-        }
-    }
-}
->>>>>>> 48d5f9d4
+﻿// COPYRIGHT 2009, 2010, 2011, 2012, 2013 by the Open Rails project.
+// 
+// This file is part of Open Rails.
+// 
+// Open Rails is free software: you can redistribute it and/or modify
+// it under the terms of the GNU General Public License as published by
+// the Free Software Foundation, either version 3 of the License, or
+// (at your option) any later version.
+// 
+// Open Rails is distributed in the hope that it will be useful,
+// but WITHOUT ANY WARRANTY; without even the implied warranty of
+// MERCHANTABILITY or FITNESS FOR A PARTICULAR PURPOSE.  See the
+// GNU General Public License for more details.
+// 
+// You should have received a copy of the GNU General Public License
+// along with Open Rails.  If not, see <http://www.gnu.org/licenses/>.
+
+using Orts.Formats.Msts;
+using ORTS.Common;
+using System;
+using System.Collections.Generic;
+using System.Linq;
+
+namespace Orts.Viewer3D
+{
+    /// <summary>
+    /// Support for animating any sub-part of a wagon or locomotive. Supports both on/off toggled animations and continuous-running ones.
+    /// </summary>
+    public class AnimatedPart
+    {
+        // Shape that we're animating.
+        readonly PoseableShape PoseableShape;
+
+        // Number of animation key-frames that are used by this part. This is calculated from the matrices provided.
+        public int FrameCount;
+
+        // Current frame of the animation.
+        float AnimationKey;
+
+        // List of the matrices we're animating for this part.
+        public List<int> MatrixIndexes = new List<int>();
+
+        /// <summary>
+        /// Construct with a link to the shape that contains the animated parts 
+        /// </summary>
+        public AnimatedPart(PoseableShape poseableShape)
+        {
+            PoseableShape = poseableShape;
+        }
+
+        /// <summary>
+        /// All the matrices associated with this part are added during initialization by the MSTSWagon constructor
+        /// </summary>
+        public void AddMatrix(int matrix)
+        {
+            if (matrix < 0) return;
+            MatrixIndexes.Add(matrix);
+            UpdateFrameCount(matrix);
+        }
+
+        void UpdateFrameCount(int matrix)
+        {
+            if (PoseableShape.SharedShape.Animations != null
+                && PoseableShape.SharedShape.Animations.Count > 0
+                && PoseableShape.SharedShape.Animations[0].anim_nodes.Count > matrix
+                && PoseableShape.SharedShape.Animations[0].anim_nodes[matrix].controllers.Count > 0
+                && PoseableShape.SharedShape.Animations[0].anim_nodes[matrix].controllers[0].Count > 0)
+            {
+                FrameCount = Math.Max(FrameCount, PoseableShape.SharedShape.Animations[0].anim_nodes[matrix].controllers[0].ToArray().Cast<KeyPosition>().Last().Frame);
+                // Sometimes there are more frames in the second controller than in the first
+                if (PoseableShape.SharedShape.Animations[0].anim_nodes[matrix].controllers.Count > 1
+                && PoseableShape.SharedShape.Animations[0].anim_nodes[matrix].controllers[1].Count > 0)
+                    FrameCount = Math.Max(FrameCount, PoseableShape.SharedShape.Animations[0].anim_nodes[matrix].controllers[1].ToArray().Cast<KeyPosition>().Last().Frame);
+            }
+            for (var i = 0; i < PoseableShape.Hierarchy.Length; i++)
+                if (PoseableShape.Hierarchy[i] == matrix)
+                    UpdateFrameCount(i);
+        }
+
+        /// <summary>
+        /// Ensure the shape file contained parts of this type 
+        /// and those parts have an animation section.
+        /// </summary>
+        public bool Empty()
+        {
+            return MatrixIndexes.Count == 0;
+        }
+
+        void SetFrame(float frame)
+        {
+            AnimationKey = frame;
+            foreach (var matrix in MatrixIndexes)
+                PoseableShape.AnimateMatrix(matrix, AnimationKey);
+        }
+
+        /// <summary>
+        /// Sets the animation to a particular frame whilst clamping it to the frame count range.
+        /// </summary>
+        public void SetFrameClamp(float frame)
+        {
+            if (frame > FrameCount) frame = FrameCount;
+            if (frame < 0) frame = 0;
+            SetFrame(frame);
+        }
+
+        /// <summary>
+        /// Sets the animation to a particular frame whilst cycling back to the start as input goes beyond the last frame.
+        /// </summary>
+        public void SetFrameCycle(float frame)
+        {
+            // Animates from 0-FrameCount then FrameCount-0 for values of 0>=frame<=2*FrameCount.
+            SetFrameClamp(FrameCount - Math.Abs(frame - FrameCount));
+        }
+
+        /// <summary>
+        /// Sets the animation to a particular frame whilst wrapping it around the frame count range.
+        /// </summary>
+        public void SetFrameWrap(float frame)
+        {
+            // Wrap the frame around 0-FrameCount without hanging when FrameCount=0.
+            while (FrameCount > 0 && frame < 0) frame += FrameCount;
+            if (frame < 0) frame = 0;
+            frame %= FrameCount;
+            SetFrame(frame);
+        }
+
+        /// <summary>
+        /// Bypass the normal slow transition and jump the part immediately to this new state
+        /// </summary>
+        public void SetState(bool state)
+        {
+            SetFrame(state ? FrameCount : 0);
+        }
+
+        /// <summary>
+        /// Updates an animated part that toggles between two states (e.g. pantograph, doors, mirrors).
+        /// </summary>
+        public void UpdateState(bool state, ElapsedTime elapsedTime)
+        {
+            SetFrameClamp(AnimationKey + (state ? 1 : -1) * elapsedTime.ClockSeconds);
+        }
+
+        /// <summary>
+        /// Updates an animated part that loops (e.g. running gear), changing by the given amount.
+        /// </summary>
+        public void UpdateLoop(float change)
+        {
+            if (PoseableShape.SharedShape.Animations == null || PoseableShape.SharedShape.Animations.Count == 0 || FrameCount == 0)
+                return;
+
+            // The speed of rotation is set at 8 frames of animation per rotation at 30 FPS (so 16 frames = 60 FPS, etc.).
+            var frameRate = PoseableShape.SharedShape.Animations[0].FrameRate * 8 / 30f;
+            SetFrameWrap(AnimationKey + change * frameRate);
+        }
+
+        /// <summary>
+        /// Updates an animated part that loops only when enabled (e.g. wipers).
+        /// </summary>
+        public void UpdateLoop(bool running, ElapsedTime elapsedTime, float frameRateMultiplier = 1.5f)
+        {
+            if (PoseableShape.SharedShape.Animations == null || PoseableShape.SharedShape.Animations.Count == 0 || FrameCount == 0)
+                return;
+
+            // The speed of cycling is as default 1.5 frames of animation per second at 30 FPS.
+            var frameRate = PoseableShape.SharedShape.Animations[0].FrameRate * frameRateMultiplier / 30f;
+            if (running || (AnimationKey > 0 && AnimationKey + elapsedTime.ClockSeconds * frameRate < FrameCount))
+                SetFrameWrap(AnimationKey + elapsedTime.ClockSeconds * frameRate);
+            else
+                SetFrame(0);
+        }
+
+        /// <summary>
+        /// Swap the pointers around.
+        /// </summary>
+        public static void Swap(ref AnimatedPart a, ref AnimatedPart b)
+        {
+            AnimatedPart temp = a;
+            a = b;
+            b = temp;
+        }
+    }
+}