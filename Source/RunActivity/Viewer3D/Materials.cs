<<<<<<< HEAD
﻿// COPYRIGHT 2009, 2010, 2011, 2012, 2013, 2014 by the Open Rails project.
// 
// This file is part of Open Rails.
// 
// Open Rails is free software: you can redistribute it and/or modify
// it under the terms of the GNU General Public License as published by
// the Free Software Foundation, either version 3 of the License, or
// (at your option) any later version.
// 
// Open Rails is distributed in the hope that it will be useful,
// but WITHOUT ANY WARRANTY; without even the implied warranty of
// MERCHANTABILITY or FITNESS FOR A PARTICULAR PURPOSE.  See the
// GNU General Public License for more details.
// 
// You should have received a copy of the GNU General Public License
// along with Open Rails.  If not, see <http://www.gnu.org/licenses/>.

// This file is the responsibility of the 3D & Environment Team. 

using Microsoft.Xna.Framework;
using Microsoft.Xna.Framework.Graphics;
using Orts.Viewer3D.Common;
using Orts.Viewer3D.Popups;
using ORTS.Common;
using ORTS.Common.Xna;
using System;
using System.Collections.Generic;
using System.Diagnostics;
using System.IO;
using System.Linq;
using System.Threading;

namespace Orts.Viewer3D
{
    [CallOnThread("Loader")]
    public class SharedTextureManager
    {
        readonly Viewer Viewer;
        readonly GraphicsDevice GraphicsDevice;
        Dictionary<string, Texture2D> Textures = new Dictionary<string, Texture2D>();
        Dictionary<string, bool> TextureMarks;

        [CallOnThread("Render")]
        internal SharedTextureManager(Viewer viewer, GraphicsDevice graphicsDevice)
        {
            Viewer = viewer;
            GraphicsDevice = graphicsDevice;
        }

        public Texture2D Get(string path, bool required = false)
        {
            return (Get(path, SharedMaterialManager.MissingTexture, required));
        }

        public Texture2D Get(string path, Texture2D defaultTexture, bool required = false)
        {
            if (Thread.CurrentThread.Name != "Loader Process")
                Trace.TraceError("SharedTextureManager.Get incorrectly called by {0}; must be Loader Process or crashes will occur.", Thread.CurrentThread.Name);

            if (path == null || path == "")
                return defaultTexture;

            path = path.ToLowerInvariant();
            if (!Textures.ContainsKey(path))
            {
                try
                {
                    Texture2D texture;
                    if (Path.GetExtension(path) == ".dds")
                    {
                        if (File.Exists(path))
                        {
                            DDSLib.DDSFromFile(path, GraphicsDevice, true, out texture);
                        }
                        else
                        {
                            var aceTexture = Path.ChangeExtension(path, ".ace");
                            if (File.Exists(aceTexture))
                            {
                                texture = Orts.Formats.Msts.AceFile.Texture2DFromFile(GraphicsDevice, aceTexture);
                            }
                            else texture = defaultTexture;
                        }
                    }
                    else if (Path.GetExtension(path) == ".ace")
                    {
                        var alternativeTexture = Path.ChangeExtension(path, ".dds");
                        
                        if (Viewer.Settings.PreferDDSTexture && File.Exists(alternativeTexture))
                        {
                            DDSLib.DDSFromFile(alternativeTexture, GraphicsDevice, true, out texture);
                        }
                        else if (File.Exists(path))
                        {
                            texture = Orts.Formats.Msts.AceFile.Texture2DFromFile(GraphicsDevice, path);
                        }
                        else
                        {
                            try //in case of no texture in wintersnow etc, go up one level
                            {
                                var p = System.IO.Directory.GetParent(path);//returns the current level of dir

                                p = System.IO.Directory.GetParent(p.FullName);//go up one level
                                var s = p.FullName + "\\" + Path.GetFileName(path);
                                if (File.Exists(s) &&  s.ToLower().Contains("texture")) //in texure and exists
                                {
                                    texture = Orts.Formats.Msts.AceFile.Texture2DFromFile(GraphicsDevice, s);
                                }
                                else {
                                    if (required)
                                        Trace.TraceWarning("Missing texture {0} replaced with default texture", path);
                                    return defaultTexture;
                                }
                            }
                            catch { texture = defaultTexture; return defaultTexture; }
                        }
                    }
                    else
                        return defaultTexture;

                    Textures.Add(path, texture);
                    return texture;
                }
                catch (InvalidDataException error)
                {
                    Trace.TraceWarning("Skipped texture with error: {1} in {0}", path, error.Message);
                    return defaultTexture;
                }
                catch (Exception error)
                {
                    if (File.Exists(path))
                        Trace.WriteLine(new FileLoadException(path, error));
                    else
                        Trace.TraceWarning("Ignored missing texture file {0}", path);
                    return defaultTexture;
                }
            }
            else
            {
                return Textures[path];
            }
        }

        public static Texture2D Get(GraphicsDevice graphicsDevice, string path)
        {
            if (path == null || path == "")
                return SharedMaterialManager.MissingTexture;

            path = path.ToLowerInvariant();
            var ext = Path.GetExtension(path);

            if (ext == ".ace")
                return Orts.Formats.Msts.AceFile.Texture2DFromFile(graphicsDevice, path);

            using (var stream = File.OpenRead(path))
            {
                if (ext == ".gif" || ext == ".jpg" || ext == ".png")
                    return Texture2D.FromStream(graphicsDevice, stream);
                else if (ext == ".bmp")
                    using (var image = System.Drawing.Image.FromStream(stream))
                    {
                        using (var memoryStream = new MemoryStream())
                        {
                            image.Save(memoryStream, System.Drawing.Imaging.ImageFormat.Png);
                            memoryStream.Seek(0, SeekOrigin.Begin);
                            return Texture2D.FromStream(graphicsDevice, memoryStream);
                        }
                    }
                else
                    Trace.TraceWarning("Unsupported texture format: {0}", path);
                return SharedMaterialManager.MissingTexture;
            }
        }
        
        public void Mark()
        {
            TextureMarks = new Dictionary<string, bool>(Textures.Count);
            foreach (var path in Textures.Keys)
                TextureMarks.Add(path, false);
        }

        public void Mark(Texture2D texture)
        {
            if (Textures.ContainsValue(texture))
                TextureMarks[Textures.First(kvp => kvp.Value == texture).Key] = true;
        }

        public void Sweep()
        {
            foreach (var path in TextureMarks.Where(kvp => !kvp.Value).Select(kvp => kvp.Key))
                Textures.Remove(path);
        }

        [CallOnThread("Updater")]
        public string GetStatus()
        {
            return Viewer.Catalog.GetPluralStringFmt("{0:F0} texture", "{0:F0} textures", Textures.Keys.Count);
        }
    }

    [CallOnThread("Loader")]
    public class SharedMaterialManager
    {
        readonly Viewer Viewer;
        Dictionary<string, Material> Materials = new Dictionary<string, Material>();
        Dictionary<string, bool> MaterialMarks = new Dictionary<string, bool>();

        public readonly LightConeShader LightConeShader;
        public readonly LightGlowShader LightGlowShader;
        public readonly ParticleEmitterShader ParticleEmitterShader;
        public readonly PopupWindowShader PopupWindowShader;
        public readonly PrecipitationShader PrecipitationShader;
        public readonly SceneryShader SceneryShader;
        public readonly ShadowMapShader ShadowMapShader;
        public readonly ShadowMapShader[] ShadowMapShaders;
        public readonly SkyShader SkyShader;
        public readonly DebugShader DebugShader;

        public static Texture2D MissingTexture;
        public static Texture2D DefaultSnowTexture;
        public static Texture2D DefaultDMSnowTexture;

        [CallOnThread("Render")]
        public SharedMaterialManager(Viewer viewer)
        {
            Viewer = viewer;
            // TODO: Move to Loader process.
            LightConeShader = new LightConeShader(viewer.RenderProcess.GraphicsDevice);
            LightGlowShader = new LightGlowShader(viewer.RenderProcess.GraphicsDevice);
            ParticleEmitterShader = new ParticleEmitterShader(viewer.RenderProcess.GraphicsDevice);
            PopupWindowShader = new PopupWindowShader(viewer, viewer.RenderProcess.GraphicsDevice);
            PrecipitationShader = new PrecipitationShader(viewer.RenderProcess.GraphicsDevice);
            SceneryShader = new SceneryShader(viewer.RenderProcess.GraphicsDevice);
            var microtexPath = viewer.Simulator.RoutePath + @"\TERRTEX\microtex.ace";
            if (File.Exists(microtexPath))
            {
                try
                {
                    SceneryShader.OverlayTexture = Orts.Formats.Msts.AceFile.Texture2DFromFile(viewer.RenderProcess.GraphicsDevice, microtexPath);
                }
                catch (InvalidDataException error)
                {
                    Trace.TraceWarning("Skipped texture with error: {1} in {0}", microtexPath, error.Message);
                }
                catch (Exception error)
                {
                    Trace.WriteLine(new FileLoadException(microtexPath, error));
                }
            }
            ShadowMapShader = new ShadowMapShader(viewer.RenderProcess.GraphicsDevice);
            ShadowMapShaders = new ShadowMapShader[4];
            for (int i = 0; i < ShadowMapShaders.Length; i++)
            {
                ShadowMapShaders[i] = new ShadowMapShader(viewer.RenderProcess.GraphicsDevice);
            }
            SkyShader = new SkyShader(viewer.RenderProcess.GraphicsDevice);
            DebugShader = new DebugShader(viewer.RenderProcess.GraphicsDevice);

            // TODO: This should happen on the loader thread.
            MissingTexture = SharedTextureManager.Get(viewer.RenderProcess.GraphicsDevice, Path.Combine(viewer.ContentPath, "blank.bmp"));

            // Managing default snow textures
            var defaultSnowTexturePath = viewer.Simulator.RoutePath + @"\TERRTEX\SNOW\ORTSDefaultSnow.ace";
            DefaultSnowTexture = Viewer.TextureManager.Get(defaultSnowTexturePath);
            var defaultDMSnowTexturePath = viewer.Simulator.RoutePath + @"\TERRTEX\SNOW\ORTSDefaultDMSnow.ace";
            DefaultDMSnowTexture = Viewer.TextureManager.Get(defaultDMSnowTexturePath);

        }

        public Material Load(string materialName)
        {
            return Load(materialName, null, 0, 0, 0, null);
        }

        public Material Load(string materialName, string textureName)
        {
            return Load(materialName, textureName, 0, 0, 0, null);
        }

        public Material Load(string materialName, string textureName, int options)
        {
            return Load(materialName, textureName, options, 0, 0, null);
        }

        public Material Load(string materialName, string textureName, int options, float mipMapBias)
        {
            return Load(materialName, textureName, options, 0, 0, null);
        }

        public Material Load(string materialName, string textureName, int options, float mipMapBias, int cabShaderKey, CabShader cabShader)
        {

            if (textureName != null)
                textureName = textureName.ToLower();

            var materialKey = String.Format("{0}:{1}:{2}:{3}:{4}", materialName, textureName, options, mipMapBias, cabShaderKey);

            if (!Materials.ContainsKey(materialKey))
            {
                switch (materialName)
                {
                    case "Debug":
                        Materials[materialKey] = new HUDGraphMaterial(Viewer);
                        break;
                    case "DebugNormals":
                        Materials[materialKey] = new DebugNormalMaterial(Viewer);
                        break;
                    case "Forest":
                        Materials[materialKey] = new ForestMaterial(Viewer, textureName);
                        break;
                    case "Label3D":
                        Materials[materialKey] = new Label3DMaterial(Viewer);
                        break;
                    case "LightCone":
                        Materials[materialKey] = new LightConeMaterial(Viewer);
                        break;
                    case "LightGlow":
                        Materials[materialKey] = new LightGlowMaterial(Viewer);
                        break;
                    case "PopupWindow":
                        Materials[materialKey] = new PopupWindowMaterial(Viewer);
                        break;
                    case "ParticleEmitter":
                        Materials[materialKey] = new ParticleEmitterMaterial(Viewer, textureName);
                        break;
                    case "Precipitation":
                        Materials[materialKey] = new PrecipitationMaterial(Viewer);
                        break;
                    case "Scenery":
                        Materials[materialKey] = new SceneryMaterial(Viewer, textureName, (SceneryMaterialOptions)options, mipMapBias);
                        break;
                    case "ShadowMap":
                        Materials[materialKey] = new ShadowMapMaterial(Viewer);
                        break;
                    case "SignalLight":
                        Materials[materialKey] = new SignalLightMaterial(Viewer, textureName);
                        break;
                    case "SignalLightGlow":
                        Materials[materialKey] = new SignalLightGlowMaterial(Viewer);
                        break;
                    case "Sky":
                        Materials[materialKey] = new SkyMaterial(Viewer);
                        break;
                    case "MSTSSky":
                        Materials[materialKey] = new MSTSSkyMaterial(Viewer);
                        break;
                    case "SpriteBatch":
                        Materials[materialKey] = new SpriteBatchMaterial(Viewer);
                        break;
                    case "CabSpriteBatch":
                        Materials[materialKey] = new CabSpriteBatchMaterial(Viewer, cabShader);
                        break;
                    case "Terrain":
                        Materials[materialKey] = new TerrainMaterial(Viewer, textureName, SharedMaterialManager.MissingTexture);
                        break;
                    case "TerrainShared":
                        Materials[materialKey] = new TerrainSharedMaterial(Viewer, textureName);
                        break;
                    case "TerrainSharedDistantMountain":
                        Materials[materialKey] = new TerrainSharedDistantMountain(Viewer, textureName);
                        break;
                    case "Transfer":
                        Materials[materialKey] = new TransferMaterial(Viewer, textureName);
                        break;
                    case "Water":
                        Materials[materialKey] = new WaterMaterial(Viewer, textureName);
                        break;
                    default:
                        Trace.TraceInformation("Skipped unknown material type {0}", materialName);
                        Materials[materialKey] = new YellowMaterial(Viewer);
                        break;
                }
            }
            return Materials[materialKey];
        }

       public bool LoadNightTextures()
        {
            int count = 0;
            foreach (KeyValuePair<string, Material> materialPair in Materials)
            {
                 if (materialPair.Value is SceneryMaterial)
                {
                    var material = materialPair.Value as SceneryMaterial;
                    if (material.LoadNightTexture()) count++;
                     if (count >= 20)
                     {
                         count = 0;
                         // retest if there is enough free memory left;
                         var remainingMemorySpace = Viewer.LoadMemoryThreshold - Viewer.HUDWindow.GetWorkingSetSize();
                         if (remainingMemorySpace < 0)
                         { 
                             return false; // too bad, no more space, other night textures won't be loaded
                         }
                     }
                }
            }
            return true;
         }

       public bool LoadDayTextures()
       {
           int count = 0;
           foreach (KeyValuePair<string, Material> materialPair in Materials)
           {
               if (materialPair.Value is SceneryMaterial)
               {
                   var material = materialPair.Value as SceneryMaterial;
                   if (material.LoadDayTexture()) count++;
                   if (count >= 20)
                   {
                       count = 0;
                       // retest if there is enough free memory left;
                       var remainingMemorySpace = Viewer.LoadMemoryThreshold - Viewer.HUDWindow.GetWorkingSetSize();
                       if (remainingMemorySpace < 0)
                       {
                           return false; // too bad, no more space, other night textures won't be loaded
                       }
                   }
               }
           }
           return true;
       }

        public void Mark()
        {
            MaterialMarks = new Dictionary<string, bool>(Materials.Count);
            foreach (var path in Materials.Keys)
                MaterialMarks.Add(path, false);
        }

        public void Mark(Material material)
        {
            if (Materials.ContainsValue(material))
                MaterialMarks[Materials.First(kvp => kvp.Value == material).Key] = true;
        }

        public void Sweep()
        {
            foreach (var path in MaterialMarks.Where(kvp => !kvp.Value).Select(kvp => kvp.Key))
                Materials.Remove(path);
		}

        public void LoadPrep()
        {
            if (Viewer.Settings.UseMSTSEnv == false)
            {
                Viewer.World.Sky.LoadPrep();
                sunDirection = Viewer.World.Sky.solarDirection;
            }
            else
            {
                Viewer.World.MSTSSky.LoadPrep();
                sunDirection = Viewer.World.MSTSSky.mstsskysolarDirection;
            }
        }


        [CallOnThread("Updater")]
        public string GetStatus()
        {
            return Viewer.Catalog.GetPluralStringFmt("{0:F0} material", "{0:F0} materials", Materials.Keys.Count);
        }

        public static Color FogColor = new Color(110, 110, 110, 255);

        internal Vector3 sunDirection;
        bool lastLightState;
        double fadeStartTimer;
        float fadeDuration = -1;
        float clampValue = 1;
        float distance = 1000;
        internal void UpdateShaders()
        {
            if(Viewer.Settings.UseMSTSEnv == false)
                sunDirection = Viewer.World.Sky.solarDirection;
            else
                sunDirection = Viewer.World.MSTSSky.mstsskysolarDirection;

            SceneryShader.SetLightVector_ZFar(sunDirection, Viewer.Settings.ViewingDistance);
            
            // Headlight illumination
            if (Viewer.PlayerLocomotiveViewer != null
                && Viewer.PlayerLocomotiveViewer.lightDrawer != null
                && Viewer.PlayerLocomotiveViewer.lightDrawer.HasLightCone)
            {
                var lightDrawer = Viewer.PlayerLocomotiveViewer.lightDrawer;
                var lightState = lightDrawer.IsLightConeActive;
                if (lightState != lastLightState)
                {
                    if (lightDrawer.LightConeFadeIn > 0)
                    {
                        fadeStartTimer = Viewer.Simulator.GameTime;
                        fadeDuration = lightDrawer.LightConeFadeIn;
                    }
                    else if (lightDrawer.LightConeFadeOut > 0)
                    {
                        fadeStartTimer = Viewer.Simulator.GameTime;
                        fadeDuration = -lightDrawer.LightConeFadeOut;
                    }
                    lastLightState = lightState;
                }
                else if (!lastLightState && fadeDuration < 0 && Viewer.Simulator.GameTime > fadeStartTimer - fadeDuration)
                {
                    fadeDuration = 0;
                }
                if (!lightState && fadeDuration == 0)
                    // This occurs when switching locos and needs to be handled or we get lingering light.
                    SceneryShader.SetHeadlightOff();
                else
                {
                    if (sunDirection.Y <= -0.05)
                    {
                        clampValue = 1; // at nighttime max headlight
                        distance = lightDrawer.LightConeDistance; // and max distance
                    }
                    else if (sunDirection.Y >= 0.15)
                    {
                        clampValue = 0.5f; // at daytime min headlight
                        distance = lightDrawer.LightConeDistance*0.1f; // and min distance

                    }
                    else
                    {
                        clampValue = 1 - 2.5f * (sunDirection.Y + 0.05f); // in the meantime interpolate
                        distance = lightDrawer.LightConeDistance*(1-4.5f*(sunDirection.Y + 0.05f)); //ditto
                    }
                    SceneryShader.SetHeadlight(ref lightDrawer.LightConePosition, ref lightDrawer.LightConeDirection, distance, lightDrawer.LightConeMinDotProduct, (float)(Viewer.Simulator.GameTime - fadeStartTimer), fadeDuration, clampValue, ref lightDrawer.LightConeColor);
                }
            }
            else
            {
                SceneryShader.SetHeadlightOff();
            }
            // End headlight illumination
            if (Viewer.Settings.UseMSTSEnv == false)
            {
                SceneryShader.Overcast = Viewer.Simulator.Weather.OvercastFactor;
                SceneryShader.SetFog(Viewer.Simulator.Weather.FogDistance, ref SharedMaterialManager.FogColor);
                ParticleEmitterShader.SetFog(Viewer.Simulator.Weather.FogDistance, ref SharedMaterialManager.FogColor);
                SceneryShader.ViewerPos = Viewer.Camera.XnaLocation(Viewer.Camera.CameraWorldLocation);
            }
            else
            {
                SceneryShader.Overcast = Viewer.World.MSTSSky.mstsskyovercastFactor;
                SceneryShader.SetFog(Viewer.World.MSTSSky.mstsskyfogDistance, ref SharedMaterialManager.FogColor);
                ParticleEmitterShader.SetFog(Viewer.Simulator.Weather.FogDistance, ref SharedMaterialManager.FogColor);
                SceneryShader.ViewerPos = Viewer.Camera.XnaLocation(Viewer.Camera.CameraWorldLocation);
            }
        }
    }

    public abstract class Material
    {
        protected readonly Viewer Viewer;
        private readonly string key;
        protected static GraphicsDevice graphicsDevice;

        protected Material(Viewer viewer, string key)
        {
            Viewer = viewer;
            this.key = key;
        }

        protected Material(GraphicsDevice device): this (null, null)
        {
            graphicsDevice = device;
        }

        public override string ToString()
        {
            if (string.IsNullOrEmpty(key))
                return GetType().Name;
            return string.Format("{0}({1})", GetType().Name, key);
        }

        public virtual void SetState(Material previousMaterial) { }

        public abstract void Render(List<RenderItem> renderItems, ref Matrix view, ref Matrix projection, ref Matrix viewProjection);

        public virtual void ResetState() { }

        public virtual bool GetBlending() { return false; }

        public virtual Texture2D GetShadowTexture() { return null; }
        
        public SamplerState SamplerState = SamplerState.LinearWrap;

        public int KeyLengthRemainder() //used as a "pseudorandom" number
        {
            return key?.Length % 10 ?? 0;
        }

        public Camera CurrentCamera { get { return Viewer.Camera; } }

        [CallOnThread("Loader")]
        public virtual void Mark()
        {
            Viewer.MaterialManager.Mark(this);
        }
    }

    public class EmptyMaterial : Material
    {
        public EmptyMaterial(Viewer viewer)
            : base(viewer, null)
        {
        }

        public override void Render(List<RenderItem> renderItems, ref Matrix view, ref Matrix projection, ref Matrix viewProjection)
        {
            throw new NotImplementedException();
        }
    }

    public class BasicMaterial : Material
    {
        public BasicMaterial(Viewer viewer, string key)
            : base(viewer, key)
        {
        }

        public override void Render(List<RenderItem> renderItems, ref Matrix view, ref Matrix projection, ref Matrix viewProjection)
        {
            for (int i = 0; i < renderItems.Count; i++)
                renderItems[i].RenderPrimitive.Draw();
        }
    }

    public class BasicBlendedMaterial : BasicMaterial
    {
        public BasicBlendedMaterial(Viewer viewer, string key)
            : base(viewer, key)
        {
        }

        public override bool GetBlending()
        {
            return true;
        }
    }

    public class SpriteBatchMaterial : BasicBlendedMaterial
    {
        public readonly SpriteBatch SpriteBatch;

        public SpriteBatchMaterial(Viewer viewer)
            : base(viewer, null)
        {
            SpriteBatch = new SpriteBatch(graphicsDevice);
        }

        public override void SetState(Material previousMaterial)
        {
            SpriteBatch.Begin(SpriteSortMode.Deferred, BlendState.NonPremultiplied);
        }

        public override void ResetState()
        {
            SpriteBatch.End();

            graphicsDevice.BlendState = BlendState.Opaque;
            graphicsDevice.DepthStencilState = DepthStencilState.Default;
        }
    }

    public class CabSpriteBatchMaterial : BasicBlendedMaterial
    {
        public readonly SpriteBatch SpriteBatch;
        private CabShader CabShader;

        public CabSpriteBatchMaterial(Viewer viewer, CabShader cabShader)
            : base(viewer, null)
        {
            SpriteBatch = new SpriteBatch(graphicsDevice);
            CabShader = cabShader;
        }

        public override void SetState(Material previousMaterial)
        {
            if (CabShader != null)
                SpriteBatch.Begin(0, BlendState.NonPremultiplied, null, DepthStencilState.Default, null, CabShader);
            else
                SpriteBatch.Begin(SpriteSortMode.Deferred, BlendState.NonPremultiplied);
        }

        public override void ResetState()
        {
            SpriteBatch.End();

            graphicsDevice.BlendState = BlendState.Opaque;
            graphicsDevice.DepthStencilState = DepthStencilState.Default;
        }
    }

    [Flags]
    public enum SceneryMaterialOptions
    {
        None = 0,
        // Diffuse
        Diffuse = 0x1,
        // Alpha test
        AlphaTest = 0x2,
        // Blending
        AlphaBlendingNone = 0x0,
        AlphaBlendingBlend = 0x4,
        AlphaBlendingAdd = 0x8,
        AlphaBlendingMask = 0xC,
        // Shader
        ShaderImage = 0x00,
        ShaderDarkShade = 0x10,
        ShaderHalfBright = 0x20,
        ShaderFullBright = 0x30,
        ShaderVegetation = 0x40,
        ShaderMask = 0x70,
        // Lighting
        Specular0 = 0x000,
        Specular25 = 0x080,
        Specular750 = 0x100,
        SpecularMask = 0x180,
        // Texture address mode
        TextureAddressModeWrap = 0x000,
        TextureAddressModeMirror = 0x200,
        TextureAddressModeClamp = 0x400,
        TextureAddressModeMask = 0x600,
        // Night texture
        NightTexture = 0x800,
        // Texture to be shown in tunnels and underground (used for 3D cab night textures)
        UndergroundTexture = 0x40000000,
    }

    public class SceneryMaterial : Material
    {
        private readonly float timeOffset;
        readonly bool nightTextureEnabled;
        readonly bool undergroundTextureEnabled;
        private readonly SceneryMaterialOptions options;
        protected Texture2D dayTexture;
        protected Texture2D nightTexture;
        private readonly string texturePath;
        private readonly byte aceAlphaBits;   // the number of bits in the ace file's alpha channel 

        private EffectPassCollection shaderPasses;
        private readonly SceneryShader shader;
        private static int[] shaderTechniqueLookup;

        public static readonly DepthStencilState DepthReadCompareLess = new DepthStencilState
        {
            DepthBufferWriteEnable = false,
            DepthBufferFunction = CompareFunction.Less,
        };

        private static readonly Dictionary<float, SamplerState>[] samplerStates = new Dictionary<float, SamplerState>[4]; //Length of TextureAddressMode Values

        public SceneryMaterial(Viewer viewer, string texturePath, SceneryMaterialOptions options, float mipMapBias)
            : base(viewer, string.Format("{0}:{1:X}:{2}", texturePath, options, mipMapBias))
        {
            this.options = options;
            this.SamplerState = GetShadowTextureAddressMode(mipMapBias, options);
            this.texturePath = texturePath;
            dayTexture = SharedMaterialManager.MissingTexture;
            nightTexture = SharedMaterialManager.MissingTexture;
            // <CSComment> if "trainset" is in the path (true for night textures for 3DCabs) deferred load of night textures is disabled 
            if (!String.IsNullOrEmpty(texturePath) && (options & SceneryMaterialOptions.NightTexture) != 0 && ((!viewer.DontLoadNightTextures && !viewer.DontLoadDayTextures)
                || texturePath.Contains(@"\trainset\")))
            {
                var nightTexturePath = Helpers.GetNightTextureFile(Viewer.Simulator, texturePath);
                if (!String.IsNullOrEmpty(nightTexturePath))
                    nightTexture = Viewer.TextureManager.Get(nightTexturePath.ToLower());
                dayTexture = Viewer.TextureManager.Get(texturePath, true);
            }
            else if ((options & SceneryMaterialOptions.NightTexture) != 0 && viewer.DontLoadNightTextures)
            {
                viewer.NightTexturesNotLoaded = true;
                dayTexture = Viewer.TextureManager.Get(texturePath, true);
            }

            else if ((options & SceneryMaterialOptions.NightTexture) != 0 && viewer.DontLoadDayTextures)
            {
                var nightTexturePath = Helpers.GetNightTextureFile(Viewer.Simulator, texturePath);
                if (!String.IsNullOrEmpty(nightTexturePath))
                    nightTexture = Viewer.TextureManager.Get(nightTexturePath.ToLower());
                if (nightTexture != SharedMaterialManager.MissingTexture)
                {
                    viewer.DayTexturesNotLoaded = true;
                }
            }
            else dayTexture = Viewer.TextureManager.Get(texturePath, true);

            // Record the number of bits in the alpha channel of the original ace file
            var missingTexture = SharedMaterialManager.MissingTexture;
            if (dayTexture != null && dayTexture != SharedMaterialManager.MissingTexture)
                missingTexture = dayTexture;
            else if (nightTexture != null && nightTexture != SharedMaterialManager.MissingTexture)
                missingTexture = nightTexture;
            if (missingTexture.Tag?.GetType() == typeof(Orts.Formats.Msts.AceInfo))
                aceAlphaBits = ((Orts.Formats.Msts.AceInfo)missingTexture.Tag).AlphaBits;
            else
                aceAlphaBits = 0;

            // map shader techniques from Name to their index to avoid costly name-based lookups at runtime
            //this can be static as the techniques are constant for all scenery
            //possible mask values are 0x00, 0x10, 0x20, 0x30 and 0x40 as well 0x30|0x40, so we use a int[8] to map the values/0x10 by single-digit index (leaves two blanks in the array at 0x50 and 0x60)
            shader = Viewer.MaterialManager.SceneryShader;
            if (null == shaderTechniqueLookup)
            {
                shaderTechniqueLookup = new int[8];
                for (int i = 0; i < shader.Techniques.Count; i++)
                {
                    if (Viewer.Settings.ShaderModel > 2)
                    {
                        switch (shader.Techniques[i].Name)
                        {
                            case "ImagePS3":
                                shaderTechniqueLookup[(int)SceneryMaterialOptions.ShaderImage >> 4] = i; break;         //[0]
                            case "DarkShadePS3":
                                shaderTechniqueLookup[(int)SceneryMaterialOptions.ShaderDarkShade >> 4] = i; break;     //[1]   
                            case "HalfBrightPS3":
                                shaderTechniqueLookup[(int)SceneryMaterialOptions.ShaderHalfBright >> 4] = i; break;    //[2]
                            case "FullBrightPS3":
                                shaderTechniqueLookup[(int)SceneryMaterialOptions.ShaderFullBright >> 4] = i; break;    //[3]
                            case "VegetationPS3":
                                shaderTechniqueLookup[(int)SceneryMaterialOptions.ShaderVegetation >> 4] = i;           //[4]
                                shaderTechniqueLookup[(int)(SceneryMaterialOptions.ShaderVegetation | SceneryMaterialOptions.ShaderFullBright) >> 4] = i; break;    //[7]
                        }
                    }
                    else
                    {
                        switch (shader.Techniques[i].Name)
                        {
                            case "ImagePS2":
                                shaderTechniqueLookup[(int)SceneryMaterialOptions.ShaderImage >> 4] = i; break;         //[0]
                            case "DarkShadePS2":
                                shaderTechniqueLookup[(int)SceneryMaterialOptions.ShaderDarkShade >> 4] = i; break;     //[1]   
                            case "HalfBrightPS2":
                                shaderTechniqueLookup[(int)SceneryMaterialOptions.ShaderHalfBright >> 4] = i; break;    //[2]
                            case "FullBrightPS2":
                                shaderTechniqueLookup[(int)SceneryMaterialOptions.ShaderFullBright >> 4] = i; break;    //[3]
                            case "VegetationPS2":
                                shaderTechniqueLookup[(int)SceneryMaterialOptions.ShaderVegetation >> 4] = i;           //[4]
                                shaderTechniqueLookup[(int)(SceneryMaterialOptions.ShaderVegetation | SceneryMaterialOptions.ShaderFullBright) >> 4] = i; break;    //[7]
                        }

                    }
                }
            }

            timeOffset = (KeyLengthRemainder()) / 5000f; // TODO for later use for pseudorandom texture switch time
            nightTextureEnabled = nightTexture != null && nightTexture != SharedMaterialManager.MissingTexture;
            undergroundTextureEnabled = (options & SceneryMaterialOptions.UndergroundTexture) != 0;
        }

        public bool LoadNightTexture()
        {
            bool result = false;
            if (((options & SceneryMaterialOptions.NightTexture) != 0) && (nightTexture == SharedMaterialManager.MissingTexture))
            {
                var nightTexturePath = Helpers.GetNightTextureFile(Viewer.Simulator, texturePath);
                if (!string.IsNullOrEmpty(nightTexturePath))
                {
                    nightTexture = Viewer.TextureManager.Get(nightTexturePath);
                    result = true;
                }
            }
            return result;
        }

        public bool LoadDayTexture()
        {
            bool result = false;
            if (dayTexture == SharedMaterialManager.MissingTexture && !String.IsNullOrEmpty(texturePath))
            {
                dayTexture = Viewer.TextureManager.Get(texturePath);
                result = true;
            }
            return result;
        }

        public override void SetState(Material previousMaterial)
        {
            graphicsDevice.RasterizerState = RasterizerState.CullCounterClockwise;
            graphicsDevice.SamplerStates[0] = SamplerState.LinearWrap;

            shader.LightingDiffuse = (options & SceneryMaterialOptions.Diffuse) != 0 ? 1 : 0;

            // Set up for alpha blending and alpha test 

            if (GetBlending())
            {
                // Skip blend for near transparent alpha's (eliminates sorting issues for many simple alpha'd textures )
                if (previousMaterial == null  // Search for opaque pixels in alpha blended polygons
                    && (options & SceneryMaterialOptions.AlphaBlendingMask) != SceneryMaterialOptions.AlphaBlendingAdd)
                {
                    // Enable alpha blending for everything: this allows distance scenery to appear smoothly.
                    graphicsDevice.BlendState = BlendState.NonPremultiplied;
                    graphicsDevice.DepthStencilState = DepthStencilState.Default;

                    shader.ReferenceAlpha = 250;
                }
                else // Alpha blended pixels only
                {
                    shader.ReferenceAlpha = 10;  // ie default lightcone's are 9 in full transparent areas

                    // Set up for blending
                    if ((options & SceneryMaterialOptions.AlphaBlendingMask) == SceneryMaterialOptions.AlphaBlendingBlend)
                    {
                        graphicsDevice.BlendState = BlendState.NonPremultiplied;
                        graphicsDevice.DepthStencilState = DepthReadCompareLess; // To avoid processing already drawn opaque pixels
                    }
                    else
                    {
                        graphicsDevice.BlendState = BlendState.Additive;
                        graphicsDevice.DepthStencilState = DepthStencilState.DepthRead;
                    }
                }
            }
            else
            {
                // Enable alpha blending for everything: this allows distance scenery to appear smoothly.
                graphicsDevice.BlendState = BlendState.Opaque;

                if ((options & SceneryMaterialOptions.AlphaTest) != 0)
                {
                    // Transparency testing is enabled
                    shader.ReferenceAlpha = 200;  // setting this to 128, chain link fences become solid at distance, at 200, they become
                }
                else
                {
                    // Solid rendering.
                    shader.ReferenceAlpha = -1;
                }
            }

            shader.CurrentTechnique = shader.Techniques[shaderTechniqueLookup[(int)(options & SceneryMaterialOptions.ShaderMask) >> 4]];
            shaderPasses = shader.CurrentTechnique.Passes;

            switch (options & SceneryMaterialOptions.SpecularMask)
            {
                case SceneryMaterialOptions.Specular0:
                    shader.LightingSpecular = 0;
                    break;
                case SceneryMaterialOptions.Specular25:
                    shader.LightingSpecular = 25;
                    break;
                case SceneryMaterialOptions.Specular750:
                    shader.LightingSpecular = 750;
                    break;
                default:
                    throw new InvalidDataException("Options has unexpected SceneryMaterialOptions.SpecularMask value.");
            }

            graphicsDevice.SamplerStates[0] = SamplerState;

            if (nightTextureEnabled && ((undergroundTextureEnabled && Viewer.MaterialManager.sunDirection.Y < -0.085f || Viewer.Camera.IsUnderground) ||
            Viewer.MaterialManager.sunDirection.Y < 0.0f - timeOffset))
            //if (nightTexture != null && nightTexture != SharedMaterialManager.MissingTexture && (((options & SceneryMaterialOptions.UndergroundTexture) != 0 &&
            //    (Viewer.MaterialManager.sunDirection.Y < -0.085f || Viewer.Camera.IsUnderground)) || Viewer.MaterialManager.sunDirection.Y < 0.0f - ((float)KeyLengthRemainder()) / 5000f))
            {
                shader.ImageTexture = nightTexture;
                shader.ImageTextureIsNight = true;
            }
            else
            {
                shader.ImageTexture = dayTexture;
                shader.ImageTextureIsNight = false;
            }

        }

        public override void Render(List<RenderItem> renderItems, ref Matrix view, ref Matrix projection, ref Matrix viewProjection)
        {
            for (int j = 0; j < shaderPasses.Count; j++)
            {
                for (int i = 0; i < renderItems.Count; i++)
                {
                    RenderItem item = renderItems[i];
                    shader.SetMatrix(in item.XNAMatrix, in viewProjection);
                    shader.ZBias = item.RenderPrimitive.ZBias;
                    shaderPasses[j].Apply();
                    item.RenderPrimitive.Draw();
                }
            }
        }

        public override void ResetState()
        {
            shader.ImageTextureIsNight = false;
            shader.LightingDiffuse = 1;
            shader.LightingSpecular = 0;
            shader.ReferenceAlpha = 0;

            graphicsDevice.BlendState = BlendState.Opaque;
            graphicsDevice.DepthStencilState = DepthStencilState.Default;
        }

        /// <summary>
        /// Return true if this material requires alpha blending
        /// </summary>
        /// <returns></returns>
        public override bool GetBlending()
        {
            bool alphaTestRequested = (options & SceneryMaterialOptions.AlphaTest) != 0;            // the artist requested alpha testing for this material
            bool alphaBlendRequested = (options & SceneryMaterialOptions.AlphaBlendingMask) != 0;   // the artist specified a blend capable shader

            return alphaBlendRequested                                   // the material is using a blend capable shader   
                    && (aceAlphaBits > 1                                    // and the original ace has more than 1 bit of alpha
                          || (aceAlphaBits == 1 && !alphaTestRequested));    //  or its just 1 bit, but with no alphatesting, we must blend it anyway

            // To summarize, assuming we are using a blend capable shader ..
            //     0 bits of alpha - never blend
            //     1 bit of alpha - only blend if the alpha test wasn't requested
            //     >1 bit of alpha - always blend
        }

        public override Texture2D GetShadowTexture()
        {
            //var timeOffset = (KeyLengthRemainder()) / 5000f; // TODO for later use for pseudorandom texture switch time
            //if (nightTexture != null && nightTexture != SharedMaterialManager.MissingTexture && (((options & SceneryMaterialOptions.UndergroundTexture) != 0 &&
            //    (Viewer.MaterialManager.sunDirection.Y < -0.085f || Viewer.Camera.IsUnderground)) || Viewer.MaterialManager.sunDirection.Y < 0.0f - ((float)KeyLengthRemainder()) / 5000f))
            //    return nightTexture;

            //return dayTexture;
            if (nightTextureEnabled && ((undergroundTextureEnabled && Viewer.MaterialManager.sunDirection.Y < -0.085f || Viewer.Camera.IsUnderground) 
                || Viewer.MaterialManager.sunDirection.Y < 0.0f - timeOffset))
                    return nightTexture;
            return dayTexture;
        }

        private static SamplerState GetShadowTextureAddressMode(float mipMapBias, SceneryMaterialOptions options)
        {
            mipMapBias = Math.Max(mipMapBias, -1);// MipMapBias < -1 ? -1 : MipMapBias;
            int textureAddressMode = (int)(options & SceneryMaterialOptions.TextureAddressModeMask);

            if (samplerStates[textureAddressMode] == null)
            {
                lock (samplerStates)
                {
                    if (samplerStates[textureAddressMode] == null)
                        samplerStates[textureAddressMode] = new Dictionary<float, SamplerState>();
                }
            }

            if (!samplerStates[textureAddressMode].ContainsKey(mipMapBias))
            {
                lock (samplerStates[textureAddressMode])
                {
                    if (!samplerStates[textureAddressMode].ContainsKey(mipMapBias))
                        samplerStates[textureAddressMode].Add(mipMapBias, new SamplerState
                        {
                            AddressU = (TextureAddressMode)textureAddressMode,
                            AddressV = (TextureAddressMode)textureAddressMode,
                            Filter = TextureFilter.Anisotropic,
                            MaxAnisotropy = 16,
                            MipMapLevelOfDetailBias = mipMapBias
                        });
                }
            }
            return samplerStates[textureAddressMode][mipMapBias];
        }

        public override void Mark()
        {
            Viewer.TextureManager.Mark(dayTexture);
            Viewer.TextureManager.Mark(nightTexture);
            base.Mark();
        }
    }

    public class ShadowMapMaterial : Material
    {
        private EffectPassCollection shaderPasses;
        private readonly VertexBuffer blurVertexBuffer;
        private readonly ShadowMapShader shader;

        //Order needs to match order of techniques in ShadowMap.fx to simplify lookup
        //Blur map coming last (not used in enum)
        public enum Mode
        {
            Normal,
            Forest,
            Blocker,
            Blur,
        }

        public ShadowMapMaterial(Viewer viewer)
            : base(viewer, null)
        {
            int shadowMapResolution = Viewer.Settings.ShadowMapResolution;
            blurVertexBuffer = new VertexBuffer(graphicsDevice, typeof(VertexPositionTexture), 4, BufferUsage.WriteOnly);
            blurVertexBuffer.SetData(new[] {
               new VertexPositionTexture(new Vector3(-1, +1, 0), new Vector2(0, 0)),
               new VertexPositionTexture(new Vector3(-1, -1, 0), new Vector2(0, shadowMapResolution)),
               new VertexPositionTexture(new Vector3(+1, +1, 0), new Vector2(shadowMapResolution, 0)),
               new VertexPositionTexture(new Vector3(+1, -1, 0), new Vector2(shadowMapResolution, shadowMapResolution)),
            });
            shader = Viewer.MaterialManager.ShadowMapShader;
        }

        public void SetState(Mode mode)
        {
            shader.CurrentTechnique = shader.Techniques[(int)mode]; //order of techniques equals order in ShadowMap.fx, avoiding costly name-based lookups at runtime

            for (int i = 0; i < Viewer.MaterialManager.ShadowMapShaders.Length; i++)
            {
                Viewer.MaterialManager.ShadowMapShaders[i].CurrentTechnique = Viewer.MaterialManager.ShadowMapShaders[i].Techniques[(int)mode];
            }

            shaderPasses = shader.CurrentTechnique.Passes;
            graphicsDevice.RasterizerState = mode == Mode.Blocker ? RasterizerState.CullClockwise : RasterizerState.CullCounterClockwise;
        }

        public override void Render(List<RenderItem> renderItems, ref Matrix view, ref Matrix projection, ref Matrix viewProjection)
        {
            for (int j = 0; j < shaderPasses.Count; j++)
            {
                for (int i = 0; i < renderItems.Count; i++)
                {
                    RenderItem item = renderItems[i];
                    //                    ref Matrix wvp = ref item.XNAMatrix;
                    //                    MatrixExtension.Multiply(ref wvp, ref matrices[(int)ViewMatrixSequence.ViewProjection], out wvp);
                    MatrixExtension.Multiply(in item.XNAMatrix, in viewProjection, out Matrix wvp);
                    shader.SetData(ref wvp, item.Material.GetShadowTexture());
                    shaderPasses[j].Apply();
                    graphicsDevice.SamplerStates[0] = item.Material.SamplerState;
                    item.RenderPrimitive.Draw();
                }
            }
        }

        public RenderTarget2D ApplyBlur(RenderTarget2D shadowMap, RenderTarget2D renderTarget)
        {
            var wvp = Matrix.Identity;

            shader.CurrentTechnique = shader.Techniques[(int)Mode.Blur];
            shader.SetBlurData(ref wvp);

            graphicsDevice.RasterizerState = RasterizerState.CullNone;
            graphicsDevice.DepthStencilState = DepthStencilState.None;
            graphicsDevice.SetVertexBuffer(blurVertexBuffer);

            for (int j = 0; j < shader.CurrentTechnique.Passes.Count; j++)
            {
                shader.SetBlurData(renderTarget);
                shader.CurrentTechnique.Passes[j].Apply();
                graphicsDevice.SetRenderTarget(shadowMap);
                graphicsDevice.DrawPrimitives(PrimitiveType.TriangleStrip, 0, 2);
                graphicsDevice.SetRenderTarget(null);
            }
            graphicsDevice.RasterizerState = RasterizerState.CullCounterClockwise;
            graphicsDevice.DepthStencilState = DepthStencilState.Default;

            return shadowMap;
        }

        public override void ResetState()
        {
            graphicsDevice.RasterizerState = RasterizerState.CullCounterClockwise;
        }
    }

    public class PopupWindowMaterial : Material
    {
        private EffectPassCollection shaderPasses;
        private readonly PopupWindowShader shader;

        public PopupWindowMaterial(Viewer viewer)
            : base(viewer, null)
        {
            shader = Viewer.MaterialManager.PopupWindowShader;
        }

        public void SetState(Texture2D screen)
        {
            shader.CurrentTechnique = shader.Techniques[screen == null ? 0 : 1]; //screen == null ? shader.Techniques["PopupWindow"] : shader.Techniques["PopupWindowGlass"];
            shaderPasses = shader.CurrentTechnique.Passes;
            
            // FIXME: MonoGame cannot read backbuffer contents
            //shader.Screen = screen;
            shader.GlassColor = Color.Black;

            graphicsDevice.BlendState = BlendState.NonPremultiplied;
            graphicsDevice.RasterizerState = RasterizerState.CullNone;
            graphicsDevice.DepthStencilState = DepthStencilState.None;
        }

        public void Render(RenderPrimitive renderPrimitive, ref Matrix worldMatrix, ref Matrix viewMatrix, ref Matrix projectionMatrix)
        {
            MatrixExtension.Multiply(in worldMatrix, in viewMatrix, out Matrix result);
            MatrixExtension.Multiply(in result, in projectionMatrix, out Matrix wvp);
//            Matrix wvp = worldMatrix * viewMatrix * projectionMatrix;
            shader.SetMatrix(ref worldMatrix, ref wvp);

            for (int j = 0; j < shaderPasses.Count; j++)
            {
                shaderPasses[j].Apply();
                renderPrimitive.Draw();
            }
        }

        public override void Render(List<RenderItem> renderItems, ref Matrix view, ref Matrix projection, ref Matrix viewProjection)
        {
            MatrixExtension.Multiply(in view, in projection, out Matrix result);
            MatrixExtension.Multiply(in result, in viewProjection, out Matrix wvp);
            //            Matrix wvp = worldMatrix * viewMatrix * projectionMatrix;
            shader.SetMatrix(ref view, ref wvp);

            for (int j = 0; j < shaderPasses.Count; j++)
            {
                for (int i = 0; i < renderItems.Count; i++)
                {
                    shaderPasses[j].Apply();
                    renderItems[i].RenderPrimitive.Draw();
                }
            }
        }

        public override void ResetState()
        {
            graphicsDevice.BlendState = BlendState.Opaque;
            graphicsDevice.RasterizerState = RasterizerState.CullCounterClockwise;
            graphicsDevice.DepthStencilState = DepthStencilState.Default;
        }

        public override bool GetBlending()
        {
            return true;
        }
    }

    public class YellowMaterial : Material
    {
        static BasicEffect basicEffect;

        public YellowMaterial(Viewer viewer)
            : base(viewer, null)
        {
            if (basicEffect == null)
            {
                basicEffect = new BasicEffect(graphicsDevice);
                basicEffect.Alpha = 1.0f;
                basicEffect.DiffuseColor = new Vector3(197.0f / 255.0f, 203.0f / 255.0f, 37.0f / 255.0f);
                basicEffect.SpecularColor = new Vector3(0.25f, 0.25f, 0.25f);
                basicEffect.SpecularPower = 5.0f;
                basicEffect.AmbientLightColor = new Vector3(0.2f, 0.2f, 0.2f);

                basicEffect.DirectionalLight0.Enabled = true;
                basicEffect.DirectionalLight0.DiffuseColor = Vector3.One * 0.8f;
                basicEffect.DirectionalLight0.Direction = Vector3.Normalize(new Vector3(1.0f, -1.0f, -1.0f));
                basicEffect.DirectionalLight0.SpecularColor = Vector3.One;

                basicEffect.DirectionalLight1.Enabled = true;
                basicEffect.DirectionalLight1.DiffuseColor = new Vector3(0.5f, 0.5f, 0.5f);
                basicEffect.DirectionalLight1.Direction = Vector3.Normalize(new Vector3(-1.0f, -1.0f, 1.0f));
                basicEffect.DirectionalLight1.SpecularColor = new Vector3(0.5f, 0.5f, 0.5f);

                basicEffect.LightingEnabled = true;
            }
        }

        public override void Render(List<RenderItem> renderItems, ref Matrix view, ref Matrix projection, ref Matrix viewProjection)
        {
            basicEffect.View = view;
            basicEffect.Projection = projection;

            foreach (EffectPass pass in basicEffect.CurrentTechnique.Passes)
            {
                for (int i = 0; i < renderItems.Count; i++)
                {
                    RenderItem item = renderItems[i];
                    basicEffect.World = item.XNAMatrix;
                    pass.Apply();
                    item.RenderPrimitive.Draw();
                }
            }
        }
    }

    public class SolidColorMaterial : Material
    {
        static BasicEffect basicEffect;

        public SolidColorMaterial(Viewer viewer, float a, float r, float g, float b)
            : base(viewer, null)
        {
            if (basicEffect == null)
            {
                basicEffect = new BasicEffect(graphicsDevice);
                basicEffect.Alpha = a;
                basicEffect.DiffuseColor = new Vector3(r , g , b );
                basicEffect.SpecularColor = new Vector3(0.25f, 0.25f, 0.25f);
                basicEffect.SpecularPower = 5.0f;
                basicEffect.AmbientLightColor = new Vector3(0.2f, 0.2f, 0.2f);

                basicEffect.DirectionalLight0.Enabled = true;
                basicEffect.DirectionalLight0.DiffuseColor = Vector3.One * 0.8f;
                basicEffect.DirectionalLight0.Direction = Vector3.Normalize(new Vector3(1.0f, -1.0f, -1.0f));
                basicEffect.DirectionalLight0.SpecularColor = Vector3.One;

                basicEffect.DirectionalLight1.Enabled = true;
                basicEffect.DirectionalLight1.DiffuseColor = new Vector3(0.5f, 0.5f, 0.5f);
                basicEffect.DirectionalLight1.Direction = Vector3.Normalize(new Vector3(-1.0f, -1.0f, 1.0f));
                basicEffect.DirectionalLight1.SpecularColor = new Vector3(0.5f, 0.5f, 0.5f);

                basicEffect.LightingEnabled = true;
            }
        }

        public override void Render(List<RenderItem> renderItems, ref Matrix view, ref Matrix projection, ref Matrix viewProjection)
        {
            basicEffect.View = view;
            basicEffect.Projection = projection;

            foreach (EffectPass pass in basicEffect.CurrentTechnique.Passes)
            {
                for (int i = 0; i < renderItems.Count; i++)
                {
                    RenderItem item = renderItems[i];
                    basicEffect.World = item.XNAMatrix;
                    pass.Apply();
                    item.RenderPrimitive.Draw();
                }
            }
        }

    }

    public class Label3DMaterial : SpriteBatchMaterial
    {
        public Texture2D Texture { get; private set; }
        public WindowTextFont Font { get; private set; }

        private readonly List<Rectangle> textBoxes = new List<Rectangle>();

        public Label3DMaterial(Viewer viewer)
            : base(viewer)
        {
            Texture = new Texture2D(SpriteBatch.GraphicsDevice, 1, 1, false, SurfaceFormat.Color);
            Texture.SetData(new[] { Color.White });
            Font = Viewer.WindowManager.TextManager.GetScaled("Arial", 12, System.Drawing.FontStyle.Bold, 1);
        }

        public override void SetState(Material previousMaterial)
        {
            var scaling = (float)graphicsDevice.PresentationParameters.BackBufferHeight / Viewer.RenderProcess.GraphicsDeviceManager.PreferredBackBufferHeight;
            Vector3 screenScaling = new Vector3(scaling);
            SpriteBatch.Begin(SpriteSortMode.Immediate, BlendState.NonPremultiplied, null, null, null, null, Matrix.CreateScale(scaling));
            SpriteBatch.GraphicsDevice.DepthStencilState = DepthStencilState.Default;
        }

        public override void Render(List<RenderItem> renderItems, ref Matrix view, ref Matrix projection, ref Matrix viewProjection)
        {
            textBoxes.Clear();
            base.Render(renderItems, ref view, ref projection, ref viewProjection);
        }

        public override bool GetBlending()
        {
            return true;
        }

        public Point GetTextLocation(int x, int y, string text)
        {
            // Start with a box in the location specified.
            var textBox = new Rectangle(x, y, Font.MeasureString(text), Font.Height);
            textBox.X -= textBox.Width / 2;
            textBox.Inflate(5, 2);
            // Find all the existing boxes which overlap with the new box, as if its top was extended upwards to infinity.
            var boxes = textBoxes.Where(box => box.Top <= textBox.Bottom && box.Right >= textBox.Left && box.Left <= textBox.Right).OrderBy(box => -box.Top);
            // For each possible colliding box, if it does collide, shift the new box above it.
            foreach (var box in boxes)
                if (box.Top <= textBox.Bottom && box.Bottom >= textBox.Top)
                    textBox.Y = box.Top - textBox.Height;
            // And we're done.
            textBoxes.Add(textBox);
            return new Point(textBox.X + 5, textBox.Y + 2);
        }
    }

    public class DebugNormalMaterial : Material
    {
        private readonly EffectPassCollection shaderPasses;
        private readonly DebugShader shader;

        public DebugNormalMaterial(Viewer viewer)
            : base(viewer, null)
        {
            shader = viewer.MaterialManager.DebugShader;
            shaderPasses = shader.Techniques[0].Passes;
        }

        public override void SetState(Material previousMaterial)
        {
            shader.CurrentTechnique = shader.Techniques[0]; //["Normal"];
        }

        public override void Render(List<RenderItem> renderItems, ref Matrix view, ref Matrix projection, ref Matrix viewProjection)
        {
            for (int j = 0; j < shaderPasses.Count; j++)
            {
                for (int i = 0; i < renderItems.Count; i++)
                {
                    RenderItem item = renderItems[i];
                    shader.SetMatrix(item.XNAMatrix, ref viewProjection);
                    shaderPasses[j].Apply();
                    item.RenderPrimitive.Draw();
                }
            }
        }
    }
}
=======
﻿// COPYRIGHT 2009, 2010, 2011, 2012, 2013, 2014 by the Open Rails project.
// 
// This file is part of Open Rails.
// 
// Open Rails is free software: you can redistribute it and/or modify
// it under the terms of the GNU General Public License as published by
// the Free Software Foundation, either version 3 of the License, or
// (at your option) any later version.
// 
// Open Rails is distributed in the hope that it will be useful,
// but WITHOUT ANY WARRANTY; without even the implied warranty of
// MERCHANTABILITY or FITNESS FOR A PARTICULAR PURPOSE.  See the
// GNU General Public License for more details.
// 
// You should have received a copy of the GNU General Public License
// along with Open Rails.  If not, see <http://www.gnu.org/licenses/>.

// This file is the responsibility of the 3D & Environment Team. 

using Microsoft.Xna.Framework;
using Microsoft.Xna.Framework.Graphics;
using Orts.Viewer3D.Common;
using Orts.Viewer3D.Popups;
using ORTS.Common;
using System;
using System.Collections.Generic;
using System.Diagnostics;
using System.IO;
using System.Linq;
using System.Threading;

namespace Orts.Viewer3D
{
    [CallOnThread("Loader")]
    public class SharedTextureManager
    {
        readonly Viewer Viewer;
        readonly GraphicsDevice GraphicsDevice;
        Dictionary<string, Texture2D> Textures = new Dictionary<string, Texture2D>();
        Dictionary<string, bool> TextureMarks;

        [CallOnThread("Render")]
        internal SharedTextureManager(Viewer viewer, GraphicsDevice graphicsDevice)
        {
            Viewer = viewer;
            GraphicsDevice = graphicsDevice;
        }

        public Texture2D Get(string path, bool required = false)
        {
            return (Get(path, SharedMaterialManager.MissingTexture, required));
        }

        public Texture2D Get(string path, Texture2D defaultTexture, bool required = false)
        {
            if (Thread.CurrentThread.Name != "Loader Process")
                Trace.TraceError("SharedTextureManager.Get incorrectly called by {0}; must be Loader Process or crashes will occur.", Thread.CurrentThread.Name);

            if (path == null || path == "")
                return defaultTexture;

            path = path.ToLowerInvariant();
            if (!Textures.ContainsKey(path))
            {
                try
                {
                    Texture2D texture;
                    if (Path.GetExtension(path) == ".dds")
                    {
                        if (File.Exists(path))
                        {
                            DDSLib.DDSFromFile(path, GraphicsDevice, true, out texture);
                        }
                        else
                        {
                            var aceTexture = Path.ChangeExtension(path, ".ace");
                            if (File.Exists(aceTexture))
                            {
                                texture = Orts.Formats.Msts.AceFile.Texture2DFromFile(GraphicsDevice, aceTexture);
                            }
                            else texture = defaultTexture;
                        }
                    }
                    else if (Path.GetExtension(path) == ".ace")
                    {
                        var alternativeTexture = Path.ChangeExtension(path, ".dds");
                        
                        if (Viewer.Settings.PreferDDSTexture && File.Exists(alternativeTexture))
                        {
                            DDSLib.DDSFromFile(alternativeTexture, GraphicsDevice, true, out texture);
                        }
                        else if (File.Exists(path))
                        {
                            texture = Orts.Formats.Msts.AceFile.Texture2DFromFile(GraphicsDevice, path);
                        }
                        else
                        {
                            try //in case of no texture in wintersnow etc, go up one level
                            {
                                var p = System.IO.Directory.GetParent(path);//returns the current level of dir

                                p = System.IO.Directory.GetParent(p.FullName);//go up one level
                                var s = p.FullName + "\\" + Path.GetFileName(path);
                                if (File.Exists(s) &&  s.ToLower().Contains("texture")) //in texure and exists
                                {
                                    texture = Orts.Formats.Msts.AceFile.Texture2DFromFile(GraphicsDevice, s);
                                }
                                else {
                                    if (required)
                                        Trace.TraceWarning("Missing texture {0} replaced with default texture", path);
                                    return defaultTexture;
                                }
                            }
                            catch { texture = defaultTexture; return defaultTexture; }
                        }
                    }
                    else
                        return defaultTexture;

                    Textures.Add(path, texture);
                    return texture;
                }
                catch (InvalidDataException error)
                {
                    Trace.TraceWarning("Skipped texture with error: {1} in {0}", path, error.Message);
                    return defaultTexture;
                }
                catch (Exception error)
                {
                    if (File.Exists(path))
                        Trace.WriteLine(new FileLoadException(path, error));
                    else
                        Trace.TraceWarning("Ignored missing texture file {0}", path);
                    return defaultTexture;
                }
            }
            else
            {
                return Textures[path];
            }
        }

        public static Texture2D Get(GraphicsDevice graphicsDevice, string path)
        {
            if (path == null || path == "")
                return SharedMaterialManager.MissingTexture;

            path = path.ToLowerInvariant();
            var ext = Path.GetExtension(path);

            if (ext == ".ace")
                return Orts.Formats.Msts.AceFile.Texture2DFromFile(graphicsDevice, path);

            using (var stream = File.OpenRead(path))
            {
                if (ext == ".gif" || ext == ".jpg" || ext == ".png")
                    return Texture2D.FromStream(graphicsDevice, stream);
                else if (ext == ".bmp")
                    using (var image = System.Drawing.Image.FromStream(stream))
                    {
                        using (var memoryStream = new MemoryStream())
                        {
                            image.Save(memoryStream, System.Drawing.Imaging.ImageFormat.Png);
                            memoryStream.Seek(0, SeekOrigin.Begin);
                            return Texture2D.FromStream(graphicsDevice, memoryStream);
                        }
                    }
                else
                    Trace.TraceWarning("Unsupported texture format: {0}", path);
                return SharedMaterialManager.MissingTexture;
            }
        }
        
        public void Mark()
        {
            TextureMarks = new Dictionary<string, bool>(Textures.Count);
            foreach (var path in Textures.Keys)
                TextureMarks.Add(path, false);
        }

        public void Mark(Texture2D texture)
        {
            if (Textures.ContainsValue(texture))
                TextureMarks[Textures.First(kvp => kvp.Value == texture).Key] = true;
        }

        public void Sweep()
        {
            foreach (var path in TextureMarks.Where(kvp => !kvp.Value).Select(kvp => kvp.Key))
                Textures.Remove(path);
        }

        [CallOnThread("Updater")]
        public string GetStatus()
        {
            return Viewer.Catalog.GetPluralStringFmt("{0:F0} texture", "{0:F0} textures", Textures.Keys.Count);
        }
    }

    [CallOnThread("Loader")]
    public class SharedMaterialManager
    {
        readonly Viewer Viewer;
        Dictionary<string, Material> Materials = new Dictionary<string, Material>();
        Dictionary<string, bool> MaterialMarks = new Dictionary<string, bool>();

        public readonly LightConeShader LightConeShader;
        public readonly LightGlowShader LightGlowShader;
        public readonly ParticleEmitterShader ParticleEmitterShader;
        public readonly PopupWindowShader PopupWindowShader;
        public readonly PrecipitationShader PrecipitationShader;
        public readonly SceneryShader SceneryShader;
        public readonly ShadowMapShader ShadowMapShader;
        public readonly SkyShader SkyShader;
        public readonly DebugShader DebugShader;

        public static Texture2D MissingTexture;
        public static Texture2D DefaultSnowTexture;
        public static Texture2D DefaultDMSnowTexture;

        [CallOnThread("Render")]
        public SharedMaterialManager(Viewer viewer)
        {
            Viewer = viewer;
            // TODO: Move to Loader process.
            LightConeShader = new LightConeShader(viewer.RenderProcess.GraphicsDevice);
            LightGlowShader = new LightGlowShader(viewer.RenderProcess.GraphicsDevice);
            ParticleEmitterShader = new ParticleEmitterShader(viewer.RenderProcess.GraphicsDevice);
            PopupWindowShader = new PopupWindowShader(viewer, viewer.RenderProcess.GraphicsDevice);
            PrecipitationShader = new PrecipitationShader(viewer.RenderProcess.GraphicsDevice);
            SceneryShader = new SceneryShader(viewer.RenderProcess.GraphicsDevice);
            var microtexPath = viewer.Simulator.RoutePath + @"\TERRTEX\microtex.ace";
            if (File.Exists(microtexPath))
            {
                try
                {
                    SceneryShader.OverlayTexture = Orts.Formats.Msts.AceFile.Texture2DFromFile(viewer.GraphicsDevice, microtexPath);
                }
                catch (InvalidDataException error)
                {
                    Trace.TraceWarning("Skipped texture with error: {1} in {0}", microtexPath, error.Message);
                }
                catch (Exception error)
                {
                    Trace.WriteLine(new FileLoadException(microtexPath, error));
                }
            }
            ShadowMapShader = new ShadowMapShader(viewer.RenderProcess.GraphicsDevice);
            SkyShader = new SkyShader(viewer.RenderProcess.GraphicsDevice);
            DebugShader = new DebugShader(viewer.RenderProcess.GraphicsDevice);

            // TODO: This should happen on the loader thread.
            MissingTexture = SharedTextureManager.Get(viewer.RenderProcess.GraphicsDevice, Path.Combine(viewer.ContentPath, "blank.bmp"));

            // Managing default snow textures
            var defaultSnowTexturePath = viewer.Simulator.RoutePath + @"\TERRTEX\SNOW\ORTSDefaultSnow.ace";
            DefaultSnowTexture = Viewer.TextureManager.Get(defaultSnowTexturePath);
            var defaultDMSnowTexturePath = viewer.Simulator.RoutePath + @"\TERRTEX\SNOW\ORTSDefaultDMSnow.ace";
            DefaultDMSnowTexture = Viewer.TextureManager.Get(defaultDMSnowTexturePath);

        }

        public Material Load(string materialName)
        {
            return Load(materialName, null, 0, 0, 0, null);
        }

        public Material Load(string materialName, string textureName)
        {
            return Load(materialName, textureName, 0, 0, 0, null);
        }

        public Material Load(string materialName, string textureName, int options)
        {
            return Load(materialName, textureName, options, 0, 0, null);
        }

        public Material Load(string materialName, string textureName, int options, float mipMapBias)
        {
            return Load(materialName, textureName, options, 0, 0, null);
        }
        public Material Load(string materialName, string textureName, int options, float mipMapBias, int cabShaderKey, CabShader cabShader)
        {
            if (textureName != null)
                textureName = textureName.ToLower();

            var materialKey = String.Format("{0}:{1}:{2}:{3}:{4}", materialName, textureName, options, mipMapBias, cabShaderKey);

            if (!Materials.ContainsKey(materialKey))
            {
                switch (materialName)
                {
                    case "Debug":
                        Materials[materialKey] = new HUDGraphMaterial(Viewer);
                        break;
                    case "DebugNormals":
                        Materials[materialKey] = new DebugNormalMaterial(Viewer);
                        break;
                    case "Forest":
                        Materials[materialKey] = new ForestMaterial(Viewer, textureName);
                        break;
                    case "Label3D":
                        Materials[materialKey] = new Label3DMaterial(Viewer);
                        break;
                    case "LightCone":
                        Materials[materialKey] = new LightConeMaterial(Viewer);
                        break;
                    case "LightGlow":
                        Materials[materialKey] = new LightGlowMaterial(Viewer);
                        break;
                    case "PopupWindow":
                        Materials[materialKey] = new PopupWindowMaterial(Viewer);
                        break;
                    case "ParticleEmitter":
                        Materials[materialKey] = new ParticleEmitterMaterial(Viewer, textureName);
                        break;
                    case "Precipitation":
                        Materials[materialKey] = new PrecipitationMaterial(Viewer);
                        break;
                    case "Scenery":
                        Materials[materialKey] = new SceneryMaterial(Viewer, textureName, (SceneryMaterialOptions)options, mipMapBias);
                        break;
                    case "ShadowMap":
                        Materials[materialKey] = new ShadowMapMaterial(Viewer);
                        break;
                    case "SignalLight":
                        Materials[materialKey] = new SignalLightMaterial(Viewer, textureName);
                        break;
                    case "SignalLightGlow":
                        Materials[materialKey] = new SignalLightGlowMaterial(Viewer);
                        break;
                    case "Sky":
                        Materials[materialKey] = new SkyMaterial(Viewer);
                        break;
                    case "MSTSSky":
                        Materials[materialKey] = new MSTSSkyMaterial(Viewer);
                        break;
                    case "SpriteBatch":
                        Materials[materialKey] = new SpriteBatchMaterial(Viewer);
                        break;
                    case "CabSpriteBatch":
                        Materials[materialKey] = new CabSpriteBatchMaterial(Viewer, cabShader);
                        break;
                    case "Terrain":
                        Materials[materialKey] = new TerrainMaterial(Viewer, textureName, SharedMaterialManager.MissingTexture);
                        break;
                    case "TerrainShared":
                        Materials[materialKey] = new TerrainSharedMaterial(Viewer, textureName);
                        break;
                    case "TerrainSharedDistantMountain":
                        Materials[materialKey] = new TerrainSharedDistantMountain(Viewer, textureName);
                        break;
                    case "Transfer":
                        Materials[materialKey] = new TransferMaterial(Viewer, textureName);
                        break;
                    case "Water":
                        Materials[materialKey] = new WaterMaterial(Viewer, textureName);
                        break;
                    default:
                        Trace.TraceInformation("Skipped unknown material type {0}", materialName);
                        Materials[materialKey] = new YellowMaterial(Viewer);
                        break;
                }
            }
            return Materials[materialKey];
        }

       public bool LoadNightTextures()
        {
            int count = 0;
            foreach (KeyValuePair<string, Material> materialPair in Materials)
            {
                 if (materialPair.Value is SceneryMaterial)
                {
                    var material = materialPair.Value as SceneryMaterial;
                    if (material.LoadNightTexture()) count++;
                     if (count >= 20)
                     {
                         count = 0;
                         // retest if there is enough free memory left;
                         var remainingMemorySpace = Viewer.LoadMemoryThreshold - Viewer.HUDWindow.GetWorkingSetSize();
                         if (remainingMemorySpace < 0)
                         { 
                             return false; // too bad, no more space, other night textures won't be loaded
                         }
                     }
                }
            }
            return true;
         }

       public bool LoadDayTextures()
       {
           int count = 0;
           foreach (KeyValuePair<string, Material> materialPair in Materials)
           {
               if (materialPair.Value is SceneryMaterial)
               {
                   var material = materialPair.Value as SceneryMaterial;
                   if (material.LoadDayTexture()) count++;
                   if (count >= 20)
                   {
                       count = 0;
                       // retest if there is enough free memory left;
                       var remainingMemorySpace = Viewer.LoadMemoryThreshold - Viewer.HUDWindow.GetWorkingSetSize();
                       if (remainingMemorySpace < 0)
                       {
                           return false; // too bad, no more space, other night textures won't be loaded
                       }
                   }
               }
           }
           return true;
       }

        public void Mark()
        {
            MaterialMarks = new Dictionary<string, bool>(Materials.Count);
            foreach (var path in Materials.Keys)
                MaterialMarks.Add(path, false);
        }

        public void Mark(Material material)
        {
            if (Materials.ContainsValue(material))
                MaterialMarks[Materials.First(kvp => kvp.Value == material).Key] = true;
        }

        public void Sweep()
        {
            foreach (var path in MaterialMarks.Where(kvp => !kvp.Value).Select(kvp => kvp.Key))
                Materials.Remove(path);
		}

        public void LoadPrep()
        {
            if (Viewer.Settings.UseMSTSEnv == false)
            {
                Viewer.World.Sky.LoadPrep();
                sunDirection = Viewer.World.Sky.solarDirection;
            }
            else
            {
                Viewer.World.MSTSSky.LoadPrep();
                sunDirection = Viewer.World.MSTSSky.mstsskysolarDirection;
            }
        }


        [CallOnThread("Updater")]
        public string GetStatus()
        {
            return Viewer.Catalog.GetPluralStringFmt("{0:F0} material", "{0:F0} materials", Materials.Keys.Count);
        }

        public static Color FogColor = new Color(110, 110, 110, 255);

        internal Vector3 sunDirection;
        bool lastLightState;
        double fadeStartTimer;
        float fadeDuration = -1;
        float clampValue = 1;
        float distance = 1000;
        internal void UpdateShaders()
        {
            if(Viewer.Settings.UseMSTSEnv == false)
                sunDirection = Viewer.World.Sky.solarDirection;
            else
                sunDirection = Viewer.World.MSTSSky.mstsskysolarDirection;

            SceneryShader.SetLightVector_ZFar(sunDirection, Viewer.Settings.ViewingDistance);
            
            // Headlight illumination
            if (Viewer.PlayerLocomotiveViewer != null
                && Viewer.PlayerLocomotiveViewer.lightDrawer != null
                && Viewer.PlayerLocomotiveViewer.lightDrawer.HasLightCone)
            {
                var lightDrawer = Viewer.PlayerLocomotiveViewer.lightDrawer;
                var lightState = lightDrawer.IsLightConeActive;
                if (lightState != lastLightState)
                {
                    if (lightDrawer.LightConeFadeIn > 0)
                    {
                        fadeStartTimer = Viewer.Simulator.GameTime;
                        fadeDuration = lightDrawer.LightConeFadeIn;
                    }
                    else if (lightDrawer.LightConeFadeOut > 0)
                    {
                        fadeStartTimer = Viewer.Simulator.GameTime;
                        fadeDuration = -lightDrawer.LightConeFadeOut;
                    }
                    lastLightState = lightState;
                }
                else if (!lastLightState && fadeDuration < 0 && Viewer.Simulator.GameTime > fadeStartTimer - fadeDuration)
                {
                    fadeDuration = 0;
                }
                if (!lightState && fadeDuration == 0)
                    // This occurs when switching locos and needs to be handled or we get lingering light.
                    SceneryShader.SetHeadlightOff();
                else
                {
                    if (sunDirection.Y <= -0.05)
                    {
                        clampValue = 1; // at nighttime max headlight
                        distance = lightDrawer.LightConeDistance; // and max distance
                    }
                    else if (sunDirection.Y >= 0.15)
                    {
                        clampValue = 0.5f; // at daytime min headlight
                        distance = lightDrawer.LightConeDistance*0.1f; // and min distance

                    }
                    else
                    {
                        clampValue = 1 - 2.5f * (sunDirection.Y + 0.05f); // in the meantime interpolate
                        distance = lightDrawer.LightConeDistance*(1-4.5f*(sunDirection.Y + 0.05f)); //ditto
                    }
                    SceneryShader.SetHeadlight(ref lightDrawer.LightConePosition, ref lightDrawer.LightConeDirection, distance, lightDrawer.LightConeMinDotProduct, (float)(Viewer.Simulator.GameTime - fadeStartTimer), fadeDuration, clampValue, ref lightDrawer.LightConeColor);
                }
            }
            else
            {
                SceneryShader.SetHeadlightOff();
            }
            // End headlight illumination
            if (Viewer.Settings.UseMSTSEnv == false)
            {
                SceneryShader.Overcast = Viewer.Simulator.Weather.OvercastFactor;
                SceneryShader.SetFog(Viewer.Simulator.Weather.FogDistance, ref SharedMaterialManager.FogColor);
                ParticleEmitterShader.SetFog(Viewer.Simulator.Weather.FogDistance, ref SharedMaterialManager.FogColor);
                SceneryShader.ViewerPos = Viewer.Camera.XnaLocation(Viewer.Camera.CameraWorldLocation);
            }
            else
            {
                SceneryShader.Overcast = Viewer.World.MSTSSky.mstsskyovercastFactor;
                SceneryShader.SetFog(Viewer.World.MSTSSky.mstsskyfogDistance, ref SharedMaterialManager.FogColor);
                ParticleEmitterShader.SetFog(Viewer.Simulator.Weather.FogDistance, ref SharedMaterialManager.FogColor);
                SceneryShader.ViewerPos = Viewer.Camera.XnaLocation(Viewer.Camera.CameraWorldLocation);
            }
        }
    }

    public abstract class Material
    {
        public readonly Viewer Viewer;
        readonly string Key;

        protected Material(Viewer viewer, string key)
        {
            Viewer = viewer;
            Key = key;
        }

        public override string ToString()
        {
            if (String.IsNullOrEmpty(Key))
                return GetType().Name;
            return String.Format("{0}({1})", GetType().Name, Key);
        }

        public virtual void SetState(GraphicsDevice graphicsDevice, Material previousMaterial) { }
        public virtual void Render(GraphicsDevice graphicsDevice, IEnumerable<RenderItem> renderItems, ref Matrix XNAViewMatrix, ref Matrix XNAProjectionMatrix) { }
        public virtual void ResetState(GraphicsDevice graphicsDevice) { }

        public virtual bool GetBlending() { return false; }
        public virtual Texture2D GetShadowTexture() { return null; }
        public virtual SamplerState GetShadowTextureAddressMode() { return SamplerState.LinearWrap; }
        public int KeyLengthRemainder() //used as a "pseudorandom" number
        {
            if (String.IsNullOrEmpty(Key))
                return 0;
            return Key.Length%10;
        }

        [CallOnThread("Loader")]
        public virtual void Mark()
        {
            Viewer.MaterialManager.Mark(this);
        }
    }

    public class EmptyMaterial : Material
    {
        public EmptyMaterial(Viewer viewer)
            : base(viewer, null)
        {
        }
    }

    public class BasicMaterial : Material
    {
        public BasicMaterial(Viewer viewer, string key)
            : base(viewer, key)
        {
        }

        public override void Render(GraphicsDevice graphicsDevice, IEnumerable<RenderItem> renderItems, ref Matrix XNAViewMatrix, ref Matrix XNAProjectionMatrix)
        {
            foreach (var item in renderItems)
                item.RenderPrimitive.Draw(graphicsDevice);
        }
    }

    public class BasicBlendedMaterial : BasicMaterial
    {
        public BasicBlendedMaterial(Viewer viewer, string key)
            : base(viewer, key)
        {
        }

        public override bool GetBlending()
        {
            return true;
        }
    }

    public class SpriteBatchMaterial : BasicBlendedMaterial
    {
        public readonly SpriteBatch SpriteBatch;

        public SpriteBatchMaterial(Viewer viewer)
            : base(viewer, null)
        {
            SpriteBatch = new SpriteBatch(Viewer.RenderProcess.GraphicsDevice);
        }

        public override void SetState(GraphicsDevice graphicsDevice, Material previousMaterial)
        {
            SpriteBatch.Begin(SpriteSortMode.Deferred, BlendState.NonPremultiplied);
        }

        public override void ResetState(GraphicsDevice graphicsDevice)
        {
            SpriteBatch.End();

            graphicsDevice.BlendState = BlendState.Opaque;
            graphicsDevice.DepthStencilState = DepthStencilState.Default;
        }
    }

    public class CabSpriteBatchMaterial : BasicBlendedMaterial
    {
        public readonly SpriteBatch SpriteBatch;
        private CabShader CabShader;

        public CabSpriteBatchMaterial(Viewer viewer, CabShader cabShader)
            : base(viewer, null)
        {
            SpriteBatch = new SpriteBatch(Viewer.RenderProcess.GraphicsDevice);
            CabShader = cabShader;
        }

        public override void SetState(GraphicsDevice graphicsDevice, Material previousMaterial)
        {
            if (CabShader != null)
                SpriteBatch.Begin(SpriteSortMode.Deferred, BlendState.NonPremultiplied, null, DepthStencilState.Default, null, CabShader);
            else
                SpriteBatch.Begin(SpriteSortMode.Deferred, BlendState.NonPremultiplied);
        }

        public override void ResetState(GraphicsDevice graphicsDevice)
        {
            SpriteBatch.End();

            graphicsDevice.BlendState = BlendState.Opaque;
            graphicsDevice.DepthStencilState = DepthStencilState.Default;
        }
    }

    [Flags]
    public enum SceneryMaterialOptions
    {
        None = 0,
        // Diffuse
        Diffuse = 0x1,
        // Alpha test
        AlphaTest = 0x2,
        // Blending
        AlphaBlendingNone = 0x0,
        AlphaBlendingBlend = 0x4,
        AlphaBlendingAdd = 0x8,
        AlphaBlendingMask = 0xC,
        // Shader
        ShaderImage = 0x00,
        ShaderDarkShade = 0x10,
        ShaderHalfBright = 0x20,
        ShaderFullBright = 0x30,
        ShaderVegetation = 0x40,
        ShaderMask = 0x70,
        // Lighting
        Specular0 = 0x000,
        Specular25 = 0x080,
        Specular750 = 0x100,
        SpecularMask = 0x180,
        // Texture address mode
        TextureAddressModeWrap = 0x000,
        TextureAddressModeMirror = 0x200,
        TextureAddressModeClamp = 0x400,
        TextureAddressModeMask = 0x600,
        // Night texture
        NightTexture = 0x800,
        // Texture to be shown in tunnels and underground (used for 3D cab night textures)
        UndergroundTexture = 0x40000000,
    }

    public class SceneryMaterial : Material
    {
        readonly SceneryMaterialOptions Options;
        readonly float MipMapBias;
        protected Texture2D Texture;
        private readonly string TexturePath;
        protected Texture2D NightTexture;
        byte AceAlphaBits;   // the number of bits in the ace file's alpha channel 
        IEnumerator<EffectPass> ShaderPassesDarkShade;
        IEnumerator<EffectPass> ShaderPassesFullBright;
        IEnumerator<EffectPass> ShaderPassesHalfBright;
        IEnumerator<EffectPass> ShaderPassesImage;
        IEnumerator<EffectPass> ShaderPassesVegetation;
        IEnumerator<EffectPass> ShaderPasses;
        public static readonly DepthStencilState DepthReadCompareLess = new DepthStencilState {
            DepthBufferWriteEnable = false,
            DepthBufferFunction = CompareFunction.Less,
        };
        private static readonly Dictionary<TextureAddressMode, Dictionary<float, SamplerState>> SamplerStates = new Dictionary<TextureAddressMode, Dictionary<float, SamplerState>>();

        public SceneryMaterial(Viewer viewer, string texturePath, SceneryMaterialOptions options, float mipMapBias)
            : base(viewer, String.Format("{0}:{1:X}:{2}", texturePath, options, mipMapBias))
        {
            Options = options;
            MipMapBias = mipMapBias;
            TexturePath = texturePath;
            Texture = SharedMaterialManager.MissingTexture;
            NightTexture = SharedMaterialManager.MissingTexture;
            // <CSComment> if "trainset" is in the path (true for night textures for 3DCabs) deferred load of night textures is disabled 
            if (!String.IsNullOrEmpty(texturePath) && (Options & SceneryMaterialOptions.NightTexture) != 0 && ((!viewer.DontLoadNightTextures && !viewer.DontLoadDayTextures) 
                || TexturePath.Contains(@"\trainset\")))
            {
                var nightTexturePath = Helpers.GetNightTextureFile(Viewer.Simulator, texturePath);
                if (!String.IsNullOrEmpty(nightTexturePath))
                    NightTexture = Viewer.TextureManager.Get(nightTexturePath.ToLower());
               Texture = Viewer.TextureManager.Get(texturePath, true);
            }
            else if ((Options & SceneryMaterialOptions.NightTexture) != 0 && viewer.DontLoadNightTextures)
            {
                viewer.NightTexturesNotLoaded = true;
                Texture = Viewer.TextureManager.Get(texturePath, true);
            }

            else if ((Options & SceneryMaterialOptions.NightTexture) != 0 && viewer.DontLoadDayTextures)
            {
                var nightTexturePath = Helpers.GetNightTextureFile(Viewer.Simulator, texturePath);
                if (!String.IsNullOrEmpty(nightTexturePath))
                    NightTexture = Viewer.TextureManager.Get(nightTexturePath.ToLower());
                if (NightTexture != SharedMaterialManager.MissingTexture)
                {
                    viewer.DayTexturesNotLoaded = true;
                }
            }
            else Texture = Viewer.TextureManager.Get(texturePath, true);

            // Record the number of bits in the alpha channel of the original ace file
            var texture = SharedMaterialManager.MissingTexture;
            if (Texture != SharedMaterialManager.MissingTexture && Texture != null) texture = Texture;
            else if (NightTexture != SharedMaterialManager.MissingTexture && NightTexture != null) texture = NightTexture;
            if (texture.Tag != null && texture.Tag.GetType() == typeof(Orts.Formats.Msts.AceInfo))
                AceAlphaBits = ((Orts.Formats.Msts.AceInfo)texture.Tag).AlphaBits;
            else
                AceAlphaBits = 0;

        }

       public bool LoadNightTexture ()
         {
            bool oneMore = false;
            if (((Options & SceneryMaterialOptions.NightTexture) != 0) && (NightTexture == SharedMaterialManager.MissingTexture))               
            {
                var nightTexturePath = Helpers.GetNightTextureFile(Viewer.Simulator, TexturePath);
                if (!String.IsNullOrEmpty(nightTexturePath))
                {
                    NightTexture = Viewer.TextureManager.Get(nightTexturePath.ToLower());
                    oneMore = true;
                }
            }
            return oneMore;
        }

       public bool LoadDayTexture ()
       {
           bool oneMore = false;
           if (Texture == SharedMaterialManager.MissingTexture && !String.IsNullOrEmpty(TexturePath))
           {
                Texture = Viewer.TextureManager.Get(TexturePath.ToLower());
                oneMore = true;
           }
           return oneMore;
       }

        public override void SetState(GraphicsDevice graphicsDevice, Material previousMaterial)
        {
            graphicsDevice.RasterizerState = RasterizerState.CullCounterClockwise;
            graphicsDevice.SamplerStates[0] = SamplerState.LinearWrap;

            var shader = Viewer.MaterialManager.SceneryShader;
            if (ShaderPassesDarkShade == null) ShaderPassesDarkShade = shader.Techniques[Viewer.Settings.ShaderModel >= 3 ? "DarkShadePS3" : "DarkShadePS2"].Passes.GetEnumerator();
            if (ShaderPassesFullBright == null) ShaderPassesFullBright = shader.Techniques[Viewer.Settings.ShaderModel >= 3 ? "FullBrightPS3" : "FullBrightPS2"].Passes.GetEnumerator();
            if (ShaderPassesHalfBright == null) ShaderPassesHalfBright = shader.Techniques[Viewer.Settings.ShaderModel >= 3 ? "HalfBrightPS3" : "HalfBrightPS2"].Passes.GetEnumerator();
            if (ShaderPassesImage == null) ShaderPassesImage = shader.Techniques[Viewer.Settings.ShaderModel >= 3 ? "ImagePS3" : "ImagePS2"].Passes.GetEnumerator();
            if (ShaderPassesVegetation == null) ShaderPassesVegetation = shader.Techniques[Viewer.Settings.ShaderModel >= 3 ? "VegetationPS3" : "VegetationPS2"].Passes.GetEnumerator();

            shader.LightingDiffuse = (Options & SceneryMaterialOptions.Diffuse) != 0 ? 1 : 0;

            // Set up for alpha blending and alpha test 

            if (GetBlending())
            {
                // Skip blend for near transparent alpha's (eliminates sorting issues for many simple alpha'd textures )
                if (previousMaterial == null  // Search for opaque pixels in alpha blended polygons
                    && (Options & SceneryMaterialOptions.AlphaBlendingMask) != SceneryMaterialOptions.AlphaBlendingAdd)
                {
                    // Enable alpha blending for everything: this allows distance scenery to appear smoothly.
                    graphicsDevice.BlendState = BlendState.NonPremultiplied;
                    graphicsDevice.DepthStencilState = DepthStencilState.Default;
                    shader.ReferenceAlpha = 250;
                }
                else // Alpha blended pixels only
                {
                    shader.ReferenceAlpha = 10;  // ie default lightcone's are 9 in full transparent areas

                    // Set up for blending
                    if ((Options & SceneryMaterialOptions.AlphaBlendingMask) == SceneryMaterialOptions.AlphaBlendingBlend)
                    {
                        graphicsDevice.BlendState = BlendState.NonPremultiplied;
                        graphicsDevice.DepthStencilState = DepthReadCompareLess; // To avoid processing already drawn opaque pixels
                    }
                    else
                    {
                        graphicsDevice.BlendState = BlendState.Additive;
                        graphicsDevice.DepthStencilState = DepthStencilState.DepthRead;
                    }
                }
            }
            else
            {
                graphicsDevice.BlendState = BlendState.Opaque;
                if ((Options & SceneryMaterialOptions.AlphaTest) != 0)
                {
                    // Transparency testing is enabled
                    shader.ReferenceAlpha = 200;  // setting this to 128, chain link fences become solid at distance, at 200, they become
                }
                else
                {
                    // Solid rendering.
                    shader.ReferenceAlpha = -1;
                }
            }


            switch (Options & SceneryMaterialOptions.ShaderMask)
            {
                case SceneryMaterialOptions.ShaderImage:
                    shader.CurrentTechnique = shader.Techniques[Viewer.Settings.ShaderModel >= 3 ? "ImagePS3" : "ImagePS2"];
                    ShaderPasses = ShaderPassesImage;
                    break;
                case SceneryMaterialOptions.ShaderDarkShade:
                    shader.CurrentTechnique = shader.Techniques[Viewer.Settings.ShaderModel >= 3 ? "DarkShadePS3" : "DarkShadePS2"];
                    ShaderPasses = ShaderPassesDarkShade;
                    break;
                case SceneryMaterialOptions.ShaderHalfBright:
                    shader.CurrentTechnique = shader.Techniques[Viewer.Settings.ShaderModel >= 3 ? "HalfBrightPS3" : "HalfBrightPS2"];
                    ShaderPasses = ShaderPassesHalfBright;
                    break;
                case SceneryMaterialOptions.ShaderFullBright:
                    shader.CurrentTechnique = shader.Techniques[Viewer.Settings.ShaderModel >= 3 ? "FullBrightPS3" : "FullBrightPS2"];
                    ShaderPasses = ShaderPassesFullBright;
                    break;
                case SceneryMaterialOptions.ShaderVegetation:
                case SceneryMaterialOptions.ShaderVegetation | SceneryMaterialOptions.ShaderFullBright:
                    shader.CurrentTechnique = shader.Techniques[Viewer.Settings.ShaderModel >= 3 ? "VegetationPS3" : "VegetationPS2"];
                    ShaderPasses = ShaderPassesVegetation;
                    break;
                default:
                    throw new InvalidDataException("Options has unexpected SceneryMaterialOptions.ShaderMask value.");
            }

            switch (Options & SceneryMaterialOptions.SpecularMask)
            {
                case SceneryMaterialOptions.Specular0:
                    shader.LightingSpecular = 0;
                    break;
                case SceneryMaterialOptions.Specular25:
                    shader.LightingSpecular = 25;
                    break;
                case SceneryMaterialOptions.Specular750:
                    shader.LightingSpecular = 750;
                    break;
                default:
                    throw new InvalidDataException("Options has unexpected SceneryMaterialOptions.SpecularMask value.");
            }

            graphicsDevice.SamplerStates[0] = GetShadowTextureAddressMode();

            if (NightTexture != null && NightTexture != SharedMaterialManager.MissingTexture && (((Options & SceneryMaterialOptions.UndergroundTexture) != 0 &&
                (Viewer.MaterialManager.sunDirection.Y < -0.085f || Viewer.Camera.IsUnderground)) || Viewer.MaterialManager.sunDirection.Y < 0.0f - ((float)KeyLengthRemainder()) / 5000f))
            {
                shader.ImageTexture = NightTexture;
                shader.ImageTextureIsNight = true;
            }
             else
            {
                shader.ImageTexture = Texture;
                shader.ImageTextureIsNight = false;
            }
        }

        public override void Render(GraphicsDevice graphicsDevice, IEnumerable<RenderItem> renderItems, ref Matrix XNAViewMatrix, ref Matrix XNAProjectionMatrix)
        {
            var shader = Viewer.MaterialManager.SceneryShader;
            var viewProj = XNAViewMatrix * XNAProjectionMatrix;

            ShaderPasses.Reset();
            while (ShaderPasses.MoveNext())
            {
                foreach (var item in renderItems)
                {
                    shader.SetMatrix(item.XNAMatrix, ref viewProj);
                    shader.ZBias = item.RenderPrimitive.ZBias;
                    ShaderPasses.Current.Apply();
                    item.RenderPrimitive.Draw(graphicsDevice);
                }
            }
        }

        public override void ResetState(GraphicsDevice graphicsDevice)
        {
            var shader = Viewer.MaterialManager.SceneryShader;
            shader.ImageTextureIsNight = false;
            shader.LightingDiffuse = 1;
            shader.LightingSpecular = 0;
            shader.ReferenceAlpha = 0;

            graphicsDevice.BlendState = BlendState.Opaque;
            graphicsDevice.DepthStencilState = DepthStencilState.Default;
        }

        /// <summary>
        /// Return true if this material requires alpha blending
        /// </summary>
        /// <returns></returns>
        public override bool GetBlending()
        {
            bool alphaTestRequested = (Options & SceneryMaterialOptions.AlphaTest) != 0;            // the artist requested alpha testing for this material
            bool alphaBlendRequested = (Options & SceneryMaterialOptions.AlphaBlendingMask) != 0;   // the artist specified a blend capable shader

            return alphaBlendRequested                                   // the material is using a blend capable shader   
                    && (AceAlphaBits > 1                                    // and the original ace has more than 1 bit of alpha
                          || (AceAlphaBits == 1 && !alphaTestRequested));    //  or its just 1 bit, but with no alphatesting, we must blend it anyway

            // To summarize, assuming we are using a blend capable shader ..
            //     0 bits of alpha - never blend
            //     1 bit of alpha - only blend if the alpha test wasn't requested
            //     >1 bit of alpha - always blend
        }

        public override Texture2D GetShadowTexture()
        {
            var timeOffset = ((float)KeyLengthRemainder()) / 5000f; // TODO for later use for pseudorandom texture switch time
            if (NightTexture != null && NightTexture != SharedMaterialManager.MissingTexture && (((Options & SceneryMaterialOptions.UndergroundTexture) != 0 &&
                (Viewer.MaterialManager.sunDirection.Y < -0.085f || Viewer.Camera.IsUnderground)) || Viewer.MaterialManager.sunDirection.Y < 0.0f - ((float)KeyLengthRemainder()) / 5000f))
                return NightTexture;

            return Texture;
        }

        public override SamplerState GetShadowTextureAddressMode()
        {
            var mipMapBias = MipMapBias < -1 ? -1 : MipMapBias;
            TextureAddressMode textureAddressMode;
            switch (Options & SceneryMaterialOptions.TextureAddressModeMask)
            {
                case SceneryMaterialOptions.TextureAddressModeWrap:
                    textureAddressMode = TextureAddressMode.Wrap; break;
                case SceneryMaterialOptions.TextureAddressModeMirror:
                    textureAddressMode = TextureAddressMode.Mirror; break;
                case SceneryMaterialOptions.TextureAddressModeClamp:
                    textureAddressMode = TextureAddressMode.Clamp; break;
                default:
                    throw new InvalidDataException("Options has unexpected SceneryMaterialOptions.TextureAddressModeMask value.");
            }

            if (!SamplerStates.ContainsKey(textureAddressMode))
                SamplerStates.Add(textureAddressMode, new Dictionary<float, SamplerState>());

            if (!SamplerStates[textureAddressMode].ContainsKey(mipMapBias))
                SamplerStates[textureAddressMode].Add(mipMapBias, new SamplerState {
                    AddressU = textureAddressMode,
                    AddressV = textureAddressMode,
                    Filter = TextureFilter.Anisotropic,
                    MaxAnisotropy = 16,
                    MipMapLevelOfDetailBias = mipMapBias
                });

            return SamplerStates[textureAddressMode][mipMapBias];

        }

        public override void Mark()
        {
            Viewer.TextureManager.Mark(Texture);
            Viewer.TextureManager.Mark(NightTexture);
            base.Mark();
        }
    }

    public class ShadowMapMaterial : Material
    {
        IEnumerator<EffectPass> ShaderPassesShadowMap;
        IEnumerator<EffectPass> ShaderPassesShadowMapForest;
        IEnumerator<EffectPass> ShaderPassesShadowMapBlocker;
        IEnumerator<EffectPass> ShaderPasses;
        IEnumerator<EffectPass> ShaderPassesBlur;
        VertexBuffer BlurVertexBuffer;

        public enum Mode
        {
            Normal,
            Forest,
            Blocker,
        }

        public ShadowMapMaterial(Viewer viewer)
            : base(viewer, null)
        {
            var shadowMapResolution = Viewer.Settings.ShadowMapResolution;
            BlurVertexBuffer = new VertexBuffer(Viewer.RenderProcess.GraphicsDevice, typeof(VertexPositionTexture), 4, BufferUsage.WriteOnly);
            BlurVertexBuffer.SetData(new[] {
				new VertexPositionTexture(new Vector3(-1, +1, 0), new Vector2(0, 0)),
				new VertexPositionTexture(new Vector3(-1, -1, 0), new Vector2(0, shadowMapResolution)),
				new VertexPositionTexture(new Vector3(+1, +1, 0), new Vector2(shadowMapResolution, 0)),
				new VertexPositionTexture(new Vector3(+1, -1, 0), new Vector2(shadowMapResolution, shadowMapResolution)),
			});
        }

        public void SetState(GraphicsDevice graphicsDevice, Mode mode)
        {
            var shader = Viewer.MaterialManager.ShadowMapShader;
            shader.CurrentTechnique = shader.Techniques[mode == Mode.Forest ? "ShadowMapForest" : mode == Mode.Blocker ? "ShadowMapBlocker" : "ShadowMap"];
            if (ShaderPassesShadowMap == null) ShaderPassesShadowMap = shader.Techniques["ShadowMap"].Passes.GetEnumerator();
            if (ShaderPassesShadowMapForest == null) ShaderPassesShadowMapForest = shader.Techniques["ShadowMapForest"].Passes.GetEnumerator();
            if (ShaderPassesShadowMapBlocker == null) ShaderPassesShadowMapBlocker = shader.Techniques["ShadowMapBlocker"].Passes.GetEnumerator();
            ShaderPasses = mode == Mode.Forest ? ShaderPassesShadowMapForest : mode == Mode.Blocker ? ShaderPassesShadowMapBlocker : ShaderPassesShadowMap;

            graphicsDevice.RasterizerState = mode == Mode.Blocker ? RasterizerState.CullClockwise : RasterizerState.CullCounterClockwise;
        }

        public override void Render(GraphicsDevice graphicsDevice, IEnumerable<RenderItem> renderItems, ref Matrix XNAViewMatrix, ref Matrix XNAProjectionMatrix)
        {
            var shader = Viewer.MaterialManager.ShadowMapShader;
            var viewproj = XNAViewMatrix * XNAProjectionMatrix;

            shader.SetData(ref XNAViewMatrix);
            ShaderPasses.Reset();
            while (ShaderPasses.MoveNext())
            {
                foreach (var item in renderItems)
                {
                    var wvp = item.XNAMatrix * viewproj;
                    shader.SetData(ref wvp, item.Material.GetShadowTexture());
                    graphicsDevice.SamplerStates[0] = item.Material.GetShadowTextureAddressMode();
                    ShaderPasses.Current.Apply();
                    item.RenderPrimitive.Draw(graphicsDevice);
                }
            }
        }

        public RenderTarget2D ApplyBlur(GraphicsDevice graphicsDevice, RenderTarget2D shadowMap, RenderTarget2D renderTarget)
        {
            var wvp = Matrix.Identity;

            var shader = Viewer.MaterialManager.ShadowMapShader;
            shader.CurrentTechnique = shader.Techniques["ShadowMapBlur"];
            shader.SetBlurData(ref wvp);
            if (ShaderPassesBlur == null) ShaderPassesBlur = shader.CurrentTechnique.Passes.GetEnumerator();

            graphicsDevice.RasterizerState = RasterizerState.CullNone;
            graphicsDevice.DepthStencilState = DepthStencilState.None;
            graphicsDevice.SetVertexBuffer(BlurVertexBuffer);

            ShaderPassesBlur.Reset();
            while (ShaderPassesBlur.MoveNext())
            {
                shader.SetBlurData(renderTarget);
                ShaderPassesBlur.Current.Apply();
                graphicsDevice.SetRenderTarget(shadowMap);
                graphicsDevice.DrawPrimitives(PrimitiveType.TriangleStrip, 0, 2);

                graphicsDevice.SetRenderTarget(null);
            }

            graphicsDevice.RasterizerState = RasterizerState.CullCounterClockwise;
            graphicsDevice.DepthStencilState = DepthStencilState.Default;

            return shadowMap;
        }

        public override void ResetState(GraphicsDevice graphicsDevice)
        {
            graphicsDevice.RasterizerState = RasterizerState.CullCounterClockwise;
        }
    }

    public class PopupWindowMaterial : Material
    {
        IEnumerator<EffectPass> ShaderPassesPopupWindow;
        IEnumerator<EffectPass> ShaderPassesPopupWindowGlass;
        IEnumerator<EffectPass> ShaderPasses;

        public PopupWindowMaterial(Viewer viewer)
            : base(viewer, null)
        {
        }

        public void SetState(GraphicsDevice graphicsDevice, Texture2D screen)
        {
            var shader = Viewer.MaterialManager.PopupWindowShader;
            shader.CurrentTechnique = screen == null ? shader.Techniques["PopupWindow"] : shader.Techniques["PopupWindowGlass"];
            if (ShaderPassesPopupWindow == null) ShaderPassesPopupWindow = shader.Techniques["PopupWindow"].Passes.GetEnumerator();
            if (ShaderPassesPopupWindowGlass == null) ShaderPassesPopupWindowGlass = shader.Techniques["PopupWindowGlass"].Passes.GetEnumerator();
            ShaderPasses = screen == null ? ShaderPassesPopupWindow : ShaderPassesPopupWindowGlass;
            // FIXME: MonoGame cannot read backbuffer contents
            //shader.Screen = screen;
            shader.GlassColor = Color.Black;

			graphicsDevice.BlendState = BlendState.NonPremultiplied;
			graphicsDevice.RasterizerState = RasterizerState.CullNone;
			graphicsDevice.DepthStencilState = DepthStencilState.None;
        }

        public void Render(GraphicsDevice graphicsDevice, RenderPrimitive renderPrimitive, ref Matrix XNAWorldMatrix, ref Matrix XNAViewMatrix, ref Matrix XNAProjectionMatrix)
        {
            var shader = Viewer.MaterialManager.PopupWindowShader;

            Matrix wvp = XNAWorldMatrix * XNAViewMatrix * XNAProjectionMatrix;
            shader.SetMatrix(XNAWorldMatrix, ref wvp);

            ShaderPasses.Reset();
            while (ShaderPasses.MoveNext())
            {
                ShaderPasses.Current.Apply();
                renderPrimitive.Draw(graphicsDevice);
            }
        }

        public override void ResetState(GraphicsDevice graphicsDevice)
        {
			graphicsDevice.BlendState = BlendState.Opaque;
			graphicsDevice.RasterizerState = RasterizerState.CullCounterClockwise;
			graphicsDevice.DepthStencilState = DepthStencilState.Default;
        }

        public override bool GetBlending()
        {
            return true;
        }
    }

    public class YellowMaterial : Material
    {
        static BasicEffect basicEffect;

        public YellowMaterial(Viewer viewer)
            : base(viewer, null)
        {
            if (basicEffect == null)
            {
                basicEffect = new BasicEffect(Viewer.RenderProcess.GraphicsDevice);
                basicEffect.Alpha = 1.0f;
                basicEffect.DiffuseColor = new Vector3(197.0f / 255.0f, 203.0f / 255.0f, 37.0f / 255.0f);
                basicEffect.SpecularColor = new Vector3(0.25f, 0.25f, 0.25f);
                basicEffect.SpecularPower = 5.0f;
                basicEffect.AmbientLightColor = new Vector3(0.2f, 0.2f, 0.2f);

                basicEffect.DirectionalLight0.Enabled = true;
                basicEffect.DirectionalLight0.DiffuseColor = Vector3.One * 0.8f;
                basicEffect.DirectionalLight0.Direction = Vector3.Normalize(new Vector3(1.0f, -1.0f, -1.0f));
                basicEffect.DirectionalLight0.SpecularColor = Vector3.One;

                basicEffect.DirectionalLight1.Enabled = true;
                basicEffect.DirectionalLight1.DiffuseColor = new Vector3(0.5f, 0.5f, 0.5f);
                basicEffect.DirectionalLight1.Direction = Vector3.Normalize(new Vector3(-1.0f, -1.0f, 1.0f));
                basicEffect.DirectionalLight1.SpecularColor = new Vector3(0.5f, 0.5f, 0.5f);

                basicEffect.LightingEnabled = true;
            }
        }

        public override void SetState(GraphicsDevice graphicsDevice, Material previousMaterial)
        {
        }

        public override void Render(GraphicsDevice graphicsDevice, IEnumerable<RenderItem> renderItems, ref Matrix XNAViewMatrix, ref Matrix XNAProjectionMatrix)
        {

            basicEffect.View = XNAViewMatrix;
            basicEffect.Projection = XNAProjectionMatrix;

            foreach (EffectPass pass in basicEffect.CurrentTechnique.Passes)
            {
                foreach (var item in renderItems)
                {
                    basicEffect.World = item.XNAMatrix;
                    pass.Apply();
                    item.RenderPrimitive.Draw(graphicsDevice);
                }
            }
        }
    }

    public class SolidColorMaterial : Material
    {
        static BasicEffect basicEffect;

        public SolidColorMaterial(Viewer viewer, float a, float r, float g, float b)
            : base(viewer, null)
        {
            if (basicEffect == null)
            {
                basicEffect = new BasicEffect(Viewer.RenderProcess.GraphicsDevice);
                basicEffect.Alpha = a;
                basicEffect.DiffuseColor = new Vector3(r , g , b );
                basicEffect.SpecularColor = new Vector3(0.25f, 0.25f, 0.25f);
                basicEffect.SpecularPower = 5.0f;
                basicEffect.AmbientLightColor = new Vector3(0.2f, 0.2f, 0.2f);

                basicEffect.DirectionalLight0.Enabled = true;
                basicEffect.DirectionalLight0.DiffuseColor = Vector3.One * 0.8f;
                basicEffect.DirectionalLight0.Direction = Vector3.Normalize(new Vector3(1.0f, -1.0f, -1.0f));
                basicEffect.DirectionalLight0.SpecularColor = Vector3.One;

                basicEffect.DirectionalLight1.Enabled = true;
                basicEffect.DirectionalLight1.DiffuseColor = new Vector3(0.5f, 0.5f, 0.5f);
                basicEffect.DirectionalLight1.Direction = Vector3.Normalize(new Vector3(-1.0f, -1.0f, 1.0f));
                basicEffect.DirectionalLight1.SpecularColor = new Vector3(0.5f, 0.5f, 0.5f);

                basicEffect.LightingEnabled = true;
            }
        }

        public override void SetState(GraphicsDevice graphicsDevice, Material previousMaterial)
        {
        }

        public override void Render(GraphicsDevice graphicsDevice, IEnumerable<RenderItem> renderItems, ref Matrix XNAViewMatrix, ref Matrix XNAProjectionMatrix)
        {

            basicEffect.View = XNAViewMatrix;
            basicEffect.Projection = XNAProjectionMatrix;

            foreach (EffectPass pass in basicEffect.CurrentTechnique.Passes)
            {
                foreach (var item in renderItems)
                {
                    basicEffect.World = item.XNAMatrix;
                    pass.Apply();
                    item.RenderPrimitive.Draw(graphicsDevice);
                }
            }
        }
    }

    public class Label3DMaterial : SpriteBatchMaterial
    {
        public readonly Texture2D Texture;
        public readonly WindowTextFont Font;

        readonly List<Rectangle> TextBoxes = new List<Rectangle>();

        public Label3DMaterial(Viewer viewer)
            : base(viewer)
        {
            Texture = new Texture2D(SpriteBatch.GraphicsDevice, 1, 1, false, SurfaceFormat.Color);
            Texture.SetData(new[] { Color.White });
            Font = Viewer.WindowManager.TextManager.GetScaled("Arial", 12, System.Drawing.FontStyle.Bold, 1);
        }

        public override void SetState(GraphicsDevice graphicsDevice, Material previousMaterial)
        {
            var scaling = (float)graphicsDevice.PresentationParameters.BackBufferHeight / Viewer.RenderProcess.GraphicsDeviceManager.PreferredBackBufferHeight;
            Vector3 screenScaling = new Vector3(scaling);
            SpriteBatch.Begin(SpriteSortMode.Immediate, BlendState.NonPremultiplied, null, null, null, null, Matrix.CreateScale(scaling));
            SpriteBatch.GraphicsDevice.DepthStencilState = DepthStencilState.Default;
        }

        public override void Render(GraphicsDevice graphicsDevice, IEnumerable<RenderItem> renderItems, ref Matrix XNAViewMatrix, ref Matrix XNAProjectionMatrix)
        {
            TextBoxes.Clear();
            base.Render(graphicsDevice, renderItems, ref XNAViewMatrix, ref XNAProjectionMatrix);
        }

        public override bool GetBlending()
        {
            return true;
        }

        public Point GetTextLocation(int x, int y, string text)
        {
            // Start with a box in the location specified.
            var textBox = new Rectangle(x, y, Font.MeasureString(text), Font.Height);
            textBox.X -= textBox.Width / 2;
            textBox.Inflate(5, 2);
            // Find all the existing boxes which overlap with the new box, as if its top was extended upwards to infinity.
            var boxes = TextBoxes.Where(box => box.Top <= textBox.Bottom && box.Right >= textBox.Left && box.Left <= textBox.Right).OrderBy(box => -box.Top);
            // For each possible colliding box, if it does collide, shift the new box above it.
            foreach (var box in boxes)
                if (box.Top <= textBox.Bottom && box.Bottom >= textBox.Top)
                    textBox.Y = box.Top - textBox.Height;
            // And we're done.
            TextBoxes.Add(textBox);
            return new Point(textBox.X + 5, textBox.Y + 2);
        }
    }

    public class DebugNormalMaterial : Material
    {
        IEnumerator<EffectPass> ShaderPassesGraph;

        public DebugNormalMaterial(Viewer viewer)
            : base(viewer, null)
        {
        }

        public override void SetState(GraphicsDevice graphicsDevice, Material previousMaterial)
        {
            var shader = Viewer.MaterialManager.DebugShader;
            shader.CurrentTechnique = shader.Techniques["Normal"];
            if (ShaderPassesGraph == null) ShaderPassesGraph = shader.Techniques["Normal"].Passes.GetEnumerator();
        }

        public override void Render(GraphicsDevice graphicsDevice, IEnumerable<RenderItem> renderItems, ref Matrix XNAViewMatrix, ref Matrix XNAProjectionMatrix)
        {
            var shader = Viewer.MaterialManager.DebugShader;
            var viewproj = XNAViewMatrix * XNAProjectionMatrix;

            ShaderPassesGraph.Reset();
            while (ShaderPassesGraph.MoveNext())
            {
                foreach (var item in renderItems)
                {
                    shader.SetMatrix(item.XNAMatrix, ref viewproj);
                    ShaderPassesGraph.Current.Apply();
                    item.RenderPrimitive.Draw(graphicsDevice);
                }
            }
        }
    }
}
>>>>>>> 48d5f9d4
<|MERGE_RESOLUTION|>--- conflicted
+++ resolved
@@ -1,2769 +1,1408 @@
-<<<<<<< HEAD
-﻿// COPYRIGHT 2009, 2010, 2011, 2012, 2013, 2014 by the Open Rails project.
-// 
-// This file is part of Open Rails.
-// 
-// Open Rails is free software: you can redistribute it and/or modify
-// it under the terms of the GNU General Public License as published by
-// the Free Software Foundation, either version 3 of the License, or
-// (at your option) any later version.
-// 
-// Open Rails is distributed in the hope that it will be useful,
-// but WITHOUT ANY WARRANTY; without even the implied warranty of
-// MERCHANTABILITY or FITNESS FOR A PARTICULAR PURPOSE.  See the
-// GNU General Public License for more details.
-// 
-// You should have received a copy of the GNU General Public License
-// along with Open Rails.  If not, see <http://www.gnu.org/licenses/>.
-
-// This file is the responsibility of the 3D & Environment Team. 
-
-using Microsoft.Xna.Framework;
-using Microsoft.Xna.Framework.Graphics;
-using Orts.Viewer3D.Common;
-using Orts.Viewer3D.Popups;
-using ORTS.Common;
-using ORTS.Common.Xna;
-using System;
-using System.Collections.Generic;
-using System.Diagnostics;
-using System.IO;
-using System.Linq;
-using System.Threading;
-
-namespace Orts.Viewer3D
-{
-    [CallOnThread("Loader")]
-    public class SharedTextureManager
-    {
-        readonly Viewer Viewer;
-        readonly GraphicsDevice GraphicsDevice;
-        Dictionary<string, Texture2D> Textures = new Dictionary<string, Texture2D>();
-        Dictionary<string, bool> TextureMarks;
-
-        [CallOnThread("Render")]
-        internal SharedTextureManager(Viewer viewer, GraphicsDevice graphicsDevice)
-        {
-            Viewer = viewer;
-            GraphicsDevice = graphicsDevice;
-        }
-
-        public Texture2D Get(string path, bool required = false)
-        {
-            return (Get(path, SharedMaterialManager.MissingTexture, required));
-        }
-
-        public Texture2D Get(string path, Texture2D defaultTexture, bool required = false)
-        {
-            if (Thread.CurrentThread.Name != "Loader Process")
-                Trace.TraceError("SharedTextureManager.Get incorrectly called by {0}; must be Loader Process or crashes will occur.", Thread.CurrentThread.Name);
-
-            if (path == null || path == "")
-                return defaultTexture;
-
-            path = path.ToLowerInvariant();
-            if (!Textures.ContainsKey(path))
-            {
-                try
-                {
-                    Texture2D texture;
-                    if (Path.GetExtension(path) == ".dds")
-                    {
-                        if (File.Exists(path))
-                        {
-                            DDSLib.DDSFromFile(path, GraphicsDevice, true, out texture);
-                        }
-                        else
-                        {
-                            var aceTexture = Path.ChangeExtension(path, ".ace");
-                            if (File.Exists(aceTexture))
-                            {
-                                texture = Orts.Formats.Msts.AceFile.Texture2DFromFile(GraphicsDevice, aceTexture);
-                            }
-                            else texture = defaultTexture;
-                        }
-                    }
-                    else if (Path.GetExtension(path) == ".ace")
-                    {
-                        var alternativeTexture = Path.ChangeExtension(path, ".dds");
-                        
-                        if (Viewer.Settings.PreferDDSTexture && File.Exists(alternativeTexture))
-                        {
-                            DDSLib.DDSFromFile(alternativeTexture, GraphicsDevice, true, out texture);
-                        }
-                        else if (File.Exists(path))
-                        {
-                            texture = Orts.Formats.Msts.AceFile.Texture2DFromFile(GraphicsDevice, path);
-                        }
-                        else
-                        {
-                            try //in case of no texture in wintersnow etc, go up one level
-                            {
-                                var p = System.IO.Directory.GetParent(path);//returns the current level of dir
-
-                                p = System.IO.Directory.GetParent(p.FullName);//go up one level
-                                var s = p.FullName + "\\" + Path.GetFileName(path);
-                                if (File.Exists(s) &&  s.ToLower().Contains("texture")) //in texure and exists
-                                {
-                                    texture = Orts.Formats.Msts.AceFile.Texture2DFromFile(GraphicsDevice, s);
-                                }
-                                else {
-                                    if (required)
-                                        Trace.TraceWarning("Missing texture {0} replaced with default texture", path);
-                                    return defaultTexture;
-                                }
-                            }
-                            catch { texture = defaultTexture; return defaultTexture; }
-                        }
-                    }
-                    else
-                        return defaultTexture;
-
-                    Textures.Add(path, texture);
-                    return texture;
-                }
-                catch (InvalidDataException error)
-                {
-                    Trace.TraceWarning("Skipped texture with error: {1} in {0}", path, error.Message);
-                    return defaultTexture;
-                }
-                catch (Exception error)
-                {
-                    if (File.Exists(path))
-                        Trace.WriteLine(new FileLoadException(path, error));
-                    else
-                        Trace.TraceWarning("Ignored missing texture file {0}", path);
-                    return defaultTexture;
-                }
-            }
-            else
-            {
-                return Textures[path];
-            }
-        }
-
-        public static Texture2D Get(GraphicsDevice graphicsDevice, string path)
-        {
-            if (path == null || path == "")
-                return SharedMaterialManager.MissingTexture;
-
-            path = path.ToLowerInvariant();
-            var ext = Path.GetExtension(path);
-
-            if (ext == ".ace")
-                return Orts.Formats.Msts.AceFile.Texture2DFromFile(graphicsDevice, path);
-
-            using (var stream = File.OpenRead(path))
-            {
-                if (ext == ".gif" || ext == ".jpg" || ext == ".png")
-                    return Texture2D.FromStream(graphicsDevice, stream);
-                else if (ext == ".bmp")
-                    using (var image = System.Drawing.Image.FromStream(stream))
-                    {
-                        using (var memoryStream = new MemoryStream())
-                        {
-                            image.Save(memoryStream, System.Drawing.Imaging.ImageFormat.Png);
-                            memoryStream.Seek(0, SeekOrigin.Begin);
-                            return Texture2D.FromStream(graphicsDevice, memoryStream);
-                        }
-                    }
-                else
-                    Trace.TraceWarning("Unsupported texture format: {0}", path);
-                return SharedMaterialManager.MissingTexture;
-            }
-        }
-        
-        public void Mark()
-        {
-            TextureMarks = new Dictionary<string, bool>(Textures.Count);
-            foreach (var path in Textures.Keys)
-                TextureMarks.Add(path, false);
-        }
-
-        public void Mark(Texture2D texture)
-        {
-            if (Textures.ContainsValue(texture))
-                TextureMarks[Textures.First(kvp => kvp.Value == texture).Key] = true;
-        }
-
-        public void Sweep()
-        {
-            foreach (var path in TextureMarks.Where(kvp => !kvp.Value).Select(kvp => kvp.Key))
-                Textures.Remove(path);
-        }
-
-        [CallOnThread("Updater")]
-        public string GetStatus()
-        {
-            return Viewer.Catalog.GetPluralStringFmt("{0:F0} texture", "{0:F0} textures", Textures.Keys.Count);
-        }
-    }
-
-    [CallOnThread("Loader")]
-    public class SharedMaterialManager
-    {
-        readonly Viewer Viewer;
-        Dictionary<string, Material> Materials = new Dictionary<string, Material>();
-        Dictionary<string, bool> MaterialMarks = new Dictionary<string, bool>();
-
-        public readonly LightConeShader LightConeShader;
-        public readonly LightGlowShader LightGlowShader;
-        public readonly ParticleEmitterShader ParticleEmitterShader;
-        public readonly PopupWindowShader PopupWindowShader;
-        public readonly PrecipitationShader PrecipitationShader;
-        public readonly SceneryShader SceneryShader;
-        public readonly ShadowMapShader ShadowMapShader;
-        public readonly ShadowMapShader[] ShadowMapShaders;
-        public readonly SkyShader SkyShader;
-        public readonly DebugShader DebugShader;
-
-        public static Texture2D MissingTexture;
-        public static Texture2D DefaultSnowTexture;
-        public static Texture2D DefaultDMSnowTexture;
-
-        [CallOnThread("Render")]
-        public SharedMaterialManager(Viewer viewer)
-        {
-            Viewer = viewer;
-            // TODO: Move to Loader process.
-            LightConeShader = new LightConeShader(viewer.RenderProcess.GraphicsDevice);
-            LightGlowShader = new LightGlowShader(viewer.RenderProcess.GraphicsDevice);
-            ParticleEmitterShader = new ParticleEmitterShader(viewer.RenderProcess.GraphicsDevice);
-            PopupWindowShader = new PopupWindowShader(viewer, viewer.RenderProcess.GraphicsDevice);
-            PrecipitationShader = new PrecipitationShader(viewer.RenderProcess.GraphicsDevice);
-            SceneryShader = new SceneryShader(viewer.RenderProcess.GraphicsDevice);
-            var microtexPath = viewer.Simulator.RoutePath + @"\TERRTEX\microtex.ace";
-            if (File.Exists(microtexPath))
-            {
-                try
-                {
-                    SceneryShader.OverlayTexture = Orts.Formats.Msts.AceFile.Texture2DFromFile(viewer.RenderProcess.GraphicsDevice, microtexPath);
-                }
-                catch (InvalidDataException error)
-                {
-                    Trace.TraceWarning("Skipped texture with error: {1} in {0}", microtexPath, error.Message);
-                }
-                catch (Exception error)
-                {
-                    Trace.WriteLine(new FileLoadException(microtexPath, error));
-                }
-            }
-            ShadowMapShader = new ShadowMapShader(viewer.RenderProcess.GraphicsDevice);
-            ShadowMapShaders = new ShadowMapShader[4];
-            for (int i = 0; i < ShadowMapShaders.Length; i++)
-            {
-                ShadowMapShaders[i] = new ShadowMapShader(viewer.RenderProcess.GraphicsDevice);
-            }
-            SkyShader = new SkyShader(viewer.RenderProcess.GraphicsDevice);
-            DebugShader = new DebugShader(viewer.RenderProcess.GraphicsDevice);
-
-            // TODO: This should happen on the loader thread.
-            MissingTexture = SharedTextureManager.Get(viewer.RenderProcess.GraphicsDevice, Path.Combine(viewer.ContentPath, "blank.bmp"));
-
-            // Managing default snow textures
-            var defaultSnowTexturePath = viewer.Simulator.RoutePath + @"\TERRTEX\SNOW\ORTSDefaultSnow.ace";
-            DefaultSnowTexture = Viewer.TextureManager.Get(defaultSnowTexturePath);
-            var defaultDMSnowTexturePath = viewer.Simulator.RoutePath + @"\TERRTEX\SNOW\ORTSDefaultDMSnow.ace";
-            DefaultDMSnowTexture = Viewer.TextureManager.Get(defaultDMSnowTexturePath);
-
-        }
-
-        public Material Load(string materialName)
-        {
-            return Load(materialName, null, 0, 0, 0, null);
-        }
-
-        public Material Load(string materialName, string textureName)
-        {
-            return Load(materialName, textureName, 0, 0, 0, null);
-        }
-
-        public Material Load(string materialName, string textureName, int options)
-        {
-            return Load(materialName, textureName, options, 0, 0, null);
-        }
-
-        public Material Load(string materialName, string textureName, int options, float mipMapBias)
-        {
-            return Load(materialName, textureName, options, 0, 0, null);
-        }
-
-        public Material Load(string materialName, string textureName, int options, float mipMapBias, int cabShaderKey, CabShader cabShader)
-        {
-
-            if (textureName != null)
-                textureName = textureName.ToLower();
-
-            var materialKey = String.Format("{0}:{1}:{2}:{3}:{4}", materialName, textureName, options, mipMapBias, cabShaderKey);
-
-            if (!Materials.ContainsKey(materialKey))
-            {
-                switch (materialName)
-                {
-                    case "Debug":
-                        Materials[materialKey] = new HUDGraphMaterial(Viewer);
-                        break;
-                    case "DebugNormals":
-                        Materials[materialKey] = new DebugNormalMaterial(Viewer);
-                        break;
-                    case "Forest":
-                        Materials[materialKey] = new ForestMaterial(Viewer, textureName);
-                        break;
-                    case "Label3D":
-                        Materials[materialKey] = new Label3DMaterial(Viewer);
-                        break;
-                    case "LightCone":
-                        Materials[materialKey] = new LightConeMaterial(Viewer);
-                        break;
-                    case "LightGlow":
-                        Materials[materialKey] = new LightGlowMaterial(Viewer);
-                        break;
-                    case "PopupWindow":
-                        Materials[materialKey] = new PopupWindowMaterial(Viewer);
-                        break;
-                    case "ParticleEmitter":
-                        Materials[materialKey] = new ParticleEmitterMaterial(Viewer, textureName);
-                        break;
-                    case "Precipitation":
-                        Materials[materialKey] = new PrecipitationMaterial(Viewer);
-                        break;
-                    case "Scenery":
-                        Materials[materialKey] = new SceneryMaterial(Viewer, textureName, (SceneryMaterialOptions)options, mipMapBias);
-                        break;
-                    case "ShadowMap":
-                        Materials[materialKey] = new ShadowMapMaterial(Viewer);
-                        break;
-                    case "SignalLight":
-                        Materials[materialKey] = new SignalLightMaterial(Viewer, textureName);
-                        break;
-                    case "SignalLightGlow":
-                        Materials[materialKey] = new SignalLightGlowMaterial(Viewer);
-                        break;
-                    case "Sky":
-                        Materials[materialKey] = new SkyMaterial(Viewer);
-                        break;
-                    case "MSTSSky":
-                        Materials[materialKey] = new MSTSSkyMaterial(Viewer);
-                        break;
-                    case "SpriteBatch":
-                        Materials[materialKey] = new SpriteBatchMaterial(Viewer);
-                        break;
-                    case "CabSpriteBatch":
-                        Materials[materialKey] = new CabSpriteBatchMaterial(Viewer, cabShader);
-                        break;
-                    case "Terrain":
-                        Materials[materialKey] = new TerrainMaterial(Viewer, textureName, SharedMaterialManager.MissingTexture);
-                        break;
-                    case "TerrainShared":
-                        Materials[materialKey] = new TerrainSharedMaterial(Viewer, textureName);
-                        break;
-                    case "TerrainSharedDistantMountain":
-                        Materials[materialKey] = new TerrainSharedDistantMountain(Viewer, textureName);
-                        break;
-                    case "Transfer":
-                        Materials[materialKey] = new TransferMaterial(Viewer, textureName);
-                        break;
-                    case "Water":
-                        Materials[materialKey] = new WaterMaterial(Viewer, textureName);
-                        break;
-                    default:
-                        Trace.TraceInformation("Skipped unknown material type {0}", materialName);
-                        Materials[materialKey] = new YellowMaterial(Viewer);
-                        break;
-                }
-            }
-            return Materials[materialKey];
-        }
-
-       public bool LoadNightTextures()
-        {
-            int count = 0;
-            foreach (KeyValuePair<string, Material> materialPair in Materials)
-            {
-                 if (materialPair.Value is SceneryMaterial)
-                {
-                    var material = materialPair.Value as SceneryMaterial;
-                    if (material.LoadNightTexture()) count++;
-                     if (count >= 20)
-                     {
-                         count = 0;
-                         // retest if there is enough free memory left;
-                         var remainingMemorySpace = Viewer.LoadMemoryThreshold - Viewer.HUDWindow.GetWorkingSetSize();
-                         if (remainingMemorySpace < 0)
-                         { 
-                             return false; // too bad, no more space, other night textures won't be loaded
-                         }
-                     }
-                }
-            }
-            return true;
-         }
-
-       public bool LoadDayTextures()
-       {
-           int count = 0;
-           foreach (KeyValuePair<string, Material> materialPair in Materials)
-           {
-               if (materialPair.Value is SceneryMaterial)
-               {
-                   var material = materialPair.Value as SceneryMaterial;
-                   if (material.LoadDayTexture()) count++;
-                   if (count >= 20)
-                   {
-                       count = 0;
-                       // retest if there is enough free memory left;
-                       var remainingMemorySpace = Viewer.LoadMemoryThreshold - Viewer.HUDWindow.GetWorkingSetSize();
-                       if (remainingMemorySpace < 0)
-                       {
-                           return false; // too bad, no more space, other night textures won't be loaded
-                       }
-                   }
-               }
-           }
-           return true;
-       }
-
-        public void Mark()
-        {
-            MaterialMarks = new Dictionary<string, bool>(Materials.Count);
-            foreach (var path in Materials.Keys)
-                MaterialMarks.Add(path, false);
-        }
-
-        public void Mark(Material material)
-        {
-            if (Materials.ContainsValue(material))
-                MaterialMarks[Materials.First(kvp => kvp.Value == material).Key] = true;
-        }
-
-        public void Sweep()
-        {
-            foreach (var path in MaterialMarks.Where(kvp => !kvp.Value).Select(kvp => kvp.Key))
-                Materials.Remove(path);
-		}
-
-        public void LoadPrep()
-        {
-            if (Viewer.Settings.UseMSTSEnv == false)
-            {
-                Viewer.World.Sky.LoadPrep();
-                sunDirection = Viewer.World.Sky.solarDirection;
-            }
-            else
-            {
-                Viewer.World.MSTSSky.LoadPrep();
-                sunDirection = Viewer.World.MSTSSky.mstsskysolarDirection;
-            }
-        }
-
-
-        [CallOnThread("Updater")]
-        public string GetStatus()
-        {
-            return Viewer.Catalog.GetPluralStringFmt("{0:F0} material", "{0:F0} materials", Materials.Keys.Count);
-        }
-
-        public static Color FogColor = new Color(110, 110, 110, 255);
-
-        internal Vector3 sunDirection;
-        bool lastLightState;
-        double fadeStartTimer;
-        float fadeDuration = -1;
-        float clampValue = 1;
-        float distance = 1000;
-        internal void UpdateShaders()
-        {
-            if(Viewer.Settings.UseMSTSEnv == false)
-                sunDirection = Viewer.World.Sky.solarDirection;
-            else
-                sunDirection = Viewer.World.MSTSSky.mstsskysolarDirection;
-
-            SceneryShader.SetLightVector_ZFar(sunDirection, Viewer.Settings.ViewingDistance);
-            
-            // Headlight illumination
-            if (Viewer.PlayerLocomotiveViewer != null
-                && Viewer.PlayerLocomotiveViewer.lightDrawer != null
-                && Viewer.PlayerLocomotiveViewer.lightDrawer.HasLightCone)
-            {
-                var lightDrawer = Viewer.PlayerLocomotiveViewer.lightDrawer;
-                var lightState = lightDrawer.IsLightConeActive;
-                if (lightState != lastLightState)
-                {
-                    if (lightDrawer.LightConeFadeIn > 0)
-                    {
-                        fadeStartTimer = Viewer.Simulator.GameTime;
-                        fadeDuration = lightDrawer.LightConeFadeIn;
-                    }
-                    else if (lightDrawer.LightConeFadeOut > 0)
-                    {
-                        fadeStartTimer = Viewer.Simulator.GameTime;
-                        fadeDuration = -lightDrawer.LightConeFadeOut;
-                    }
-                    lastLightState = lightState;
-                }
-                else if (!lastLightState && fadeDuration < 0 && Viewer.Simulator.GameTime > fadeStartTimer - fadeDuration)
-                {
-                    fadeDuration = 0;
-                }
-                if (!lightState && fadeDuration == 0)
-                    // This occurs when switching locos and needs to be handled or we get lingering light.
-                    SceneryShader.SetHeadlightOff();
-                else
-                {
-                    if (sunDirection.Y <= -0.05)
-                    {
-                        clampValue = 1; // at nighttime max headlight
-                        distance = lightDrawer.LightConeDistance; // and max distance
-                    }
-                    else if (sunDirection.Y >= 0.15)
-                    {
-                        clampValue = 0.5f; // at daytime min headlight
-                        distance = lightDrawer.LightConeDistance*0.1f; // and min distance
-
-                    }
-                    else
-                    {
-                        clampValue = 1 - 2.5f * (sunDirection.Y + 0.05f); // in the meantime interpolate
-                        distance = lightDrawer.LightConeDistance*(1-4.5f*(sunDirection.Y + 0.05f)); //ditto
-                    }
-                    SceneryShader.SetHeadlight(ref lightDrawer.LightConePosition, ref lightDrawer.LightConeDirection, distance, lightDrawer.LightConeMinDotProduct, (float)(Viewer.Simulator.GameTime - fadeStartTimer), fadeDuration, clampValue, ref lightDrawer.LightConeColor);
-                }
-            }
-            else
-            {
-                SceneryShader.SetHeadlightOff();
-            }
-            // End headlight illumination
-            if (Viewer.Settings.UseMSTSEnv == false)
-            {
-                SceneryShader.Overcast = Viewer.Simulator.Weather.OvercastFactor;
-                SceneryShader.SetFog(Viewer.Simulator.Weather.FogDistance, ref SharedMaterialManager.FogColor);
-                ParticleEmitterShader.SetFog(Viewer.Simulator.Weather.FogDistance, ref SharedMaterialManager.FogColor);
-                SceneryShader.ViewerPos = Viewer.Camera.XnaLocation(Viewer.Camera.CameraWorldLocation);
-            }
-            else
-            {
-                SceneryShader.Overcast = Viewer.World.MSTSSky.mstsskyovercastFactor;
-                SceneryShader.SetFog(Viewer.World.MSTSSky.mstsskyfogDistance, ref SharedMaterialManager.FogColor);
-                ParticleEmitterShader.SetFog(Viewer.Simulator.Weather.FogDistance, ref SharedMaterialManager.FogColor);
-                SceneryShader.ViewerPos = Viewer.Camera.XnaLocation(Viewer.Camera.CameraWorldLocation);
-            }
-        }
-    }
-
-    public abstract class Material
-    {
-        protected readonly Viewer Viewer;
-        private readonly string key;
-        protected static GraphicsDevice graphicsDevice;
-
-        protected Material(Viewer viewer, string key)
-        {
-            Viewer = viewer;
-            this.key = key;
-        }
-
-        protected Material(GraphicsDevice device): this (null, null)
-        {
-            graphicsDevice = device;
-        }
-
-        public override string ToString()
-        {
-            if (string.IsNullOrEmpty(key))
-                return GetType().Name;
-            return string.Format("{0}({1})", GetType().Name, key);
-        }
-
-        public virtual void SetState(Material previousMaterial) { }
-
-        public abstract void Render(List<RenderItem> renderItems, ref Matrix view, ref Matrix projection, ref Matrix viewProjection);
-
-        public virtual void ResetState() { }
-
-        public virtual bool GetBlending() { return false; }
-
-        public virtual Texture2D GetShadowTexture() { return null; }
-        
-        public SamplerState SamplerState = SamplerState.LinearWrap;
-
-        public int KeyLengthRemainder() //used as a "pseudorandom" number
-        {
-            return key?.Length % 10 ?? 0;
-        }
-
-        public Camera CurrentCamera { get { return Viewer.Camera; } }
-
-        [CallOnThread("Loader")]
-        public virtual void Mark()
-        {
-            Viewer.MaterialManager.Mark(this);
-        }
-    }
-
-    public class EmptyMaterial : Material
-    {
-        public EmptyMaterial(Viewer viewer)
-            : base(viewer, null)
-        {
-        }
-
-        public override void Render(List<RenderItem> renderItems, ref Matrix view, ref Matrix projection, ref Matrix viewProjection)
-        {
-            throw new NotImplementedException();
-        }
-    }
-
-    public class BasicMaterial : Material
-    {
-        public BasicMaterial(Viewer viewer, string key)
-            : base(viewer, key)
-        {
-        }
-
-        public override void Render(List<RenderItem> renderItems, ref Matrix view, ref Matrix projection, ref Matrix viewProjection)
-        {
-            for (int i = 0; i < renderItems.Count; i++)
-                renderItems[i].RenderPrimitive.Draw();
-        }
-    }
-
-    public class BasicBlendedMaterial : BasicMaterial
-    {
-        public BasicBlendedMaterial(Viewer viewer, string key)
-            : base(viewer, key)
-        {
-        }
-
-        public override bool GetBlending()
-        {
-            return true;
-        }
-    }
-
-    public class SpriteBatchMaterial : BasicBlendedMaterial
-    {
-        public readonly SpriteBatch SpriteBatch;
-
-        public SpriteBatchMaterial(Viewer viewer)
-            : base(viewer, null)
-        {
-            SpriteBatch = new SpriteBatch(graphicsDevice);
-        }
-
-        public override void SetState(Material previousMaterial)
-        {
-            SpriteBatch.Begin(SpriteSortMode.Deferred, BlendState.NonPremultiplied);
-        }
-
-        public override void ResetState()
-        {
-            SpriteBatch.End();
-
-            graphicsDevice.BlendState = BlendState.Opaque;
-            graphicsDevice.DepthStencilState = DepthStencilState.Default;
-        }
-    }
-
-    public class CabSpriteBatchMaterial : BasicBlendedMaterial
-    {
-        public readonly SpriteBatch SpriteBatch;
-        private CabShader CabShader;
-
-        public CabSpriteBatchMaterial(Viewer viewer, CabShader cabShader)
-            : base(viewer, null)
-        {
-            SpriteBatch = new SpriteBatch(graphicsDevice);
-            CabShader = cabShader;
-        }
-
-        public override void SetState(Material previousMaterial)
-        {
-            if (CabShader != null)
-                SpriteBatch.Begin(0, BlendState.NonPremultiplied, null, DepthStencilState.Default, null, CabShader);
-            else
-                SpriteBatch.Begin(SpriteSortMode.Deferred, BlendState.NonPremultiplied);
-        }
-
-        public override void ResetState()
-        {
-            SpriteBatch.End();
-
-            graphicsDevice.BlendState = BlendState.Opaque;
-            graphicsDevice.DepthStencilState = DepthStencilState.Default;
-        }
-    }
-
-    [Flags]
-    public enum SceneryMaterialOptions
-    {
-        None = 0,
-        // Diffuse
-        Diffuse = 0x1,
-        // Alpha test
-        AlphaTest = 0x2,
-        // Blending
-        AlphaBlendingNone = 0x0,
-        AlphaBlendingBlend = 0x4,
-        AlphaBlendingAdd = 0x8,
-        AlphaBlendingMask = 0xC,
-        // Shader
-        ShaderImage = 0x00,
-        ShaderDarkShade = 0x10,
-        ShaderHalfBright = 0x20,
-        ShaderFullBright = 0x30,
-        ShaderVegetation = 0x40,
-        ShaderMask = 0x70,
-        // Lighting
-        Specular0 = 0x000,
-        Specular25 = 0x080,
-        Specular750 = 0x100,
-        SpecularMask = 0x180,
-        // Texture address mode
-        TextureAddressModeWrap = 0x000,
-        TextureAddressModeMirror = 0x200,
-        TextureAddressModeClamp = 0x400,
-        TextureAddressModeMask = 0x600,
-        // Night texture
-        NightTexture = 0x800,
-        // Texture to be shown in tunnels and underground (used for 3D cab night textures)
-        UndergroundTexture = 0x40000000,
-    }
-
-    public class SceneryMaterial : Material
-    {
-        private readonly float timeOffset;
-        readonly bool nightTextureEnabled;
-        readonly bool undergroundTextureEnabled;
-        private readonly SceneryMaterialOptions options;
-        protected Texture2D dayTexture;
-        protected Texture2D nightTexture;
-        private readonly string texturePath;
-        private readonly byte aceAlphaBits;   // the number of bits in the ace file's alpha channel 
-
-        private EffectPassCollection shaderPasses;
-        private readonly SceneryShader shader;
-        private static int[] shaderTechniqueLookup;
-
-        public static readonly DepthStencilState DepthReadCompareLess = new DepthStencilState
-        {
-            DepthBufferWriteEnable = false,
-            DepthBufferFunction = CompareFunction.Less,
-        };
-
-        private static readonly Dictionary<float, SamplerState>[] samplerStates = new Dictionary<float, SamplerState>[4]; //Length of TextureAddressMode Values
-
-        public SceneryMaterial(Viewer viewer, string texturePath, SceneryMaterialOptions options, float mipMapBias)
-            : base(viewer, string.Format("{0}:{1:X}:{2}", texturePath, options, mipMapBias))
-        {
-            this.options = options;
-            this.SamplerState = GetShadowTextureAddressMode(mipMapBias, options);
-            this.texturePath = texturePath;
-            dayTexture = SharedMaterialManager.MissingTexture;
-            nightTexture = SharedMaterialManager.MissingTexture;
-            // <CSComment> if "trainset" is in the path (true for night textures for 3DCabs) deferred load of night textures is disabled 
-            if (!String.IsNullOrEmpty(texturePath) && (options & SceneryMaterialOptions.NightTexture) != 0 && ((!viewer.DontLoadNightTextures && !viewer.DontLoadDayTextures)
-                || texturePath.Contains(@"\trainset\")))
-            {
-                var nightTexturePath = Helpers.GetNightTextureFile(Viewer.Simulator, texturePath);
-                if (!String.IsNullOrEmpty(nightTexturePath))
-                    nightTexture = Viewer.TextureManager.Get(nightTexturePath.ToLower());
-                dayTexture = Viewer.TextureManager.Get(texturePath, true);
-            }
-            else if ((options & SceneryMaterialOptions.NightTexture) != 0 && viewer.DontLoadNightTextures)
-            {
-                viewer.NightTexturesNotLoaded = true;
-                dayTexture = Viewer.TextureManager.Get(texturePath, true);
-            }
-
-            else if ((options & SceneryMaterialOptions.NightTexture) != 0 && viewer.DontLoadDayTextures)
-            {
-                var nightTexturePath = Helpers.GetNightTextureFile(Viewer.Simulator, texturePath);
-                if (!String.IsNullOrEmpty(nightTexturePath))
-                    nightTexture = Viewer.TextureManager.Get(nightTexturePath.ToLower());
-                if (nightTexture != SharedMaterialManager.MissingTexture)
-                {
-                    viewer.DayTexturesNotLoaded = true;
-                }
-            }
-            else dayTexture = Viewer.TextureManager.Get(texturePath, true);
-
-            // Record the number of bits in the alpha channel of the original ace file
-            var missingTexture = SharedMaterialManager.MissingTexture;
-            if (dayTexture != null && dayTexture != SharedMaterialManager.MissingTexture)
-                missingTexture = dayTexture;
-            else if (nightTexture != null && nightTexture != SharedMaterialManager.MissingTexture)
-                missingTexture = nightTexture;
-            if (missingTexture.Tag?.GetType() == typeof(Orts.Formats.Msts.AceInfo))
-                aceAlphaBits = ((Orts.Formats.Msts.AceInfo)missingTexture.Tag).AlphaBits;
-            else
-                aceAlphaBits = 0;
-
-            // map shader techniques from Name to their index to avoid costly name-based lookups at runtime
-            //this can be static as the techniques are constant for all scenery
-            //possible mask values are 0x00, 0x10, 0x20, 0x30 and 0x40 as well 0x30|0x40, so we use a int[8] to map the values/0x10 by single-digit index (leaves two blanks in the array at 0x50 and 0x60)
-            shader = Viewer.MaterialManager.SceneryShader;
-            if (null == shaderTechniqueLookup)
-            {
-                shaderTechniqueLookup = new int[8];
-                for (int i = 0; i < shader.Techniques.Count; i++)
-                {
-                    if (Viewer.Settings.ShaderModel > 2)
-                    {
-                        switch (shader.Techniques[i].Name)
-                        {
-                            case "ImagePS3":
-                                shaderTechniqueLookup[(int)SceneryMaterialOptions.ShaderImage >> 4] = i; break;         //[0]
-                            case "DarkShadePS3":
-                                shaderTechniqueLookup[(int)SceneryMaterialOptions.ShaderDarkShade >> 4] = i; break;     //[1]   
-                            case "HalfBrightPS3":
-                                shaderTechniqueLookup[(int)SceneryMaterialOptions.ShaderHalfBright >> 4] = i; break;    //[2]
-                            case "FullBrightPS3":
-                                shaderTechniqueLookup[(int)SceneryMaterialOptions.ShaderFullBright >> 4] = i; break;    //[3]
-                            case "VegetationPS3":
-                                shaderTechniqueLookup[(int)SceneryMaterialOptions.ShaderVegetation >> 4] = i;           //[4]
-                                shaderTechniqueLookup[(int)(SceneryMaterialOptions.ShaderVegetation | SceneryMaterialOptions.ShaderFullBright) >> 4] = i; break;    //[7]
-                        }
-                    }
-                    else
-                    {
-                        switch (shader.Techniques[i].Name)
-                        {
-                            case "ImagePS2":
-                                shaderTechniqueLookup[(int)SceneryMaterialOptions.ShaderImage >> 4] = i; break;         //[0]
-                            case "DarkShadePS2":
-                                shaderTechniqueLookup[(int)SceneryMaterialOptions.ShaderDarkShade >> 4] = i; break;     //[1]   
-                            case "HalfBrightPS2":
-                                shaderTechniqueLookup[(int)SceneryMaterialOptions.ShaderHalfBright >> 4] = i; break;    //[2]
-                            case "FullBrightPS2":
-                                shaderTechniqueLookup[(int)SceneryMaterialOptions.ShaderFullBright >> 4] = i; break;    //[3]
-                            case "VegetationPS2":
-                                shaderTechniqueLookup[(int)SceneryMaterialOptions.ShaderVegetation >> 4] = i;           //[4]
-                                shaderTechniqueLookup[(int)(SceneryMaterialOptions.ShaderVegetation | SceneryMaterialOptions.ShaderFullBright) >> 4] = i; break;    //[7]
-                        }
-
-                    }
-                }
-            }
-
-            timeOffset = (KeyLengthRemainder()) / 5000f; // TODO for later use for pseudorandom texture switch time
-            nightTextureEnabled = nightTexture != null && nightTexture != SharedMaterialManager.MissingTexture;
-            undergroundTextureEnabled = (options & SceneryMaterialOptions.UndergroundTexture) != 0;
-        }
-
-        public bool LoadNightTexture()
-        {
-            bool result = false;
-            if (((options & SceneryMaterialOptions.NightTexture) != 0) && (nightTexture == SharedMaterialManager.MissingTexture))
-            {
-                var nightTexturePath = Helpers.GetNightTextureFile(Viewer.Simulator, texturePath);
-                if (!string.IsNullOrEmpty(nightTexturePath))
-                {
-                    nightTexture = Viewer.TextureManager.Get(nightTexturePath);
-                    result = true;
-                }
-            }
-            return result;
-        }
-
-        public bool LoadDayTexture()
-        {
-            bool result = false;
-            if (dayTexture == SharedMaterialManager.MissingTexture && !String.IsNullOrEmpty(texturePath))
-            {
-                dayTexture = Viewer.TextureManager.Get(texturePath);
-                result = true;
-            }
-            return result;
-        }
-
-        public override void SetState(Material previousMaterial)
-        {
-            graphicsDevice.RasterizerState = RasterizerState.CullCounterClockwise;
-            graphicsDevice.SamplerStates[0] = SamplerState.LinearWrap;
-
-            shader.LightingDiffuse = (options & SceneryMaterialOptions.Diffuse) != 0 ? 1 : 0;
-
-            // Set up for alpha blending and alpha test 
-
-            if (GetBlending())
-            {
-                // Skip blend for near transparent alpha's (eliminates sorting issues for many simple alpha'd textures )
-                if (previousMaterial == null  // Search for opaque pixels in alpha blended polygons
-                    && (options & SceneryMaterialOptions.AlphaBlendingMask) != SceneryMaterialOptions.AlphaBlendingAdd)
-                {
-                    // Enable alpha blending for everything: this allows distance scenery to appear smoothly.
-                    graphicsDevice.BlendState = BlendState.NonPremultiplied;
-                    graphicsDevice.DepthStencilState = DepthStencilState.Default;
-
-                    shader.ReferenceAlpha = 250;
-                }
-                else // Alpha blended pixels only
-                {
-                    shader.ReferenceAlpha = 10;  // ie default lightcone's are 9 in full transparent areas
-
-                    // Set up for blending
-                    if ((options & SceneryMaterialOptions.AlphaBlendingMask) == SceneryMaterialOptions.AlphaBlendingBlend)
-                    {
-                        graphicsDevice.BlendState = BlendState.NonPremultiplied;
-                        graphicsDevice.DepthStencilState = DepthReadCompareLess; // To avoid processing already drawn opaque pixels
-                    }
-                    else
-                    {
-                        graphicsDevice.BlendState = BlendState.Additive;
-                        graphicsDevice.DepthStencilState = DepthStencilState.DepthRead;
-                    }
-                }
-            }
-            else
-            {
-                // Enable alpha blending for everything: this allows distance scenery to appear smoothly.
-                graphicsDevice.BlendState = BlendState.Opaque;
-
-                if ((options & SceneryMaterialOptions.AlphaTest) != 0)
-                {
-                    // Transparency testing is enabled
-                    shader.ReferenceAlpha = 200;  // setting this to 128, chain link fences become solid at distance, at 200, they become
-                }
-                else
-                {
-                    // Solid rendering.
-                    shader.ReferenceAlpha = -1;
-                }
-            }
-
-            shader.CurrentTechnique = shader.Techniques[shaderTechniqueLookup[(int)(options & SceneryMaterialOptions.ShaderMask) >> 4]];
-            shaderPasses = shader.CurrentTechnique.Passes;
-
-            switch (options & SceneryMaterialOptions.SpecularMask)
-            {
-                case SceneryMaterialOptions.Specular0:
-                    shader.LightingSpecular = 0;
-                    break;
-                case SceneryMaterialOptions.Specular25:
-                    shader.LightingSpecular = 25;
-                    break;
-                case SceneryMaterialOptions.Specular750:
-                    shader.LightingSpecular = 750;
-                    break;
-                default:
-                    throw new InvalidDataException("Options has unexpected SceneryMaterialOptions.SpecularMask value.");
-            }
-
-            graphicsDevice.SamplerStates[0] = SamplerState;
-
-            if (nightTextureEnabled && ((undergroundTextureEnabled && Viewer.MaterialManager.sunDirection.Y < -0.085f || Viewer.Camera.IsUnderground) ||
-            Viewer.MaterialManager.sunDirection.Y < 0.0f - timeOffset))
-            //if (nightTexture != null && nightTexture != SharedMaterialManager.MissingTexture && (((options & SceneryMaterialOptions.UndergroundTexture) != 0 &&
-            //    (Viewer.MaterialManager.sunDirection.Y < -0.085f || Viewer.Camera.IsUnderground)) || Viewer.MaterialManager.sunDirection.Y < 0.0f - ((float)KeyLengthRemainder()) / 5000f))
-            {
-                shader.ImageTexture = nightTexture;
-                shader.ImageTextureIsNight = true;
-            }
-            else
-            {
-                shader.ImageTexture = dayTexture;
-                shader.ImageTextureIsNight = false;
-            }
-
-        }
-
-        public override void Render(List<RenderItem> renderItems, ref Matrix view, ref Matrix projection, ref Matrix viewProjection)
-        {
-            for (int j = 0; j < shaderPasses.Count; j++)
-            {
-                for (int i = 0; i < renderItems.Count; i++)
-                {
-                    RenderItem item = renderItems[i];
-                    shader.SetMatrix(in item.XNAMatrix, in viewProjection);
-                    shader.ZBias = item.RenderPrimitive.ZBias;
-                    shaderPasses[j].Apply();
-                    item.RenderPrimitive.Draw();
-                }
-            }
-        }
-
-        public override void ResetState()
-        {
-            shader.ImageTextureIsNight = false;
-            shader.LightingDiffuse = 1;
-            shader.LightingSpecular = 0;
-            shader.ReferenceAlpha = 0;
-
-            graphicsDevice.BlendState = BlendState.Opaque;
-            graphicsDevice.DepthStencilState = DepthStencilState.Default;
-        }
-
-        /// <summary>
-        /// Return true if this material requires alpha blending
-        /// </summary>
-        /// <returns></returns>
-        public override bool GetBlending()
-        {
-            bool alphaTestRequested = (options & SceneryMaterialOptions.AlphaTest) != 0;            // the artist requested alpha testing for this material
-            bool alphaBlendRequested = (options & SceneryMaterialOptions.AlphaBlendingMask) != 0;   // the artist specified a blend capable shader
-
-            return alphaBlendRequested                                   // the material is using a blend capable shader   
-                    && (aceAlphaBits > 1                                    // and the original ace has more than 1 bit of alpha
-                          || (aceAlphaBits == 1 && !alphaTestRequested));    //  or its just 1 bit, but with no alphatesting, we must blend it anyway
-
-            // To summarize, assuming we are using a blend capable shader ..
-            //     0 bits of alpha - never blend
-            //     1 bit of alpha - only blend if the alpha test wasn't requested
-            //     >1 bit of alpha - always blend
-        }
-
-        public override Texture2D GetShadowTexture()
-        {
-            //var timeOffset = (KeyLengthRemainder()) / 5000f; // TODO for later use for pseudorandom texture switch time
-            //if (nightTexture != null && nightTexture != SharedMaterialManager.MissingTexture && (((options & SceneryMaterialOptions.UndergroundTexture) != 0 &&
-            //    (Viewer.MaterialManager.sunDirection.Y < -0.085f || Viewer.Camera.IsUnderground)) || Viewer.MaterialManager.sunDirection.Y < 0.0f - ((float)KeyLengthRemainder()) / 5000f))
-            //    return nightTexture;
-
-            //return dayTexture;
-            if (nightTextureEnabled && ((undergroundTextureEnabled && Viewer.MaterialManager.sunDirection.Y < -0.085f || Viewer.Camera.IsUnderground) 
-                || Viewer.MaterialManager.sunDirection.Y < 0.0f - timeOffset))
-                    return nightTexture;
-            return dayTexture;
-        }
-
-        private static SamplerState GetShadowTextureAddressMode(float mipMapBias, SceneryMaterialOptions options)
-        {
-            mipMapBias = Math.Max(mipMapBias, -1);// MipMapBias < -1 ? -1 : MipMapBias;
-            int textureAddressMode = (int)(options & SceneryMaterialOptions.TextureAddressModeMask);
-
-            if (samplerStates[textureAddressMode] == null)
-            {
-                lock (samplerStates)
-                {
-                    if (samplerStates[textureAddressMode] == null)
-                        samplerStates[textureAddressMode] = new Dictionary<float, SamplerState>();
-                }
-            }
-
-            if (!samplerStates[textureAddressMode].ContainsKey(mipMapBias))
-            {
-                lock (samplerStates[textureAddressMode])
-                {
-                    if (!samplerStates[textureAddressMode].ContainsKey(mipMapBias))
-                        samplerStates[textureAddressMode].Add(mipMapBias, new SamplerState
-                        {
-                            AddressU = (TextureAddressMode)textureAddressMode,
-                            AddressV = (TextureAddressMode)textureAddressMode,
-                            Filter = TextureFilter.Anisotropic,
-                            MaxAnisotropy = 16,
-                            MipMapLevelOfDetailBias = mipMapBias
-                        });
-                }
-            }
-            return samplerStates[textureAddressMode][mipMapBias];
-        }
-
-        public override void Mark()
-        {
-            Viewer.TextureManager.Mark(dayTexture);
-            Viewer.TextureManager.Mark(nightTexture);
-            base.Mark();
-        }
-    }
-
-    public class ShadowMapMaterial : Material
-    {
-        private EffectPassCollection shaderPasses;
-        private readonly VertexBuffer blurVertexBuffer;
-        private readonly ShadowMapShader shader;
-
-        //Order needs to match order of techniques in ShadowMap.fx to simplify lookup
-        //Blur map coming last (not used in enum)
-        public enum Mode
-        {
-            Normal,
-            Forest,
-            Blocker,
-            Blur,
-        }
-
-        public ShadowMapMaterial(Viewer viewer)
-            : base(viewer, null)
-        {
-            int shadowMapResolution = Viewer.Settings.ShadowMapResolution;
-            blurVertexBuffer = new VertexBuffer(graphicsDevice, typeof(VertexPositionTexture), 4, BufferUsage.WriteOnly);
-            blurVertexBuffer.SetData(new[] {
-               new VertexPositionTexture(new Vector3(-1, +1, 0), new Vector2(0, 0)),
-               new VertexPositionTexture(new Vector3(-1, -1, 0), new Vector2(0, shadowMapResolution)),
-               new VertexPositionTexture(new Vector3(+1, +1, 0), new Vector2(shadowMapResolution, 0)),
-               new VertexPositionTexture(new Vector3(+1, -1, 0), new Vector2(shadowMapResolution, shadowMapResolution)),
-            });
-            shader = Viewer.MaterialManager.ShadowMapShader;
-        }
-
-        public void SetState(Mode mode)
-        {
-            shader.CurrentTechnique = shader.Techniques[(int)mode]; //order of techniques equals order in ShadowMap.fx, avoiding costly name-based lookups at runtime
-
-            for (int i = 0; i < Viewer.MaterialManager.ShadowMapShaders.Length; i++)
-            {
-                Viewer.MaterialManager.ShadowMapShaders[i].CurrentTechnique = Viewer.MaterialManager.ShadowMapShaders[i].Techniques[(int)mode];
-            }
-
-            shaderPasses = shader.CurrentTechnique.Passes;
-            graphicsDevice.RasterizerState = mode == Mode.Blocker ? RasterizerState.CullClockwise : RasterizerState.CullCounterClockwise;
-        }
-
-        public override void Render(List<RenderItem> renderItems, ref Matrix view, ref Matrix projection, ref Matrix viewProjection)
-        {
-            for (int j = 0; j < shaderPasses.Count; j++)
-            {
-                for (int i = 0; i < renderItems.Count; i++)
-                {
-                    RenderItem item = renderItems[i];
-                    //                    ref Matrix wvp = ref item.XNAMatrix;
-                    //                    MatrixExtension.Multiply(ref wvp, ref matrices[(int)ViewMatrixSequence.ViewProjection], out wvp);
-                    MatrixExtension.Multiply(in item.XNAMatrix, in viewProjection, out Matrix wvp);
-                    shader.SetData(ref wvp, item.Material.GetShadowTexture());
-                    shaderPasses[j].Apply();
-                    graphicsDevice.SamplerStates[0] = item.Material.SamplerState;
-                    item.RenderPrimitive.Draw();
-                }
-            }
-        }
-
-        public RenderTarget2D ApplyBlur(RenderTarget2D shadowMap, RenderTarget2D renderTarget)
-        {
-            var wvp = Matrix.Identity;
-
-            shader.CurrentTechnique = shader.Techniques[(int)Mode.Blur];
-            shader.SetBlurData(ref wvp);
-
-            graphicsDevice.RasterizerState = RasterizerState.CullNone;
-            graphicsDevice.DepthStencilState = DepthStencilState.None;
-            graphicsDevice.SetVertexBuffer(blurVertexBuffer);
-
-            for (int j = 0; j < shader.CurrentTechnique.Passes.Count; j++)
-            {
-                shader.SetBlurData(renderTarget);
-                shader.CurrentTechnique.Passes[j].Apply();
-                graphicsDevice.SetRenderTarget(shadowMap);
-                graphicsDevice.DrawPrimitives(PrimitiveType.TriangleStrip, 0, 2);
-                graphicsDevice.SetRenderTarget(null);
-            }
-            graphicsDevice.RasterizerState = RasterizerState.CullCounterClockwise;
-            graphicsDevice.DepthStencilState = DepthStencilState.Default;
-
-            return shadowMap;
-        }
-
-        public override void ResetState()
-        {
-            graphicsDevice.RasterizerState = RasterizerState.CullCounterClockwise;
-        }
-    }
-
-    public class PopupWindowMaterial : Material
-    {
-        private EffectPassCollection shaderPasses;
-        private readonly PopupWindowShader shader;
-
-        public PopupWindowMaterial(Viewer viewer)
-            : base(viewer, null)
-        {
-            shader = Viewer.MaterialManager.PopupWindowShader;
-        }
-
-        public void SetState(Texture2D screen)
-        {
-            shader.CurrentTechnique = shader.Techniques[screen == null ? 0 : 1]; //screen == null ? shader.Techniques["PopupWindow"] : shader.Techniques["PopupWindowGlass"];
-            shaderPasses = shader.CurrentTechnique.Passes;
-            
-            // FIXME: MonoGame cannot read backbuffer contents
-            //shader.Screen = screen;
-            shader.GlassColor = Color.Black;
-
-            graphicsDevice.BlendState = BlendState.NonPremultiplied;
-            graphicsDevice.RasterizerState = RasterizerState.CullNone;
-            graphicsDevice.DepthStencilState = DepthStencilState.None;
-        }
-
-        public void Render(RenderPrimitive renderPrimitive, ref Matrix worldMatrix, ref Matrix viewMatrix, ref Matrix projectionMatrix)
-        {
-            MatrixExtension.Multiply(in worldMatrix, in viewMatrix, out Matrix result);
-            MatrixExtension.Multiply(in result, in projectionMatrix, out Matrix wvp);
-//            Matrix wvp = worldMatrix * viewMatrix * projectionMatrix;
-            shader.SetMatrix(ref worldMatrix, ref wvp);
-
-            for (int j = 0; j < shaderPasses.Count; j++)
-            {
-                shaderPasses[j].Apply();
-                renderPrimitive.Draw();
-            }
-        }
-
-        public override void Render(List<RenderItem> renderItems, ref Matrix view, ref Matrix projection, ref Matrix viewProjection)
-        {
-            MatrixExtension.Multiply(in view, in projection, out Matrix result);
-            MatrixExtension.Multiply(in result, in viewProjection, out Matrix wvp);
-            //            Matrix wvp = worldMatrix * viewMatrix * projectionMatrix;
-            shader.SetMatrix(ref view, ref wvp);
-
-            for (int j = 0; j < shaderPasses.Count; j++)
-            {
-                for (int i = 0; i < renderItems.Count; i++)
-                {
-                    shaderPasses[j].Apply();
-                    renderItems[i].RenderPrimitive.Draw();
-                }
-            }
-        }
-
-        public override void ResetState()
-        {
-            graphicsDevice.BlendState = BlendState.Opaque;
-            graphicsDevice.RasterizerState = RasterizerState.CullCounterClockwise;
-            graphicsDevice.DepthStencilState = DepthStencilState.Default;
-        }
-
-        public override bool GetBlending()
-        {
-            return true;
-        }
-    }
-
-    public class YellowMaterial : Material
-    {
-        static BasicEffect basicEffect;
-
-        public YellowMaterial(Viewer viewer)
-            : base(viewer, null)
-        {
-            if (basicEffect == null)
-            {
-                basicEffect = new BasicEffect(graphicsDevice);
-                basicEffect.Alpha = 1.0f;
-                basicEffect.DiffuseColor = new Vector3(197.0f / 255.0f, 203.0f / 255.0f, 37.0f / 255.0f);
-                basicEffect.SpecularColor = new Vector3(0.25f, 0.25f, 0.25f);
-                basicEffect.SpecularPower = 5.0f;
-                basicEffect.AmbientLightColor = new Vector3(0.2f, 0.2f, 0.2f);
-
-                basicEffect.DirectionalLight0.Enabled = true;
-                basicEffect.DirectionalLight0.DiffuseColor = Vector3.One * 0.8f;
-                basicEffect.DirectionalLight0.Direction = Vector3.Normalize(new Vector3(1.0f, -1.0f, -1.0f));
-                basicEffect.DirectionalLight0.SpecularColor = Vector3.One;
-
-                basicEffect.DirectionalLight1.Enabled = true;
-                basicEffect.DirectionalLight1.DiffuseColor = new Vector3(0.5f, 0.5f, 0.5f);
-                basicEffect.DirectionalLight1.Direction = Vector3.Normalize(new Vector3(-1.0f, -1.0f, 1.0f));
-                basicEffect.DirectionalLight1.SpecularColor = new Vector3(0.5f, 0.5f, 0.5f);
-
-                basicEffect.LightingEnabled = true;
-            }
-        }
-
-        public override void Render(List<RenderItem> renderItems, ref Matrix view, ref Matrix projection, ref Matrix viewProjection)
-        {
-            basicEffect.View = view;
-            basicEffect.Projection = projection;
-
-            foreach (EffectPass pass in basicEffect.CurrentTechnique.Passes)
-            {
-                for (int i = 0; i < renderItems.Count; i++)
-                {
-                    RenderItem item = renderItems[i];
-                    basicEffect.World = item.XNAMatrix;
-                    pass.Apply();
-                    item.RenderPrimitive.Draw();
-                }
-            }
-        }
-    }
-
-    public class SolidColorMaterial : Material
-    {
-        static BasicEffect basicEffect;
-
-        public SolidColorMaterial(Viewer viewer, float a, float r, float g, float b)
-            : base(viewer, null)
-        {
-            if (basicEffect == null)
-            {
-                basicEffect = new BasicEffect(graphicsDevice);
-                basicEffect.Alpha = a;
-                basicEffect.DiffuseColor = new Vector3(r , g , b );
-                basicEffect.SpecularColor = new Vector3(0.25f, 0.25f, 0.25f);
-                basicEffect.SpecularPower = 5.0f;
-                basicEffect.AmbientLightColor = new Vector3(0.2f, 0.2f, 0.2f);
-
-                basicEffect.DirectionalLight0.Enabled = true;
-                basicEffect.DirectionalLight0.DiffuseColor = Vector3.One * 0.8f;
-                basicEffect.DirectionalLight0.Direction = Vector3.Normalize(new Vector3(1.0f, -1.0f, -1.0f));
-                basicEffect.DirectionalLight0.SpecularColor = Vector3.One;
-
-                basicEffect.DirectionalLight1.Enabled = true;
-                basicEffect.DirectionalLight1.DiffuseColor = new Vector3(0.5f, 0.5f, 0.5f);
-                basicEffect.DirectionalLight1.Direction = Vector3.Normalize(new Vector3(-1.0f, -1.0f, 1.0f));
-                basicEffect.DirectionalLight1.SpecularColor = new Vector3(0.5f, 0.5f, 0.5f);
-
-                basicEffect.LightingEnabled = true;
-            }
-        }
-
-        public override void Render(List<RenderItem> renderItems, ref Matrix view, ref Matrix projection, ref Matrix viewProjection)
-        {
-            basicEffect.View = view;
-            basicEffect.Projection = projection;
-
-            foreach (EffectPass pass in basicEffect.CurrentTechnique.Passes)
-            {
-                for (int i = 0; i < renderItems.Count; i++)
-                {
-                    RenderItem item = renderItems[i];
-                    basicEffect.World = item.XNAMatrix;
-                    pass.Apply();
-                    item.RenderPrimitive.Draw();
-                }
-            }
-        }
-
-    }
-
-    public class Label3DMaterial : SpriteBatchMaterial
-    {
-        public Texture2D Texture { get; private set; }
-        public WindowTextFont Font { get; private set; }
-
-        private readonly List<Rectangle> textBoxes = new List<Rectangle>();
-
-        public Label3DMaterial(Viewer viewer)
-            : base(viewer)
-        {
-            Texture = new Texture2D(SpriteBatch.GraphicsDevice, 1, 1, false, SurfaceFormat.Color);
-            Texture.SetData(new[] { Color.White });
-            Font = Viewer.WindowManager.TextManager.GetScaled("Arial", 12, System.Drawing.FontStyle.Bold, 1);
-        }
-
-        public override void SetState(Material previousMaterial)
-        {
-            var scaling = (float)graphicsDevice.PresentationParameters.BackBufferHeight / Viewer.RenderProcess.GraphicsDeviceManager.PreferredBackBufferHeight;
-            Vector3 screenScaling = new Vector3(scaling);
-            SpriteBatch.Begin(SpriteSortMode.Immediate, BlendState.NonPremultiplied, null, null, null, null, Matrix.CreateScale(scaling));
-            SpriteBatch.GraphicsDevice.DepthStencilState = DepthStencilState.Default;
-        }
-
-        public override void Render(List<RenderItem> renderItems, ref Matrix view, ref Matrix projection, ref Matrix viewProjection)
-        {
-            textBoxes.Clear();
-            base.Render(renderItems, ref view, ref projection, ref viewProjection);
-        }
-
-        public override bool GetBlending()
-        {
-            return true;
-        }
-
-        public Point GetTextLocation(int x, int y, string text)
-        {
-            // Start with a box in the location specified.
-            var textBox = new Rectangle(x, y, Font.MeasureString(text), Font.Height);
-            textBox.X -= textBox.Width / 2;
-            textBox.Inflate(5, 2);
-            // Find all the existing boxes which overlap with the new box, as if its top was extended upwards to infinity.
-            var boxes = textBoxes.Where(box => box.Top <= textBox.Bottom && box.Right >= textBox.Left && box.Left <= textBox.Right).OrderBy(box => -box.Top);
-            // For each possible colliding box, if it does collide, shift the new box above it.
-            foreach (var box in boxes)
-                if (box.Top <= textBox.Bottom && box.Bottom >= textBox.Top)
-                    textBox.Y = box.Top - textBox.Height;
-            // And we're done.
-            textBoxes.Add(textBox);
-            return new Point(textBox.X + 5, textBox.Y + 2);
-        }
-    }
-
-    public class DebugNormalMaterial : Material
-    {
-        private readonly EffectPassCollection shaderPasses;
-        private readonly DebugShader shader;
-
-        public DebugNormalMaterial(Viewer viewer)
-            : base(viewer, null)
-        {
-            shader = viewer.MaterialManager.DebugShader;
-            shaderPasses = shader.Techniques[0].Passes;
-        }
-
-        public override void SetState(Material previousMaterial)
-        {
-            shader.CurrentTechnique = shader.Techniques[0]; //["Normal"];
-        }
-
-        public override void Render(List<RenderItem> renderItems, ref Matrix view, ref Matrix projection, ref Matrix viewProjection)
-        {
-            for (int j = 0; j < shaderPasses.Count; j++)
-            {
-                for (int i = 0; i < renderItems.Count; i++)
-                {
-                    RenderItem item = renderItems[i];
-                    shader.SetMatrix(item.XNAMatrix, ref viewProjection);
-                    shaderPasses[j].Apply();
-                    item.RenderPrimitive.Draw();
-                }
-            }
-        }
-    }
-}
-=======
-﻿// COPYRIGHT 2009, 2010, 2011, 2012, 2013, 2014 by the Open Rails project.
-// 
-// This file is part of Open Rails.
-// 
-// Open Rails is free software: you can redistribute it and/or modify
-// it under the terms of the GNU General Public License as published by
-// the Free Software Foundation, either version 3 of the License, or
-// (at your option) any later version.
-// 
-// Open Rails is distributed in the hope that it will be useful,
-// but WITHOUT ANY WARRANTY; without even the implied warranty of
-// MERCHANTABILITY or FITNESS FOR A PARTICULAR PURPOSE.  See the
-// GNU General Public License for more details.
-// 
-// You should have received a copy of the GNU General Public License
-// along with Open Rails.  If not, see <http://www.gnu.org/licenses/>.
-
-// This file is the responsibility of the 3D & Environment Team. 
-
-using Microsoft.Xna.Framework;
-using Microsoft.Xna.Framework.Graphics;
-using Orts.Viewer3D.Common;
-using Orts.Viewer3D.Popups;
-using ORTS.Common;
-using System;
-using System.Collections.Generic;
-using System.Diagnostics;
-using System.IO;
-using System.Linq;
-using System.Threading;
-
-namespace Orts.Viewer3D
-{
-    [CallOnThread("Loader")]
-    public class SharedTextureManager
-    {
-        readonly Viewer Viewer;
-        readonly GraphicsDevice GraphicsDevice;
-        Dictionary<string, Texture2D> Textures = new Dictionary<string, Texture2D>();
-        Dictionary<string, bool> TextureMarks;
-
-        [CallOnThread("Render")]
-        internal SharedTextureManager(Viewer viewer, GraphicsDevice graphicsDevice)
-        {
-            Viewer = viewer;
-            GraphicsDevice = graphicsDevice;
-        }
-
-        public Texture2D Get(string path, bool required = false)
-        {
-            return (Get(path, SharedMaterialManager.MissingTexture, required));
-        }
-
-        public Texture2D Get(string path, Texture2D defaultTexture, bool required = false)
-        {
-            if (Thread.CurrentThread.Name != "Loader Process")
-                Trace.TraceError("SharedTextureManager.Get incorrectly called by {0}; must be Loader Process or crashes will occur.", Thread.CurrentThread.Name);
-
-            if (path == null || path == "")
-                return defaultTexture;
-
-            path = path.ToLowerInvariant();
-            if (!Textures.ContainsKey(path))
-            {
-                try
-                {
-                    Texture2D texture;
-                    if (Path.GetExtension(path) == ".dds")
-                    {
-                        if (File.Exists(path))
-                        {
-                            DDSLib.DDSFromFile(path, GraphicsDevice, true, out texture);
-                        }
-                        else
-                        {
-                            var aceTexture = Path.ChangeExtension(path, ".ace");
-                            if (File.Exists(aceTexture))
-                            {
-                                texture = Orts.Formats.Msts.AceFile.Texture2DFromFile(GraphicsDevice, aceTexture);
-                            }
-                            else texture = defaultTexture;
-                        }
-                    }
-                    else if (Path.GetExtension(path) == ".ace")
-                    {
-                        var alternativeTexture = Path.ChangeExtension(path, ".dds");
-                        
-                        if (Viewer.Settings.PreferDDSTexture && File.Exists(alternativeTexture))
-                        {
-                            DDSLib.DDSFromFile(alternativeTexture, GraphicsDevice, true, out texture);
-                        }
-                        else if (File.Exists(path))
-                        {
-                            texture = Orts.Formats.Msts.AceFile.Texture2DFromFile(GraphicsDevice, path);
-                        }
-                        else
-                        {
-                            try //in case of no texture in wintersnow etc, go up one level
-                            {
-                                var p = System.IO.Directory.GetParent(path);//returns the current level of dir
-
-                                p = System.IO.Directory.GetParent(p.FullName);//go up one level
-                                var s = p.FullName + "\\" + Path.GetFileName(path);
-                                if (File.Exists(s) &&  s.ToLower().Contains("texture")) //in texure and exists
-                                {
-                                    texture = Orts.Formats.Msts.AceFile.Texture2DFromFile(GraphicsDevice, s);
-                                }
-                                else {
-                                    if (required)
-                                        Trace.TraceWarning("Missing texture {0} replaced with default texture", path);
-                                    return defaultTexture;
-                                }
-                            }
-                            catch { texture = defaultTexture; return defaultTexture; }
-                        }
-                    }
-                    else
-                        return defaultTexture;
-
-                    Textures.Add(path, texture);
-                    return texture;
-                }
-                catch (InvalidDataException error)
-                {
-                    Trace.TraceWarning("Skipped texture with error: {1} in {0}", path, error.Message);
-                    return defaultTexture;
-                }
-                catch (Exception error)
-                {
-                    if (File.Exists(path))
-                        Trace.WriteLine(new FileLoadException(path, error));
-                    else
-                        Trace.TraceWarning("Ignored missing texture file {0}", path);
-                    return defaultTexture;
-                }
-            }
-            else
-            {
-                return Textures[path];
-            }
-        }
-
-        public static Texture2D Get(GraphicsDevice graphicsDevice, string path)
-        {
-            if (path == null || path == "")
-                return SharedMaterialManager.MissingTexture;
-
-            path = path.ToLowerInvariant();
-            var ext = Path.GetExtension(path);
-
-            if (ext == ".ace")
-                return Orts.Formats.Msts.AceFile.Texture2DFromFile(graphicsDevice, path);
-
-            using (var stream = File.OpenRead(path))
-            {
-                if (ext == ".gif" || ext == ".jpg" || ext == ".png")
-                    return Texture2D.FromStream(graphicsDevice, stream);
-                else if (ext == ".bmp")
-                    using (var image = System.Drawing.Image.FromStream(stream))
-                    {
-                        using (var memoryStream = new MemoryStream())
-                        {
-                            image.Save(memoryStream, System.Drawing.Imaging.ImageFormat.Png);
-                            memoryStream.Seek(0, SeekOrigin.Begin);
-                            return Texture2D.FromStream(graphicsDevice, memoryStream);
-                        }
-                    }
-                else
-                    Trace.TraceWarning("Unsupported texture format: {0}", path);
-                return SharedMaterialManager.MissingTexture;
-            }
-        }
-        
-        public void Mark()
-        {
-            TextureMarks = new Dictionary<string, bool>(Textures.Count);
-            foreach (var path in Textures.Keys)
-                TextureMarks.Add(path, false);
-        }
-
-        public void Mark(Texture2D texture)
-        {
-            if (Textures.ContainsValue(texture))
-                TextureMarks[Textures.First(kvp => kvp.Value == texture).Key] = true;
-        }
-
-        public void Sweep()
-        {
-            foreach (var path in TextureMarks.Where(kvp => !kvp.Value).Select(kvp => kvp.Key))
-                Textures.Remove(path);
-        }
-
-        [CallOnThread("Updater")]
-        public string GetStatus()
-        {
-            return Viewer.Catalog.GetPluralStringFmt("{0:F0} texture", "{0:F0} textures", Textures.Keys.Count);
-        }
-    }
-
-    [CallOnThread("Loader")]
-    public class SharedMaterialManager
-    {
-        readonly Viewer Viewer;
-        Dictionary<string, Material> Materials = new Dictionary<string, Material>();
-        Dictionary<string, bool> MaterialMarks = new Dictionary<string, bool>();
-
-        public readonly LightConeShader LightConeShader;
-        public readonly LightGlowShader LightGlowShader;
-        public readonly ParticleEmitterShader ParticleEmitterShader;
-        public readonly PopupWindowShader PopupWindowShader;
-        public readonly PrecipitationShader PrecipitationShader;
-        public readonly SceneryShader SceneryShader;
-        public readonly ShadowMapShader ShadowMapShader;
-        public readonly SkyShader SkyShader;
-        public readonly DebugShader DebugShader;
-
-        public static Texture2D MissingTexture;
-        public static Texture2D DefaultSnowTexture;
-        public static Texture2D DefaultDMSnowTexture;
-
-        [CallOnThread("Render")]
-        public SharedMaterialManager(Viewer viewer)
-        {
-            Viewer = viewer;
-            // TODO: Move to Loader process.
-            LightConeShader = new LightConeShader(viewer.RenderProcess.GraphicsDevice);
-            LightGlowShader = new LightGlowShader(viewer.RenderProcess.GraphicsDevice);
-            ParticleEmitterShader = new ParticleEmitterShader(viewer.RenderProcess.GraphicsDevice);
-            PopupWindowShader = new PopupWindowShader(viewer, viewer.RenderProcess.GraphicsDevice);
-            PrecipitationShader = new PrecipitationShader(viewer.RenderProcess.GraphicsDevice);
-            SceneryShader = new SceneryShader(viewer.RenderProcess.GraphicsDevice);
-            var microtexPath = viewer.Simulator.RoutePath + @"\TERRTEX\microtex.ace";
-            if (File.Exists(microtexPath))
-            {
-                try
-                {
-                    SceneryShader.OverlayTexture = Orts.Formats.Msts.AceFile.Texture2DFromFile(viewer.GraphicsDevice, microtexPath);
-                }
-                catch (InvalidDataException error)
-                {
-                    Trace.TraceWarning("Skipped texture with error: {1} in {0}", microtexPath, error.Message);
-                }
-                catch (Exception error)
-                {
-                    Trace.WriteLine(new FileLoadException(microtexPath, error));
-                }
-            }
-            ShadowMapShader = new ShadowMapShader(viewer.RenderProcess.GraphicsDevice);
-            SkyShader = new SkyShader(viewer.RenderProcess.GraphicsDevice);
-            DebugShader = new DebugShader(viewer.RenderProcess.GraphicsDevice);
-
-            // TODO: This should happen on the loader thread.
-            MissingTexture = SharedTextureManager.Get(viewer.RenderProcess.GraphicsDevice, Path.Combine(viewer.ContentPath, "blank.bmp"));
-
-            // Managing default snow textures
-            var defaultSnowTexturePath = viewer.Simulator.RoutePath + @"\TERRTEX\SNOW\ORTSDefaultSnow.ace";
-            DefaultSnowTexture = Viewer.TextureManager.Get(defaultSnowTexturePath);
-            var defaultDMSnowTexturePath = viewer.Simulator.RoutePath + @"\TERRTEX\SNOW\ORTSDefaultDMSnow.ace";
-            DefaultDMSnowTexture = Viewer.TextureManager.Get(defaultDMSnowTexturePath);
-
-        }
-
-        public Material Load(string materialName)
-        {
-            return Load(materialName, null, 0, 0, 0, null);
-        }
-
-        public Material Load(string materialName, string textureName)
-        {
-            return Load(materialName, textureName, 0, 0, 0, null);
-        }
-
-        public Material Load(string materialName, string textureName, int options)
-        {
-            return Load(materialName, textureName, options, 0, 0, null);
-        }
-
-        public Material Load(string materialName, string textureName, int options, float mipMapBias)
-        {
-            return Load(materialName, textureName, options, 0, 0, null);
-        }
-        public Material Load(string materialName, string textureName, int options, float mipMapBias, int cabShaderKey, CabShader cabShader)
-        {
-            if (textureName != null)
-                textureName = textureName.ToLower();
-
-            var materialKey = String.Format("{0}:{1}:{2}:{3}:{4}", materialName, textureName, options, mipMapBias, cabShaderKey);
-
-            if (!Materials.ContainsKey(materialKey))
-            {
-                switch (materialName)
-                {
-                    case "Debug":
-                        Materials[materialKey] = new HUDGraphMaterial(Viewer);
-                        break;
-                    case "DebugNormals":
-                        Materials[materialKey] = new DebugNormalMaterial(Viewer);
-                        break;
-                    case "Forest":
-                        Materials[materialKey] = new ForestMaterial(Viewer, textureName);
-                        break;
-                    case "Label3D":
-                        Materials[materialKey] = new Label3DMaterial(Viewer);
-                        break;
-                    case "LightCone":
-                        Materials[materialKey] = new LightConeMaterial(Viewer);
-                        break;
-                    case "LightGlow":
-                        Materials[materialKey] = new LightGlowMaterial(Viewer);
-                        break;
-                    case "PopupWindow":
-                        Materials[materialKey] = new PopupWindowMaterial(Viewer);
-                        break;
-                    case "ParticleEmitter":
-                        Materials[materialKey] = new ParticleEmitterMaterial(Viewer, textureName);
-                        break;
-                    case "Precipitation":
-                        Materials[materialKey] = new PrecipitationMaterial(Viewer);
-                        break;
-                    case "Scenery":
-                        Materials[materialKey] = new SceneryMaterial(Viewer, textureName, (SceneryMaterialOptions)options, mipMapBias);
-                        break;
-                    case "ShadowMap":
-                        Materials[materialKey] = new ShadowMapMaterial(Viewer);
-                        break;
-                    case "SignalLight":
-                        Materials[materialKey] = new SignalLightMaterial(Viewer, textureName);
-                        break;
-                    case "SignalLightGlow":
-                        Materials[materialKey] = new SignalLightGlowMaterial(Viewer);
-                        break;
-                    case "Sky":
-                        Materials[materialKey] = new SkyMaterial(Viewer);
-                        break;
-                    case "MSTSSky":
-                        Materials[materialKey] = new MSTSSkyMaterial(Viewer);
-                        break;
-                    case "SpriteBatch":
-                        Materials[materialKey] = new SpriteBatchMaterial(Viewer);
-                        break;
-                    case "CabSpriteBatch":
-                        Materials[materialKey] = new CabSpriteBatchMaterial(Viewer, cabShader);
-                        break;
-                    case "Terrain":
-                        Materials[materialKey] = new TerrainMaterial(Viewer, textureName, SharedMaterialManager.MissingTexture);
-                        break;
-                    case "TerrainShared":
-                        Materials[materialKey] = new TerrainSharedMaterial(Viewer, textureName);
-                        break;
-                    case "TerrainSharedDistantMountain":
-                        Materials[materialKey] = new TerrainSharedDistantMountain(Viewer, textureName);
-                        break;
-                    case "Transfer":
-                        Materials[materialKey] = new TransferMaterial(Viewer, textureName);
-                        break;
-                    case "Water":
-                        Materials[materialKey] = new WaterMaterial(Viewer, textureName);
-                        break;
-                    default:
-                        Trace.TraceInformation("Skipped unknown material type {0}", materialName);
-                        Materials[materialKey] = new YellowMaterial(Viewer);
-                        break;
-                }
-            }
-            return Materials[materialKey];
-        }
-
-       public bool LoadNightTextures()
-        {
-            int count = 0;
-            foreach (KeyValuePair<string, Material> materialPair in Materials)
-            {
-                 if (materialPair.Value is SceneryMaterial)
-                {
-                    var material = materialPair.Value as SceneryMaterial;
-                    if (material.LoadNightTexture()) count++;
-                     if (count >= 20)
-                     {
-                         count = 0;
-                         // retest if there is enough free memory left;
-                         var remainingMemorySpace = Viewer.LoadMemoryThreshold - Viewer.HUDWindow.GetWorkingSetSize();
-                         if (remainingMemorySpace < 0)
-                         { 
-                             return false; // too bad, no more space, other night textures won't be loaded
-                         }
-                     }
-                }
-            }
-            return true;
-         }
-
-       public bool LoadDayTextures()
-       {
-           int count = 0;
-           foreach (KeyValuePair<string, Material> materialPair in Materials)
-           {
-               if (materialPair.Value is SceneryMaterial)
-               {
-                   var material = materialPair.Value as SceneryMaterial;
-                   if (material.LoadDayTexture()) count++;
-                   if (count >= 20)
-                   {
-                       count = 0;
-                       // retest if there is enough free memory left;
-                       var remainingMemorySpace = Viewer.LoadMemoryThreshold - Viewer.HUDWindow.GetWorkingSetSize();
-                       if (remainingMemorySpace < 0)
-                       {
-                           return false; // too bad, no more space, other night textures won't be loaded
-                       }
-                   }
-               }
-           }
-           return true;
-       }
-
-        public void Mark()
-        {
-            MaterialMarks = new Dictionary<string, bool>(Materials.Count);
-            foreach (var path in Materials.Keys)
-                MaterialMarks.Add(path, false);
-        }
-
-        public void Mark(Material material)
-        {
-            if (Materials.ContainsValue(material))
-                MaterialMarks[Materials.First(kvp => kvp.Value == material).Key] = true;
-        }
-
-        public void Sweep()
-        {
-            foreach (var path in MaterialMarks.Where(kvp => !kvp.Value).Select(kvp => kvp.Key))
-                Materials.Remove(path);
-		}
-
-        public void LoadPrep()
-        {
-            if (Viewer.Settings.UseMSTSEnv == false)
-            {
-                Viewer.World.Sky.LoadPrep();
-                sunDirection = Viewer.World.Sky.solarDirection;
-            }
-            else
-            {
-                Viewer.World.MSTSSky.LoadPrep();
-                sunDirection = Viewer.World.MSTSSky.mstsskysolarDirection;
-            }
-        }
-
-
-        [CallOnThread("Updater")]
-        public string GetStatus()
-        {
-            return Viewer.Catalog.GetPluralStringFmt("{0:F0} material", "{0:F0} materials", Materials.Keys.Count);
-        }
-
-        public static Color FogColor = new Color(110, 110, 110, 255);
-
-        internal Vector3 sunDirection;
-        bool lastLightState;
-        double fadeStartTimer;
-        float fadeDuration = -1;
-        float clampValue = 1;
-        float distance = 1000;
-        internal void UpdateShaders()
-        {
-            if(Viewer.Settings.UseMSTSEnv == false)
-                sunDirection = Viewer.World.Sky.solarDirection;
-            else
-                sunDirection = Viewer.World.MSTSSky.mstsskysolarDirection;
-
-            SceneryShader.SetLightVector_ZFar(sunDirection, Viewer.Settings.ViewingDistance);
-            
-            // Headlight illumination
-            if (Viewer.PlayerLocomotiveViewer != null
-                && Viewer.PlayerLocomotiveViewer.lightDrawer != null
-                && Viewer.PlayerLocomotiveViewer.lightDrawer.HasLightCone)
-            {
-                var lightDrawer = Viewer.PlayerLocomotiveViewer.lightDrawer;
-                var lightState = lightDrawer.IsLightConeActive;
-                if (lightState != lastLightState)
-                {
-                    if (lightDrawer.LightConeFadeIn > 0)
-                    {
-                        fadeStartTimer = Viewer.Simulator.GameTime;
-                        fadeDuration = lightDrawer.LightConeFadeIn;
-                    }
-                    else if (lightDrawer.LightConeFadeOut > 0)
-                    {
-                        fadeStartTimer = Viewer.Simulator.GameTime;
-                        fadeDuration = -lightDrawer.LightConeFadeOut;
-                    }
-                    lastLightState = lightState;
-                }
-                else if (!lastLightState && fadeDuration < 0 && Viewer.Simulator.GameTime > fadeStartTimer - fadeDuration)
-                {
-                    fadeDuration = 0;
-                }
-                if (!lightState && fadeDuration == 0)
-                    // This occurs when switching locos and needs to be handled or we get lingering light.
-                    SceneryShader.SetHeadlightOff();
-                else
-                {
-                    if (sunDirection.Y <= -0.05)
-                    {
-                        clampValue = 1; // at nighttime max headlight
-                        distance = lightDrawer.LightConeDistance; // and max distance
-                    }
-                    else if (sunDirection.Y >= 0.15)
-                    {
-                        clampValue = 0.5f; // at daytime min headlight
-                        distance = lightDrawer.LightConeDistance*0.1f; // and min distance
-
-                    }
-                    else
-                    {
-                        clampValue = 1 - 2.5f * (sunDirection.Y + 0.05f); // in the meantime interpolate
-                        distance = lightDrawer.LightConeDistance*(1-4.5f*(sunDirection.Y + 0.05f)); //ditto
-                    }
-                    SceneryShader.SetHeadlight(ref lightDrawer.LightConePosition, ref lightDrawer.LightConeDirection, distance, lightDrawer.LightConeMinDotProduct, (float)(Viewer.Simulator.GameTime - fadeStartTimer), fadeDuration, clampValue, ref lightDrawer.LightConeColor);
-                }
-            }
-            else
-            {
-                SceneryShader.SetHeadlightOff();
-            }
-            // End headlight illumination
-            if (Viewer.Settings.UseMSTSEnv == false)
-            {
-                SceneryShader.Overcast = Viewer.Simulator.Weather.OvercastFactor;
-                SceneryShader.SetFog(Viewer.Simulator.Weather.FogDistance, ref SharedMaterialManager.FogColor);
-                ParticleEmitterShader.SetFog(Viewer.Simulator.Weather.FogDistance, ref SharedMaterialManager.FogColor);
-                SceneryShader.ViewerPos = Viewer.Camera.XnaLocation(Viewer.Camera.CameraWorldLocation);
-            }
-            else
-            {
-                SceneryShader.Overcast = Viewer.World.MSTSSky.mstsskyovercastFactor;
-                SceneryShader.SetFog(Viewer.World.MSTSSky.mstsskyfogDistance, ref SharedMaterialManager.FogColor);
-                ParticleEmitterShader.SetFog(Viewer.Simulator.Weather.FogDistance, ref SharedMaterialManager.FogColor);
-                SceneryShader.ViewerPos = Viewer.Camera.XnaLocation(Viewer.Camera.CameraWorldLocation);
-            }
-        }
-    }
-
-    public abstract class Material
-    {
-        public readonly Viewer Viewer;
-        readonly string Key;
-
-        protected Material(Viewer viewer, string key)
-        {
-            Viewer = viewer;
-            Key = key;
-        }
-
-        public override string ToString()
-        {
-            if (String.IsNullOrEmpty(Key))
-                return GetType().Name;
-            return String.Format("{0}({1})", GetType().Name, Key);
-        }
-
-        public virtual void SetState(GraphicsDevice graphicsDevice, Material previousMaterial) { }
-        public virtual void Render(GraphicsDevice graphicsDevice, IEnumerable<RenderItem> renderItems, ref Matrix XNAViewMatrix, ref Matrix XNAProjectionMatrix) { }
-        public virtual void ResetState(GraphicsDevice graphicsDevice) { }
-
-        public virtual bool GetBlending() { return false; }
-        public virtual Texture2D GetShadowTexture() { return null; }
-        public virtual SamplerState GetShadowTextureAddressMode() { return SamplerState.LinearWrap; }
-        public int KeyLengthRemainder() //used as a "pseudorandom" number
-        {
-            if (String.IsNullOrEmpty(Key))
-                return 0;
-            return Key.Length%10;
-        }
-
-        [CallOnThread("Loader")]
-        public virtual void Mark()
-        {
-            Viewer.MaterialManager.Mark(this);
-        }
-    }
-
-    public class EmptyMaterial : Material
-    {
-        public EmptyMaterial(Viewer viewer)
-            : base(viewer, null)
-        {
-        }
-    }
-
-    public class BasicMaterial : Material
-    {
-        public BasicMaterial(Viewer viewer, string key)
-            : base(viewer, key)
-        {
-        }
-
-        public override void Render(GraphicsDevice graphicsDevice, IEnumerable<RenderItem> renderItems, ref Matrix XNAViewMatrix, ref Matrix XNAProjectionMatrix)
-        {
-            foreach (var item in renderItems)
-                item.RenderPrimitive.Draw(graphicsDevice);
-        }
-    }
-
-    public class BasicBlendedMaterial : BasicMaterial
-    {
-        public BasicBlendedMaterial(Viewer viewer, string key)
-            : base(viewer, key)
-        {
-        }
-
-        public override bool GetBlending()
-        {
-            return true;
-        }
-    }
-
-    public class SpriteBatchMaterial : BasicBlendedMaterial
-    {
-        public readonly SpriteBatch SpriteBatch;
-
-        public SpriteBatchMaterial(Viewer viewer)
-            : base(viewer, null)
-        {
-            SpriteBatch = new SpriteBatch(Viewer.RenderProcess.GraphicsDevice);
-        }
-
-        public override void SetState(GraphicsDevice graphicsDevice, Material previousMaterial)
-        {
-            SpriteBatch.Begin(SpriteSortMode.Deferred, BlendState.NonPremultiplied);
-        }
-
-        public override void ResetState(GraphicsDevice graphicsDevice)
-        {
-            SpriteBatch.End();
-
-            graphicsDevice.BlendState = BlendState.Opaque;
-            graphicsDevice.DepthStencilState = DepthStencilState.Default;
-        }
-    }
-
-    public class CabSpriteBatchMaterial : BasicBlendedMaterial
-    {
-        public readonly SpriteBatch SpriteBatch;
-        private CabShader CabShader;
-
-        public CabSpriteBatchMaterial(Viewer viewer, CabShader cabShader)
-            : base(viewer, null)
-        {
-            SpriteBatch = new SpriteBatch(Viewer.RenderProcess.GraphicsDevice);
-            CabShader = cabShader;
-        }
-
-        public override void SetState(GraphicsDevice graphicsDevice, Material previousMaterial)
-        {
-            if (CabShader != null)
-                SpriteBatch.Begin(SpriteSortMode.Deferred, BlendState.NonPremultiplied, null, DepthStencilState.Default, null, CabShader);
-            else
-                SpriteBatch.Begin(SpriteSortMode.Deferred, BlendState.NonPremultiplied);
-        }
-
-        public override void ResetState(GraphicsDevice graphicsDevice)
-        {
-            SpriteBatch.End();
-
-            graphicsDevice.BlendState = BlendState.Opaque;
-            graphicsDevice.DepthStencilState = DepthStencilState.Default;
-        }
-    }
-
-    [Flags]
-    public enum SceneryMaterialOptions
-    {
-        None = 0,
-        // Diffuse
-        Diffuse = 0x1,
-        // Alpha test
-        AlphaTest = 0x2,
-        // Blending
-        AlphaBlendingNone = 0x0,
-        AlphaBlendingBlend = 0x4,
-        AlphaBlendingAdd = 0x8,
-        AlphaBlendingMask = 0xC,
-        // Shader
-        ShaderImage = 0x00,
-        ShaderDarkShade = 0x10,
-        ShaderHalfBright = 0x20,
-        ShaderFullBright = 0x30,
-        ShaderVegetation = 0x40,
-        ShaderMask = 0x70,
-        // Lighting
-        Specular0 = 0x000,
-        Specular25 = 0x080,
-        Specular750 = 0x100,
-        SpecularMask = 0x180,
-        // Texture address mode
-        TextureAddressModeWrap = 0x000,
-        TextureAddressModeMirror = 0x200,
-        TextureAddressModeClamp = 0x400,
-        TextureAddressModeMask = 0x600,
-        // Night texture
-        NightTexture = 0x800,
-        // Texture to be shown in tunnels and underground (used for 3D cab night textures)
-        UndergroundTexture = 0x40000000,
-    }
-
-    public class SceneryMaterial : Material
-    {
-        readonly SceneryMaterialOptions Options;
-        readonly float MipMapBias;
-        protected Texture2D Texture;
-        private readonly string TexturePath;
-        protected Texture2D NightTexture;
-        byte AceAlphaBits;   // the number of bits in the ace file's alpha channel 
-        IEnumerator<EffectPass> ShaderPassesDarkShade;
-        IEnumerator<EffectPass> ShaderPassesFullBright;
-        IEnumerator<EffectPass> ShaderPassesHalfBright;
-        IEnumerator<EffectPass> ShaderPassesImage;
-        IEnumerator<EffectPass> ShaderPassesVegetation;
-        IEnumerator<EffectPass> ShaderPasses;
-        public static readonly DepthStencilState DepthReadCompareLess = new DepthStencilState {
-            DepthBufferWriteEnable = false,
-            DepthBufferFunction = CompareFunction.Less,
-        };
-        private static readonly Dictionary<TextureAddressMode, Dictionary<float, SamplerState>> SamplerStates = new Dictionary<TextureAddressMode, Dictionary<float, SamplerState>>();
-
-        public SceneryMaterial(Viewer viewer, string texturePath, SceneryMaterialOptions options, float mipMapBias)
-            : base(viewer, String.Format("{0}:{1:X}:{2}", texturePath, options, mipMapBias))
-        {
-            Options = options;
-            MipMapBias = mipMapBias;
-            TexturePath = texturePath;
-            Texture = SharedMaterialManager.MissingTexture;
-            NightTexture = SharedMaterialManager.MissingTexture;
-            // <CSComment> if "trainset" is in the path (true for night textures for 3DCabs) deferred load of night textures is disabled 
-            if (!String.IsNullOrEmpty(texturePath) && (Options & SceneryMaterialOptions.NightTexture) != 0 && ((!viewer.DontLoadNightTextures && !viewer.DontLoadDayTextures) 
-                || TexturePath.Contains(@"\trainset\")))
-            {
-                var nightTexturePath = Helpers.GetNightTextureFile(Viewer.Simulator, texturePath);
-                if (!String.IsNullOrEmpty(nightTexturePath))
-                    NightTexture = Viewer.TextureManager.Get(nightTexturePath.ToLower());
-               Texture = Viewer.TextureManager.Get(texturePath, true);
-            }
-            else if ((Options & SceneryMaterialOptions.NightTexture) != 0 && viewer.DontLoadNightTextures)
-            {
-                viewer.NightTexturesNotLoaded = true;
-                Texture = Viewer.TextureManager.Get(texturePath, true);
-            }
-
-            else if ((Options & SceneryMaterialOptions.NightTexture) != 0 && viewer.DontLoadDayTextures)
-            {
-                var nightTexturePath = Helpers.GetNightTextureFile(Viewer.Simulator, texturePath);
-                if (!String.IsNullOrEmpty(nightTexturePath))
-                    NightTexture = Viewer.TextureManager.Get(nightTexturePath.ToLower());
-                if (NightTexture != SharedMaterialManager.MissingTexture)
-                {
-                    viewer.DayTexturesNotLoaded = true;
-                }
-            }
-            else Texture = Viewer.TextureManager.Get(texturePath, true);
-
-            // Record the number of bits in the alpha channel of the original ace file
-            var texture = SharedMaterialManager.MissingTexture;
-            if (Texture != SharedMaterialManager.MissingTexture && Texture != null) texture = Texture;
-            else if (NightTexture != SharedMaterialManager.MissingTexture && NightTexture != null) texture = NightTexture;
-            if (texture.Tag != null && texture.Tag.GetType() == typeof(Orts.Formats.Msts.AceInfo))
-                AceAlphaBits = ((Orts.Formats.Msts.AceInfo)texture.Tag).AlphaBits;
-            else
-                AceAlphaBits = 0;
-
-        }
-
-       public bool LoadNightTexture ()
-         {
-            bool oneMore = false;
-            if (((Options & SceneryMaterialOptions.NightTexture) != 0) && (NightTexture == SharedMaterialManager.MissingTexture))               
-            {
-                var nightTexturePath = Helpers.GetNightTextureFile(Viewer.Simulator, TexturePath);
-                if (!String.IsNullOrEmpty(nightTexturePath))
-                {
-                    NightTexture = Viewer.TextureManager.Get(nightTexturePath.ToLower());
-                    oneMore = true;
-                }
-            }
-            return oneMore;
-        }
-
-       public bool LoadDayTexture ()
-       {
-           bool oneMore = false;
-           if (Texture == SharedMaterialManager.MissingTexture && !String.IsNullOrEmpty(TexturePath))
-           {
-                Texture = Viewer.TextureManager.Get(TexturePath.ToLower());
-                oneMore = true;
-           }
-           return oneMore;
-       }
-
-        public override void SetState(GraphicsDevice graphicsDevice, Material previousMaterial)
-        {
-            graphicsDevice.RasterizerState = RasterizerState.CullCounterClockwise;
-            graphicsDevice.SamplerStates[0] = SamplerState.LinearWrap;
-
-            var shader = Viewer.MaterialManager.SceneryShader;
-            if (ShaderPassesDarkShade == null) ShaderPassesDarkShade = shader.Techniques[Viewer.Settings.ShaderModel >= 3 ? "DarkShadePS3" : "DarkShadePS2"].Passes.GetEnumerator();
-            if (ShaderPassesFullBright == null) ShaderPassesFullBright = shader.Techniques[Viewer.Settings.ShaderModel >= 3 ? "FullBrightPS3" : "FullBrightPS2"].Passes.GetEnumerator();
-            if (ShaderPassesHalfBright == null) ShaderPassesHalfBright = shader.Techniques[Viewer.Settings.ShaderModel >= 3 ? "HalfBrightPS3" : "HalfBrightPS2"].Passes.GetEnumerator();
-            if (ShaderPassesImage == null) ShaderPassesImage = shader.Techniques[Viewer.Settings.ShaderModel >= 3 ? "ImagePS3" : "ImagePS2"].Passes.GetEnumerator();
-            if (ShaderPassesVegetation == null) ShaderPassesVegetation = shader.Techniques[Viewer.Settings.ShaderModel >= 3 ? "VegetationPS3" : "VegetationPS2"].Passes.GetEnumerator();
-
-            shader.LightingDiffuse = (Options & SceneryMaterialOptions.Diffuse) != 0 ? 1 : 0;
-
-            // Set up for alpha blending and alpha test 
-
-            if (GetBlending())
-            {
-                // Skip blend for near transparent alpha's (eliminates sorting issues for many simple alpha'd textures )
-                if (previousMaterial == null  // Search for opaque pixels in alpha blended polygons
-                    && (Options & SceneryMaterialOptions.AlphaBlendingMask) != SceneryMaterialOptions.AlphaBlendingAdd)
-                {
-                    // Enable alpha blending for everything: this allows distance scenery to appear smoothly.
-                    graphicsDevice.BlendState = BlendState.NonPremultiplied;
-                    graphicsDevice.DepthStencilState = DepthStencilState.Default;
-                    shader.ReferenceAlpha = 250;
-                }
-                else // Alpha blended pixels only
-                {
-                    shader.ReferenceAlpha = 10;  // ie default lightcone's are 9 in full transparent areas
-
-                    // Set up for blending
-                    if ((Options & SceneryMaterialOptions.AlphaBlendingMask) == SceneryMaterialOptions.AlphaBlendingBlend)
-                    {
-                        graphicsDevice.BlendState = BlendState.NonPremultiplied;
-                        graphicsDevice.DepthStencilState = DepthReadCompareLess; // To avoid processing already drawn opaque pixels
-                    }
-                    else
-                    {
-                        graphicsDevice.BlendState = BlendState.Additive;
-                        graphicsDevice.DepthStencilState = DepthStencilState.DepthRead;
-                    }
-                }
-            }
-            else
-            {
-                graphicsDevice.BlendState = BlendState.Opaque;
-                if ((Options & SceneryMaterialOptions.AlphaTest) != 0)
-                {
-                    // Transparency testing is enabled
-                    shader.ReferenceAlpha = 200;  // setting this to 128, chain link fences become solid at distance, at 200, they become
-                }
-                else
-                {
-                    // Solid rendering.
-                    shader.ReferenceAlpha = -1;
-                }
-            }
-
-
-            switch (Options & SceneryMaterialOptions.ShaderMask)
-            {
-                case SceneryMaterialOptions.ShaderImage:
-                    shader.CurrentTechnique = shader.Techniques[Viewer.Settings.ShaderModel >= 3 ? "ImagePS3" : "ImagePS2"];
-                    ShaderPasses = ShaderPassesImage;
-                    break;
-                case SceneryMaterialOptions.ShaderDarkShade:
-                    shader.CurrentTechnique = shader.Techniques[Viewer.Settings.ShaderModel >= 3 ? "DarkShadePS3" : "DarkShadePS2"];
-                    ShaderPasses = ShaderPassesDarkShade;
-                    break;
-                case SceneryMaterialOptions.ShaderHalfBright:
-                    shader.CurrentTechnique = shader.Techniques[Viewer.Settings.ShaderModel >= 3 ? "HalfBrightPS3" : "HalfBrightPS2"];
-                    ShaderPasses = ShaderPassesHalfBright;
-                    break;
-                case SceneryMaterialOptions.ShaderFullBright:
-                    shader.CurrentTechnique = shader.Techniques[Viewer.Settings.ShaderModel >= 3 ? "FullBrightPS3" : "FullBrightPS2"];
-                    ShaderPasses = ShaderPassesFullBright;
-                    break;
-                case SceneryMaterialOptions.ShaderVegetation:
-                case SceneryMaterialOptions.ShaderVegetation | SceneryMaterialOptions.ShaderFullBright:
-                    shader.CurrentTechnique = shader.Techniques[Viewer.Settings.ShaderModel >= 3 ? "VegetationPS3" : "VegetationPS2"];
-                    ShaderPasses = ShaderPassesVegetation;
-                    break;
-                default:
-                    throw new InvalidDataException("Options has unexpected SceneryMaterialOptions.ShaderMask value.");
-            }
-
-            switch (Options & SceneryMaterialOptions.SpecularMask)
-            {
-                case SceneryMaterialOptions.Specular0:
-                    shader.LightingSpecular = 0;
-                    break;
-                case SceneryMaterialOptions.Specular25:
-                    shader.LightingSpecular = 25;
-                    break;
-                case SceneryMaterialOptions.Specular750:
-                    shader.LightingSpecular = 750;
-                    break;
-                default:
-                    throw new InvalidDataException("Options has unexpected SceneryMaterialOptions.SpecularMask value.");
-            }
-
-            graphicsDevice.SamplerStates[0] = GetShadowTextureAddressMode();
-
-            if (NightTexture != null && NightTexture != SharedMaterialManager.MissingTexture && (((Options & SceneryMaterialOptions.UndergroundTexture) != 0 &&
-                (Viewer.MaterialManager.sunDirection.Y < -0.085f || Viewer.Camera.IsUnderground)) || Viewer.MaterialManager.sunDirection.Y < 0.0f - ((float)KeyLengthRemainder()) / 5000f))
-            {
-                shader.ImageTexture = NightTexture;
-                shader.ImageTextureIsNight = true;
-            }
-             else
-            {
-                shader.ImageTexture = Texture;
-                shader.ImageTextureIsNight = false;
-            }
-        }
-
-        public override void Render(GraphicsDevice graphicsDevice, IEnumerable<RenderItem> renderItems, ref Matrix XNAViewMatrix, ref Matrix XNAProjectionMatrix)
-        {
-            var shader = Viewer.MaterialManager.SceneryShader;
-            var viewProj = XNAViewMatrix * XNAProjectionMatrix;
-
-            ShaderPasses.Reset();
-            while (ShaderPasses.MoveNext())
-            {
-                foreach (var item in renderItems)
-                {
-                    shader.SetMatrix(item.XNAMatrix, ref viewProj);
-                    shader.ZBias = item.RenderPrimitive.ZBias;
-                    ShaderPasses.Current.Apply();
-                    item.RenderPrimitive.Draw(graphicsDevice);
-                }
-            }
-        }
-
-        public override void ResetState(GraphicsDevice graphicsDevice)
-        {
-            var shader = Viewer.MaterialManager.SceneryShader;
-            shader.ImageTextureIsNight = false;
-            shader.LightingDiffuse = 1;
-            shader.LightingSpecular = 0;
-            shader.ReferenceAlpha = 0;
-
-            graphicsDevice.BlendState = BlendState.Opaque;
-            graphicsDevice.DepthStencilState = DepthStencilState.Default;
-        }
-
-        /// <summary>
-        /// Return true if this material requires alpha blending
-        /// </summary>
-        /// <returns></returns>
-        public override bool GetBlending()
-        {
-            bool alphaTestRequested = (Options & SceneryMaterialOptions.AlphaTest) != 0;            // the artist requested alpha testing for this material
-            bool alphaBlendRequested = (Options & SceneryMaterialOptions.AlphaBlendingMask) != 0;   // the artist specified a blend capable shader
-
-            return alphaBlendRequested                                   // the material is using a blend capable shader   
-                    && (AceAlphaBits > 1                                    // and the original ace has more than 1 bit of alpha
-                          || (AceAlphaBits == 1 && !alphaTestRequested));    //  or its just 1 bit, but with no alphatesting, we must blend it anyway
-
-            // To summarize, assuming we are using a blend capable shader ..
-            //     0 bits of alpha - never blend
-            //     1 bit of alpha - only blend if the alpha test wasn't requested
-            //     >1 bit of alpha - always blend
-        }
-
-        public override Texture2D GetShadowTexture()
-        {
-            var timeOffset = ((float)KeyLengthRemainder()) / 5000f; // TODO for later use for pseudorandom texture switch time
-            if (NightTexture != null && NightTexture != SharedMaterialManager.MissingTexture && (((Options & SceneryMaterialOptions.UndergroundTexture) != 0 &&
-                (Viewer.MaterialManager.sunDirection.Y < -0.085f || Viewer.Camera.IsUnderground)) || Viewer.MaterialManager.sunDirection.Y < 0.0f - ((float)KeyLengthRemainder()) / 5000f))
-                return NightTexture;
-
-            return Texture;
-        }
-
-        public override SamplerState GetShadowTextureAddressMode()
-        {
-            var mipMapBias = MipMapBias < -1 ? -1 : MipMapBias;
-            TextureAddressMode textureAddressMode;
-            switch (Options & SceneryMaterialOptions.TextureAddressModeMask)
-            {
-                case SceneryMaterialOptions.TextureAddressModeWrap:
-                    textureAddressMode = TextureAddressMode.Wrap; break;
-                case SceneryMaterialOptions.TextureAddressModeMirror:
-                    textureAddressMode = TextureAddressMode.Mirror; break;
-                case SceneryMaterialOptions.TextureAddressModeClamp:
-                    textureAddressMode = TextureAddressMode.Clamp; break;
-                default:
-                    throw new InvalidDataException("Options has unexpected SceneryMaterialOptions.TextureAddressModeMask value.");
-            }
-
-            if (!SamplerStates.ContainsKey(textureAddressMode))
-                SamplerStates.Add(textureAddressMode, new Dictionary<float, SamplerState>());
-
-            if (!SamplerStates[textureAddressMode].ContainsKey(mipMapBias))
-                SamplerStates[textureAddressMode].Add(mipMapBias, new SamplerState {
-                    AddressU = textureAddressMode,
-                    AddressV = textureAddressMode,
-                    Filter = TextureFilter.Anisotropic,
-                    MaxAnisotropy = 16,
-                    MipMapLevelOfDetailBias = mipMapBias
-                });
-
-            return SamplerStates[textureAddressMode][mipMapBias];
-
-        }
-
-        public override void Mark()
-        {
-            Viewer.TextureManager.Mark(Texture);
-            Viewer.TextureManager.Mark(NightTexture);
-            base.Mark();
-        }
-    }
-
-    public class ShadowMapMaterial : Material
-    {
-        IEnumerator<EffectPass> ShaderPassesShadowMap;
-        IEnumerator<EffectPass> ShaderPassesShadowMapForest;
-        IEnumerator<EffectPass> ShaderPassesShadowMapBlocker;
-        IEnumerator<EffectPass> ShaderPasses;
-        IEnumerator<EffectPass> ShaderPassesBlur;
-        VertexBuffer BlurVertexBuffer;
-
-        public enum Mode
-        {
-            Normal,
-            Forest,
-            Blocker,
-        }
-
-        public ShadowMapMaterial(Viewer viewer)
-            : base(viewer, null)
-        {
-            var shadowMapResolution = Viewer.Settings.ShadowMapResolution;
-            BlurVertexBuffer = new VertexBuffer(Viewer.RenderProcess.GraphicsDevice, typeof(VertexPositionTexture), 4, BufferUsage.WriteOnly);
-            BlurVertexBuffer.SetData(new[] {
-				new VertexPositionTexture(new Vector3(-1, +1, 0), new Vector2(0, 0)),
-				new VertexPositionTexture(new Vector3(-1, -1, 0), new Vector2(0, shadowMapResolution)),
-				new VertexPositionTexture(new Vector3(+1, +1, 0), new Vector2(shadowMapResolution, 0)),
-				new VertexPositionTexture(new Vector3(+1, -1, 0), new Vector2(shadowMapResolution, shadowMapResolution)),
-			});
-        }
-
-        public void SetState(GraphicsDevice graphicsDevice, Mode mode)
-        {
-            var shader = Viewer.MaterialManager.ShadowMapShader;
-            shader.CurrentTechnique = shader.Techniques[mode == Mode.Forest ? "ShadowMapForest" : mode == Mode.Blocker ? "ShadowMapBlocker" : "ShadowMap"];
-            if (ShaderPassesShadowMap == null) ShaderPassesShadowMap = shader.Techniques["ShadowMap"].Passes.GetEnumerator();
-            if (ShaderPassesShadowMapForest == null) ShaderPassesShadowMapForest = shader.Techniques["ShadowMapForest"].Passes.GetEnumerator();
-            if (ShaderPassesShadowMapBlocker == null) ShaderPassesShadowMapBlocker = shader.Techniques["ShadowMapBlocker"].Passes.GetEnumerator();
-            ShaderPasses = mode == Mode.Forest ? ShaderPassesShadowMapForest : mode == Mode.Blocker ? ShaderPassesShadowMapBlocker : ShaderPassesShadowMap;
-
-            graphicsDevice.RasterizerState = mode == Mode.Blocker ? RasterizerState.CullClockwise : RasterizerState.CullCounterClockwise;
-        }
-
-        public override void Render(GraphicsDevice graphicsDevice, IEnumerable<RenderItem> renderItems, ref Matrix XNAViewMatrix, ref Matrix XNAProjectionMatrix)
-        {
-            var shader = Viewer.MaterialManager.ShadowMapShader;
-            var viewproj = XNAViewMatrix * XNAProjectionMatrix;
-
-            shader.SetData(ref XNAViewMatrix);
-            ShaderPasses.Reset();
-            while (ShaderPasses.MoveNext())
-            {
-                foreach (var item in renderItems)
-                {
-                    var wvp = item.XNAMatrix * viewproj;
-                    shader.SetData(ref wvp, item.Material.GetShadowTexture());
-                    graphicsDevice.SamplerStates[0] = item.Material.GetShadowTextureAddressMode();
-                    ShaderPasses.Current.Apply();
-                    item.RenderPrimitive.Draw(graphicsDevice);
-                }
-            }
-        }
-
-        public RenderTarget2D ApplyBlur(GraphicsDevice graphicsDevice, RenderTarget2D shadowMap, RenderTarget2D renderTarget)
-        {
-            var wvp = Matrix.Identity;
-
-            var shader = Viewer.MaterialManager.ShadowMapShader;
-            shader.CurrentTechnique = shader.Techniques["ShadowMapBlur"];
-            shader.SetBlurData(ref wvp);
-            if (ShaderPassesBlur == null) ShaderPassesBlur = shader.CurrentTechnique.Passes.GetEnumerator();
-
-            graphicsDevice.RasterizerState = RasterizerState.CullNone;
-            graphicsDevice.DepthStencilState = DepthStencilState.None;
-            graphicsDevice.SetVertexBuffer(BlurVertexBuffer);
-
-            ShaderPassesBlur.Reset();
-            while (ShaderPassesBlur.MoveNext())
-            {
-                shader.SetBlurData(renderTarget);
-                ShaderPassesBlur.Current.Apply();
-                graphicsDevice.SetRenderTarget(shadowMap);
-                graphicsDevice.DrawPrimitives(PrimitiveType.TriangleStrip, 0, 2);
-
-                graphicsDevice.SetRenderTarget(null);
-            }
-
-            graphicsDevice.RasterizerState = RasterizerState.CullCounterClockwise;
-            graphicsDevice.DepthStencilState = DepthStencilState.Default;
-
-            return shadowMap;
-        }
-
-        public override void ResetState(GraphicsDevice graphicsDevice)
-        {
-            graphicsDevice.RasterizerState = RasterizerState.CullCounterClockwise;
-        }
-    }
-
-    public class PopupWindowMaterial : Material
-    {
-        IEnumerator<EffectPass> ShaderPassesPopupWindow;
-        IEnumerator<EffectPass> ShaderPassesPopupWindowGlass;
-        IEnumerator<EffectPass> ShaderPasses;
-
-        public PopupWindowMaterial(Viewer viewer)
-            : base(viewer, null)
-        {
-        }
-
-        public void SetState(GraphicsDevice graphicsDevice, Texture2D screen)
-        {
-            var shader = Viewer.MaterialManager.PopupWindowShader;
-            shader.CurrentTechnique = screen == null ? shader.Techniques["PopupWindow"] : shader.Techniques["PopupWindowGlass"];
-            if (ShaderPassesPopupWindow == null) ShaderPassesPopupWindow = shader.Techniques["PopupWindow"].Passes.GetEnumerator();
-            if (ShaderPassesPopupWindowGlass == null) ShaderPassesPopupWindowGlass = shader.Techniques["PopupWindowGlass"].Passes.GetEnumerator();
-            ShaderPasses = screen == null ? ShaderPassesPopupWindow : ShaderPassesPopupWindowGlass;
-            // FIXME: MonoGame cannot read backbuffer contents
-            //shader.Screen = screen;
-            shader.GlassColor = Color.Black;
-
-			graphicsDevice.BlendState = BlendState.NonPremultiplied;
-			graphicsDevice.RasterizerState = RasterizerState.CullNone;
-			graphicsDevice.DepthStencilState = DepthStencilState.None;
-        }
-
-        public void Render(GraphicsDevice graphicsDevice, RenderPrimitive renderPrimitive, ref Matrix XNAWorldMatrix, ref Matrix XNAViewMatrix, ref Matrix XNAProjectionMatrix)
-        {
-            var shader = Viewer.MaterialManager.PopupWindowShader;
-
-            Matrix wvp = XNAWorldMatrix * XNAViewMatrix * XNAProjectionMatrix;
-            shader.SetMatrix(XNAWorldMatrix, ref wvp);
-
-            ShaderPasses.Reset();
-            while (ShaderPasses.MoveNext())
-            {
-                ShaderPasses.Current.Apply();
-                renderPrimitive.Draw(graphicsDevice);
-            }
-        }
-
-        public override void ResetState(GraphicsDevice graphicsDevice)
-        {
-			graphicsDevice.BlendState = BlendState.Opaque;
-			graphicsDevice.RasterizerState = RasterizerState.CullCounterClockwise;
-			graphicsDevice.DepthStencilState = DepthStencilState.Default;
-        }
-
-        public override bool GetBlending()
-        {
-            return true;
-        }
-    }
-
-    public class YellowMaterial : Material
-    {
-        static BasicEffect basicEffect;
-
-        public YellowMaterial(Viewer viewer)
-            : base(viewer, null)
-        {
-            if (basicEffect == null)
-            {
-                basicEffect = new BasicEffect(Viewer.RenderProcess.GraphicsDevice);
-                basicEffect.Alpha = 1.0f;
-                basicEffect.DiffuseColor = new Vector3(197.0f / 255.0f, 203.0f / 255.0f, 37.0f / 255.0f);
-                basicEffect.SpecularColor = new Vector3(0.25f, 0.25f, 0.25f);
-                basicEffect.SpecularPower = 5.0f;
-                basicEffect.AmbientLightColor = new Vector3(0.2f, 0.2f, 0.2f);
-
-                basicEffect.DirectionalLight0.Enabled = true;
-                basicEffect.DirectionalLight0.DiffuseColor = Vector3.One * 0.8f;
-                basicEffect.DirectionalLight0.Direction = Vector3.Normalize(new Vector3(1.0f, -1.0f, -1.0f));
-                basicEffect.DirectionalLight0.SpecularColor = Vector3.One;
-
-                basicEffect.DirectionalLight1.Enabled = true;
-                basicEffect.DirectionalLight1.DiffuseColor = new Vector3(0.5f, 0.5f, 0.5f);
-                basicEffect.DirectionalLight1.Direction = Vector3.Normalize(new Vector3(-1.0f, -1.0f, 1.0f));
-                basicEffect.DirectionalLight1.SpecularColor = new Vector3(0.5f, 0.5f, 0.5f);
-
-                basicEffect.LightingEnabled = true;
-            }
-        }
-
-        public override void SetState(GraphicsDevice graphicsDevice, Material previousMaterial)
-        {
-        }
-
-        public override void Render(GraphicsDevice graphicsDevice, IEnumerable<RenderItem> renderItems, ref Matrix XNAViewMatrix, ref Matrix XNAProjectionMatrix)
-        {
-
-            basicEffect.View = XNAViewMatrix;
-            basicEffect.Projection = XNAProjectionMatrix;
-
-            foreach (EffectPass pass in basicEffect.CurrentTechnique.Passes)
-            {
-                foreach (var item in renderItems)
-                {
-                    basicEffect.World = item.XNAMatrix;
-                    pass.Apply();
-                    item.RenderPrimitive.Draw(graphicsDevice);
-                }
-            }
-        }
-    }
-
-    public class SolidColorMaterial : Material
-    {
-        static BasicEffect basicEffect;
-
-        public SolidColorMaterial(Viewer viewer, float a, float r, float g, float b)
-            : base(viewer, null)
-        {
-            if (basicEffect == null)
-            {
-                basicEffect = new BasicEffect(Viewer.RenderProcess.GraphicsDevice);
-                basicEffect.Alpha = a;
-                basicEffect.DiffuseColor = new Vector3(r , g , b );
-                basicEffect.SpecularColor = new Vector3(0.25f, 0.25f, 0.25f);
-                basicEffect.SpecularPower = 5.0f;
-                basicEffect.AmbientLightColor = new Vector3(0.2f, 0.2f, 0.2f);
-
-                basicEffect.DirectionalLight0.Enabled = true;
-                basicEffect.DirectionalLight0.DiffuseColor = Vector3.One * 0.8f;
-                basicEffect.DirectionalLight0.Direction = Vector3.Normalize(new Vector3(1.0f, -1.0f, -1.0f));
-                basicEffect.DirectionalLight0.SpecularColor = Vector3.One;
-
-                basicEffect.DirectionalLight1.Enabled = true;
-                basicEffect.DirectionalLight1.DiffuseColor = new Vector3(0.5f, 0.5f, 0.5f);
-                basicEffect.DirectionalLight1.Direction = Vector3.Normalize(new Vector3(-1.0f, -1.0f, 1.0f));
-                basicEffect.DirectionalLight1.SpecularColor = new Vector3(0.5f, 0.5f, 0.5f);
-
-                basicEffect.LightingEnabled = true;
-            }
-        }
-
-        public override void SetState(GraphicsDevice graphicsDevice, Material previousMaterial)
-        {
-        }
-
-        public override void Render(GraphicsDevice graphicsDevice, IEnumerable<RenderItem> renderItems, ref Matrix XNAViewMatrix, ref Matrix XNAProjectionMatrix)
-        {
-
-            basicEffect.View = XNAViewMatrix;
-            basicEffect.Projection = XNAProjectionMatrix;
-
-            foreach (EffectPass pass in basicEffect.CurrentTechnique.Passes)
-            {
-                foreach (var item in renderItems)
-                {
-                    basicEffect.World = item.XNAMatrix;
-                    pass.Apply();
-                    item.RenderPrimitive.Draw(graphicsDevice);
-                }
-            }
-        }
-    }
-
-    public class Label3DMaterial : SpriteBatchMaterial
-    {
-        public readonly Texture2D Texture;
-        public readonly WindowTextFont Font;
-
-        readonly List<Rectangle> TextBoxes = new List<Rectangle>();
-
-        public Label3DMaterial(Viewer viewer)
-            : base(viewer)
-        {
-            Texture = new Texture2D(SpriteBatch.GraphicsDevice, 1, 1, false, SurfaceFormat.Color);
-            Texture.SetData(new[] { Color.White });
-            Font = Viewer.WindowManager.TextManager.GetScaled("Arial", 12, System.Drawing.FontStyle.Bold, 1);
-        }
-
-        public override void SetState(GraphicsDevice graphicsDevice, Material previousMaterial)
-        {
-            var scaling = (float)graphicsDevice.PresentationParameters.BackBufferHeight / Viewer.RenderProcess.GraphicsDeviceManager.PreferredBackBufferHeight;
-            Vector3 screenScaling = new Vector3(scaling);
-            SpriteBatch.Begin(SpriteSortMode.Immediate, BlendState.NonPremultiplied, null, null, null, null, Matrix.CreateScale(scaling));
-            SpriteBatch.GraphicsDevice.DepthStencilState = DepthStencilState.Default;
-        }
-
-        public override void Render(GraphicsDevice graphicsDevice, IEnumerable<RenderItem> renderItems, ref Matrix XNAViewMatrix, ref Matrix XNAProjectionMatrix)
-        {
-            TextBoxes.Clear();
-            base.Render(graphicsDevice, renderItems, ref XNAViewMatrix, ref XNAProjectionMatrix);
-        }
-
-        public override bool GetBlending()
-        {
-            return true;
-        }
-
-        public Point GetTextLocation(int x, int y, string text)
-        {
-            // Start with a box in the location specified.
-            var textBox = new Rectangle(x, y, Font.MeasureString(text), Font.Height);
-            textBox.X -= textBox.Width / 2;
-            textBox.Inflate(5, 2);
-            // Find all the existing boxes which overlap with the new box, as if its top was extended upwards to infinity.
-            var boxes = TextBoxes.Where(box => box.Top <= textBox.Bottom && box.Right >= textBox.Left && box.Left <= textBox.Right).OrderBy(box => -box.Top);
-            // For each possible colliding box, if it does collide, shift the new box above it.
-            foreach (var box in boxes)
-                if (box.Top <= textBox.Bottom && box.Bottom >= textBox.Top)
-                    textBox.Y = box.Top - textBox.Height;
-            // And we're done.
-            TextBoxes.Add(textBox);
-            return new Point(textBox.X + 5, textBox.Y + 2);
-        }
-    }
-
-    public class DebugNormalMaterial : Material
-    {
-        IEnumerator<EffectPass> ShaderPassesGraph;
-
-        public DebugNormalMaterial(Viewer viewer)
-            : base(viewer, null)
-        {
-        }
-
-        public override void SetState(GraphicsDevice graphicsDevice, Material previousMaterial)
-        {
-            var shader = Viewer.MaterialManager.DebugShader;
-            shader.CurrentTechnique = shader.Techniques["Normal"];
-            if (ShaderPassesGraph == null) ShaderPassesGraph = shader.Techniques["Normal"].Passes.GetEnumerator();
-        }
-
-        public override void Render(GraphicsDevice graphicsDevice, IEnumerable<RenderItem> renderItems, ref Matrix XNAViewMatrix, ref Matrix XNAProjectionMatrix)
-        {
-            var shader = Viewer.MaterialManager.DebugShader;
-            var viewproj = XNAViewMatrix * XNAProjectionMatrix;
-
-            ShaderPassesGraph.Reset();
-            while (ShaderPassesGraph.MoveNext())
-            {
-                foreach (var item in renderItems)
-                {
-                    shader.SetMatrix(item.XNAMatrix, ref viewproj);
-                    ShaderPassesGraph.Current.Apply();
-                    item.RenderPrimitive.Draw(graphicsDevice);
-                }
-            }
-        }
-    }
-}
->>>>>>> 48d5f9d4
+﻿// COPYRIGHT 2009, 2010, 2011, 2012, 2013, 2014 by the Open Rails project.
+// 
+// This file is part of Open Rails.
+// 
+// Open Rails is free software: you can redistribute it and/or modify
+// it under the terms of the GNU General Public License as published by
+// the Free Software Foundation, either version 3 of the License, or
+// (at your option) any later version.
+// 
+// Open Rails is distributed in the hope that it will be useful,
+// but WITHOUT ANY WARRANTY; without even the implied warranty of
+// MERCHANTABILITY or FITNESS FOR A PARTICULAR PURPOSE.  See the
+// GNU General Public License for more details.
+// 
+// You should have received a copy of the GNU General Public License
+// along with Open Rails.  If not, see <http://www.gnu.org/licenses/>.
+
+// This file is the responsibility of the 3D & Environment Team. 
+
+using Microsoft.Xna.Framework;
+using Microsoft.Xna.Framework.Graphics;
+using Orts.Viewer3D.Common;
+using Orts.Viewer3D.Popups;
+using ORTS.Common;
+using ORTS.Common.Xna;
+using System;
+using System.Collections.Generic;
+using System.Diagnostics;
+using System.IO;
+using System.Linq;
+using System.Threading;
+
+namespace Orts.Viewer3D
+{
+    [CallOnThread("Loader")]
+    public class SharedTextureManager
+    {
+        readonly Viewer Viewer;
+        readonly GraphicsDevice GraphicsDevice;
+        Dictionary<string, Texture2D> Textures = new Dictionary<string, Texture2D>();
+        Dictionary<string, bool> TextureMarks;
+
+        [CallOnThread("Render")]
+        internal SharedTextureManager(Viewer viewer, GraphicsDevice graphicsDevice)
+        {
+            Viewer = viewer;
+            GraphicsDevice = graphicsDevice;
+        }
+
+        public Texture2D Get(string path, bool required = false)
+        {
+            return (Get(path, SharedMaterialManager.MissingTexture, required));
+        }
+
+        public Texture2D Get(string path, Texture2D defaultTexture, bool required = false)
+        {
+            if (Thread.CurrentThread.Name != "Loader Process")
+                Trace.TraceError("SharedTextureManager.Get incorrectly called by {0}; must be Loader Process or crashes will occur.", Thread.CurrentThread.Name);
+
+            if (path == null || path == "")
+                return defaultTexture;
+
+            path = path.ToLowerInvariant();
+            if (!Textures.ContainsKey(path))
+            {
+                try
+                {
+                    Texture2D texture;
+                    if (Path.GetExtension(path) == ".dds")
+                    {
+                        if (File.Exists(path))
+                        {
+                            DDSLib.DDSFromFile(path, GraphicsDevice, true, out texture);
+                        }
+                        else
+                        {
+                            var aceTexture = Path.ChangeExtension(path, ".ace");
+                            if (File.Exists(aceTexture))
+                            {
+                                texture = Orts.Formats.Msts.AceFile.Texture2DFromFile(GraphicsDevice, aceTexture);
+                            }
+                            else texture = defaultTexture;
+                        }
+                    }
+                    else if (Path.GetExtension(path) == ".ace")
+                    {
+                        var alternativeTexture = Path.ChangeExtension(path, ".dds");
+                        
+                        if (Viewer.Settings.PreferDDSTexture && File.Exists(alternativeTexture))
+                        {
+                            DDSLib.DDSFromFile(alternativeTexture, GraphicsDevice, true, out texture);
+                        }
+                        else if (File.Exists(path))
+                        {
+                            texture = Orts.Formats.Msts.AceFile.Texture2DFromFile(GraphicsDevice, path);
+                        }
+                        else
+                        {
+                            try //in case of no texture in wintersnow etc, go up one level
+                            {
+                                var p = System.IO.Directory.GetParent(path);//returns the current level of dir
+
+                                p = System.IO.Directory.GetParent(p.FullName);//go up one level
+                                var s = p.FullName + "\\" + Path.GetFileName(path);
+                                if (File.Exists(s) &&  s.ToLower().Contains("texture")) //in texure and exists
+                                {
+                                    texture = Orts.Formats.Msts.AceFile.Texture2DFromFile(GraphicsDevice, s);
+                                }
+                                else {
+                                    if (required)
+                                        Trace.TraceWarning("Missing texture {0} replaced with default texture", path);
+                                    return defaultTexture;
+                                }
+                            }
+                            catch { texture = defaultTexture; return defaultTexture; }
+                        }
+                    }
+                    else
+                        return defaultTexture;
+
+                    Textures.Add(path, texture);
+                    return texture;
+                }
+                catch (InvalidDataException error)
+                {
+                    Trace.TraceWarning("Skipped texture with error: {1} in {0}", path, error.Message);
+                    return defaultTexture;
+                }
+                catch (Exception error)
+                {
+                    if (File.Exists(path))
+                        Trace.WriteLine(new FileLoadException(path, error));
+                    else
+                        Trace.TraceWarning("Ignored missing texture file {0}", path);
+                    return defaultTexture;
+                }
+            }
+            else
+            {
+                return Textures[path];
+            }
+        }
+
+        public static Texture2D Get(GraphicsDevice graphicsDevice, string path)
+        {
+            if (path == null || path == "")
+                return SharedMaterialManager.MissingTexture;
+
+            path = path.ToLowerInvariant();
+            var ext = Path.GetExtension(path);
+
+            if (ext == ".ace")
+                return Orts.Formats.Msts.AceFile.Texture2DFromFile(graphicsDevice, path);
+
+            using (var stream = File.OpenRead(path))
+            {
+                if (ext == ".gif" || ext == ".jpg" || ext == ".png")
+                    return Texture2D.FromStream(graphicsDevice, stream);
+                else if (ext == ".bmp")
+                    using (var image = System.Drawing.Image.FromStream(stream))
+                    {
+                        using (var memoryStream = new MemoryStream())
+                        {
+                            image.Save(memoryStream, System.Drawing.Imaging.ImageFormat.Png);
+                            memoryStream.Seek(0, SeekOrigin.Begin);
+                            return Texture2D.FromStream(graphicsDevice, memoryStream);
+                        }
+                    }
+                else
+                    Trace.TraceWarning("Unsupported texture format: {0}", path);
+                return SharedMaterialManager.MissingTexture;
+            }
+        }
+        
+        public void Mark()
+        {
+            TextureMarks = new Dictionary<string, bool>(Textures.Count);
+            foreach (var path in Textures.Keys)
+                TextureMarks.Add(path, false);
+        }
+
+        public void Mark(Texture2D texture)
+        {
+            if (Textures.ContainsValue(texture))
+                TextureMarks[Textures.First(kvp => kvp.Value == texture).Key] = true;
+        }
+
+        public void Sweep()
+        {
+            foreach (var path in TextureMarks.Where(kvp => !kvp.Value).Select(kvp => kvp.Key))
+                Textures.Remove(path);
+        }
+
+        [CallOnThread("Updater")]
+        public string GetStatus()
+        {
+            return Viewer.Catalog.GetPluralStringFmt("{0:F0} texture", "{0:F0} textures", Textures.Keys.Count);
+        }
+    }
+
+    [CallOnThread("Loader")]
+    public class SharedMaterialManager
+    {
+        readonly Viewer Viewer;
+        Dictionary<string, Material> Materials = new Dictionary<string, Material>();
+        Dictionary<string, bool> MaterialMarks = new Dictionary<string, bool>();
+
+        public readonly LightConeShader LightConeShader;
+        public readonly LightGlowShader LightGlowShader;
+        public readonly ParticleEmitterShader ParticleEmitterShader;
+        public readonly PopupWindowShader PopupWindowShader;
+        public readonly PrecipitationShader PrecipitationShader;
+        public readonly SceneryShader SceneryShader;
+        public readonly ShadowMapShader ShadowMapShader;
+        public readonly ShadowMapShader[] ShadowMapShaders;
+        public readonly SkyShader SkyShader;
+        public readonly DebugShader DebugShader;
+
+        public static Texture2D MissingTexture;
+        public static Texture2D DefaultSnowTexture;
+        public static Texture2D DefaultDMSnowTexture;
+
+        [CallOnThread("Render")]
+        public SharedMaterialManager(Viewer viewer)
+        {
+            Viewer = viewer;
+            // TODO: Move to Loader process.
+            LightConeShader = new LightConeShader(viewer.RenderProcess.GraphicsDevice);
+            LightGlowShader = new LightGlowShader(viewer.RenderProcess.GraphicsDevice);
+            ParticleEmitterShader = new ParticleEmitterShader(viewer.RenderProcess.GraphicsDevice);
+            PopupWindowShader = new PopupWindowShader(viewer, viewer.RenderProcess.GraphicsDevice);
+            PrecipitationShader = new PrecipitationShader(viewer.RenderProcess.GraphicsDevice);
+            SceneryShader = new SceneryShader(viewer.RenderProcess.GraphicsDevice);
+            var microtexPath = viewer.Simulator.RoutePath + @"\TERRTEX\microtex.ace";
+            if (File.Exists(microtexPath))
+            {
+                try
+                {
+                    SceneryShader.OverlayTexture = Orts.Formats.Msts.AceFile.Texture2DFromFile(viewer.RenderProcess.GraphicsDevice, microtexPath);
+                }
+                catch (InvalidDataException error)
+                {
+                    Trace.TraceWarning("Skipped texture with error: {1} in {0}", microtexPath, error.Message);
+                }
+                catch (Exception error)
+                {
+                    Trace.WriteLine(new FileLoadException(microtexPath, error));
+                }
+            }
+            ShadowMapShader = new ShadowMapShader(viewer.RenderProcess.GraphicsDevice);
+            ShadowMapShaders = new ShadowMapShader[4];
+            for (int i = 0; i < ShadowMapShaders.Length; i++)
+            {
+                ShadowMapShaders[i] = new ShadowMapShader(viewer.RenderProcess.GraphicsDevice);
+            }
+            SkyShader = new SkyShader(viewer.RenderProcess.GraphicsDevice);
+            DebugShader = new DebugShader(viewer.RenderProcess.GraphicsDevice);
+
+            // TODO: This should happen on the loader thread.
+            MissingTexture = SharedTextureManager.Get(viewer.RenderProcess.GraphicsDevice, Path.Combine(viewer.ContentPath, "blank.bmp"));
+
+            // Managing default snow textures
+            var defaultSnowTexturePath = viewer.Simulator.RoutePath + @"\TERRTEX\SNOW\ORTSDefaultSnow.ace";
+            DefaultSnowTexture = Viewer.TextureManager.Get(defaultSnowTexturePath);
+            var defaultDMSnowTexturePath = viewer.Simulator.RoutePath + @"\TERRTEX\SNOW\ORTSDefaultDMSnow.ace";
+            DefaultDMSnowTexture = Viewer.TextureManager.Get(defaultDMSnowTexturePath);
+
+        }
+
+        public Material Load(string materialName)
+        {
+            return Load(materialName, null, 0, 0, 0, null);
+        }
+
+        public Material Load(string materialName, string textureName)
+        {
+            return Load(materialName, textureName, 0, 0, 0, null);
+        }
+
+        public Material Load(string materialName, string textureName, int options)
+        {
+            return Load(materialName, textureName, options, 0, 0, null);
+        }
+
+        public Material Load(string materialName, string textureName, int options, float mipMapBias)
+        {
+            return Load(materialName, textureName, options, 0, 0, null);
+        }
+
+        public Material Load(string materialName, string textureName, int options, float mipMapBias, int cabShaderKey, CabShader cabShader)
+        {
+
+            if (textureName != null)
+                textureName = textureName.ToLower();
+
+            var materialKey = String.Format("{0}:{1}:{2}:{3}:{4}", materialName, textureName, options, mipMapBias, cabShaderKey);
+
+            if (!Materials.ContainsKey(materialKey))
+            {
+                switch (materialName)
+                {
+                    case "Debug":
+                        Materials[materialKey] = new HUDGraphMaterial(Viewer);
+                        break;
+                    case "DebugNormals":
+                        Materials[materialKey] = new DebugNormalMaterial(Viewer);
+                        break;
+                    case "Forest":
+                        Materials[materialKey] = new ForestMaterial(Viewer, textureName);
+                        break;
+                    case "Label3D":
+                        Materials[materialKey] = new Label3DMaterial(Viewer);
+                        break;
+                    case "LightCone":
+                        Materials[materialKey] = new LightConeMaterial(Viewer);
+                        break;
+                    case "LightGlow":
+                        Materials[materialKey] = new LightGlowMaterial(Viewer);
+                        break;
+                    case "PopupWindow":
+                        Materials[materialKey] = new PopupWindowMaterial(Viewer);
+                        break;
+                    case "ParticleEmitter":
+                        Materials[materialKey] = new ParticleEmitterMaterial(Viewer, textureName);
+                        break;
+                    case "Precipitation":
+                        Materials[materialKey] = new PrecipitationMaterial(Viewer);
+                        break;
+                    case "Scenery":
+                        Materials[materialKey] = new SceneryMaterial(Viewer, textureName, (SceneryMaterialOptions)options, mipMapBias);
+                        break;
+                    case "ShadowMap":
+                        Materials[materialKey] = new ShadowMapMaterial(Viewer);
+                        break;
+                    case "SignalLight":
+                        Materials[materialKey] = new SignalLightMaterial(Viewer, textureName);
+                        break;
+                    case "SignalLightGlow":
+                        Materials[materialKey] = new SignalLightGlowMaterial(Viewer);
+                        break;
+                    case "Sky":
+                        Materials[materialKey] = new SkyMaterial(Viewer);
+                        break;
+                    case "MSTSSky":
+                        Materials[materialKey] = new MSTSSkyMaterial(Viewer);
+                        break;
+                    case "SpriteBatch":
+                        Materials[materialKey] = new SpriteBatchMaterial(Viewer);
+                        break;
+                    case "CabSpriteBatch":
+                        Materials[materialKey] = new CabSpriteBatchMaterial(Viewer, cabShader);
+                        break;
+                    case "Terrain":
+                        Materials[materialKey] = new TerrainMaterial(Viewer, textureName, SharedMaterialManager.MissingTexture);
+                        break;
+                    case "TerrainShared":
+                        Materials[materialKey] = new TerrainSharedMaterial(Viewer, textureName);
+                        break;
+                    case "TerrainSharedDistantMountain":
+                        Materials[materialKey] = new TerrainSharedDistantMountain(Viewer, textureName);
+                        break;
+                    case "Transfer":
+                        Materials[materialKey] = new TransferMaterial(Viewer, textureName);
+                        break;
+                    case "Water":
+                        Materials[materialKey] = new WaterMaterial(Viewer, textureName);
+                        break;
+                    default:
+                        Trace.TraceInformation("Skipped unknown material type {0}", materialName);
+                        Materials[materialKey] = new YellowMaterial(Viewer);
+                        break;
+                }
+            }
+            return Materials[materialKey];
+        }
+
+       public bool LoadNightTextures()
+        {
+            int count = 0;
+            foreach (KeyValuePair<string, Material> materialPair in Materials)
+            {
+                 if (materialPair.Value is SceneryMaterial)
+                {
+                    var material = materialPair.Value as SceneryMaterial;
+                    if (material.LoadNightTexture()) count++;
+                     if (count >= 20)
+                     {
+                         count = 0;
+                         // retest if there is enough free memory left;
+                         var remainingMemorySpace = Viewer.LoadMemoryThreshold - Viewer.HUDWindow.GetWorkingSetSize();
+                         if (remainingMemorySpace < 0)
+                         { 
+                             return false; // too bad, no more space, other night textures won't be loaded
+                         }
+                     }
+                }
+            }
+            return true;
+         }
+
+       public bool LoadDayTextures()
+       {
+           int count = 0;
+           foreach (KeyValuePair<string, Material> materialPair in Materials)
+           {
+               if (materialPair.Value is SceneryMaterial)
+               {
+                   var material = materialPair.Value as SceneryMaterial;
+                   if (material.LoadDayTexture()) count++;
+                   if (count >= 20)
+                   {
+                       count = 0;
+                       // retest if there is enough free memory left;
+                       var remainingMemorySpace = Viewer.LoadMemoryThreshold - Viewer.HUDWindow.GetWorkingSetSize();
+                       if (remainingMemorySpace < 0)
+                       {
+                           return false; // too bad, no more space, other night textures won't be loaded
+                       }
+                   }
+               }
+           }
+           return true;
+       }
+
+        public void Mark()
+        {
+            MaterialMarks = new Dictionary<string, bool>(Materials.Count);
+            foreach (var path in Materials.Keys)
+                MaterialMarks.Add(path, false);
+        }
+
+        public void Mark(Material material)
+        {
+            if (Materials.ContainsValue(material))
+                MaterialMarks[Materials.First(kvp => kvp.Value == material).Key] = true;
+        }
+
+        public void Sweep()
+        {
+            foreach (var path in MaterialMarks.Where(kvp => !kvp.Value).Select(kvp => kvp.Key))
+                Materials.Remove(path);
+		}
+
+        public void LoadPrep()
+        {
+            if (Viewer.Settings.UseMSTSEnv == false)
+            {
+                Viewer.World.Sky.LoadPrep();
+                sunDirection = Viewer.World.Sky.solarDirection;
+            }
+            else
+            {
+                Viewer.World.MSTSSky.LoadPrep();
+                sunDirection = Viewer.World.MSTSSky.mstsskysolarDirection;
+            }
+        }
+
+
+        [CallOnThread("Updater")]
+        public string GetStatus()
+        {
+            return Viewer.Catalog.GetPluralStringFmt("{0:F0} material", "{0:F0} materials", Materials.Keys.Count);
+        }
+
+        public static Color FogColor = new Color(110, 110, 110, 255);
+
+        internal Vector3 sunDirection;
+        bool lastLightState;
+        double fadeStartTimer;
+        float fadeDuration = -1;
+        float clampValue = 1;
+        float distance = 1000;
+        internal void UpdateShaders()
+        {
+            if(Viewer.Settings.UseMSTSEnv == false)
+                sunDirection = Viewer.World.Sky.solarDirection;
+            else
+                sunDirection = Viewer.World.MSTSSky.mstsskysolarDirection;
+
+            SceneryShader.SetLightVector_ZFar(sunDirection, Viewer.Settings.ViewingDistance);
+            
+            // Headlight illumination
+            if (Viewer.PlayerLocomotiveViewer != null
+                && Viewer.PlayerLocomotiveViewer.lightDrawer != null
+                && Viewer.PlayerLocomotiveViewer.lightDrawer.HasLightCone)
+            {
+                var lightDrawer = Viewer.PlayerLocomotiveViewer.lightDrawer;
+                var lightState = lightDrawer.IsLightConeActive;
+                if (lightState != lastLightState)
+                {
+                    if (lightDrawer.LightConeFadeIn > 0)
+                    {
+                        fadeStartTimer = Viewer.Simulator.GameTime;
+                        fadeDuration = lightDrawer.LightConeFadeIn;
+                    }
+                    else if (lightDrawer.LightConeFadeOut > 0)
+                    {
+                        fadeStartTimer = Viewer.Simulator.GameTime;
+                        fadeDuration = -lightDrawer.LightConeFadeOut;
+                    }
+                    lastLightState = lightState;
+                }
+                else if (!lastLightState && fadeDuration < 0 && Viewer.Simulator.GameTime > fadeStartTimer - fadeDuration)
+                {
+                    fadeDuration = 0;
+                }
+                if (!lightState && fadeDuration == 0)
+                    // This occurs when switching locos and needs to be handled or we get lingering light.
+                    SceneryShader.SetHeadlightOff();
+                else
+                {
+                    if (sunDirection.Y <= -0.05)
+                    {
+                        clampValue = 1; // at nighttime max headlight
+                        distance = lightDrawer.LightConeDistance; // and max distance
+                    }
+                    else if (sunDirection.Y >= 0.15)
+                    {
+                        clampValue = 0.5f; // at daytime min headlight
+                        distance = lightDrawer.LightConeDistance*0.1f; // and min distance
+
+                    }
+                    else
+                    {
+                        clampValue = 1 - 2.5f * (sunDirection.Y + 0.05f); // in the meantime interpolate
+                        distance = lightDrawer.LightConeDistance*(1-4.5f*(sunDirection.Y + 0.05f)); //ditto
+                    }
+                    SceneryShader.SetHeadlight(ref lightDrawer.LightConePosition, ref lightDrawer.LightConeDirection, distance, lightDrawer.LightConeMinDotProduct, (float)(Viewer.Simulator.GameTime - fadeStartTimer), fadeDuration, clampValue, ref lightDrawer.LightConeColor);
+                }
+            }
+            else
+            {
+                SceneryShader.SetHeadlightOff();
+            }
+            // End headlight illumination
+            if (Viewer.Settings.UseMSTSEnv == false)
+            {
+                SceneryShader.Overcast = Viewer.Simulator.Weather.OvercastFactor;
+                SceneryShader.SetFog(Viewer.Simulator.Weather.FogDistance, ref SharedMaterialManager.FogColor);
+                ParticleEmitterShader.SetFog(Viewer.Simulator.Weather.FogDistance, ref SharedMaterialManager.FogColor);
+                SceneryShader.ViewerPos = Viewer.Camera.XnaLocation(Viewer.Camera.CameraWorldLocation);
+            }
+            else
+            {
+                SceneryShader.Overcast = Viewer.World.MSTSSky.mstsskyovercastFactor;
+                SceneryShader.SetFog(Viewer.World.MSTSSky.mstsskyfogDistance, ref SharedMaterialManager.FogColor);
+                ParticleEmitterShader.SetFog(Viewer.Simulator.Weather.FogDistance, ref SharedMaterialManager.FogColor);
+                SceneryShader.ViewerPos = Viewer.Camera.XnaLocation(Viewer.Camera.CameraWorldLocation);
+            }
+        }
+    }
+
+    public abstract class Material
+    {
+        protected readonly Viewer Viewer;
+        private readonly string key;
+        protected static GraphicsDevice graphicsDevice;
+
+        protected Material(Viewer viewer, string key)
+        {
+            Viewer = viewer;
+            this.key = key;
+        }
+
+        protected Material(GraphicsDevice device): this (null, null)
+        {
+            graphicsDevice = device;
+        }
+
+        public override string ToString()
+        {
+            if (string.IsNullOrEmpty(key))
+                return GetType().Name;
+            return string.Format("{0}({1})", GetType().Name, key);
+        }
+
+        public virtual void SetState(Material previousMaterial) { }
+
+        public abstract void Render(List<RenderItem> renderItems, ref Matrix view, ref Matrix projection, ref Matrix viewProjection);
+
+        public virtual void ResetState() { }
+
+        public virtual bool GetBlending() { return false; }
+
+        public virtual Texture2D GetShadowTexture() { return null; }
+        
+        public SamplerState SamplerState = SamplerState.LinearWrap;
+
+        public int KeyLengthRemainder() //used as a "pseudorandom" number
+        {
+            return key?.Length % 10 ?? 0;
+        }
+
+        public Camera CurrentCamera { get { return Viewer.Camera; } }
+
+        [CallOnThread("Loader")]
+        public virtual void Mark()
+        {
+            Viewer.MaterialManager.Mark(this);
+        }
+    }
+
+    public class EmptyMaterial : Material
+    {
+        public EmptyMaterial(Viewer viewer)
+            : base(viewer, null)
+        {
+        }
+
+        public override void Render(List<RenderItem> renderItems, ref Matrix view, ref Matrix projection, ref Matrix viewProjection)
+        {
+            throw new NotImplementedException();
+        }
+    }
+
+    public class BasicMaterial : Material
+    {
+        public BasicMaterial(Viewer viewer, string key)
+            : base(viewer, key)
+        {
+        }
+
+        public override void Render(List<RenderItem> renderItems, ref Matrix view, ref Matrix projection, ref Matrix viewProjection)
+        {
+            for (int i = 0; i < renderItems.Count; i++)
+                renderItems[i].RenderPrimitive.Draw();
+        }
+    }
+
+    public class BasicBlendedMaterial : BasicMaterial
+    {
+        public BasicBlendedMaterial(Viewer viewer, string key)
+            : base(viewer, key)
+        {
+        }
+
+        public override bool GetBlending()
+        {
+            return true;
+        }
+    }
+
+    public class SpriteBatchMaterial : BasicBlendedMaterial
+    {
+        public readonly SpriteBatch SpriteBatch;
+
+        public SpriteBatchMaterial(Viewer viewer)
+            : base(viewer, null)
+        {
+            SpriteBatch = new SpriteBatch(graphicsDevice);
+        }
+
+        public override void SetState(Material previousMaterial)
+        {
+            SpriteBatch.Begin(SpriteSortMode.Deferred, BlendState.NonPremultiplied);
+        }
+
+        public override void ResetState()
+        {
+            SpriteBatch.End();
+
+            graphicsDevice.BlendState = BlendState.Opaque;
+            graphicsDevice.DepthStencilState = DepthStencilState.Default;
+        }
+    }
+
+    public class CabSpriteBatchMaterial : BasicBlendedMaterial
+    {
+        public readonly SpriteBatch SpriteBatch;
+        private CabShader CabShader;
+
+        public CabSpriteBatchMaterial(Viewer viewer, CabShader cabShader)
+            : base(viewer, null)
+        {
+            SpriteBatch = new SpriteBatch(graphicsDevice);
+            CabShader = cabShader;
+        }
+
+        public override void SetState(Material previousMaterial)
+        {
+            if (CabShader != null)
+                SpriteBatch.Begin(SpriteSortMode.Deferred, BlendState.NonPremultiplied, null, DepthStencilState.Default, null, CabShader);
+            else
+                SpriteBatch.Begin(SpriteSortMode.Deferred, BlendState.NonPremultiplied);
+        }
+
+        public override void ResetState()
+        {
+            SpriteBatch.End();
+
+            graphicsDevice.BlendState = BlendState.Opaque;
+            graphicsDevice.DepthStencilState = DepthStencilState.Default;
+        }
+    }
+
+    [Flags]
+    public enum SceneryMaterialOptions
+    {
+        None = 0,
+        // Diffuse
+        Diffuse = 0x1,
+        // Alpha test
+        AlphaTest = 0x2,
+        // Blending
+        AlphaBlendingNone = 0x0,
+        AlphaBlendingBlend = 0x4,
+        AlphaBlendingAdd = 0x8,
+        AlphaBlendingMask = 0xC,
+        // Shader
+        ShaderImage = 0x00,
+        ShaderDarkShade = 0x10,
+        ShaderHalfBright = 0x20,
+        ShaderFullBright = 0x30,
+        ShaderVegetation = 0x40,
+        ShaderMask = 0x70,
+        // Lighting
+        Specular0 = 0x000,
+        Specular25 = 0x080,
+        Specular750 = 0x100,
+        SpecularMask = 0x180,
+        // Texture address mode
+        TextureAddressModeWrap = 0x000,
+        TextureAddressModeMirror = 0x200,
+        TextureAddressModeClamp = 0x400,
+        TextureAddressModeMask = 0x600,
+        // Night texture
+        NightTexture = 0x800,
+        // Texture to be shown in tunnels and underground (used for 3D cab night textures)
+        UndergroundTexture = 0x40000000,
+    }
+
+    public class SceneryMaterial : Material
+    {
+        private readonly float timeOffset;
+        readonly bool nightTextureEnabled;
+        readonly bool undergroundTextureEnabled;
+        private readonly SceneryMaterialOptions options;
+        protected Texture2D dayTexture;
+        protected Texture2D nightTexture;
+        private readonly string texturePath;
+        private readonly byte aceAlphaBits;   // the number of bits in the ace file's alpha channel 
+
+        private EffectPassCollection shaderPasses;
+        private readonly SceneryShader shader;
+        private static int[] shaderTechniqueLookup;
+
+        public static readonly DepthStencilState DepthReadCompareLess = new DepthStencilState
+        {
+            DepthBufferWriteEnable = false,
+            DepthBufferFunction = CompareFunction.Less,
+        };
+
+        private static readonly Dictionary<float, SamplerState>[] samplerStates = new Dictionary<float, SamplerState>[4]; //Length of TextureAddressMode Values
+
+        public SceneryMaterial(Viewer viewer, string texturePath, SceneryMaterialOptions options, float mipMapBias)
+            : base(viewer, string.Format("{0}:{1:X}:{2}", texturePath, options, mipMapBias))
+        {
+            this.options = options;
+            this.SamplerState = GetShadowTextureAddressMode(mipMapBias, options);
+            this.texturePath = texturePath;
+            dayTexture = SharedMaterialManager.MissingTexture;
+            nightTexture = SharedMaterialManager.MissingTexture;
+            // <CSComment> if "trainset" is in the path (true for night textures for 3DCabs) deferred load of night textures is disabled 
+            if (!String.IsNullOrEmpty(texturePath) && (options & SceneryMaterialOptions.NightTexture) != 0 && ((!viewer.DontLoadNightTextures && !viewer.DontLoadDayTextures)
+                || texturePath.Contains(@"\trainset\")))
+            {
+                var nightTexturePath = Helpers.GetNightTextureFile(Viewer.Simulator, texturePath);
+                if (!String.IsNullOrEmpty(nightTexturePath))
+                    nightTexture = Viewer.TextureManager.Get(nightTexturePath.ToLower());
+                dayTexture = Viewer.TextureManager.Get(texturePath, true);
+            }
+            else if ((options & SceneryMaterialOptions.NightTexture) != 0 && viewer.DontLoadNightTextures)
+            {
+                viewer.NightTexturesNotLoaded = true;
+                dayTexture = Viewer.TextureManager.Get(texturePath, true);
+            }
+
+            else if ((options & SceneryMaterialOptions.NightTexture) != 0 && viewer.DontLoadDayTextures)
+            {
+                var nightTexturePath = Helpers.GetNightTextureFile(Viewer.Simulator, texturePath);
+                if (!String.IsNullOrEmpty(nightTexturePath))
+                    nightTexture = Viewer.TextureManager.Get(nightTexturePath.ToLower());
+                if (nightTexture != SharedMaterialManager.MissingTexture)
+                {
+                    viewer.DayTexturesNotLoaded = true;
+                }
+            }
+            else dayTexture = Viewer.TextureManager.Get(texturePath, true);
+
+            // Record the number of bits in the alpha channel of the original ace file
+            var missingTexture = SharedMaterialManager.MissingTexture;
+            if (dayTexture != null && dayTexture != SharedMaterialManager.MissingTexture)
+                missingTexture = dayTexture;
+            else if (nightTexture != null && nightTexture != SharedMaterialManager.MissingTexture)
+                missingTexture = nightTexture;
+            if (missingTexture.Tag?.GetType() == typeof(Orts.Formats.Msts.AceInfo))
+                aceAlphaBits = ((Orts.Formats.Msts.AceInfo)missingTexture.Tag).AlphaBits;
+            else
+                aceAlphaBits = 0;
+
+            // map shader techniques from Name to their index to avoid costly name-based lookups at runtime
+            //this can be static as the techniques are constant for all scenery
+            //possible mask values are 0x00, 0x10, 0x20, 0x30 and 0x40 as well 0x30|0x40, so we use a int[8] to map the values/0x10 by single-digit index (leaves two blanks in the array at 0x50 and 0x60)
+            shader = Viewer.MaterialManager.SceneryShader;
+            if (null == shaderTechniqueLookup)
+            {
+                shaderTechniqueLookup = new int[8];
+                for (int i = 0; i < shader.Techniques.Count; i++)
+                {
+                    if (Viewer.Settings.ShaderModel > 2)
+                    {
+                        switch (shader.Techniques[i].Name)
+                        {
+                            case "ImagePS3":
+                                shaderTechniqueLookup[(int)SceneryMaterialOptions.ShaderImage >> 4] = i; break;         //[0]
+                            case "DarkShadePS3":
+                                shaderTechniqueLookup[(int)SceneryMaterialOptions.ShaderDarkShade >> 4] = i; break;     //[1]   
+                            case "HalfBrightPS3":
+                                shaderTechniqueLookup[(int)SceneryMaterialOptions.ShaderHalfBright >> 4] = i; break;    //[2]
+                            case "FullBrightPS3":
+                                shaderTechniqueLookup[(int)SceneryMaterialOptions.ShaderFullBright >> 4] = i; break;    //[3]
+                            case "VegetationPS3":
+                                shaderTechniqueLookup[(int)SceneryMaterialOptions.ShaderVegetation >> 4] = i;           //[4]
+                                shaderTechniqueLookup[(int)(SceneryMaterialOptions.ShaderVegetation | SceneryMaterialOptions.ShaderFullBright) >> 4] = i; break;    //[7]
+                        }
+                    }
+                    else
+                    {
+                        switch (shader.Techniques[i].Name)
+                        {
+                            case "ImagePS2":
+                                shaderTechniqueLookup[(int)SceneryMaterialOptions.ShaderImage >> 4] = i; break;         //[0]
+                            case "DarkShadePS2":
+                                shaderTechniqueLookup[(int)SceneryMaterialOptions.ShaderDarkShade >> 4] = i; break;     //[1]   
+                            case "HalfBrightPS2":
+                                shaderTechniqueLookup[(int)SceneryMaterialOptions.ShaderHalfBright >> 4] = i; break;    //[2]
+                            case "FullBrightPS2":
+                                shaderTechniqueLookup[(int)SceneryMaterialOptions.ShaderFullBright >> 4] = i; break;    //[3]
+                            case "VegetationPS2":
+                                shaderTechniqueLookup[(int)SceneryMaterialOptions.ShaderVegetation >> 4] = i;           //[4]
+                                shaderTechniqueLookup[(int)(SceneryMaterialOptions.ShaderVegetation | SceneryMaterialOptions.ShaderFullBright) >> 4] = i; break;    //[7]
+                        }
+
+                    }
+                }
+            }
+
+            timeOffset = (KeyLengthRemainder()) / 5000f; // TODO for later use for pseudorandom texture switch time
+            nightTextureEnabled = nightTexture != null && nightTexture != SharedMaterialManager.MissingTexture;
+            undergroundTextureEnabled = (options & SceneryMaterialOptions.UndergroundTexture) != 0;
+        }
+
+        public bool LoadNightTexture()
+        {
+            bool result = false;
+            if (((options & SceneryMaterialOptions.NightTexture) != 0) && (nightTexture == SharedMaterialManager.MissingTexture))
+            {
+                var nightTexturePath = Helpers.GetNightTextureFile(Viewer.Simulator, texturePath);
+                if (!string.IsNullOrEmpty(nightTexturePath))
+                {
+                    nightTexture = Viewer.TextureManager.Get(nightTexturePath);
+                    result = true;
+                }
+            }
+            return result;
+        }
+
+        public bool LoadDayTexture()
+        {
+            bool result = false;
+            if (dayTexture == SharedMaterialManager.MissingTexture && !String.IsNullOrEmpty(texturePath))
+            {
+                dayTexture = Viewer.TextureManager.Get(texturePath);
+                result = true;
+            }
+            return result;
+        }
+
+        public override void SetState(Material previousMaterial)
+        {
+            graphicsDevice.RasterizerState = RasterizerState.CullCounterClockwise;
+            graphicsDevice.SamplerStates[0] = SamplerState.LinearWrap;
+
+            shader.LightingDiffuse = (options & SceneryMaterialOptions.Diffuse) != 0 ? 1 : 0;
+
+            // Set up for alpha blending and alpha test 
+
+            if (GetBlending())
+            {
+                // Skip blend for near transparent alpha's (eliminates sorting issues for many simple alpha'd textures )
+                if (previousMaterial == null  // Search for opaque pixels in alpha blended polygons
+                    && (options & SceneryMaterialOptions.AlphaBlendingMask) != SceneryMaterialOptions.AlphaBlendingAdd)
+                {
+                    // Enable alpha blending for everything: this allows distance scenery to appear smoothly.
+                    graphicsDevice.BlendState = BlendState.NonPremultiplied;
+                    graphicsDevice.DepthStencilState = DepthStencilState.Default;
+                    shader.ReferenceAlpha = 250;
+                }
+                else // Alpha blended pixels only
+                {
+                    shader.ReferenceAlpha = 10;  // ie default lightcone's are 9 in full transparent areas
+
+                    // Set up for blending
+                    if ((options & SceneryMaterialOptions.AlphaBlendingMask) == SceneryMaterialOptions.AlphaBlendingBlend)
+                    {
+                        graphicsDevice.BlendState = BlendState.NonPremultiplied;
+                        graphicsDevice.DepthStencilState = DepthReadCompareLess; // To avoid processing already drawn opaque pixels
+                    }
+                    else
+                    {
+                        graphicsDevice.BlendState = BlendState.Additive;
+                        graphicsDevice.DepthStencilState = DepthStencilState.DepthRead;
+                    }
+                }
+            }
+            else
+            {
+                // Enable alpha blending for everything: this allows distance scenery to appear smoothly.
+                graphicsDevice.BlendState = BlendState.Opaque;
+
+                if ((options & SceneryMaterialOptions.AlphaTest) != 0)
+                {
+                    // Transparency testing is enabled
+                    shader.ReferenceAlpha = 200;  // setting this to 128, chain link fences become solid at distance, at 200, they become
+                }
+                else
+                {
+                    // Solid rendering.
+                    shader.ReferenceAlpha = -1;
+                }
+            }
+
+            shader.CurrentTechnique = shader.Techniques[shaderTechniqueLookup[(int)(options & SceneryMaterialOptions.ShaderMask) >> 4]];
+            shaderPasses = shader.CurrentTechnique.Passes;
+
+            switch (options & SceneryMaterialOptions.SpecularMask)
+            {
+                case SceneryMaterialOptions.Specular0:
+                    shader.LightingSpecular = 0;
+                    break;
+                case SceneryMaterialOptions.Specular25:
+                    shader.LightingSpecular = 25;
+                    break;
+                case SceneryMaterialOptions.Specular750:
+                    shader.LightingSpecular = 750;
+                    break;
+                default:
+                    throw new InvalidDataException("Options has unexpected SceneryMaterialOptions.SpecularMask value.");
+            }
+
+            graphicsDevice.SamplerStates[0] = SamplerState;
+
+            if (nightTextureEnabled && ((undergroundTextureEnabled && Viewer.MaterialManager.sunDirection.Y < -0.085f || Viewer.Camera.IsUnderground) ||
+            Viewer.MaterialManager.sunDirection.Y < 0.0f - timeOffset))
+            //if (nightTexture != null && nightTexture != SharedMaterialManager.MissingTexture && (((options & SceneryMaterialOptions.UndergroundTexture) != 0 &&
+            //    (Viewer.MaterialManager.sunDirection.Y < -0.085f || Viewer.Camera.IsUnderground)) || Viewer.MaterialManager.sunDirection.Y < 0.0f - ((float)KeyLengthRemainder()) / 5000f))
+            {
+                shader.ImageTexture = nightTexture;
+                shader.ImageTextureIsNight = true;
+            }
+            else
+            {
+                shader.ImageTexture = dayTexture;
+                shader.ImageTextureIsNight = false;
+            }
+        }
+
+        public override void Render(List<RenderItem> renderItems, ref Matrix view, ref Matrix projection, ref Matrix viewProjection)
+        {
+            for (int j = 0; j < shaderPasses.Count; j++)
+            {
+                for (int i = 0; i < renderItems.Count; i++)
+                {
+                    RenderItem item = renderItems[i];
+                    shader.SetMatrix(in item.XNAMatrix, in viewProjection);
+                    shader.ZBias = item.RenderPrimitive.ZBias;
+                    shaderPasses[j].Apply();
+                    item.RenderPrimitive.Draw();
+                }
+            }
+        }
+
+        public override void ResetState()
+        {
+            shader.ImageTextureIsNight = false;
+            shader.LightingDiffuse = 1;
+            shader.LightingSpecular = 0;
+            shader.ReferenceAlpha = 0;
+
+            graphicsDevice.BlendState = BlendState.Opaque;
+            graphicsDevice.DepthStencilState = DepthStencilState.Default;
+        }
+
+        /// <summary>
+        /// Return true if this material requires alpha blending
+        /// </summary>
+        /// <returns></returns>
+        public override bool GetBlending()
+        {
+            bool alphaTestRequested = (options & SceneryMaterialOptions.AlphaTest) != 0;            // the artist requested alpha testing for this material
+            bool alphaBlendRequested = (options & SceneryMaterialOptions.AlphaBlendingMask) != 0;   // the artist specified a blend capable shader
+
+            return alphaBlendRequested                                   // the material is using a blend capable shader   
+                    && (aceAlphaBits > 1                                    // and the original ace has more than 1 bit of alpha
+                          || (aceAlphaBits == 1 && !alphaTestRequested));    //  or its just 1 bit, but with no alphatesting, we must blend it anyway
+
+            // To summarize, assuming we are using a blend capable shader ..
+            //     0 bits of alpha - never blend
+            //     1 bit of alpha - only blend if the alpha test wasn't requested
+            //     >1 bit of alpha - always blend
+        }
+
+        public override Texture2D GetShadowTexture()
+        {
+            //var timeOffset = (KeyLengthRemainder()) / 5000f; // TODO for later use for pseudorandom texture switch time
+            //if (nightTexture != null && nightTexture != SharedMaterialManager.MissingTexture && (((options & SceneryMaterialOptions.UndergroundTexture) != 0 &&
+            //    (Viewer.MaterialManager.sunDirection.Y < -0.085f || Viewer.Camera.IsUnderground)) || Viewer.MaterialManager.sunDirection.Y < 0.0f - ((float)KeyLengthRemainder()) / 5000f))
+            //    return nightTexture;
+
+            //return dayTexture;
+            if (nightTextureEnabled && ((undergroundTextureEnabled && Viewer.MaterialManager.sunDirection.Y < -0.085f || Viewer.Camera.IsUnderground) 
+                || Viewer.MaterialManager.sunDirection.Y < 0.0f - timeOffset))
+                    return nightTexture;
+            return dayTexture;
+        }
+
+        private static SamplerState GetShadowTextureAddressMode(float mipMapBias, SceneryMaterialOptions options)
+        {
+            mipMapBias = Math.Max(mipMapBias, -1);// MipMapBias < -1 ? -1 : MipMapBias;
+            int textureAddressMode = (int)(options & SceneryMaterialOptions.TextureAddressModeMask);
+
+            if (samplerStates[textureAddressMode] == null)
+            {
+                lock (samplerStates)
+                {
+                    if (samplerStates[textureAddressMode] == null)
+                        samplerStates[textureAddressMode] = new Dictionary<float, SamplerState>();
+                }
+            }
+
+            if (!samplerStates[textureAddressMode].ContainsKey(mipMapBias))
+            {
+                lock (samplerStates[textureAddressMode])
+                {
+                    if (!samplerStates[textureAddressMode].ContainsKey(mipMapBias))
+                        samplerStates[textureAddressMode].Add(mipMapBias, new SamplerState
+                        {
+                            AddressU = (TextureAddressMode)textureAddressMode,
+                            AddressV = (TextureAddressMode)textureAddressMode,
+                            Filter = TextureFilter.Anisotropic,
+                            MaxAnisotropy = 16,
+                            MipMapLevelOfDetailBias = mipMapBias
+                        });
+                }
+            }
+            return samplerStates[textureAddressMode][mipMapBias];
+        }
+
+        public override void Mark()
+        {
+            Viewer.TextureManager.Mark(dayTexture);
+            Viewer.TextureManager.Mark(nightTexture);
+            base.Mark();
+        }
+    }
+
+    public class ShadowMapMaterial : Material
+    {
+        private EffectPassCollection shaderPasses;
+        private readonly VertexBuffer blurVertexBuffer;
+        private readonly ShadowMapShader shader;
+
+        //Order needs to match order of techniques in ShadowMap.fx to simplify lookup
+        //Blur map coming last (not used in enum)
+        public enum Mode
+        {
+            Normal,
+            Forest,
+            Blocker,
+            Blur,
+        }
+
+        public ShadowMapMaterial(Viewer viewer)
+            : base(viewer, null)
+        {
+            int shadowMapResolution = Viewer.Settings.ShadowMapResolution;
+            blurVertexBuffer = new VertexBuffer(graphicsDevice, typeof(VertexPositionTexture), 4, BufferUsage.WriteOnly);
+            blurVertexBuffer.SetData(new[] {
+               new VertexPositionTexture(new Vector3(-1, +1, 0), new Vector2(0, 0)),
+               new VertexPositionTexture(new Vector3(-1, -1, 0), new Vector2(0, shadowMapResolution)),
+               new VertexPositionTexture(new Vector3(+1, +1, 0), new Vector2(shadowMapResolution, 0)),
+               new VertexPositionTexture(new Vector3(+1, -1, 0), new Vector2(shadowMapResolution, shadowMapResolution)),
+            });
+            shader = Viewer.MaterialManager.ShadowMapShader;
+        }
+
+        public void SetState(Mode mode)
+        {
+            shader.CurrentTechnique = shader.Techniques[(int)mode]; //order of techniques equals order in ShadowMap.fx, avoiding costly name-based lookups at runtime
+
+            for (int i = 0; i < Viewer.MaterialManager.ShadowMapShaders.Length; i++)
+            {
+                Viewer.MaterialManager.ShadowMapShaders[i].CurrentTechnique = Viewer.MaterialManager.ShadowMapShaders[i].Techniques[(int)mode];
+            }
+
+            shaderPasses = shader.CurrentTechnique.Passes;
+            graphicsDevice.RasterizerState = mode == Mode.Blocker ? RasterizerState.CullClockwise : RasterizerState.CullCounterClockwise;
+        }
+
+        public override void Render(List<RenderItem> renderItems, ref Matrix view, ref Matrix projection, ref Matrix viewProjection)
+        {
+            for (int j = 0; j < shaderPasses.Count; j++)
+            {
+                for (int i = 0; i < renderItems.Count; i++)
+                {
+                    RenderItem item = renderItems[i];
+                    //                    ref Matrix wvp = ref item.XNAMatrix;
+                    //                    MatrixExtension.Multiply(ref wvp, ref matrices[(int)ViewMatrixSequence.ViewProjection], out wvp);
+                    MatrixExtension.Multiply(in item.XNAMatrix, in viewProjection, out Matrix wvp);
+                    shader.SetData(ref wvp, item.Material.GetShadowTexture());
+                    shaderPasses[j].Apply();
+                    graphicsDevice.SamplerStates[0] = item.Material.SamplerState;
+                    item.RenderPrimitive.Draw();
+                }
+            }
+        }
+
+        public RenderTarget2D ApplyBlur(RenderTarget2D shadowMap, RenderTarget2D renderTarget)
+        {
+            var wvp = Matrix.Identity;
+
+            shader.CurrentTechnique = shader.Techniques[(int)Mode.Blur];
+            shader.SetBlurData(ref wvp);
+
+            graphicsDevice.RasterizerState = RasterizerState.CullNone;
+            graphicsDevice.DepthStencilState = DepthStencilState.None;
+            graphicsDevice.SetVertexBuffer(blurVertexBuffer);
+
+            for (int j = 0; j < shader.CurrentTechnique.Passes.Count; j++)
+            {
+                shader.SetBlurData(renderTarget);
+                shader.CurrentTechnique.Passes[j].Apply();
+                graphicsDevice.SetRenderTarget(shadowMap);
+                graphicsDevice.DrawPrimitives(PrimitiveType.TriangleStrip, 0, 2);
+                graphicsDevice.SetRenderTarget(null);
+            }
+            graphicsDevice.RasterizerState = RasterizerState.CullCounterClockwise;
+            graphicsDevice.DepthStencilState = DepthStencilState.Default;
+
+            return shadowMap;
+        }
+
+        public override void ResetState()
+        {
+            graphicsDevice.RasterizerState = RasterizerState.CullCounterClockwise;
+        }
+    }
+
+    public class PopupWindowMaterial : Material
+    {
+        private EffectPassCollection shaderPasses;
+        private readonly PopupWindowShader shader;
+
+        public PopupWindowMaterial(Viewer viewer)
+            : base(viewer, null)
+        {
+            shader = Viewer.MaterialManager.PopupWindowShader;
+        }
+
+        public void SetState(Texture2D screen)
+        {
+            shader.CurrentTechnique = shader.Techniques[screen == null ? 0 : 1]; //screen == null ? shader.Techniques["PopupWindow"] : shader.Techniques["PopupWindowGlass"];
+            shaderPasses = shader.CurrentTechnique.Passes;
+            
+            // FIXME: MonoGame cannot read backbuffer contents
+            //shader.Screen = screen;
+            shader.GlassColor = Color.Black;
+
+            graphicsDevice.BlendState = BlendState.NonPremultiplied;
+            graphicsDevice.RasterizerState = RasterizerState.CullNone;
+            graphicsDevice.DepthStencilState = DepthStencilState.None;
+        }
+
+        public void Render(RenderPrimitive renderPrimitive, ref Matrix worldMatrix, ref Matrix viewMatrix, ref Matrix projectionMatrix)
+        {
+            MatrixExtension.Multiply(in worldMatrix, in viewMatrix, out Matrix result);
+            MatrixExtension.Multiply(in result, in projectionMatrix, out Matrix wvp);
+//            Matrix wvp = worldMatrix * viewMatrix * projectionMatrix;
+            shader.SetMatrix(ref worldMatrix, ref wvp);
+
+            for (int j = 0; j < shaderPasses.Count; j++)
+            {
+                shaderPasses[j].Apply();
+                renderPrimitive.Draw();
+            }
+        }
+
+        public override void Render(List<RenderItem> renderItems, ref Matrix view, ref Matrix projection, ref Matrix viewProjection)
+        {
+            MatrixExtension.Multiply(in view, in projection, out Matrix result);
+            MatrixExtension.Multiply(in result, in viewProjection, out Matrix wvp);
+            //            Matrix wvp = worldMatrix * viewMatrix * projectionMatrix;
+            shader.SetMatrix(ref view, ref wvp);
+
+            for (int j = 0; j < shaderPasses.Count; j++)
+            {
+                for (int i = 0; i < renderItems.Count; i++)
+                {
+                    shaderPasses[j].Apply();
+                    renderItems[i].RenderPrimitive.Draw();
+                }
+            }
+        }
+
+        public override void ResetState()
+        {
+            graphicsDevice.BlendState = BlendState.Opaque;
+            graphicsDevice.RasterizerState = RasterizerState.CullCounterClockwise;
+            graphicsDevice.DepthStencilState = DepthStencilState.Default;
+        }
+
+        public override bool GetBlending()
+        {
+            return true;
+        }
+    }
+
+    public class YellowMaterial : Material
+    {
+        static BasicEffect basicEffect;
+
+        public YellowMaterial(Viewer viewer)
+            : base(viewer, null)
+        {
+            if (basicEffect == null)
+            {
+                basicEffect = new BasicEffect(graphicsDevice);
+                basicEffect.Alpha = 1.0f;
+                basicEffect.DiffuseColor = new Vector3(197.0f / 255.0f, 203.0f / 255.0f, 37.0f / 255.0f);
+                basicEffect.SpecularColor = new Vector3(0.25f, 0.25f, 0.25f);
+                basicEffect.SpecularPower = 5.0f;
+                basicEffect.AmbientLightColor = new Vector3(0.2f, 0.2f, 0.2f);
+
+                basicEffect.DirectionalLight0.Enabled = true;
+                basicEffect.DirectionalLight0.DiffuseColor = Vector3.One * 0.8f;
+                basicEffect.DirectionalLight0.Direction = Vector3.Normalize(new Vector3(1.0f, -1.0f, -1.0f));
+                basicEffect.DirectionalLight0.SpecularColor = Vector3.One;
+
+                basicEffect.DirectionalLight1.Enabled = true;
+                basicEffect.DirectionalLight1.DiffuseColor = new Vector3(0.5f, 0.5f, 0.5f);
+                basicEffect.DirectionalLight1.Direction = Vector3.Normalize(new Vector3(-1.0f, -1.0f, 1.0f));
+                basicEffect.DirectionalLight1.SpecularColor = new Vector3(0.5f, 0.5f, 0.5f);
+
+                basicEffect.LightingEnabled = true;
+            }
+        }
+
+        public override void Render(List<RenderItem> renderItems, ref Matrix view, ref Matrix projection, ref Matrix viewProjection)
+        {
+            basicEffect.View = view;
+            basicEffect.Projection = projection;
+
+            foreach (EffectPass pass in basicEffect.CurrentTechnique.Passes)
+            {
+                for (int i = 0; i < renderItems.Count; i++)
+                {
+                    RenderItem item = renderItems[i];
+                    basicEffect.World = item.XNAMatrix;
+                    pass.Apply();
+                    item.RenderPrimitive.Draw();
+                }
+            }
+        }
+    }
+
+    public class SolidColorMaterial : Material
+    {
+        static BasicEffect basicEffect;
+
+        public SolidColorMaterial(Viewer viewer, float a, float r, float g, float b)
+            : base(viewer, null)
+        {
+            if (basicEffect == null)
+            {
+                basicEffect = new BasicEffect(graphicsDevice);
+                basicEffect.Alpha = a;
+                basicEffect.DiffuseColor = new Vector3(r , g , b );
+                basicEffect.SpecularColor = new Vector3(0.25f, 0.25f, 0.25f);
+                basicEffect.SpecularPower = 5.0f;
+                basicEffect.AmbientLightColor = new Vector3(0.2f, 0.2f, 0.2f);
+
+                basicEffect.DirectionalLight0.Enabled = true;
+                basicEffect.DirectionalLight0.DiffuseColor = Vector3.One * 0.8f;
+                basicEffect.DirectionalLight0.Direction = Vector3.Normalize(new Vector3(1.0f, -1.0f, -1.0f));
+                basicEffect.DirectionalLight0.SpecularColor = Vector3.One;
+
+                basicEffect.DirectionalLight1.Enabled = true;
+                basicEffect.DirectionalLight1.DiffuseColor = new Vector3(0.5f, 0.5f, 0.5f);
+                basicEffect.DirectionalLight1.Direction = Vector3.Normalize(new Vector3(-1.0f, -1.0f, 1.0f));
+                basicEffect.DirectionalLight1.SpecularColor = new Vector3(0.5f, 0.5f, 0.5f);
+
+                basicEffect.LightingEnabled = true;
+            }
+        }
+
+        public override void Render(List<RenderItem> renderItems, ref Matrix view, ref Matrix projection, ref Matrix viewProjection)
+        {
+            basicEffect.View = view;
+            basicEffect.Projection = projection;
+
+            foreach (EffectPass pass in basicEffect.CurrentTechnique.Passes)
+            {
+                for (int i = 0; i < renderItems.Count; i++)
+                {
+                    RenderItem item = renderItems[i];
+                    basicEffect.World = item.XNAMatrix;
+                    pass.Apply();
+                    item.RenderPrimitive.Draw();
+                }
+            }
+        }
+
+    }
+
+    public class Label3DMaterial : SpriteBatchMaterial
+    {
+        public Texture2D Texture { get; private set; }
+        public WindowTextFont Font { get; private set; }
+
+        private readonly List<Rectangle> textBoxes = new List<Rectangle>();
+
+        public Label3DMaterial(Viewer viewer)
+            : base(viewer)
+        {
+            Texture = new Texture2D(SpriteBatch.GraphicsDevice, 1, 1, false, SurfaceFormat.Color);
+            Texture.SetData(new[] { Color.White });
+            Font = Viewer.WindowManager.TextManager.GetScaled("Arial", 12, System.Drawing.FontStyle.Bold, 1);
+        }
+
+        public override void SetState(Material previousMaterial)
+        {
+            var scaling = (float)graphicsDevice.PresentationParameters.BackBufferHeight / Viewer.RenderProcess.GraphicsDeviceManager.PreferredBackBufferHeight;
+            Vector3 screenScaling = new Vector3(scaling);
+            SpriteBatch.Begin(SpriteSortMode.Immediate, BlendState.NonPremultiplied, null, null, null, null, Matrix.CreateScale(scaling));
+            SpriteBatch.GraphicsDevice.DepthStencilState = DepthStencilState.Default;
+        }
+
+        public override void Render(List<RenderItem> renderItems, ref Matrix view, ref Matrix projection, ref Matrix viewProjection)
+        {
+            textBoxes.Clear();
+            base.Render(renderItems, ref view, ref projection, ref viewProjection);
+        }
+
+        public override bool GetBlending()
+        {
+            return true;
+        }
+
+        public Point GetTextLocation(int x, int y, string text)
+        {
+            // Start with a box in the location specified.
+            var textBox = new Rectangle(x, y, Font.MeasureString(text), Font.Height);
+            textBox.X -= textBox.Width / 2;
+            textBox.Inflate(5, 2);
+            // Find all the existing boxes which overlap with the new box, as if its top was extended upwards to infinity.
+            var boxes = textBoxes.Where(box => box.Top <= textBox.Bottom && box.Right >= textBox.Left && box.Left <= textBox.Right).OrderBy(box => -box.Top);
+            // For each possible colliding box, if it does collide, shift the new box above it.
+            foreach (var box in boxes)
+                if (box.Top <= textBox.Bottom && box.Bottom >= textBox.Top)
+                    textBox.Y = box.Top - textBox.Height;
+            // And we're done.
+            textBoxes.Add(textBox);
+            return new Point(textBox.X + 5, textBox.Y + 2);
+        }
+    }
+
+    public class DebugNormalMaterial : Material
+    {
+        private readonly EffectPassCollection shaderPasses;
+        private readonly DebugShader shader;
+
+        public DebugNormalMaterial(Viewer viewer)
+            : base(viewer, null)
+        {
+            shader = viewer.MaterialManager.DebugShader;
+            shaderPasses = shader.Techniques[0].Passes;
+        }
+
+        public override void SetState(Material previousMaterial)
+        {
+            shader.CurrentTechnique = shader.Techniques[0]; //["Normal"];
+        }
+
+        public override void Render(List<RenderItem> renderItems, ref Matrix view, ref Matrix projection, ref Matrix viewProjection)
+        {
+            for (int j = 0; j < shaderPasses.Count; j++)
+            {
+                for (int i = 0; i < renderItems.Count; i++)
+                {
+                    RenderItem item = renderItems[i];
+                    shader.SetMatrix(item.XNAMatrix, ref viewProjection);
+                    shaderPasses[j].Apply();
+                    item.RenderPrimitive.Draw();
+                }
+            }
+        }
+    }
+}