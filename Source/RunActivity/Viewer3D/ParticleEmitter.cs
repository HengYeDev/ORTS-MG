--- conflicted
+++ resolved
@@ -437,10 +437,7 @@
                 if (FirstActiveParticle < FirstFreeParticle)
                 {
                     var numParticles = FirstFreeParticle - FirstActiveParticle;
-<<<<<<< HEAD
-=======
                     // thread safe clause
->>>>>>> 508714db
                     if (numParticles > 0)
                         graphicsDevice.DrawIndexedPrimitives(PrimitiveType.TriangleList, 0, FirstActiveParticle * VerticiesPerParticle, numParticles * VerticiesPerParticle, FirstActiveParticle * IndiciesPerParticle, numParticles * PrimitivesPerParticle);
                 }
