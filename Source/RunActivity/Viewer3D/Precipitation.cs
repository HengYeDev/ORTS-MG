<<<<<<< HEAD
﻿// COPYRIGHT 2010, 2011, 2012, 2013, 2014 by the Open Rails project.
// 
// This file is part of Open Rails.
// 
// Open Rails is free software: you can redistribute it and/or modify
// it under the terms of the GNU General Public License as published by
// the Free Software Foundation, either version 3 of the License, or
// (at your option) any later version.
// 
// Open Rails is distributed in the hope that it will be useful,
// but WITHOUT ANY WARRANTY; without even the implied warranty of
// MERCHANTABILITY or FITNESS FOR A PARTICULAR PURPOSE.  See the
// GNU General Public License for more details.
// 
// You should have received a copy of the GNU General Public License
// along with Open Rails.  If not, see <http://www.gnu.org/licenses/>.

// This file is the responsibility of the 3D & Environment Team. 

using Microsoft.Xna.Framework;
using Microsoft.Xna.Framework.Graphics;
using Microsoft.Xna.Framework.Graphics.PackedVector;
using Orts.Simulation;
using ORTS.Common;
using System;
using System.Collections.Generic;
using System.Diagnostics;
using System.Linq;
using System.Runtime.InteropServices;

namespace Orts.Viewer3D
{
    public class PrecipitationViewer
    {
        public const float MinIntensityPPSPM2 = 0;
        // 16 bit version.
        public const float MaxIntensityPPSPM2_16 = 0.010f;
        // Default 32 bit version.
        public const float MaxIntensityPPSPM2 = 0.035f;
                
        readonly Viewer Viewer;
        readonly WeatherControl WeatherControl;
        readonly Weather Weather;

        readonly Material Material;
        readonly PrecipitationPrimitive Pricipitation;

        Vector3 Wind;

        public PrecipitationViewer(Viewer viewer, WeatherControl weatherControl)
        {
            Viewer = viewer;
            WeatherControl = weatherControl;
            Weather = viewer.Simulator.Weather;

            Material = viewer.MaterialManager.Load("Precipitation");
            Pricipitation = new PrecipitationPrimitive(Viewer.RenderProcess.GraphicsDevice);

            Wind = new Vector3(0, 0, 0);
            Reset();
        }

        public void PrepareFrame(RenderFrame frame, ElapsedTime elapsedTime)
        {
            var gameTime = (float)Viewer.Simulator.GameTime;
            Pricipitation.DynamicUpdate(WeatherControl, Weather, Viewer, ref Wind);
            Pricipitation.Update(gameTime, elapsedTime, Weather.PricipitationIntensityPPSPM2, Viewer);

            // Note: This is quite a hack. We ideally should be able to pass this through RenderItem somehow.
            var XNAWorldLocation = Matrix.Identity;
            XNAWorldLocation.M11 = gameTime;
            XNAWorldLocation.M21 = Viewer.Camera.TileX;
            XNAWorldLocation.M22 = Viewer.Camera.TileZ;

            frame.AddPrimitive(Material, Pricipitation, RenderPrimitiveGroup.Precipitation, ref XNAWorldLocation);
        }

        public void Reset()
        {
            // This procedure is only called once at the start of an activity.
            // Added random Wind.X value for rain and snow.
            // Max value used by randWind.Next is max value - 1.
            Wind.X = Viewer.Simulator.WeatherType == Orts.Formats.Msts.WeatherType.Snow ? Viewer.Random.Next(2, 6) : Viewer.Random.Next(15, 21);
                                    
            var gameTime = (float)Viewer.Simulator.GameTime;
            Pricipitation.Initialize(Viewer.Simulator.WeatherType, Wind);
            // Camera is null during first initialisation.
            if (Viewer.Camera != null) Pricipitation.Update(gameTime, null, Weather.PricipitationIntensityPPSPM2, Viewer);
        }

        [CallOnThread("Loader")]
        internal void Mark()
        {
            Material.Mark();
        }
    }

    public class PrecipitationPrimitive : RenderPrimitive
    {
        // http://www-das.uwyo.edu/~geerts/cwx/notes/chap09/hydrometeor.html
        // "Rain  1.8 - 2.2mm  6.1 - 6.9m/s"
        const float RainVelocityMpS = 6.9f;
        // "Snow flakes of any size falls at about 1 m/s"
        const float SnowVelocityMpS = 1.0f;
        // This is a fiddle factor because the above values feel too slow. Alternative suggestions welcome.
        const float ParticleVelocityFactor = 10.0f;

        readonly float ParticleBoxLengthM;
        readonly float ParticleBoxWidthM;
        readonly float ParticleBoxHeightM;

        // 16bit Box Parameters
        const float ParticleBoxLengthM_16 = 500;
        const float ParticleBoxWidthM_16 = 500;
        const float ParticleBoxHeightM_16 = 43;

        const int IndiciesPerParticle = 6;
        const int VerticiesPerParticle = 4;
        const int PrimitivesPerParticle = 2;

        readonly int MaxParticles;
        readonly ParticleVertex[] Vertices;
        readonly VertexDeclaration VertexDeclaration;
        readonly int VertexStride;
        readonly DynamicVertexBuffer VertexBuffer;
        readonly IndexBuffer IndexBuffer;

        struct ParticleVertex
        {
            public Vector4 StartPosition_StartTime;
            public Vector4 EndPosition_EndTime;
            public Vector4 TileXZ_Vertex;

            public static readonly VertexElement[] VertexElements =
            {
                new VertexElement(0, VertexElementFormat.Vector4, VertexElementUsage.Position, 0),
                new VertexElement(16, VertexElementFormat.Vector4, VertexElementUsage.Position, 1),
                new VertexElement(16 + 16, VertexElementFormat.Vector4, VertexElementUsage.Position, 2),
            };
            public static int SizeInBytes = sizeof(float) * (4 + 4) + sizeof(float) * 4;
        }

        float ParticleDuration;
        Vector3 ParticleDirection;
        HeightCache Heights;

        // Particle buffer goes like this:
        //   +--active>-----new>--+
        //   |                    |
        //   +--<retired---<free--+

        int FirstActiveParticle;
        int FirstNewParticle;
        int FirstFreeParticle;
        int FirstRetiredParticle;

        float ParticlesToEmit;
        float TimeParticlesLastEmitted;
        int DrawCounter;

        public PrecipitationPrimitive(GraphicsDevice graphicsDevice)
        {
            // Snow is the slower particle, hence longer duration, hence more particles in total.
            // Setting the precipitaton box size based on GraphicsDeviceCapabilities.
            if (graphicsDevice.GraphicsProfile == GraphicsProfile.HiDef)
            {
                ParticleBoxLengthM = (float)Program.Simulator.Settings.PrecipitationBoxLength;
                ParticleBoxWidthM = (float)Program.Simulator.Settings.PrecipitationBoxWidth;
                ParticleBoxHeightM = (float)Program.Simulator.Settings.PrecipitationBoxHeight;
            }
            else
            {
                ParticleBoxLengthM = ParticleBoxLengthM_16;
                ParticleBoxWidthM = ParticleBoxWidthM_16;
                ParticleBoxHeightM = ParticleBoxHeightM_16;
            }
            if (graphicsDevice.GraphicsProfile == GraphicsProfile.HiDef)
                MaxParticles = (int)(PrecipitationViewer.MaxIntensityPPSPM2 * ParticleBoxLengthM * ParticleBoxWidthM * ParticleBoxHeightM / SnowVelocityMpS / ParticleVelocityFactor);
            // Processing 16bit device
            else
                MaxParticles = (int)(PrecipitationViewer.MaxIntensityPPSPM2_16 * ParticleBoxLengthM * ParticleBoxWidthM * ParticleBoxHeightM / SnowVelocityMpS / ParticleVelocityFactor);
            // Checking if graphics device is 16bit.
            if (graphicsDevice.GraphicsProfile != GraphicsProfile.HiDef)
                Debug.Assert(MaxParticles * VerticiesPerParticle < ushort.MaxValue, "The maximum number of precipitation verticies must be able to fit in a ushort (16bit unsigned) index buffer.");
            Vertices = new ParticleVertex[MaxParticles * VerticiesPerParticle];
            VertexDeclaration = new VertexDeclaration(ParticleVertex.SizeInBytes, ParticleVertex.VertexElements);
            VertexStride = Marshal.SizeOf(typeof(ParticleVertex));
            VertexBuffer = new DynamicVertexBuffer(graphicsDevice, VertexDeclaration, MaxParticles * VerticiesPerParticle, BufferUsage.WriteOnly);
            // Processing either 32bit or 16bit InitIndexBuffer depending on GraphicsDeviceCapabilities.
            if (graphicsDevice.GraphicsProfile == GraphicsProfile.HiDef)
                IndexBuffer = InitIndexBuffer(graphicsDevice, MaxParticles * IndiciesPerParticle);
            else
                IndexBuffer = InitIndexBuffer16(graphicsDevice, MaxParticles * IndiciesPerParticle);
            Heights = new HeightCache(8);
            // This Trace command is used to show how much memory is used.
            Trace.TraceInformation(String.Format("Allocation for {0:N0} particles:\n\n  {1,13:N0} B RAM vertex data\n  {2,13:N0} B RAM index data (temporary)\n  {1,13:N0} B VRAM DynamicVertexBuffer\n  {2,13:N0} B VRAM IndexBuffer", MaxParticles, Marshal.SizeOf(typeof(ParticleVertex)) * MaxParticles * VerticiesPerParticle, sizeof(uint) * MaxParticles * IndiciesPerParticle));
        }

        void VertexBuffer_ContentLost()
        {
            VertexBuffer.SetData(0, Vertices, 0, Vertices.Length, VertexStride, SetDataOptions.NoOverwrite);
        }
        // IndexBuffer for 32bit process.
        static IndexBuffer InitIndexBuffer(GraphicsDevice graphicsDevice, int numIndicies)
        {
            var indices = new uint[numIndicies];
            var index = 0;
            for (var i = 0; i < numIndicies; i += IndiciesPerParticle)
            {
                indices[i] = (uint)index;
                indices[i + 1] = (uint)(index + 1);
                indices[i + 2] = (uint)(index + 2);

                indices[i + 3] = (uint)(index + 2);
                indices[i + 4] = (uint)(index + 3);
                indices[i + 5] = (uint)(index);

                index += VerticiesPerParticle;
            }
            var indexBuffer = new IndexBuffer(graphicsDevice, typeof(uint), numIndicies, BufferUsage.WriteOnly);
            indexBuffer.SetData(indices);
            return indexBuffer;
        }
        // IndexBuffer for computers that still use 16bit graphics.
        static IndexBuffer InitIndexBuffer16(GraphicsDevice graphicsDevice, int numIndicies)
        {
            var indices = new ushort[numIndicies];
            var index = 0;
            for (var i = 0; i < numIndicies; i += IndiciesPerParticle)
            {
                indices[i] = (ushort)index;
                indices[i + 1] = (ushort)(index + 1);
                indices[i + 2] = (ushort)(index + 2);

                indices[i + 3] = (ushort)(index + 2);
                indices[i + 4] = (ushort)(index + 3);
                indices[i + 5] = (ushort)(index);

                index += VerticiesPerParticle;
            }
            var indexBuffer = new IndexBuffer(graphicsDevice, typeof(ushort), numIndicies, BufferUsage.WriteOnly);
            indexBuffer.SetData(indices);
            return indexBuffer;
        }

        void RetireActiveParticles(float currentTime)
        {
            while (FirstActiveParticle != FirstNewParticle)
            {
                var vertex = FirstActiveParticle * VerticiesPerParticle;
                var expiry = Vertices[vertex].EndPosition_EndTime.W;

                // Stop as soon as we find the first particle which hasn't expired.
                if (expiry > currentTime)
                    break;

                // Expire particle.
                Vertices[vertex].StartPosition_StartTime.W = (float)DrawCounter;
                FirstActiveParticle = (FirstActiveParticle + 1) % MaxParticles;
            }
        }

        void FreeRetiredParticles()
        {
            while (FirstRetiredParticle != FirstActiveParticle)
            {
                var vertex = FirstRetiredParticle * VerticiesPerParticle;
                var age = DrawCounter - (int)Vertices[vertex].StartPosition_StartTime.W;

                // Stop as soon as we find the first expired particle which hasn't been expired for at least 2 'ticks'.
                if (age < 2)
                    break;

                FirstRetiredParticle = (FirstRetiredParticle + 1) % MaxParticles;
            }
        }

        int GetCountFreeParticles()
        {
            var nextFree = (FirstFreeParticle + 1) % MaxParticles;

            if (nextFree <= FirstRetiredParticle)
                return FirstRetiredParticle - nextFree;

            return (MaxParticles - nextFree) + FirstRetiredParticle;
        }

        public void Initialize(Orts.Formats.Msts.WeatherType weather, Vector3 wind)
        {
            ParticleDuration = ParticleBoxHeightM / (weather == Orts.Formats.Msts.WeatherType.Snow ? SnowVelocityMpS : RainVelocityMpS) / ParticleVelocityFactor;
            ParticleDirection = wind;
            FirstActiveParticle = FirstNewParticle = FirstFreeParticle = FirstRetiredParticle = 0;
            ParticlesToEmit = TimeParticlesLastEmitted = 0;
            DrawCounter = 0;
        }

        public void DynamicUpdate(WeatherControl weatherControl, Weather weather, Viewer viewer, ref Vector3 wind)
        {
            if (!weatherControl.weatherChangeOn || weatherControl.dynamicWeather.precipitationLiquidityTimer <= 0) return;
            ParticleDuration = ParticleBoxHeightM / ((RainVelocityMpS-SnowVelocityMpS) *  weather.PrecipitationLiquidity + SnowVelocityMpS)/ ParticleVelocityFactor;
            wind.X = 18 * weather.PrecipitationLiquidity + 2;
            ParticleDirection = wind;
        }

        public void Update(float currentTime, ElapsedTime elapsedTime, float particlesPerSecondPerM2, Viewer viewer)
        {
            var tiles = viewer.Tiles;
            var scenery = viewer.World.Scenery;
            var worldLocation = viewer.Camera.CameraWorldLocation;
            //var worldLocation = Program.Viewer.PlayerLocomotive.WorldPosition.WorldLocation;  // This is used to test overall precipitation position.

            if (TimeParticlesLastEmitted == 0)
            {
                TimeParticlesLastEmitted = currentTime - ParticleDuration;
                ParticlesToEmit += ParticleDuration * particlesPerSecondPerM2 * ParticleBoxLengthM * ParticleBoxWidthM;
            }
            else
            {
                RetireActiveParticles(currentTime);
                FreeRetiredParticles();

                ParticlesToEmit += elapsedTime.ClockSeconds * particlesPerSecondPerM2 * ParticleBoxLengthM * ParticleBoxWidthM;
            }

            var numParticlesAdded = 0;
            var numToBeEmitted = (int)ParticlesToEmit;
            var numCanBeEmitted = GetCountFreeParticles();
            var numToEmit = Math.Min(numToBeEmitted, numCanBeEmitted);

            for (var i = 0; i < numToEmit; i++)
            {
                var temp = new WorldLocation(worldLocation.TileX, worldLocation.TileZ, worldLocation.Location.X + (float)((Viewer.Random.NextDouble() - 0.5) * ParticleBoxWidthM), 0, worldLocation.Location.Z + (float)((Viewer.Random.NextDouble() - 0.5) * ParticleBoxLengthM));
                temp.Location.Y = Heights.GetHeight(temp, tiles, scenery);
                var position = new WorldPosition(temp);

                var time = MathHelper.Lerp(TimeParticlesLastEmitted, currentTime, (float)i / numToEmit);
                var particle = (FirstFreeParticle + 1) % MaxParticles;
                var vertex = particle * VerticiesPerParticle;

                for (var j = 0; j < VerticiesPerParticle; j++)
                {
                    Vertices[vertex + j].StartPosition_StartTime = new Vector4(position.XNAMatrix.Translation - ParticleDirection * ParticleDuration, time);
                    Vertices[vertex + j].StartPosition_StartTime.Y += ParticleBoxHeightM;
                    Vertices[vertex + j].EndPosition_EndTime = new Vector4(position.XNAMatrix.Translation, time + ParticleDuration);
                    Vertices[vertex + j].TileXZ_Vertex = new Vector4(position.TileX, position.TileZ, j, 0);
                }

                FirstFreeParticle = particle;
                ParticlesToEmit--;
                numParticlesAdded++;
            }

            if (numParticlesAdded > 0)
                TimeParticlesLastEmitted = currentTime;

            ParticlesToEmit = ParticlesToEmit - (int)ParticlesToEmit;
        }

        void AddNewParticlesToVertexBuffer()
        {
            if (FirstNewParticle < FirstFreeParticle)
            {
                var numParticlesToAdd = FirstFreeParticle - FirstNewParticle;
                VertexBuffer.SetData(FirstNewParticle * VertexStride * VerticiesPerParticle, Vertices, FirstNewParticle * VerticiesPerParticle, numParticlesToAdd * VerticiesPerParticle, VertexStride, SetDataOptions.NoOverwrite);
            }
            else
            {
                var numParticlesToAddAtEnd = MaxParticles - FirstNewParticle;
                VertexBuffer.SetData(FirstNewParticle * VertexStride * VerticiesPerParticle, Vertices, FirstNewParticle * VerticiesPerParticle, numParticlesToAddAtEnd * VerticiesPerParticle, VertexStride, SetDataOptions.NoOverwrite);
                if (FirstFreeParticle > 0)
                    VertexBuffer.SetData(0, Vertices, 0, FirstFreeParticle * VerticiesPerParticle, VertexStride, SetDataOptions.NoOverwrite);
            }

            FirstNewParticle = FirstFreeParticle;
        }

        public bool HasParticlesToRender()
        {
            return FirstActiveParticle != FirstFreeParticle;
        }

        public override void Draw()
        {
            if (VertexBuffer.IsContentLost)
                VertexBuffer_ContentLost();

            if (FirstNewParticle != FirstFreeParticle)
                AddNewParticlesToVertexBuffer();

            if (HasParticlesToRender())
            {
                graphicsDevice.Indices = IndexBuffer;
                graphicsDevice.SetVertexBuffer(VertexBuffer);

                if (FirstActiveParticle < FirstFreeParticle)
                {
                    var numParticles = FirstFreeParticle - FirstActiveParticle;
                    graphicsDevice.DrawIndexedPrimitives(PrimitiveType.TriangleList, 0, FirstActiveParticle * IndiciesPerParticle, numParticles * PrimitivesPerParticle);
                }
                else
                {
                    var numParticlesAtEnd = MaxParticles - FirstActiveParticle;
                    if (numParticlesAtEnd > 0)
                        graphicsDevice.DrawIndexedPrimitives(PrimitiveType.TriangleList, 0, FirstActiveParticle * IndiciesPerParticle, numParticlesAtEnd * PrimitivesPerParticle);
                    if (FirstFreeParticle > 0)
                        graphicsDevice.DrawIndexedPrimitives(PrimitiveType.TriangleList, 0, 0, FirstFreeParticle * PrimitivesPerParticle);
                }
            }

            DrawCounter++;
        }

        class HeightCache
        {
            const int TileCount = 10;

            readonly int BlockSize;
            readonly int Divisions;
            readonly List<Tile> Tiles = new List<Tile>();

            public HeightCache(int blockSize)
            {
                BlockSize = blockSize;
                Divisions = (int)Math.Round(2048f / blockSize);
            }

            public float GetHeight(WorldLocation location, TileManager tiles, SceneryDrawer scenery)
            {
                location.Normalize();

                // First, ensure we have the tile in question cached.
                var tile = Tiles.FirstOrDefault(t => t.TileX == location.TileX && t.TileZ == location.TileZ);
                if (tile == null)
                    Tiles.Add(tile = new Tile(location.TileX, location.TileZ, Divisions));

                // Remove excess entries.
                if (Tiles.Count > TileCount)
                    Tiles.RemoveAt(0);

                // Now calculate division to query.
                var x = (int)((location.Location.X + 1024) / BlockSize);
                var z = (int)((location.Location.Z + 1024) / BlockSize);

                // If we don't have it cached, load it.
                if (tile.Height[x, z] == float.MinValue)
                {
                    var position = new WorldLocation(location.TileX, location.TileZ, (x + 0.5f) * BlockSize - 1024, 0, (z + 0.5f) * BlockSize - 1024);
                    tile.Height[x, z] = Math.Max(tiles.GetElevation(position), scenery.GetBoundingBoxTop(position, BlockSize));
                    tile.Used++;
                }

                return tile.Height[x, z];
            }

            [DebuggerDisplay("Tile = {TileX},{TileZ} Used = {Used}")]
            class Tile
            {
                public readonly int TileX;
                public readonly int TileZ;
                public readonly float[,] Height;
                public int Used;

                public Tile(int tileX, int tileZ, int divisions)
                {
                    TileX = tileX;
                    TileZ = tileZ;
                    Height = new float[divisions, divisions];
                    for (var x = 0; x < divisions; x++)
                        for (var z = 0; z < divisions; z++)
                            Height[x, z] = float.MinValue;
                }
            }
        }
    }

    public class PrecipitationMaterial : Material
    {
        private readonly Texture2D rainTexture;
        private readonly Texture2D snowTexture;
        private readonly Texture2D[] dynamicPrecipitationTexture = new Texture2D[12];
        private readonly PrecipitationShader shader;

        public PrecipitationMaterial(Viewer viewer)
            : base(viewer, null)
        {
            // TODO: This should happen on the loader thread.
            rainTexture = SharedTextureManager.Get(Viewer.RenderProcess.GraphicsDevice, System.IO.Path.Combine(Viewer.ContentPath, "Raindrop.png"));
            snowTexture = SharedTextureManager.Get(Viewer.RenderProcess.GraphicsDevice, System.IO.Path.Combine(Viewer.ContentPath, "Snowflake.png"));
            dynamicPrecipitationTexture[0] = snowTexture;
            dynamicPrecipitationTexture[11] = rainTexture;
            for (int i = 1; i<=10; i++)
            {
                var path = "Raindrop" + i.ToString() + ".png";
                dynamicPrecipitationTexture[11 - i] = SharedTextureManager.Get(Viewer.RenderProcess.GraphicsDevice, System.IO.Path.Combine(Viewer.ContentPath, path));
            }
            shader = Viewer.MaterialManager.PrecipitationShader;
        }

        public override void SetState(Material previousMaterial)
        {
            shader.CurrentTechnique = shader.Techniques[0]; //["Precipitation"];

            shader.LightVector.SetValue(Viewer.Settings.UseMSTSEnv ? Viewer.World.MSTSSky.mstsskysolarDirection : Viewer.World.Sky.solarDirection);
            shader.particleSize.SetValue(1f);
            if (Viewer.Simulator.Weather.PrecipitationLiquidity == 0 || Viewer.Simulator.Weather.PrecipitationLiquidity == 1)
            {
                shader.precipitation_Tex.SetValue(Viewer.Simulator.WeatherType == Orts.Formats.Msts.WeatherType.Snow ? snowTexture :
                    Viewer.Simulator.WeatherType == Orts.Formats.Msts.WeatherType.Rain ? rainTexture :
                    Viewer.Simulator.Weather.PrecipitationLiquidity == 0 ? snowTexture : rainTexture);
            }
            else
            {
                var precipitation_TexIndex = (int)(Viewer.Simulator.Weather.PrecipitationLiquidity * 11);
                shader.precipitation_Tex.SetValue(dynamicPrecipitationTexture[precipitation_TexIndex]);
            }

            graphicsDevice.BlendState = BlendState.NonPremultiplied;
            graphicsDevice.DepthStencilState = DepthStencilState.DepthRead;
        }

        public override void Render(List<RenderItem> renderItems, ref Matrix view, ref Matrix projection, ref Matrix viewProjection)
        {
            foreach (var pass in shader.CurrentTechnique.Passes)
            {
                for (int i = 0; i < renderItems.Count; i++)
                {
                    RenderItem item = renderItems[i];
                    // Note: This is quite a hack. We ideally should be able to pass this through RenderItem somehow.
                    shader.cameraTileXZ.SetValue(new Vector2(item.XNAMatrix.M21, item.XNAMatrix.M22));
                    shader.currentTime.SetValue(item.XNAMatrix.M11);

                    shader.SetMatrix(ref view, ref projection);
                    pass.Apply();
                    item.RenderPrimitive.Draw();
                }
            }
        }

        public override void ResetState()
        {
            graphicsDevice.BlendState = BlendState.Opaque;
            graphicsDevice.DepthStencilState = DepthStencilState.Default;
        }

        public override bool GetBlending()
        {
            return true;
        }

        public override void Mark()
        {
            Viewer.TextureManager.Mark(rainTexture);
            Viewer.TextureManager.Mark(snowTexture);
            for (int i = 1; i <= 10; i++)
                Viewer.TextureManager.Mark(dynamicPrecipitationTexture[i]);
            base.Mark();
        }
    }

    [CallOnThread("Render")]
    public class PrecipitationShader : Shader
    {
        internal readonly EffectParameter worldViewProjection;
        internal readonly EffectParameter invView;
        internal readonly EffectParameter LightVector;
        internal readonly EffectParameter particleSize;
        internal readonly EffectParameter cameraTileXZ;
        internal readonly EffectParameter currentTime;
        internal readonly EffectParameter precipitation_Tex;

        public PrecipitationShader(GraphicsDevice graphicsDevice)
            : base(graphicsDevice, "PrecipitationShader")
        {
            worldViewProjection = Parameters["worldViewProjection"];
            invView = Parameters["invView"];
            LightVector = Parameters["LightVector"];
            particleSize = Parameters["particleSize"];
            cameraTileXZ = Parameters["cameraTileXZ"];
            currentTime = Parameters["currentTime"];
            precipitation_Tex = Parameters["precipitation_Tex"];
        }

        public void SetMatrix(ref Matrix view, ref Matrix projection)
        {
            worldViewProjection.SetValue(Matrix.Identity * view * projection);
            invView.SetValue(Matrix.Invert(view));
        }
    }
}
=======
﻿// COPYRIGHT 2010, 2011, 2012, 2013, 2014 by the Open Rails project.
// 
// This file is part of Open Rails.
// 
// Open Rails is free software: you can redistribute it and/or modify
// it under the terms of the GNU General Public License as published by
// the Free Software Foundation, either version 3 of the License, or
// (at your option) any later version.
// 
// Open Rails is distributed in the hope that it will be useful,
// but WITHOUT ANY WARRANTY; without even the implied warranty of
// MERCHANTABILITY or FITNESS FOR A PARTICULAR PURPOSE.  See the
// GNU General Public License for more details.
// 
// You should have received a copy of the GNU General Public License
// along with Open Rails.  If not, see <http://www.gnu.org/licenses/>.

// This file is the responsibility of the 3D & Environment Team. 

using Microsoft.Xna.Framework;
using Microsoft.Xna.Framework.Graphics;
using Microsoft.Xna.Framework.Graphics.PackedVector;
using Orts.Simulation;
using ORTS.Common;
using System;
using System.Collections.Generic;
using System.Diagnostics;
using System.Linq;
using System.Runtime.InteropServices;

namespace Orts.Viewer3D
{
    public class PrecipitationViewer
    {
        public const float MinIntensityPPSPM2 = 0;
        // 16 bit version.
        public const float MaxIntensityPPSPM2_16 = 0.010f;
        // Default 32 bit version.
        public const float MaxIntensityPPSPM2 = 0.035f;
                
        readonly Viewer Viewer;
        readonly WeatherControl WeatherControl;
        readonly Weather Weather;

        readonly Material Material;
        readonly PrecipitationPrimitive Pricipitation;

        Vector3 Wind;

        public PrecipitationViewer(Viewer viewer, WeatherControl weatherControl)
        {
            Viewer = viewer;
            WeatherControl = weatherControl;
            Weather = viewer.Simulator.Weather;

            Material = viewer.MaterialManager.Load("Precipitation");
            Pricipitation = new PrecipitationPrimitive(Viewer.GraphicsDevice);

            Wind = new Vector3(0, 0, 0);
            Reset();
        }

        public void PrepareFrame(RenderFrame frame, ElapsedTime elapsedTime)
        {
            var gameTime = (float)Viewer.Simulator.GameTime;
            Pricipitation.DynamicUpdate(WeatherControl, Weather, Viewer, ref Wind);
            Pricipitation.Update(gameTime, elapsedTime, Weather.PricipitationIntensityPPSPM2, Viewer);

            // Note: This is quite a hack. We ideally should be able to pass this through RenderItem somehow.
            var XNAWorldLocation = Matrix.Identity;
            XNAWorldLocation.M11 = gameTime;
            XNAWorldLocation.M21 = Viewer.Camera.TileX;
            XNAWorldLocation.M22 = Viewer.Camera.TileZ;

            frame.AddPrimitive(Material, Pricipitation, RenderPrimitiveGroup.Precipitation, ref XNAWorldLocation);
        }

        public void Reset()
        {
            // This procedure is only called once at the start of an activity.
            // Added random Wind.X value for rain and snow.
            // Max value used by randWind.Next is max value - 1.
            Wind.X = Viewer.Simulator.WeatherType == Orts.Formats.Msts.WeatherType.Snow ? Viewer.Random.Next(2, 6) : Viewer.Random.Next(15, 21);
                                    
            var gameTime = (float)Viewer.Simulator.GameTime;
            Pricipitation.Initialize(Viewer.Simulator.WeatherType, Wind);
            // Camera is null during first initialisation.
            if (Viewer.Camera != null) Pricipitation.Update(gameTime, null, Weather.PricipitationIntensityPPSPM2, Viewer);
        }

        [CallOnThread("Loader")]
        internal void Mark()
        {
            Material.Mark();
        }
    }

    public class PrecipitationPrimitive : RenderPrimitive
    {
        // http://www-das.uwyo.edu/~geerts/cwx/notes/chap09/hydrometeor.html
        // "Rain  1.8 - 2.2mm  6.1 - 6.9m/s"
        const float RainVelocityMpS = 6.9f;
        // "Snow flakes of any size falls at about 1 m/s"
        const float SnowVelocityMpS = 1.0f;
        // This is a fiddle factor because the above values feel too slow. Alternative suggestions welcome.
        const float ParticleVelocityFactor = 10.0f;

        readonly float ParticleBoxLengthM;
        readonly float ParticleBoxWidthM;
        readonly float ParticleBoxHeightM;

        // 16bit Box Parameters
        const float ParticleBoxLengthM_16 = 500;
        const float ParticleBoxWidthM_16 = 500;
        const float ParticleBoxHeightM_16 = 43;

        const int IndiciesPerParticle = 6;
        const int VerticiesPerParticle = 4;
        const int PrimitivesPerParticle = 2;

        readonly int MaxParticles;
        readonly ParticleVertex[] Vertices;
        readonly VertexDeclaration VertexDeclaration;
        readonly int VertexStride;
        readonly DynamicVertexBuffer VertexBuffer;
        readonly IndexBuffer IndexBuffer;

        struct ParticleVertex
        {
            public Vector4 StartPosition_StartTime;
            public Vector4 EndPosition_EndTime;
            public Vector4 TileXZ_Vertex;

            public static readonly VertexElement[] VertexElements =
            {
                new VertexElement(0, VertexElementFormat.Vector4, VertexElementUsage.Position, 0),
                new VertexElement(16, VertexElementFormat.Vector4, VertexElementUsage.Position, 1),
                new VertexElement(16 + 16, VertexElementFormat.Vector4, VertexElementUsage.Position, 2),
            };

            public static int SizeInBytes = sizeof(float) * (4 + 4) + sizeof(float) * 4;
        }

        float ParticleDuration;
        Vector3 ParticleDirection;
        HeightCache Heights;

        // Particle buffer goes like this:
        //   +--active>-----new>--+
        //   |                    |
        //   +--<retired---<free--+

        int FirstActiveParticle;
        int FirstNewParticle;
        int FirstFreeParticle;
        int FirstRetiredParticle;

        float ParticlesToEmit;
        float TimeParticlesLastEmitted;
        int DrawCounter;

        public PrecipitationPrimitive(GraphicsDevice graphicsDevice)
        {
            // Snow is the slower particle, hence longer duration, hence more particles in total.
            // Setting the precipitaton box size based on GraphicsDeviceCapabilities.
            if (graphicsDevice.GraphicsProfile == GraphicsProfile.HiDef)
            {
                ParticleBoxLengthM = (float)Program.Simulator.Settings.PrecipitationBoxLength;
                ParticleBoxWidthM = (float)Program.Simulator.Settings.PrecipitationBoxWidth;
                ParticleBoxHeightM = (float)Program.Simulator.Settings.PrecipitationBoxHeight;
            }
            else
            {
                ParticleBoxLengthM = ParticleBoxLengthM_16;
                ParticleBoxWidthM = ParticleBoxWidthM_16;
                ParticleBoxHeightM = ParticleBoxHeightM_16;
            }
            if (graphicsDevice.GraphicsProfile == GraphicsProfile.HiDef)
                MaxParticles = (int)(PrecipitationViewer.MaxIntensityPPSPM2 * ParticleBoxLengthM * ParticleBoxWidthM * ParticleBoxHeightM / SnowVelocityMpS / ParticleVelocityFactor);
            // Processing 16bit device
            else
                MaxParticles = (int)(PrecipitationViewer.MaxIntensityPPSPM2_16 * ParticleBoxLengthM * ParticleBoxWidthM * ParticleBoxHeightM / SnowVelocityMpS / ParticleVelocityFactor);
            // Checking if graphics device is 16bit.
            if (graphicsDevice.GraphicsProfile != GraphicsProfile.HiDef)
                Debug.Assert(MaxParticles * VerticiesPerParticle < ushort.MaxValue, "The maximum number of precipitation verticies must be able to fit in a ushort (16bit unsigned) index buffer.");
            Vertices = new ParticleVertex[MaxParticles * VerticiesPerParticle];
            VertexDeclaration = new VertexDeclaration(ParticleVertex.SizeInBytes, ParticleVertex.VertexElements);
            VertexStride = Marshal.SizeOf(typeof(ParticleVertex));
            VertexBuffer = new DynamicVertexBuffer(graphicsDevice, VertexDeclaration, MaxParticles * VerticiesPerParticle, BufferUsage.WriteOnly);
            // Processing either 32bit or 16bit InitIndexBuffer depending on GraphicsDeviceCapabilities.
            if (graphicsDevice.GraphicsProfile == GraphicsProfile.HiDef)
                IndexBuffer = InitIndexBuffer(graphicsDevice, MaxParticles * IndiciesPerParticle);
            else
                IndexBuffer = InitIndexBuffer16(graphicsDevice, MaxParticles * IndiciesPerParticle);
            Heights = new HeightCache(8);
            // This Trace command is used to show how much memory is used.
            Trace.TraceInformation(String.Format("Allocation for {0:N0} particles:\n\n  {1,13:N0} B RAM vertex data\n  {2,13:N0} B RAM index data (temporary)\n  {1,13:N0} B VRAM DynamicVertexBuffer\n  {2,13:N0} B VRAM IndexBuffer", MaxParticles, Marshal.SizeOf(typeof(ParticleVertex)) * MaxParticles * VerticiesPerParticle, sizeof(uint) * MaxParticles * IndiciesPerParticle));
        }

        void VertexBuffer_ContentLost()
        {
            VertexBuffer.SetData(0, Vertices, 0, Vertices.Length, VertexStride, SetDataOptions.NoOverwrite);
        }
        // IndexBuffer for 32bit process.
        static IndexBuffer InitIndexBuffer(GraphicsDevice graphicsDevice, int numIndicies)
        {
            var indices = new uint[numIndicies];
            var index = 0;
            for (var i = 0; i < numIndicies; i += IndiciesPerParticle)
            {
                indices[i] = (uint)index;
                indices[i + 1] = (uint)(index + 1);
                indices[i + 2] = (uint)(index + 2);

                indices[i + 3] = (uint)(index + 2);
                indices[i + 4] = (uint)(index + 3);
                indices[i + 5] = (uint)(index);

                index += VerticiesPerParticle;
            }
            var indexBuffer = new IndexBuffer(graphicsDevice, typeof(uint), numIndicies, BufferUsage.WriteOnly);
            indexBuffer.SetData(indices);
            return indexBuffer;
        }
        // IndexBuffer for computers that still use 16bit graphics.
        static IndexBuffer InitIndexBuffer16(GraphicsDevice graphicsDevice, int numIndicies)
        {
            var indices = new ushort[numIndicies];
            var index = 0;
            for (var i = 0; i < numIndicies; i += IndiciesPerParticle)
            {
                indices[i] = (ushort)index;
                indices[i + 1] = (ushort)(index + 1);
                indices[i + 2] = (ushort)(index + 2);

                indices[i + 3] = (ushort)(index + 2);
                indices[i + 4] = (ushort)(index + 3);
                indices[i + 5] = (ushort)(index);

                index += VerticiesPerParticle;
            }
            var indexBuffer = new IndexBuffer(graphicsDevice, typeof(ushort), numIndicies, BufferUsage.WriteOnly);
            indexBuffer.SetData(indices);
            return indexBuffer;
        }

        void RetireActiveParticles(float currentTime)
        {
            while (FirstActiveParticle != FirstNewParticle)
            {
                var vertex = FirstActiveParticle * VerticiesPerParticle;
                var expiry = Vertices[vertex].EndPosition_EndTime.W;

                // Stop as soon as we find the first particle which hasn't expired.
                if (expiry > currentTime)
                    break;

                // Expire particle.
                Vertices[vertex].StartPosition_StartTime.W = (float)DrawCounter;
                FirstActiveParticle = (FirstActiveParticle + 1) % MaxParticles;
            }
        }

        void FreeRetiredParticles()
        {
            while (FirstRetiredParticle != FirstActiveParticle)
            {
                var vertex = FirstRetiredParticle * VerticiesPerParticle;
                var age = DrawCounter - (int)Vertices[vertex].StartPosition_StartTime.W;

                // Stop as soon as we find the first expired particle which hasn't been expired for at least 2 'ticks'.
                if (age < 2)
                    break;

                FirstRetiredParticle = (FirstRetiredParticle + 1) % MaxParticles;
            }
        }

        int GetCountFreeParticles()
        {
            var nextFree = (FirstFreeParticle + 1) % MaxParticles;

            if (nextFree <= FirstRetiredParticle)
                return FirstRetiredParticle - nextFree;

            return (MaxParticles - nextFree) + FirstRetiredParticle;
        }

        public void Initialize(Orts.Formats.Msts.WeatherType weather, Vector3 wind)
        {
            ParticleDuration = ParticleBoxHeightM / (weather == Orts.Formats.Msts.WeatherType.Snow ? SnowVelocityMpS : RainVelocityMpS) / ParticleVelocityFactor;
            ParticleDirection = wind;
            FirstActiveParticle = FirstNewParticle = FirstFreeParticle = FirstRetiredParticle = 0;
            ParticlesToEmit = TimeParticlesLastEmitted = 0;
            DrawCounter = 0;
        }

        public void DynamicUpdate(WeatherControl weatherControl, Weather weather, Viewer viewer, ref Vector3 wind)
        {
            if (weather.PrecipitationLiquidity == 0 || weather.PrecipitationLiquidity == 1) return;
            ParticleDuration = ParticleBoxHeightM / ((RainVelocityMpS-SnowVelocityMpS) *  weather.PrecipitationLiquidity + SnowVelocityMpS)/ ParticleVelocityFactor;
            wind.X = 18 * weather.PrecipitationLiquidity + 2;
            ParticleDirection = wind;
        }

        public void Update(float currentTime, ElapsedTime elapsedTime, float particlesPerSecondPerM2, Viewer viewer)
        {
            var tiles = viewer.Tiles;
            var scenery = viewer.World.Scenery;
            var worldLocation = viewer.Camera.CameraWorldLocation;
            //var worldLocation = Program.Viewer.PlayerLocomotive.WorldPosition.WorldLocation;  // This is used to test overall precipitation position.

            if (TimeParticlesLastEmitted == 0)
            {
                TimeParticlesLastEmitted = currentTime - ParticleDuration;
                ParticlesToEmit += ParticleDuration * particlesPerSecondPerM2 * ParticleBoxLengthM * ParticleBoxWidthM;
            }
            else
            {
                RetireActiveParticles(currentTime);
                FreeRetiredParticles();

                ParticlesToEmit += elapsedTime.ClockSeconds * particlesPerSecondPerM2 * ParticleBoxLengthM * ParticleBoxWidthM;
            }

            var numParticlesAdded = 0;
            var numToBeEmitted = (int)ParticlesToEmit;
            var numCanBeEmitted = GetCountFreeParticles();
            var numToEmit = Math.Min(numToBeEmitted, numCanBeEmitted);

            for (var i = 0; i < numToEmit; i++)
            {
                var temp = new WorldLocation(worldLocation.TileX, worldLocation.TileZ, worldLocation.Location.X + (float)((Viewer.Random.NextDouble() - 0.5) * ParticleBoxWidthM), 0, worldLocation.Location.Z + (float)((Viewer.Random.NextDouble() - 0.5) * ParticleBoxLengthM));
                temp.Location.Y = Heights.GetHeight(temp, tiles, scenery);
                var position = new WorldPosition(temp);

                var time = MathHelper.Lerp(TimeParticlesLastEmitted, currentTime, (float)i / numToEmit);
                var particle = (FirstFreeParticle + 1) % MaxParticles;
                var vertex = particle * VerticiesPerParticle;

                for (var j = 0; j < VerticiesPerParticle; j++)
                {
                    Vertices[vertex + j].StartPosition_StartTime = new Vector4(position.XNAMatrix.Translation - ParticleDirection * ParticleDuration, time);
                    Vertices[vertex + j].StartPosition_StartTime.Y += ParticleBoxHeightM;
                    Vertices[vertex + j].EndPosition_EndTime = new Vector4(position.XNAMatrix.Translation, time + ParticleDuration);
                    Vertices[vertex + j].TileXZ_Vertex = new Vector4(position.TileX, position.TileZ, j, 0);
                }

                FirstFreeParticle = particle;
                ParticlesToEmit--;
                numParticlesAdded++;
            }

            if (numParticlesAdded > 0)
                TimeParticlesLastEmitted = currentTime;

            ParticlesToEmit = ParticlesToEmit - (int)ParticlesToEmit;
        }

        void AddNewParticlesToVertexBuffer()
        {
            if (FirstNewParticle < FirstFreeParticle)
            {
                var numParticlesToAdd = FirstFreeParticle - FirstNewParticle;
                VertexBuffer.SetData(FirstNewParticle * VertexStride * VerticiesPerParticle, Vertices, FirstNewParticle * VerticiesPerParticle, numParticlesToAdd * VerticiesPerParticle, VertexStride, SetDataOptions.NoOverwrite);
            }
            else
            {
                var numParticlesToAddAtEnd = MaxParticles - FirstNewParticle;
                VertexBuffer.SetData(FirstNewParticle * VertexStride * VerticiesPerParticle, Vertices, FirstNewParticle * VerticiesPerParticle, numParticlesToAddAtEnd * VerticiesPerParticle, VertexStride, SetDataOptions.NoOverwrite);
                if (FirstFreeParticle > 0)
                    VertexBuffer.SetData(0, Vertices, 0, FirstFreeParticle * VerticiesPerParticle, VertexStride, SetDataOptions.NoOverwrite);
            }

            FirstNewParticle = FirstFreeParticle;
        }

        public bool HasParticlesToRender()
        {
            return FirstActiveParticle != FirstFreeParticle;
        }

        public override void Draw(GraphicsDevice graphicsDevice)
        {
            if (VertexBuffer.IsContentLost)
                VertexBuffer_ContentLost();

            if (FirstNewParticle != FirstFreeParticle)
                AddNewParticlesToVertexBuffer();

            if (HasParticlesToRender())
            {
                graphicsDevice.Indices = IndexBuffer;
                graphicsDevice.SetVertexBuffer(VertexBuffer);

                if (FirstActiveParticle < FirstFreeParticle)
                {
                    var numParticles = FirstFreeParticle - FirstActiveParticle;
                    graphicsDevice.DrawIndexedPrimitives(PrimitiveType.TriangleList, 0, FirstActiveParticle * VerticiesPerParticle, numParticles * VerticiesPerParticle, FirstActiveParticle * IndiciesPerParticle, numParticles * PrimitivesPerParticle);
                }
                else
                {
                    var numParticlesAtEnd = MaxParticles - FirstActiveParticle;
                    if (numParticlesAtEnd > 0)
                        graphicsDevice.DrawIndexedPrimitives(PrimitiveType.TriangleList, 0, FirstActiveParticle * VerticiesPerParticle, numParticlesAtEnd * VerticiesPerParticle, FirstActiveParticle * IndiciesPerParticle, numParticlesAtEnd * PrimitivesPerParticle);
                    if (FirstFreeParticle > 0)
                        graphicsDevice.DrawIndexedPrimitives(PrimitiveType.TriangleList, 0, 0, FirstFreeParticle * VerticiesPerParticle, 0, FirstFreeParticle * PrimitivesPerParticle);
                }
            }

            DrawCounter++;
        }

        class HeightCache
        {
            const int TileCount = 10;

            readonly int BlockSize;
            readonly int Divisions;
            readonly List<Tile> Tiles = new List<Tile>();

            public HeightCache(int blockSize)
            {
                BlockSize = blockSize;
                Divisions = (int)Math.Round(2048f / blockSize);
            }

            public float GetHeight(WorldLocation location, TileManager tiles, SceneryDrawer scenery)
            {
                location.Normalize();

                // First, ensure we have the tile in question cached.
                var tile = Tiles.FirstOrDefault(t => t.TileX == location.TileX && t.TileZ == location.TileZ);
                if (tile == null)
                    Tiles.Add(tile = new Tile(location.TileX, location.TileZ, Divisions));

                // Remove excess entries.
                if (Tiles.Count > TileCount)
                    Tiles.RemoveAt(0);

                // Now calculate division to query.
                var x = (int)((location.Location.X + 1024) / BlockSize);
                var z = (int)((location.Location.Z + 1024) / BlockSize);

                // If we don't have it cached, load it.
                if (tile.Height[x, z] == float.MinValue)
                {
                    var position = new WorldLocation(location.TileX, location.TileZ, (x + 0.5f) * BlockSize - 1024, 0, (z + 0.5f) * BlockSize - 1024);
                    tile.Height[x, z] = Math.Max(tiles.GetElevation(position), scenery.GetBoundingBoxTop(position, BlockSize));
                    tile.Used++;
                }

                return tile.Height[x, z];
            }

            [DebuggerDisplay("Tile = {TileX},{TileZ} Used = {Used}")]
            class Tile
            {
                public readonly int TileX;
                public readonly int TileZ;
                public readonly float[,] Height;
                public int Used;

                public Tile(int tileX, int tileZ, int divisions)
                {
                    TileX = tileX;
                    TileZ = tileZ;
                    Height = new float[divisions, divisions];
                    for (var x = 0; x < divisions; x++)
                        for (var z = 0; z < divisions; z++)
                            Height[x, z] = float.MinValue;
                }
            }
        }
    }

    public class PrecipitationMaterial : Material
    {
        Texture2D RainTexture;
        Texture2D SnowTexture;
        Texture2D[] DynamicPrecipitationTexture = new Texture2D[12];
        IEnumerator<EffectPass> ShaderPasses;

        public PrecipitationMaterial(Viewer viewer)
            : base(viewer, null)
        {
            // TODO: This should happen on the loader thread.
            RainTexture = SharedTextureManager.Get(Viewer.RenderProcess.GraphicsDevice, System.IO.Path.Combine(Viewer.ContentPath, "Raindrop.png"));
            SnowTexture = SharedTextureManager.Get(Viewer.RenderProcess.GraphicsDevice, System.IO.Path.Combine(Viewer.ContentPath, "Snowflake.png"));
            DynamicPrecipitationTexture[0] = SnowTexture;
            DynamicPrecipitationTexture[11] = RainTexture;
            for (int i = 1; i<=10; i++)
            {
                var path = "Raindrop" + i.ToString() + ".png";
                DynamicPrecipitationTexture[11 - i] = SharedTextureManager.Get(Viewer.RenderProcess.GraphicsDevice, System.IO.Path.Combine(Viewer.ContentPath, path));
            }
        }

        public override void SetState(GraphicsDevice graphicsDevice, Material previousMaterial)
        {
            var shader = Viewer.MaterialManager.PrecipitationShader;
            shader.CurrentTechnique = shader.Techniques["Pricipitation"];
            if (ShaderPasses == null) ShaderPasses = shader.Techniques["Pricipitation"].Passes.GetEnumerator();

            shader.LightVector.SetValue(Viewer.Settings.UseMSTSEnv ? Viewer.World.MSTSSky.mstsskysolarDirection : Viewer.World.Sky.solarDirection);
            shader.particleSize.SetValue(1f);
            if (Viewer.Simulator.Weather.PrecipitationLiquidity == 0 || Viewer.Simulator.Weather.PrecipitationLiquidity == 1)
            {
                shader.precipitation_Tex.SetValue(Viewer.Simulator.WeatherType == Orts.Formats.Msts.WeatherType.Snow ? SnowTexture :
                    Viewer.Simulator.WeatherType == Orts.Formats.Msts.WeatherType.Rain ? RainTexture :
                    Viewer.Simulator.Weather.PrecipitationLiquidity == 0 ? SnowTexture : RainTexture);
            }
            else
            {
                var precipitation_TexIndex = (int)(Viewer.Simulator.Weather.PrecipitationLiquidity * 11);
                shader.precipitation_Tex.SetValue(DynamicPrecipitationTexture[precipitation_TexIndex]);
            }

            graphicsDevice.BlendState = BlendState.NonPremultiplied;
            graphicsDevice.DepthStencilState = DepthStencilState.DepthRead;
        }

        public override void Render(GraphicsDevice graphicsDevice, IEnumerable<RenderItem> renderItems, ref Matrix XNAViewMatrix, ref Matrix XNAProjectionMatrix)
        {
            var shader = Viewer.MaterialManager.PrecipitationShader;

            ShaderPasses.Reset();
            while (ShaderPasses.MoveNext())
            {
                foreach (var item in renderItems)
                {
                    // Note: This is quite a hack. We ideally should be able to pass this through RenderItem somehow.
                    shader.cameraTileXZ.SetValue(new Vector2(item.XNAMatrix.M21, item.XNAMatrix.M22));
                    shader.currentTime.SetValue(item.XNAMatrix.M11);

                    shader.SetMatrix(Matrix.Identity, ref XNAViewMatrix, ref XNAProjectionMatrix);
                    ShaderPasses.Current.Apply();
                    item.RenderPrimitive.Draw(graphicsDevice);
                }
            }
        }

        public override void ResetState(GraphicsDevice graphicsDevice)
        {
            graphicsDevice.BlendState = BlendState.Opaque;
            graphicsDevice.DepthStencilState = DepthStencilState.Default;
        }

        public override bool GetBlending()
        {
            return true;
        }

        public override void Mark()
        {
            Viewer.TextureManager.Mark(RainTexture);
            Viewer.TextureManager.Mark(SnowTexture);
            for (int i = 1; i <= 10; i++)
                Viewer.TextureManager.Mark(DynamicPrecipitationTexture[i]);
            base.Mark();
        }
    }

    [CallOnThread("Render")]
    public class PrecipitationShader : Shader
    {
        internal readonly EffectParameter worldViewProjection;
        internal readonly EffectParameter invView;
        internal readonly EffectParameter LightVector;
        internal readonly EffectParameter particleSize;
        internal readonly EffectParameter cameraTileXZ;
        internal readonly EffectParameter currentTime;
        internal readonly EffectParameter precipitation_Tex;

        public PrecipitationShader(GraphicsDevice graphicsDevice)
            : base(graphicsDevice, "PrecipitationShader")
        {
            worldViewProjection = Parameters["worldViewProjection"];
            invView = Parameters["invView"];
            LightVector = Parameters["LightVector"];
            particleSize = Parameters["particleSize"];
            cameraTileXZ = Parameters["cameraTileXZ"];
            currentTime = Parameters["currentTime"];
            precipitation_Tex = Parameters["precipitation_Tex"];
        }

        public void SetMatrix(Matrix world, ref Matrix view, ref Matrix projection)
        {
            worldViewProjection.SetValue(world * view * projection);
            invView.SetValue(Matrix.Invert(view));
        }
    }
}
>>>>>>> 48d5f9d4
<|MERGE_RESOLUTION|>--- conflicted
+++ resolved
@@ -1,1185 +1,590 @@
-<<<<<<< HEAD
-﻿// COPYRIGHT 2010, 2011, 2012, 2013, 2014 by the Open Rails project.
-// 
-// This file is part of Open Rails.
-// 
-// Open Rails is free software: you can redistribute it and/or modify
-// it under the terms of the GNU General Public License as published by
-// the Free Software Foundation, either version 3 of the License, or
-// (at your option) any later version.
-// 
-// Open Rails is distributed in the hope that it will be useful,
-// but WITHOUT ANY WARRANTY; without even the implied warranty of
-// MERCHANTABILITY or FITNESS FOR A PARTICULAR PURPOSE.  See the
-// GNU General Public License for more details.
-// 
-// You should have received a copy of the GNU General Public License
-// along with Open Rails.  If not, see <http://www.gnu.org/licenses/>.
-
-// This file is the responsibility of the 3D & Environment Team. 
-
-using Microsoft.Xna.Framework;
-using Microsoft.Xna.Framework.Graphics;
-using Microsoft.Xna.Framework.Graphics.PackedVector;
-using Orts.Simulation;
-using ORTS.Common;
-using System;
-using System.Collections.Generic;
-using System.Diagnostics;
-using System.Linq;
-using System.Runtime.InteropServices;
-
-namespace Orts.Viewer3D
-{
-    public class PrecipitationViewer
-    {
-        public const float MinIntensityPPSPM2 = 0;
-        // 16 bit version.
-        public const float MaxIntensityPPSPM2_16 = 0.010f;
-        // Default 32 bit version.
-        public const float MaxIntensityPPSPM2 = 0.035f;
-                
-        readonly Viewer Viewer;
-        readonly WeatherControl WeatherControl;
-        readonly Weather Weather;
-
-        readonly Material Material;
-        readonly PrecipitationPrimitive Pricipitation;
-
-        Vector3 Wind;
-
-        public PrecipitationViewer(Viewer viewer, WeatherControl weatherControl)
-        {
-            Viewer = viewer;
-            WeatherControl = weatherControl;
-            Weather = viewer.Simulator.Weather;
-
-            Material = viewer.MaterialManager.Load("Precipitation");
-            Pricipitation = new PrecipitationPrimitive(Viewer.RenderProcess.GraphicsDevice);
-
-            Wind = new Vector3(0, 0, 0);
-            Reset();
-        }
-
-        public void PrepareFrame(RenderFrame frame, ElapsedTime elapsedTime)
-        {
-            var gameTime = (float)Viewer.Simulator.GameTime;
-            Pricipitation.DynamicUpdate(WeatherControl, Weather, Viewer, ref Wind);
-            Pricipitation.Update(gameTime, elapsedTime, Weather.PricipitationIntensityPPSPM2, Viewer);
-
-            // Note: This is quite a hack. We ideally should be able to pass this through RenderItem somehow.
-            var XNAWorldLocation = Matrix.Identity;
-            XNAWorldLocation.M11 = gameTime;
-            XNAWorldLocation.M21 = Viewer.Camera.TileX;
-            XNAWorldLocation.M22 = Viewer.Camera.TileZ;
-
-            frame.AddPrimitive(Material, Pricipitation, RenderPrimitiveGroup.Precipitation, ref XNAWorldLocation);
-        }
-
-        public void Reset()
-        {
-            // This procedure is only called once at the start of an activity.
-            // Added random Wind.X value for rain and snow.
-            // Max value used by randWind.Next is max value - 1.
-            Wind.X = Viewer.Simulator.WeatherType == Orts.Formats.Msts.WeatherType.Snow ? Viewer.Random.Next(2, 6) : Viewer.Random.Next(15, 21);
-                                    
-            var gameTime = (float)Viewer.Simulator.GameTime;
-            Pricipitation.Initialize(Viewer.Simulator.WeatherType, Wind);
-            // Camera is null during first initialisation.
-            if (Viewer.Camera != null) Pricipitation.Update(gameTime, null, Weather.PricipitationIntensityPPSPM2, Viewer);
-        }
-
-        [CallOnThread("Loader")]
-        internal void Mark()
-        {
-            Material.Mark();
-        }
-    }
-
-    public class PrecipitationPrimitive : RenderPrimitive
-    {
-        // http://www-das.uwyo.edu/~geerts/cwx/notes/chap09/hydrometeor.html
-        // "Rain  1.8 - 2.2mm  6.1 - 6.9m/s"
-        const float RainVelocityMpS = 6.9f;
-        // "Snow flakes of any size falls at about 1 m/s"
-        const float SnowVelocityMpS = 1.0f;
-        // This is a fiddle factor because the above values feel too slow. Alternative suggestions welcome.
-        const float ParticleVelocityFactor = 10.0f;
-
-        readonly float ParticleBoxLengthM;
-        readonly float ParticleBoxWidthM;
-        readonly float ParticleBoxHeightM;
-
-        // 16bit Box Parameters
-        const float ParticleBoxLengthM_16 = 500;
-        const float ParticleBoxWidthM_16 = 500;
-        const float ParticleBoxHeightM_16 = 43;
-
-        const int IndiciesPerParticle = 6;
-        const int VerticiesPerParticle = 4;
-        const int PrimitivesPerParticle = 2;
-
-        readonly int MaxParticles;
-        readonly ParticleVertex[] Vertices;
-        readonly VertexDeclaration VertexDeclaration;
-        readonly int VertexStride;
-        readonly DynamicVertexBuffer VertexBuffer;
-        readonly IndexBuffer IndexBuffer;
-
-        struct ParticleVertex
-        {
-            public Vector4 StartPosition_StartTime;
-            public Vector4 EndPosition_EndTime;
-            public Vector4 TileXZ_Vertex;
-
-            public static readonly VertexElement[] VertexElements =
-            {
-                new VertexElement(0, VertexElementFormat.Vector4, VertexElementUsage.Position, 0),
-                new VertexElement(16, VertexElementFormat.Vector4, VertexElementUsage.Position, 1),
-                new VertexElement(16 + 16, VertexElementFormat.Vector4, VertexElementUsage.Position, 2),
-            };
-            public static int SizeInBytes = sizeof(float) * (4 + 4) + sizeof(float) * 4;
-        }
-
-        float ParticleDuration;
-        Vector3 ParticleDirection;
-        HeightCache Heights;
-
-        // Particle buffer goes like this:
-        //   +--active>-----new>--+
-        //   |                    |
-        //   +--<retired---<free--+
-
-        int FirstActiveParticle;
-        int FirstNewParticle;
-        int FirstFreeParticle;
-        int FirstRetiredParticle;
-
-        float ParticlesToEmit;
-        float TimeParticlesLastEmitted;
-        int DrawCounter;
-
-        public PrecipitationPrimitive(GraphicsDevice graphicsDevice)
-        {
-            // Snow is the slower particle, hence longer duration, hence more particles in total.
-            // Setting the precipitaton box size based on GraphicsDeviceCapabilities.
-            if (graphicsDevice.GraphicsProfile == GraphicsProfile.HiDef)
-            {
-                ParticleBoxLengthM = (float)Program.Simulator.Settings.PrecipitationBoxLength;
-                ParticleBoxWidthM = (float)Program.Simulator.Settings.PrecipitationBoxWidth;
-                ParticleBoxHeightM = (float)Program.Simulator.Settings.PrecipitationBoxHeight;
-            }
-            else
-            {
-                ParticleBoxLengthM = ParticleBoxLengthM_16;
-                ParticleBoxWidthM = ParticleBoxWidthM_16;
-                ParticleBoxHeightM = ParticleBoxHeightM_16;
-            }
-            if (graphicsDevice.GraphicsProfile == GraphicsProfile.HiDef)
-                MaxParticles = (int)(PrecipitationViewer.MaxIntensityPPSPM2 * ParticleBoxLengthM * ParticleBoxWidthM * ParticleBoxHeightM / SnowVelocityMpS / ParticleVelocityFactor);
-            // Processing 16bit device
-            else
-                MaxParticles = (int)(PrecipitationViewer.MaxIntensityPPSPM2_16 * ParticleBoxLengthM * ParticleBoxWidthM * ParticleBoxHeightM / SnowVelocityMpS / ParticleVelocityFactor);
-            // Checking if graphics device is 16bit.
-            if (graphicsDevice.GraphicsProfile != GraphicsProfile.HiDef)
-                Debug.Assert(MaxParticles * VerticiesPerParticle < ushort.MaxValue, "The maximum number of precipitation verticies must be able to fit in a ushort (16bit unsigned) index buffer.");
-            Vertices = new ParticleVertex[MaxParticles * VerticiesPerParticle];
-            VertexDeclaration = new VertexDeclaration(ParticleVertex.SizeInBytes, ParticleVertex.VertexElements);
-            VertexStride = Marshal.SizeOf(typeof(ParticleVertex));
-            VertexBuffer = new DynamicVertexBuffer(graphicsDevice, VertexDeclaration, MaxParticles * VerticiesPerParticle, BufferUsage.WriteOnly);
-            // Processing either 32bit or 16bit InitIndexBuffer depending on GraphicsDeviceCapabilities.
-            if (graphicsDevice.GraphicsProfile == GraphicsProfile.HiDef)
-                IndexBuffer = InitIndexBuffer(graphicsDevice, MaxParticles * IndiciesPerParticle);
-            else
-                IndexBuffer = InitIndexBuffer16(graphicsDevice, MaxParticles * IndiciesPerParticle);
-            Heights = new HeightCache(8);
-            // This Trace command is used to show how much memory is used.
-            Trace.TraceInformation(String.Format("Allocation for {0:N0} particles:\n\n  {1,13:N0} B RAM vertex data\n  {2,13:N0} B RAM index data (temporary)\n  {1,13:N0} B VRAM DynamicVertexBuffer\n  {2,13:N0} B VRAM IndexBuffer", MaxParticles, Marshal.SizeOf(typeof(ParticleVertex)) * MaxParticles * VerticiesPerParticle, sizeof(uint) * MaxParticles * IndiciesPerParticle));
-        }
-
-        void VertexBuffer_ContentLost()
-        {
-            VertexBuffer.SetData(0, Vertices, 0, Vertices.Length, VertexStride, SetDataOptions.NoOverwrite);
-        }
-        // IndexBuffer for 32bit process.
-        static IndexBuffer InitIndexBuffer(GraphicsDevice graphicsDevice, int numIndicies)
-        {
-            var indices = new uint[numIndicies];
-            var index = 0;
-            for (var i = 0; i < numIndicies; i += IndiciesPerParticle)
-            {
-                indices[i] = (uint)index;
-                indices[i + 1] = (uint)(index + 1);
-                indices[i + 2] = (uint)(index + 2);
-
-                indices[i + 3] = (uint)(index + 2);
-                indices[i + 4] = (uint)(index + 3);
-                indices[i + 5] = (uint)(index);
-
-                index += VerticiesPerParticle;
-            }
-            var indexBuffer = new IndexBuffer(graphicsDevice, typeof(uint), numIndicies, BufferUsage.WriteOnly);
-            indexBuffer.SetData(indices);
-            return indexBuffer;
-        }
-        // IndexBuffer for computers that still use 16bit graphics.
-        static IndexBuffer InitIndexBuffer16(GraphicsDevice graphicsDevice, int numIndicies)
-        {
-            var indices = new ushort[numIndicies];
-            var index = 0;
-            for (var i = 0; i < numIndicies; i += IndiciesPerParticle)
-            {
-                indices[i] = (ushort)index;
-                indices[i + 1] = (ushort)(index + 1);
-                indices[i + 2] = (ushort)(index + 2);
-
-                indices[i + 3] = (ushort)(index + 2);
-                indices[i + 4] = (ushort)(index + 3);
-                indices[i + 5] = (ushort)(index);
-
-                index += VerticiesPerParticle;
-            }
-            var indexBuffer = new IndexBuffer(graphicsDevice, typeof(ushort), numIndicies, BufferUsage.WriteOnly);
-            indexBuffer.SetData(indices);
-            return indexBuffer;
-        }
-
-        void RetireActiveParticles(float currentTime)
-        {
-            while (FirstActiveParticle != FirstNewParticle)
-            {
-                var vertex = FirstActiveParticle * VerticiesPerParticle;
-                var expiry = Vertices[vertex].EndPosition_EndTime.W;
-
-                // Stop as soon as we find the first particle which hasn't expired.
-                if (expiry > currentTime)
-                    break;
-
-                // Expire particle.
-                Vertices[vertex].StartPosition_StartTime.W = (float)DrawCounter;
-                FirstActiveParticle = (FirstActiveParticle + 1) % MaxParticles;
-            }
-        }
-
-        void FreeRetiredParticles()
-        {
-            while (FirstRetiredParticle != FirstActiveParticle)
-            {
-                var vertex = FirstRetiredParticle * VerticiesPerParticle;
-                var age = DrawCounter - (int)Vertices[vertex].StartPosition_StartTime.W;
-
-                // Stop as soon as we find the first expired particle which hasn't been expired for at least 2 'ticks'.
-                if (age < 2)
-                    break;
-
-                FirstRetiredParticle = (FirstRetiredParticle + 1) % MaxParticles;
-            }
-        }
-
-        int GetCountFreeParticles()
-        {
-            var nextFree = (FirstFreeParticle + 1) % MaxParticles;
-
-            if (nextFree <= FirstRetiredParticle)
-                return FirstRetiredParticle - nextFree;
-
-            return (MaxParticles - nextFree) + FirstRetiredParticle;
-        }
-
-        public void Initialize(Orts.Formats.Msts.WeatherType weather, Vector3 wind)
-        {
-            ParticleDuration = ParticleBoxHeightM / (weather == Orts.Formats.Msts.WeatherType.Snow ? SnowVelocityMpS : RainVelocityMpS) / ParticleVelocityFactor;
-            ParticleDirection = wind;
-            FirstActiveParticle = FirstNewParticle = FirstFreeParticle = FirstRetiredParticle = 0;
-            ParticlesToEmit = TimeParticlesLastEmitted = 0;
-            DrawCounter = 0;
-        }
-
-        public void DynamicUpdate(WeatherControl weatherControl, Weather weather, Viewer viewer, ref Vector3 wind)
-        {
-            if (!weatherControl.weatherChangeOn || weatherControl.dynamicWeather.precipitationLiquidityTimer <= 0) return;
-            ParticleDuration = ParticleBoxHeightM / ((RainVelocityMpS-SnowVelocityMpS) *  weather.PrecipitationLiquidity + SnowVelocityMpS)/ ParticleVelocityFactor;
-            wind.X = 18 * weather.PrecipitationLiquidity + 2;
-            ParticleDirection = wind;
-        }
-
-        public void Update(float currentTime, ElapsedTime elapsedTime, float particlesPerSecondPerM2, Viewer viewer)
-        {
-            var tiles = viewer.Tiles;
-            var scenery = viewer.World.Scenery;
-            var worldLocation = viewer.Camera.CameraWorldLocation;
-            //var worldLocation = Program.Viewer.PlayerLocomotive.WorldPosition.WorldLocation;  // This is used to test overall precipitation position.
-
-            if (TimeParticlesLastEmitted == 0)
-            {
-                TimeParticlesLastEmitted = currentTime - ParticleDuration;
-                ParticlesToEmit += ParticleDuration * particlesPerSecondPerM2 * ParticleBoxLengthM * ParticleBoxWidthM;
-            }
-            else
-            {
-                RetireActiveParticles(currentTime);
-                FreeRetiredParticles();
-
-                ParticlesToEmit += elapsedTime.ClockSeconds * particlesPerSecondPerM2 * ParticleBoxLengthM * ParticleBoxWidthM;
-            }
-
-            var numParticlesAdded = 0;
-            var numToBeEmitted = (int)ParticlesToEmit;
-            var numCanBeEmitted = GetCountFreeParticles();
-            var numToEmit = Math.Min(numToBeEmitted, numCanBeEmitted);
-
-            for (var i = 0; i < numToEmit; i++)
-            {
-                var temp = new WorldLocation(worldLocation.TileX, worldLocation.TileZ, worldLocation.Location.X + (float)((Viewer.Random.NextDouble() - 0.5) * ParticleBoxWidthM), 0, worldLocation.Location.Z + (float)((Viewer.Random.NextDouble() - 0.5) * ParticleBoxLengthM));
-                temp.Location.Y = Heights.GetHeight(temp, tiles, scenery);
-                var position = new WorldPosition(temp);
-
-                var time = MathHelper.Lerp(TimeParticlesLastEmitted, currentTime, (float)i / numToEmit);
-                var particle = (FirstFreeParticle + 1) % MaxParticles;
-                var vertex = particle * VerticiesPerParticle;
-
-                for (var j = 0; j < VerticiesPerParticle; j++)
-                {
-                    Vertices[vertex + j].StartPosition_StartTime = new Vector4(position.XNAMatrix.Translation - ParticleDirection * ParticleDuration, time);
-                    Vertices[vertex + j].StartPosition_StartTime.Y += ParticleBoxHeightM;
-                    Vertices[vertex + j].EndPosition_EndTime = new Vector4(position.XNAMatrix.Translation, time + ParticleDuration);
-                    Vertices[vertex + j].TileXZ_Vertex = new Vector4(position.TileX, position.TileZ, j, 0);
-                }
-
-                FirstFreeParticle = particle;
-                ParticlesToEmit--;
-                numParticlesAdded++;
-            }
-
-            if (numParticlesAdded > 0)
-                TimeParticlesLastEmitted = currentTime;
-
-            ParticlesToEmit = ParticlesToEmit - (int)ParticlesToEmit;
-        }
-
-        void AddNewParticlesToVertexBuffer()
-        {
-            if (FirstNewParticle < FirstFreeParticle)
-            {
-                var numParticlesToAdd = FirstFreeParticle - FirstNewParticle;
-                VertexBuffer.SetData(FirstNewParticle * VertexStride * VerticiesPerParticle, Vertices, FirstNewParticle * VerticiesPerParticle, numParticlesToAdd * VerticiesPerParticle, VertexStride, SetDataOptions.NoOverwrite);
-            }
-            else
-            {
-                var numParticlesToAddAtEnd = MaxParticles - FirstNewParticle;
-                VertexBuffer.SetData(FirstNewParticle * VertexStride * VerticiesPerParticle, Vertices, FirstNewParticle * VerticiesPerParticle, numParticlesToAddAtEnd * VerticiesPerParticle, VertexStride, SetDataOptions.NoOverwrite);
-                if (FirstFreeParticle > 0)
-                    VertexBuffer.SetData(0, Vertices, 0, FirstFreeParticle * VerticiesPerParticle, VertexStride, SetDataOptions.NoOverwrite);
-            }
-
-            FirstNewParticle = FirstFreeParticle;
-        }
-
-        public bool HasParticlesToRender()
-        {
-            return FirstActiveParticle != FirstFreeParticle;
-        }
-
-        public override void Draw()
-        {
-            if (VertexBuffer.IsContentLost)
-                VertexBuffer_ContentLost();
-
-            if (FirstNewParticle != FirstFreeParticle)
-                AddNewParticlesToVertexBuffer();
-
-            if (HasParticlesToRender())
-            {
-                graphicsDevice.Indices = IndexBuffer;
-                graphicsDevice.SetVertexBuffer(VertexBuffer);
-
-                if (FirstActiveParticle < FirstFreeParticle)
-                {
-                    var numParticles = FirstFreeParticle - FirstActiveParticle;
-                    graphicsDevice.DrawIndexedPrimitives(PrimitiveType.TriangleList, 0, FirstActiveParticle * IndiciesPerParticle, numParticles * PrimitivesPerParticle);
-                }
-                else
-                {
-                    var numParticlesAtEnd = MaxParticles - FirstActiveParticle;
-                    if (numParticlesAtEnd > 0)
-                        graphicsDevice.DrawIndexedPrimitives(PrimitiveType.TriangleList, 0, FirstActiveParticle * IndiciesPerParticle, numParticlesAtEnd * PrimitivesPerParticle);
-                    if (FirstFreeParticle > 0)
-                        graphicsDevice.DrawIndexedPrimitives(PrimitiveType.TriangleList, 0, 0, FirstFreeParticle * PrimitivesPerParticle);
-                }
-            }
-
-            DrawCounter++;
-        }
-
-        class HeightCache
-        {
-            const int TileCount = 10;
-
-            readonly int BlockSize;
-            readonly int Divisions;
-            readonly List<Tile> Tiles = new List<Tile>();
-
-            public HeightCache(int blockSize)
-            {
-                BlockSize = blockSize;
-                Divisions = (int)Math.Round(2048f / blockSize);
-            }
-
-            public float GetHeight(WorldLocation location, TileManager tiles, SceneryDrawer scenery)
-            {
-                location.Normalize();
-
-                // First, ensure we have the tile in question cached.
-                var tile = Tiles.FirstOrDefault(t => t.TileX == location.TileX && t.TileZ == location.TileZ);
-                if (tile == null)
-                    Tiles.Add(tile = new Tile(location.TileX, location.TileZ, Divisions));
-
-                // Remove excess entries.
-                if (Tiles.Count > TileCount)
-                    Tiles.RemoveAt(0);
-
-                // Now calculate division to query.
-                var x = (int)((location.Location.X + 1024) / BlockSize);
-                var z = (int)((location.Location.Z + 1024) / BlockSize);
-
-                // If we don't have it cached, load it.
-                if (tile.Height[x, z] == float.MinValue)
-                {
-                    var position = new WorldLocation(location.TileX, location.TileZ, (x + 0.5f) * BlockSize - 1024, 0, (z + 0.5f) * BlockSize - 1024);
-                    tile.Height[x, z] = Math.Max(tiles.GetElevation(position), scenery.GetBoundingBoxTop(position, BlockSize));
-                    tile.Used++;
-                }
-
-                return tile.Height[x, z];
-            }
-
-            [DebuggerDisplay("Tile = {TileX},{TileZ} Used = {Used}")]
-            class Tile
-            {
-                public readonly int TileX;
-                public readonly int TileZ;
-                public readonly float[,] Height;
-                public int Used;
-
-                public Tile(int tileX, int tileZ, int divisions)
-                {
-                    TileX = tileX;
-                    TileZ = tileZ;
-                    Height = new float[divisions, divisions];
-                    for (var x = 0; x < divisions; x++)
-                        for (var z = 0; z < divisions; z++)
-                            Height[x, z] = float.MinValue;
-                }
-            }
-        }
-    }
-
-    public class PrecipitationMaterial : Material
-    {
-        private readonly Texture2D rainTexture;
-        private readonly Texture2D snowTexture;
-        private readonly Texture2D[] dynamicPrecipitationTexture = new Texture2D[12];
-        private readonly PrecipitationShader shader;
-
-        public PrecipitationMaterial(Viewer viewer)
-            : base(viewer, null)
-        {
-            // TODO: This should happen on the loader thread.
-            rainTexture = SharedTextureManager.Get(Viewer.RenderProcess.GraphicsDevice, System.IO.Path.Combine(Viewer.ContentPath, "Raindrop.png"));
-            snowTexture = SharedTextureManager.Get(Viewer.RenderProcess.GraphicsDevice, System.IO.Path.Combine(Viewer.ContentPath, "Snowflake.png"));
-            dynamicPrecipitationTexture[0] = snowTexture;
-            dynamicPrecipitationTexture[11] = rainTexture;
-            for (int i = 1; i<=10; i++)
-            {
-                var path = "Raindrop" + i.ToString() + ".png";
-                dynamicPrecipitationTexture[11 - i] = SharedTextureManager.Get(Viewer.RenderProcess.GraphicsDevice, System.IO.Path.Combine(Viewer.ContentPath, path));
-            }
-            shader = Viewer.MaterialManager.PrecipitationShader;
-        }
-
-        public override void SetState(Material previousMaterial)
-        {
-            shader.CurrentTechnique = shader.Techniques[0]; //["Precipitation"];
-
-            shader.LightVector.SetValue(Viewer.Settings.UseMSTSEnv ? Viewer.World.MSTSSky.mstsskysolarDirection : Viewer.World.Sky.solarDirection);
-            shader.particleSize.SetValue(1f);
-            if (Viewer.Simulator.Weather.PrecipitationLiquidity == 0 || Viewer.Simulator.Weather.PrecipitationLiquidity == 1)
-            {
-                shader.precipitation_Tex.SetValue(Viewer.Simulator.WeatherType == Orts.Formats.Msts.WeatherType.Snow ? snowTexture :
-                    Viewer.Simulator.WeatherType == Orts.Formats.Msts.WeatherType.Rain ? rainTexture :
-                    Viewer.Simulator.Weather.PrecipitationLiquidity == 0 ? snowTexture : rainTexture);
-            }
-            else
-            {
-                var precipitation_TexIndex = (int)(Viewer.Simulator.Weather.PrecipitationLiquidity * 11);
-                shader.precipitation_Tex.SetValue(dynamicPrecipitationTexture[precipitation_TexIndex]);
-            }
-
-            graphicsDevice.BlendState = BlendState.NonPremultiplied;
-            graphicsDevice.DepthStencilState = DepthStencilState.DepthRead;
-        }
-
-        public override void Render(List<RenderItem> renderItems, ref Matrix view, ref Matrix projection, ref Matrix viewProjection)
-        {
-            foreach (var pass in shader.CurrentTechnique.Passes)
-            {
-                for (int i = 0; i < renderItems.Count; i++)
-                {
-                    RenderItem item = renderItems[i];
-                    // Note: This is quite a hack. We ideally should be able to pass this through RenderItem somehow.
-                    shader.cameraTileXZ.SetValue(new Vector2(item.XNAMatrix.M21, item.XNAMatrix.M22));
-                    shader.currentTime.SetValue(item.XNAMatrix.M11);
-
-                    shader.SetMatrix(ref view, ref projection);
-                    pass.Apply();
-                    item.RenderPrimitive.Draw();
-                }
-            }
-        }
-
-        public override void ResetState()
-        {
-            graphicsDevice.BlendState = BlendState.Opaque;
-            graphicsDevice.DepthStencilState = DepthStencilState.Default;
-        }
-
-        public override bool GetBlending()
-        {
-            return true;
-        }
-
-        public override void Mark()
-        {
-            Viewer.TextureManager.Mark(rainTexture);
-            Viewer.TextureManager.Mark(snowTexture);
-            for (int i = 1; i <= 10; i++)
-                Viewer.TextureManager.Mark(dynamicPrecipitationTexture[i]);
-            base.Mark();
-        }
-    }
-
-    [CallOnThread("Render")]
-    public class PrecipitationShader : Shader
-    {
-        internal readonly EffectParameter worldViewProjection;
-        internal readonly EffectParameter invView;
-        internal readonly EffectParameter LightVector;
-        internal readonly EffectParameter particleSize;
-        internal readonly EffectParameter cameraTileXZ;
-        internal readonly EffectParameter currentTime;
-        internal readonly EffectParameter precipitation_Tex;
-
-        public PrecipitationShader(GraphicsDevice graphicsDevice)
-            : base(graphicsDevice, "PrecipitationShader")
-        {
-            worldViewProjection = Parameters["worldViewProjection"];
-            invView = Parameters["invView"];
-            LightVector = Parameters["LightVector"];
-            particleSize = Parameters["particleSize"];
-            cameraTileXZ = Parameters["cameraTileXZ"];
-            currentTime = Parameters["currentTime"];
-            precipitation_Tex = Parameters["precipitation_Tex"];
-        }
-
-        public void SetMatrix(ref Matrix view, ref Matrix projection)
-        {
-            worldViewProjection.SetValue(Matrix.Identity * view * projection);
-            invView.SetValue(Matrix.Invert(view));
-        }
-    }
-}
-=======
-﻿// COPYRIGHT 2010, 2011, 2012, 2013, 2014 by the Open Rails project.
-// 
-// This file is part of Open Rails.
-// 
-// Open Rails is free software: you can redistribute it and/or modify
-// it under the terms of the GNU General Public License as published by
-// the Free Software Foundation, either version 3 of the License, or
-// (at your option) any later version.
-// 
-// Open Rails is distributed in the hope that it will be useful,
-// but WITHOUT ANY WARRANTY; without even the implied warranty of
-// MERCHANTABILITY or FITNESS FOR A PARTICULAR PURPOSE.  See the
-// GNU General Public License for more details.
-// 
-// You should have received a copy of the GNU General Public License
-// along with Open Rails.  If not, see <http://www.gnu.org/licenses/>.
-
-// This file is the responsibility of the 3D & Environment Team. 
-
-using Microsoft.Xna.Framework;
-using Microsoft.Xna.Framework.Graphics;
-using Microsoft.Xna.Framework.Graphics.PackedVector;
-using Orts.Simulation;
-using ORTS.Common;
-using System;
-using System.Collections.Generic;
-using System.Diagnostics;
-using System.Linq;
-using System.Runtime.InteropServices;
-
-namespace Orts.Viewer3D
-{
-    public class PrecipitationViewer
-    {
-        public const float MinIntensityPPSPM2 = 0;
-        // 16 bit version.
-        public const float MaxIntensityPPSPM2_16 = 0.010f;
-        // Default 32 bit version.
-        public const float MaxIntensityPPSPM2 = 0.035f;
-                
-        readonly Viewer Viewer;
-        readonly WeatherControl WeatherControl;
-        readonly Weather Weather;
-
-        readonly Material Material;
-        readonly PrecipitationPrimitive Pricipitation;
-
-        Vector3 Wind;
-
-        public PrecipitationViewer(Viewer viewer, WeatherControl weatherControl)
-        {
-            Viewer = viewer;
-            WeatherControl = weatherControl;
-            Weather = viewer.Simulator.Weather;
-
-            Material = viewer.MaterialManager.Load("Precipitation");
-            Pricipitation = new PrecipitationPrimitive(Viewer.GraphicsDevice);
-
-            Wind = new Vector3(0, 0, 0);
-            Reset();
-        }
-
-        public void PrepareFrame(RenderFrame frame, ElapsedTime elapsedTime)
-        {
-            var gameTime = (float)Viewer.Simulator.GameTime;
-            Pricipitation.DynamicUpdate(WeatherControl, Weather, Viewer, ref Wind);
-            Pricipitation.Update(gameTime, elapsedTime, Weather.PricipitationIntensityPPSPM2, Viewer);
-
-            // Note: This is quite a hack. We ideally should be able to pass this through RenderItem somehow.
-            var XNAWorldLocation = Matrix.Identity;
-            XNAWorldLocation.M11 = gameTime;
-            XNAWorldLocation.M21 = Viewer.Camera.TileX;
-            XNAWorldLocation.M22 = Viewer.Camera.TileZ;
-
-            frame.AddPrimitive(Material, Pricipitation, RenderPrimitiveGroup.Precipitation, ref XNAWorldLocation);
-        }
-
-        public void Reset()
-        {
-            // This procedure is only called once at the start of an activity.
-            // Added random Wind.X value for rain and snow.
-            // Max value used by randWind.Next is max value - 1.
-            Wind.X = Viewer.Simulator.WeatherType == Orts.Formats.Msts.WeatherType.Snow ? Viewer.Random.Next(2, 6) : Viewer.Random.Next(15, 21);
-                                    
-            var gameTime = (float)Viewer.Simulator.GameTime;
-            Pricipitation.Initialize(Viewer.Simulator.WeatherType, Wind);
-            // Camera is null during first initialisation.
-            if (Viewer.Camera != null) Pricipitation.Update(gameTime, null, Weather.PricipitationIntensityPPSPM2, Viewer);
-        }
-
-        [CallOnThread("Loader")]
-        internal void Mark()
-        {
-            Material.Mark();
-        }
-    }
-
-    public class PrecipitationPrimitive : RenderPrimitive
-    {
-        // http://www-das.uwyo.edu/~geerts/cwx/notes/chap09/hydrometeor.html
-        // "Rain  1.8 - 2.2mm  6.1 - 6.9m/s"
-        const float RainVelocityMpS = 6.9f;
-        // "Snow flakes of any size falls at about 1 m/s"
-        const float SnowVelocityMpS = 1.0f;
-        // This is a fiddle factor because the above values feel too slow. Alternative suggestions welcome.
-        const float ParticleVelocityFactor = 10.0f;
-
-        readonly float ParticleBoxLengthM;
-        readonly float ParticleBoxWidthM;
-        readonly float ParticleBoxHeightM;
-
-        // 16bit Box Parameters
-        const float ParticleBoxLengthM_16 = 500;
-        const float ParticleBoxWidthM_16 = 500;
-        const float ParticleBoxHeightM_16 = 43;
-
-        const int IndiciesPerParticle = 6;
-        const int VerticiesPerParticle = 4;
-        const int PrimitivesPerParticle = 2;
-
-        readonly int MaxParticles;
-        readonly ParticleVertex[] Vertices;
-        readonly VertexDeclaration VertexDeclaration;
-        readonly int VertexStride;
-        readonly DynamicVertexBuffer VertexBuffer;
-        readonly IndexBuffer IndexBuffer;
-
-        struct ParticleVertex
-        {
-            public Vector4 StartPosition_StartTime;
-            public Vector4 EndPosition_EndTime;
-            public Vector4 TileXZ_Vertex;
-
-            public static readonly VertexElement[] VertexElements =
-            {
-                new VertexElement(0, VertexElementFormat.Vector4, VertexElementUsage.Position, 0),
-                new VertexElement(16, VertexElementFormat.Vector4, VertexElementUsage.Position, 1),
-                new VertexElement(16 + 16, VertexElementFormat.Vector4, VertexElementUsage.Position, 2),
-            };
-
-            public static int SizeInBytes = sizeof(float) * (4 + 4) + sizeof(float) * 4;
-        }
-
-        float ParticleDuration;
-        Vector3 ParticleDirection;
-        HeightCache Heights;
-
-        // Particle buffer goes like this:
-        //   +--active>-----new>--+
-        //   |                    |
-        //   +--<retired---<free--+
-
-        int FirstActiveParticle;
-        int FirstNewParticle;
-        int FirstFreeParticle;
-        int FirstRetiredParticle;
-
-        float ParticlesToEmit;
-        float TimeParticlesLastEmitted;
-        int DrawCounter;
-
-        public PrecipitationPrimitive(GraphicsDevice graphicsDevice)
-        {
-            // Snow is the slower particle, hence longer duration, hence more particles in total.
-            // Setting the precipitaton box size based on GraphicsDeviceCapabilities.
-            if (graphicsDevice.GraphicsProfile == GraphicsProfile.HiDef)
-            {
-                ParticleBoxLengthM = (float)Program.Simulator.Settings.PrecipitationBoxLength;
-                ParticleBoxWidthM = (float)Program.Simulator.Settings.PrecipitationBoxWidth;
-                ParticleBoxHeightM = (float)Program.Simulator.Settings.PrecipitationBoxHeight;
-            }
-            else
-            {
-                ParticleBoxLengthM = ParticleBoxLengthM_16;
-                ParticleBoxWidthM = ParticleBoxWidthM_16;
-                ParticleBoxHeightM = ParticleBoxHeightM_16;
-            }
-            if (graphicsDevice.GraphicsProfile == GraphicsProfile.HiDef)
-                MaxParticles = (int)(PrecipitationViewer.MaxIntensityPPSPM2 * ParticleBoxLengthM * ParticleBoxWidthM * ParticleBoxHeightM / SnowVelocityMpS / ParticleVelocityFactor);
-            // Processing 16bit device
-            else
-                MaxParticles = (int)(PrecipitationViewer.MaxIntensityPPSPM2_16 * ParticleBoxLengthM * ParticleBoxWidthM * ParticleBoxHeightM / SnowVelocityMpS / ParticleVelocityFactor);
-            // Checking if graphics device is 16bit.
-            if (graphicsDevice.GraphicsProfile != GraphicsProfile.HiDef)
-                Debug.Assert(MaxParticles * VerticiesPerParticle < ushort.MaxValue, "The maximum number of precipitation verticies must be able to fit in a ushort (16bit unsigned) index buffer.");
-            Vertices = new ParticleVertex[MaxParticles * VerticiesPerParticle];
-            VertexDeclaration = new VertexDeclaration(ParticleVertex.SizeInBytes, ParticleVertex.VertexElements);
-            VertexStride = Marshal.SizeOf(typeof(ParticleVertex));
-            VertexBuffer = new DynamicVertexBuffer(graphicsDevice, VertexDeclaration, MaxParticles * VerticiesPerParticle, BufferUsage.WriteOnly);
-            // Processing either 32bit or 16bit InitIndexBuffer depending on GraphicsDeviceCapabilities.
-            if (graphicsDevice.GraphicsProfile == GraphicsProfile.HiDef)
-                IndexBuffer = InitIndexBuffer(graphicsDevice, MaxParticles * IndiciesPerParticle);
-            else
-                IndexBuffer = InitIndexBuffer16(graphicsDevice, MaxParticles * IndiciesPerParticle);
-            Heights = new HeightCache(8);
-            // This Trace command is used to show how much memory is used.
-            Trace.TraceInformation(String.Format("Allocation for {0:N0} particles:\n\n  {1,13:N0} B RAM vertex data\n  {2,13:N0} B RAM index data (temporary)\n  {1,13:N0} B VRAM DynamicVertexBuffer\n  {2,13:N0} B VRAM IndexBuffer", MaxParticles, Marshal.SizeOf(typeof(ParticleVertex)) * MaxParticles * VerticiesPerParticle, sizeof(uint) * MaxParticles * IndiciesPerParticle));
-        }
-
-        void VertexBuffer_ContentLost()
-        {
-            VertexBuffer.SetData(0, Vertices, 0, Vertices.Length, VertexStride, SetDataOptions.NoOverwrite);
-        }
-        // IndexBuffer for 32bit process.
-        static IndexBuffer InitIndexBuffer(GraphicsDevice graphicsDevice, int numIndicies)
-        {
-            var indices = new uint[numIndicies];
-            var index = 0;
-            for (var i = 0; i < numIndicies; i += IndiciesPerParticle)
-            {
-                indices[i] = (uint)index;
-                indices[i + 1] = (uint)(index + 1);
-                indices[i + 2] = (uint)(index + 2);
-
-                indices[i + 3] = (uint)(index + 2);
-                indices[i + 4] = (uint)(index + 3);
-                indices[i + 5] = (uint)(index);
-
-                index += VerticiesPerParticle;
-            }
-            var indexBuffer = new IndexBuffer(graphicsDevice, typeof(uint), numIndicies, BufferUsage.WriteOnly);
-            indexBuffer.SetData(indices);
-            return indexBuffer;
-        }
-        // IndexBuffer for computers that still use 16bit graphics.
-        static IndexBuffer InitIndexBuffer16(GraphicsDevice graphicsDevice, int numIndicies)
-        {
-            var indices = new ushort[numIndicies];
-            var index = 0;
-            for (var i = 0; i < numIndicies; i += IndiciesPerParticle)
-            {
-                indices[i] = (ushort)index;
-                indices[i + 1] = (ushort)(index + 1);
-                indices[i + 2] = (ushort)(index + 2);
-
-                indices[i + 3] = (ushort)(index + 2);
-                indices[i + 4] = (ushort)(index + 3);
-                indices[i + 5] = (ushort)(index);
-
-                index += VerticiesPerParticle;
-            }
-            var indexBuffer = new IndexBuffer(graphicsDevice, typeof(ushort), numIndicies, BufferUsage.WriteOnly);
-            indexBuffer.SetData(indices);
-            return indexBuffer;
-        }
-
-        void RetireActiveParticles(float currentTime)
-        {
-            while (FirstActiveParticle != FirstNewParticle)
-            {
-                var vertex = FirstActiveParticle * VerticiesPerParticle;
-                var expiry = Vertices[vertex].EndPosition_EndTime.W;
-
-                // Stop as soon as we find the first particle which hasn't expired.
-                if (expiry > currentTime)
-                    break;
-
-                // Expire particle.
-                Vertices[vertex].StartPosition_StartTime.W = (float)DrawCounter;
-                FirstActiveParticle = (FirstActiveParticle + 1) % MaxParticles;
-            }
-        }
-
-        void FreeRetiredParticles()
-        {
-            while (FirstRetiredParticle != FirstActiveParticle)
-            {
-                var vertex = FirstRetiredParticle * VerticiesPerParticle;
-                var age = DrawCounter - (int)Vertices[vertex].StartPosition_StartTime.W;
-
-                // Stop as soon as we find the first expired particle which hasn't been expired for at least 2 'ticks'.
-                if (age < 2)
-                    break;
-
-                FirstRetiredParticle = (FirstRetiredParticle + 1) % MaxParticles;
-            }
-        }
-
-        int GetCountFreeParticles()
-        {
-            var nextFree = (FirstFreeParticle + 1) % MaxParticles;
-
-            if (nextFree <= FirstRetiredParticle)
-                return FirstRetiredParticle - nextFree;
-
-            return (MaxParticles - nextFree) + FirstRetiredParticle;
-        }
-
-        public void Initialize(Orts.Formats.Msts.WeatherType weather, Vector3 wind)
-        {
-            ParticleDuration = ParticleBoxHeightM / (weather == Orts.Formats.Msts.WeatherType.Snow ? SnowVelocityMpS : RainVelocityMpS) / ParticleVelocityFactor;
-            ParticleDirection = wind;
-            FirstActiveParticle = FirstNewParticle = FirstFreeParticle = FirstRetiredParticle = 0;
-            ParticlesToEmit = TimeParticlesLastEmitted = 0;
-            DrawCounter = 0;
-        }
-
-        public void DynamicUpdate(WeatherControl weatherControl, Weather weather, Viewer viewer, ref Vector3 wind)
-        {
-            if (weather.PrecipitationLiquidity == 0 || weather.PrecipitationLiquidity == 1) return;
-            ParticleDuration = ParticleBoxHeightM / ((RainVelocityMpS-SnowVelocityMpS) *  weather.PrecipitationLiquidity + SnowVelocityMpS)/ ParticleVelocityFactor;
-            wind.X = 18 * weather.PrecipitationLiquidity + 2;
-            ParticleDirection = wind;
-        }
-
-        public void Update(float currentTime, ElapsedTime elapsedTime, float particlesPerSecondPerM2, Viewer viewer)
-        {
-            var tiles = viewer.Tiles;
-            var scenery = viewer.World.Scenery;
-            var worldLocation = viewer.Camera.CameraWorldLocation;
-            //var worldLocation = Program.Viewer.PlayerLocomotive.WorldPosition.WorldLocation;  // This is used to test overall precipitation position.
-
-            if (TimeParticlesLastEmitted == 0)
-            {
-                TimeParticlesLastEmitted = currentTime - ParticleDuration;
-                ParticlesToEmit += ParticleDuration * particlesPerSecondPerM2 * ParticleBoxLengthM * ParticleBoxWidthM;
-            }
-            else
-            {
-                RetireActiveParticles(currentTime);
-                FreeRetiredParticles();
-
-                ParticlesToEmit += elapsedTime.ClockSeconds * particlesPerSecondPerM2 * ParticleBoxLengthM * ParticleBoxWidthM;
-            }
-
-            var numParticlesAdded = 0;
-            var numToBeEmitted = (int)ParticlesToEmit;
-            var numCanBeEmitted = GetCountFreeParticles();
-            var numToEmit = Math.Min(numToBeEmitted, numCanBeEmitted);
-
-            for (var i = 0; i < numToEmit; i++)
-            {
-                var temp = new WorldLocation(worldLocation.TileX, worldLocation.TileZ, worldLocation.Location.X + (float)((Viewer.Random.NextDouble() - 0.5) * ParticleBoxWidthM), 0, worldLocation.Location.Z + (float)((Viewer.Random.NextDouble() - 0.5) * ParticleBoxLengthM));
-                temp.Location.Y = Heights.GetHeight(temp, tiles, scenery);
-                var position = new WorldPosition(temp);
-
-                var time = MathHelper.Lerp(TimeParticlesLastEmitted, currentTime, (float)i / numToEmit);
-                var particle = (FirstFreeParticle + 1) % MaxParticles;
-                var vertex = particle * VerticiesPerParticle;
-
-                for (var j = 0; j < VerticiesPerParticle; j++)
-                {
-                    Vertices[vertex + j].StartPosition_StartTime = new Vector4(position.XNAMatrix.Translation - ParticleDirection * ParticleDuration, time);
-                    Vertices[vertex + j].StartPosition_StartTime.Y += ParticleBoxHeightM;
-                    Vertices[vertex + j].EndPosition_EndTime = new Vector4(position.XNAMatrix.Translation, time + ParticleDuration);
-                    Vertices[vertex + j].TileXZ_Vertex = new Vector4(position.TileX, position.TileZ, j, 0);
-                }
-
-                FirstFreeParticle = particle;
-                ParticlesToEmit--;
-                numParticlesAdded++;
-            }
-
-            if (numParticlesAdded > 0)
-                TimeParticlesLastEmitted = currentTime;
-
-            ParticlesToEmit = ParticlesToEmit - (int)ParticlesToEmit;
-        }
-
-        void AddNewParticlesToVertexBuffer()
-        {
-            if (FirstNewParticle < FirstFreeParticle)
-            {
-                var numParticlesToAdd = FirstFreeParticle - FirstNewParticle;
-                VertexBuffer.SetData(FirstNewParticle * VertexStride * VerticiesPerParticle, Vertices, FirstNewParticle * VerticiesPerParticle, numParticlesToAdd * VerticiesPerParticle, VertexStride, SetDataOptions.NoOverwrite);
-            }
-            else
-            {
-                var numParticlesToAddAtEnd = MaxParticles - FirstNewParticle;
-                VertexBuffer.SetData(FirstNewParticle * VertexStride * VerticiesPerParticle, Vertices, FirstNewParticle * VerticiesPerParticle, numParticlesToAddAtEnd * VerticiesPerParticle, VertexStride, SetDataOptions.NoOverwrite);
-                if (FirstFreeParticle > 0)
-                    VertexBuffer.SetData(0, Vertices, 0, FirstFreeParticle * VerticiesPerParticle, VertexStride, SetDataOptions.NoOverwrite);
-            }
-
-            FirstNewParticle = FirstFreeParticle;
-        }
-
-        public bool HasParticlesToRender()
-        {
-            return FirstActiveParticle != FirstFreeParticle;
-        }
-
-        public override void Draw(GraphicsDevice graphicsDevice)
-        {
-            if (VertexBuffer.IsContentLost)
-                VertexBuffer_ContentLost();
-
-            if (FirstNewParticle != FirstFreeParticle)
-                AddNewParticlesToVertexBuffer();
-
-            if (HasParticlesToRender())
-            {
-                graphicsDevice.Indices = IndexBuffer;
-                graphicsDevice.SetVertexBuffer(VertexBuffer);
-
-                if (FirstActiveParticle < FirstFreeParticle)
-                {
-                    var numParticles = FirstFreeParticle - FirstActiveParticle;
-                    graphicsDevice.DrawIndexedPrimitives(PrimitiveType.TriangleList, 0, FirstActiveParticle * VerticiesPerParticle, numParticles * VerticiesPerParticle, FirstActiveParticle * IndiciesPerParticle, numParticles * PrimitivesPerParticle);
-                }
-                else
-                {
-                    var numParticlesAtEnd = MaxParticles - FirstActiveParticle;
-                    if (numParticlesAtEnd > 0)
-                        graphicsDevice.DrawIndexedPrimitives(PrimitiveType.TriangleList, 0, FirstActiveParticle * VerticiesPerParticle, numParticlesAtEnd * VerticiesPerParticle, FirstActiveParticle * IndiciesPerParticle, numParticlesAtEnd * PrimitivesPerParticle);
-                    if (FirstFreeParticle > 0)
-                        graphicsDevice.DrawIndexedPrimitives(PrimitiveType.TriangleList, 0, 0, FirstFreeParticle * VerticiesPerParticle, 0, FirstFreeParticle * PrimitivesPerParticle);
-                }
-            }
-
-            DrawCounter++;
-        }
-
-        class HeightCache
-        {
-            const int TileCount = 10;
-
-            readonly int BlockSize;
-            readonly int Divisions;
-            readonly List<Tile> Tiles = new List<Tile>();
-
-            public HeightCache(int blockSize)
-            {
-                BlockSize = blockSize;
-                Divisions = (int)Math.Round(2048f / blockSize);
-            }
-
-            public float GetHeight(WorldLocation location, TileManager tiles, SceneryDrawer scenery)
-            {
-                location.Normalize();
-
-                // First, ensure we have the tile in question cached.
-                var tile = Tiles.FirstOrDefault(t => t.TileX == location.TileX && t.TileZ == location.TileZ);
-                if (tile == null)
-                    Tiles.Add(tile = new Tile(location.TileX, location.TileZ, Divisions));
-
-                // Remove excess entries.
-                if (Tiles.Count > TileCount)
-                    Tiles.RemoveAt(0);
-
-                // Now calculate division to query.
-                var x = (int)((location.Location.X + 1024) / BlockSize);
-                var z = (int)((location.Location.Z + 1024) / BlockSize);
-
-                // If we don't have it cached, load it.
-                if (tile.Height[x, z] == float.MinValue)
-                {
-                    var position = new WorldLocation(location.TileX, location.TileZ, (x + 0.5f) * BlockSize - 1024, 0, (z + 0.5f) * BlockSize - 1024);
-                    tile.Height[x, z] = Math.Max(tiles.GetElevation(position), scenery.GetBoundingBoxTop(position, BlockSize));
-                    tile.Used++;
-                }
-
-                return tile.Height[x, z];
-            }
-
-            [DebuggerDisplay("Tile = {TileX},{TileZ} Used = {Used}")]
-            class Tile
-            {
-                public readonly int TileX;
-                public readonly int TileZ;
-                public readonly float[,] Height;
-                public int Used;
-
-                public Tile(int tileX, int tileZ, int divisions)
-                {
-                    TileX = tileX;
-                    TileZ = tileZ;
-                    Height = new float[divisions, divisions];
-                    for (var x = 0; x < divisions; x++)
-                        for (var z = 0; z < divisions; z++)
-                            Height[x, z] = float.MinValue;
-                }
-            }
-        }
-    }
-
-    public class PrecipitationMaterial : Material
-    {
-        Texture2D RainTexture;
-        Texture2D SnowTexture;
-        Texture2D[] DynamicPrecipitationTexture = new Texture2D[12];
-        IEnumerator<EffectPass> ShaderPasses;
-
-        public PrecipitationMaterial(Viewer viewer)
-            : base(viewer, null)
-        {
-            // TODO: This should happen on the loader thread.
-            RainTexture = SharedTextureManager.Get(Viewer.RenderProcess.GraphicsDevice, System.IO.Path.Combine(Viewer.ContentPath, "Raindrop.png"));
-            SnowTexture = SharedTextureManager.Get(Viewer.RenderProcess.GraphicsDevice, System.IO.Path.Combine(Viewer.ContentPath, "Snowflake.png"));
-            DynamicPrecipitationTexture[0] = SnowTexture;
-            DynamicPrecipitationTexture[11] = RainTexture;
-            for (int i = 1; i<=10; i++)
-            {
-                var path = "Raindrop" + i.ToString() + ".png";
-                DynamicPrecipitationTexture[11 - i] = SharedTextureManager.Get(Viewer.RenderProcess.GraphicsDevice, System.IO.Path.Combine(Viewer.ContentPath, path));
-            }
-        }
-
-        public override void SetState(GraphicsDevice graphicsDevice, Material previousMaterial)
-        {
-            var shader = Viewer.MaterialManager.PrecipitationShader;
-            shader.CurrentTechnique = shader.Techniques["Pricipitation"];
-            if (ShaderPasses == null) ShaderPasses = shader.Techniques["Pricipitation"].Passes.GetEnumerator();
-
-            shader.LightVector.SetValue(Viewer.Settings.UseMSTSEnv ? Viewer.World.MSTSSky.mstsskysolarDirection : Viewer.World.Sky.solarDirection);
-            shader.particleSize.SetValue(1f);
-            if (Viewer.Simulator.Weather.PrecipitationLiquidity == 0 || Viewer.Simulator.Weather.PrecipitationLiquidity == 1)
-            {
-                shader.precipitation_Tex.SetValue(Viewer.Simulator.WeatherType == Orts.Formats.Msts.WeatherType.Snow ? SnowTexture :
-                    Viewer.Simulator.WeatherType == Orts.Formats.Msts.WeatherType.Rain ? RainTexture :
-                    Viewer.Simulator.Weather.PrecipitationLiquidity == 0 ? SnowTexture : RainTexture);
-            }
-            else
-            {
-                var precipitation_TexIndex = (int)(Viewer.Simulator.Weather.PrecipitationLiquidity * 11);
-                shader.precipitation_Tex.SetValue(DynamicPrecipitationTexture[precipitation_TexIndex]);
-            }
-
-            graphicsDevice.BlendState = BlendState.NonPremultiplied;
-            graphicsDevice.DepthStencilState = DepthStencilState.DepthRead;
-        }
-
-        public override void Render(GraphicsDevice graphicsDevice, IEnumerable<RenderItem> renderItems, ref Matrix XNAViewMatrix, ref Matrix XNAProjectionMatrix)
-        {
-            var shader = Viewer.MaterialManager.PrecipitationShader;
-
-            ShaderPasses.Reset();
-            while (ShaderPasses.MoveNext())
-            {
-                foreach (var item in renderItems)
-                {
-                    // Note: This is quite a hack. We ideally should be able to pass this through RenderItem somehow.
-                    shader.cameraTileXZ.SetValue(new Vector2(item.XNAMatrix.M21, item.XNAMatrix.M22));
-                    shader.currentTime.SetValue(item.XNAMatrix.M11);
-
-                    shader.SetMatrix(Matrix.Identity, ref XNAViewMatrix, ref XNAProjectionMatrix);
-                    ShaderPasses.Current.Apply();
-                    item.RenderPrimitive.Draw(graphicsDevice);
-                }
-            }
-        }
-
-        public override void ResetState(GraphicsDevice graphicsDevice)
-        {
-            graphicsDevice.BlendState = BlendState.Opaque;
-            graphicsDevice.DepthStencilState = DepthStencilState.Default;
-        }
-
-        public override bool GetBlending()
-        {
-            return true;
-        }
-
-        public override void Mark()
-        {
-            Viewer.TextureManager.Mark(RainTexture);
-            Viewer.TextureManager.Mark(SnowTexture);
-            for (int i = 1; i <= 10; i++)
-                Viewer.TextureManager.Mark(DynamicPrecipitationTexture[i]);
-            base.Mark();
-        }
-    }
-
-    [CallOnThread("Render")]
-    public class PrecipitationShader : Shader
-    {
-        internal readonly EffectParameter worldViewProjection;
-        internal readonly EffectParameter invView;
-        internal readonly EffectParameter LightVector;
-        internal readonly EffectParameter particleSize;
-        internal readonly EffectParameter cameraTileXZ;
-        internal readonly EffectParameter currentTime;
-        internal readonly EffectParameter precipitation_Tex;
-
-        public PrecipitationShader(GraphicsDevice graphicsDevice)
-            : base(graphicsDevice, "PrecipitationShader")
-        {
-            worldViewProjection = Parameters["worldViewProjection"];
-            invView = Parameters["invView"];
-            LightVector = Parameters["LightVector"];
-            particleSize = Parameters["particleSize"];
-            cameraTileXZ = Parameters["cameraTileXZ"];
-            currentTime = Parameters["currentTime"];
-            precipitation_Tex = Parameters["precipitation_Tex"];
-        }
-
-        public void SetMatrix(Matrix world, ref Matrix view, ref Matrix projection)
-        {
-            worldViewProjection.SetValue(world * view * projection);
-            invView.SetValue(Matrix.Invert(view));
-        }
-    }
-}
->>>>>>> 48d5f9d4
+﻿// COPYRIGHT 2010, 2011, 2012, 2013, 2014 by the Open Rails project.
+// 
+// This file is part of Open Rails.
+// 
+// Open Rails is free software: you can redistribute it and/or modify
+// it under the terms of the GNU General Public License as published by
+// the Free Software Foundation, either version 3 of the License, or
+// (at your option) any later version.
+// 
+// Open Rails is distributed in the hope that it will be useful,
+// but WITHOUT ANY WARRANTY; without even the implied warranty of
+// MERCHANTABILITY or FITNESS FOR A PARTICULAR PURPOSE.  See the
+// GNU General Public License for more details.
+// 
+// You should have received a copy of the GNU General Public License
+// along with Open Rails.  If not, see <http://www.gnu.org/licenses/>.
+
+// This file is the responsibility of the 3D & Environment Team. 
+
+using Microsoft.Xna.Framework;
+using Microsoft.Xna.Framework.Graphics;
+using Microsoft.Xna.Framework.Graphics.PackedVector;
+using Orts.Simulation;
+using ORTS.Common;
+using System;
+using System.Collections.Generic;
+using System.Diagnostics;
+using System.Linq;
+using System.Runtime.InteropServices;
+
+namespace Orts.Viewer3D
+{
+    public class PrecipitationViewer
+    {
+        public const float MinIntensityPPSPM2 = 0;
+        // 16 bit version.
+        public const float MaxIntensityPPSPM2_16 = 0.010f;
+        // Default 32 bit version.
+        public const float MaxIntensityPPSPM2 = 0.035f;
+                
+        readonly Viewer Viewer;
+        readonly WeatherControl WeatherControl;
+        readonly Weather Weather;
+
+        readonly Material Material;
+        readonly PrecipitationPrimitive Pricipitation;
+
+        Vector3 Wind;
+
+        public PrecipitationViewer(Viewer viewer, WeatherControl weatherControl)
+        {
+            Viewer = viewer;
+            WeatherControl = weatherControl;
+            Weather = viewer.Simulator.Weather;
+
+            Material = viewer.MaterialManager.Load("Precipitation");
+            Pricipitation = new PrecipitationPrimitive(Viewer.RenderProcess.GraphicsDevice);
+
+            Wind = new Vector3(0, 0, 0);
+            Reset();
+        }
+
+        public void PrepareFrame(RenderFrame frame, ElapsedTime elapsedTime)
+        {
+            var gameTime = (float)Viewer.Simulator.GameTime;
+            Pricipitation.DynamicUpdate(WeatherControl, Weather, Viewer, ref Wind);
+            Pricipitation.Update(gameTime, elapsedTime, Weather.PricipitationIntensityPPSPM2, Viewer);
+
+            // Note: This is quite a hack. We ideally should be able to pass this through RenderItem somehow.
+            var XNAWorldLocation = Matrix.Identity;
+            XNAWorldLocation.M11 = gameTime;
+            XNAWorldLocation.M21 = Viewer.Camera.TileX;
+            XNAWorldLocation.M22 = Viewer.Camera.TileZ;
+
+            frame.AddPrimitive(Material, Pricipitation, RenderPrimitiveGroup.Precipitation, ref XNAWorldLocation);
+        }
+
+        public void Reset()
+        {
+            // This procedure is only called once at the start of an activity.
+            // Added random Wind.X value for rain and snow.
+            // Max value used by randWind.Next is max value - 1.
+            Wind.X = Viewer.Simulator.WeatherType == Orts.Formats.Msts.WeatherType.Snow ? Viewer.Random.Next(2, 6) : Viewer.Random.Next(15, 21);
+                                    
+            var gameTime = (float)Viewer.Simulator.GameTime;
+            Pricipitation.Initialize(Viewer.Simulator.WeatherType, Wind);
+            // Camera is null during first initialisation.
+            if (Viewer.Camera != null) Pricipitation.Update(gameTime, null, Weather.PricipitationIntensityPPSPM2, Viewer);
+        }
+
+        [CallOnThread("Loader")]
+        internal void Mark()
+        {
+            Material.Mark();
+        }
+    }
+
+    public class PrecipitationPrimitive : RenderPrimitive
+    {
+        // http://www-das.uwyo.edu/~geerts/cwx/notes/chap09/hydrometeor.html
+        // "Rain  1.8 - 2.2mm  6.1 - 6.9m/s"
+        const float RainVelocityMpS = 6.9f;
+        // "Snow flakes of any size falls at about 1 m/s"
+        const float SnowVelocityMpS = 1.0f;
+        // This is a fiddle factor because the above values feel too slow. Alternative suggestions welcome.
+        const float ParticleVelocityFactor = 10.0f;
+
+        readonly float ParticleBoxLengthM;
+        readonly float ParticleBoxWidthM;
+        readonly float ParticleBoxHeightM;
+
+        // 16bit Box Parameters
+        const float ParticleBoxLengthM_16 = 500;
+        const float ParticleBoxWidthM_16 = 500;
+        const float ParticleBoxHeightM_16 = 43;
+
+        const int IndiciesPerParticle = 6;
+        const int VerticiesPerParticle = 4;
+        const int PrimitivesPerParticle = 2;
+
+        readonly int MaxParticles;
+        readonly ParticleVertex[] Vertices;
+        readonly VertexDeclaration VertexDeclaration;
+        readonly int VertexStride;
+        readonly DynamicVertexBuffer VertexBuffer;
+        readonly IndexBuffer IndexBuffer;
+
+        struct ParticleVertex
+        {
+            public Vector4 StartPosition_StartTime;
+            public Vector4 EndPosition_EndTime;
+            public Vector4 TileXZ_Vertex;
+
+            public static readonly VertexElement[] VertexElements =
+            {
+                new VertexElement(0, VertexElementFormat.Vector4, VertexElementUsage.Position, 0),
+                new VertexElement(16, VertexElementFormat.Vector4, VertexElementUsage.Position, 1),
+                new VertexElement(16 + 16, VertexElementFormat.Vector4, VertexElementUsage.Position, 2),
+            };
+
+            public static int SizeInBytes = sizeof(float) * (4 + 4) + sizeof(float) * 4;
+        }
+
+        float ParticleDuration;
+        Vector3 ParticleDirection;
+        HeightCache Heights;
+
+        // Particle buffer goes like this:
+        //   +--active>-----new>--+
+        //   |                    |
+        //   +--<retired---<free--+
+
+        int FirstActiveParticle;
+        int FirstNewParticle;
+        int FirstFreeParticle;
+        int FirstRetiredParticle;
+
+        float ParticlesToEmit;
+        float TimeParticlesLastEmitted;
+        int DrawCounter;
+
+        public PrecipitationPrimitive(GraphicsDevice graphicsDevice)
+        {
+            // Snow is the slower particle, hence longer duration, hence more particles in total.
+            // Setting the precipitaton box size based on GraphicsDeviceCapabilities.
+            if (graphicsDevice.GraphicsProfile == GraphicsProfile.HiDef)
+            {
+                ParticleBoxLengthM = (float)Program.Simulator.Settings.PrecipitationBoxLength;
+                ParticleBoxWidthM = (float)Program.Simulator.Settings.PrecipitationBoxWidth;
+                ParticleBoxHeightM = (float)Program.Simulator.Settings.PrecipitationBoxHeight;
+            }
+            else
+            {
+                ParticleBoxLengthM = ParticleBoxLengthM_16;
+                ParticleBoxWidthM = ParticleBoxWidthM_16;
+                ParticleBoxHeightM = ParticleBoxHeightM_16;
+            }
+            if (graphicsDevice.GraphicsProfile == GraphicsProfile.HiDef)
+                MaxParticles = (int)(PrecipitationViewer.MaxIntensityPPSPM2 * ParticleBoxLengthM * ParticleBoxWidthM * ParticleBoxHeightM / SnowVelocityMpS / ParticleVelocityFactor);
+            // Processing 16bit device
+            else
+                MaxParticles = (int)(PrecipitationViewer.MaxIntensityPPSPM2_16 * ParticleBoxLengthM * ParticleBoxWidthM * ParticleBoxHeightM / SnowVelocityMpS / ParticleVelocityFactor);
+            // Checking if graphics device is 16bit.
+            if (graphicsDevice.GraphicsProfile != GraphicsProfile.HiDef)
+                Debug.Assert(MaxParticles * VerticiesPerParticle < ushort.MaxValue, "The maximum number of precipitation verticies must be able to fit in a ushort (16bit unsigned) index buffer.");
+            Vertices = new ParticleVertex[MaxParticles * VerticiesPerParticle];
+            VertexDeclaration = new VertexDeclaration(ParticleVertex.SizeInBytes, ParticleVertex.VertexElements);
+            VertexStride = Marshal.SizeOf(typeof(ParticleVertex));
+            VertexBuffer = new DynamicVertexBuffer(graphicsDevice, VertexDeclaration, MaxParticles * VerticiesPerParticle, BufferUsage.WriteOnly);
+            // Processing either 32bit or 16bit InitIndexBuffer depending on GraphicsDeviceCapabilities.
+            if (graphicsDevice.GraphicsProfile == GraphicsProfile.HiDef)
+                IndexBuffer = InitIndexBuffer(graphicsDevice, MaxParticles * IndiciesPerParticle);
+            else
+                IndexBuffer = InitIndexBuffer16(graphicsDevice, MaxParticles * IndiciesPerParticle);
+            Heights = new HeightCache(8);
+            // This Trace command is used to show how much memory is used.
+            Trace.TraceInformation(String.Format("Allocation for {0:N0} particles:\n\n  {1,13:N0} B RAM vertex data\n  {2,13:N0} B RAM index data (temporary)\n  {1,13:N0} B VRAM DynamicVertexBuffer\n  {2,13:N0} B VRAM IndexBuffer", MaxParticles, Marshal.SizeOf(typeof(ParticleVertex)) * MaxParticles * VerticiesPerParticle, sizeof(uint) * MaxParticles * IndiciesPerParticle));
+        }
+
+        void VertexBuffer_ContentLost()
+        {
+            VertexBuffer.SetData(0, Vertices, 0, Vertices.Length, VertexStride, SetDataOptions.NoOverwrite);
+        }
+        // IndexBuffer for 32bit process.
+        static IndexBuffer InitIndexBuffer(GraphicsDevice graphicsDevice, int numIndicies)
+        {
+            var indices = new uint[numIndicies];
+            var index = 0;
+            for (var i = 0; i < numIndicies; i += IndiciesPerParticle)
+            {
+                indices[i] = (uint)index;
+                indices[i + 1] = (uint)(index + 1);
+                indices[i + 2] = (uint)(index + 2);
+
+                indices[i + 3] = (uint)(index + 2);
+                indices[i + 4] = (uint)(index + 3);
+                indices[i + 5] = (uint)(index);
+
+                index += VerticiesPerParticle;
+            }
+            var indexBuffer = new IndexBuffer(graphicsDevice, typeof(uint), numIndicies, BufferUsage.WriteOnly);
+            indexBuffer.SetData(indices);
+            return indexBuffer;
+        }
+        // IndexBuffer for computers that still use 16bit graphics.
+        static IndexBuffer InitIndexBuffer16(GraphicsDevice graphicsDevice, int numIndicies)
+        {
+            var indices = new ushort[numIndicies];
+            var index = 0;
+            for (var i = 0; i < numIndicies; i += IndiciesPerParticle)
+            {
+                indices[i] = (ushort)index;
+                indices[i + 1] = (ushort)(index + 1);
+                indices[i + 2] = (ushort)(index + 2);
+
+                indices[i + 3] = (ushort)(index + 2);
+                indices[i + 4] = (ushort)(index + 3);
+                indices[i + 5] = (ushort)(index);
+
+                index += VerticiesPerParticle;
+            }
+            var indexBuffer = new IndexBuffer(graphicsDevice, typeof(ushort), numIndicies, BufferUsage.WriteOnly);
+            indexBuffer.SetData(indices);
+            return indexBuffer;
+        }
+
+        void RetireActiveParticles(float currentTime)
+        {
+            while (FirstActiveParticle != FirstNewParticle)
+            {
+                var vertex = FirstActiveParticle * VerticiesPerParticle;
+                var expiry = Vertices[vertex].EndPosition_EndTime.W;
+
+                // Stop as soon as we find the first particle which hasn't expired.
+                if (expiry > currentTime)
+                    break;
+
+                // Expire particle.
+                Vertices[vertex].StartPosition_StartTime.W = (float)DrawCounter;
+                FirstActiveParticle = (FirstActiveParticle + 1) % MaxParticles;
+            }
+        }
+
+        void FreeRetiredParticles()
+        {
+            while (FirstRetiredParticle != FirstActiveParticle)
+            {
+                var vertex = FirstRetiredParticle * VerticiesPerParticle;
+                var age = DrawCounter - (int)Vertices[vertex].StartPosition_StartTime.W;
+
+                // Stop as soon as we find the first expired particle which hasn't been expired for at least 2 'ticks'.
+                if (age < 2)
+                    break;
+
+                FirstRetiredParticle = (FirstRetiredParticle + 1) % MaxParticles;
+            }
+        }
+
+        int GetCountFreeParticles()
+        {
+            var nextFree = (FirstFreeParticle + 1) % MaxParticles;
+
+            if (nextFree <= FirstRetiredParticle)
+                return FirstRetiredParticle - nextFree;
+
+            return (MaxParticles - nextFree) + FirstRetiredParticle;
+        }
+
+        public void Initialize(Orts.Formats.Msts.WeatherType weather, Vector3 wind)
+        {
+            ParticleDuration = ParticleBoxHeightM / (weather == Orts.Formats.Msts.WeatherType.Snow ? SnowVelocityMpS : RainVelocityMpS) / ParticleVelocityFactor;
+            ParticleDirection = wind;
+            FirstActiveParticle = FirstNewParticle = FirstFreeParticle = FirstRetiredParticle = 0;
+            ParticlesToEmit = TimeParticlesLastEmitted = 0;
+            DrawCounter = 0;
+        }
+
+        public void DynamicUpdate(WeatherControl weatherControl, Weather weather, Viewer viewer, ref Vector3 wind)
+        {
+            if (!weatherControl.weatherChangeOn || weatherControl.dynamicWeather.precipitationLiquidityTimer <= 0) return;
+            ParticleDuration = ParticleBoxHeightM / ((RainVelocityMpS-SnowVelocityMpS) *  weather.PrecipitationLiquidity + SnowVelocityMpS)/ ParticleVelocityFactor;
+            wind.X = 18 * weather.PrecipitationLiquidity + 2;
+            ParticleDirection = wind;
+        }
+
+        public void Update(float currentTime, ElapsedTime elapsedTime, float particlesPerSecondPerM2, Viewer viewer)
+        {
+            var tiles = viewer.Tiles;
+            var scenery = viewer.World.Scenery;
+            var worldLocation = viewer.Camera.CameraWorldLocation;
+            //var worldLocation = Program.Viewer.PlayerLocomotive.WorldPosition.WorldLocation;  // This is used to test overall precipitation position.
+
+            if (TimeParticlesLastEmitted == 0)
+            {
+                TimeParticlesLastEmitted = currentTime - ParticleDuration;
+                ParticlesToEmit += ParticleDuration * particlesPerSecondPerM2 * ParticleBoxLengthM * ParticleBoxWidthM;
+            }
+            else
+            {
+                RetireActiveParticles(currentTime);
+                FreeRetiredParticles();
+
+                ParticlesToEmit += elapsedTime.ClockSeconds * particlesPerSecondPerM2 * ParticleBoxLengthM * ParticleBoxWidthM;
+            }
+
+            var numParticlesAdded = 0;
+            var numToBeEmitted = (int)ParticlesToEmit;
+            var numCanBeEmitted = GetCountFreeParticles();
+            var numToEmit = Math.Min(numToBeEmitted, numCanBeEmitted);
+
+            for (var i = 0; i < numToEmit; i++)
+            {
+                var temp = new WorldLocation(worldLocation.TileX, worldLocation.TileZ, worldLocation.Location.X + (float)((Viewer.Random.NextDouble() - 0.5) * ParticleBoxWidthM), 0, worldLocation.Location.Z + (float)((Viewer.Random.NextDouble() - 0.5) * ParticleBoxLengthM));
+                temp.Location.Y = Heights.GetHeight(temp, tiles, scenery);
+                var position = new WorldPosition(temp);
+
+                var time = MathHelper.Lerp(TimeParticlesLastEmitted, currentTime, (float)i / numToEmit);
+                var particle = (FirstFreeParticle + 1) % MaxParticles;
+                var vertex = particle * VerticiesPerParticle;
+
+                for (var j = 0; j < VerticiesPerParticle; j++)
+                {
+                    Vertices[vertex + j].StartPosition_StartTime = new Vector4(position.XNAMatrix.Translation - ParticleDirection * ParticleDuration, time);
+                    Vertices[vertex + j].StartPosition_StartTime.Y += ParticleBoxHeightM;
+                    Vertices[vertex + j].EndPosition_EndTime = new Vector4(position.XNAMatrix.Translation, time + ParticleDuration);
+                    Vertices[vertex + j].TileXZ_Vertex = new Vector4(position.TileX, position.TileZ, j, 0);
+                }
+
+                FirstFreeParticle = particle;
+                ParticlesToEmit--;
+                numParticlesAdded++;
+            }
+
+            if (numParticlesAdded > 0)
+                TimeParticlesLastEmitted = currentTime;
+
+            ParticlesToEmit = ParticlesToEmit - (int)ParticlesToEmit;
+        }
+
+        void AddNewParticlesToVertexBuffer()
+        {
+            if (FirstNewParticle < FirstFreeParticle)
+            {
+                var numParticlesToAdd = FirstFreeParticle - FirstNewParticle;
+                VertexBuffer.SetData(FirstNewParticle * VertexStride * VerticiesPerParticle, Vertices, FirstNewParticle * VerticiesPerParticle, numParticlesToAdd * VerticiesPerParticle, VertexStride, SetDataOptions.NoOverwrite);
+            }
+            else
+            {
+                var numParticlesToAddAtEnd = MaxParticles - FirstNewParticle;
+                VertexBuffer.SetData(FirstNewParticle * VertexStride * VerticiesPerParticle, Vertices, FirstNewParticle * VerticiesPerParticle, numParticlesToAddAtEnd * VerticiesPerParticle, VertexStride, SetDataOptions.NoOverwrite);
+                if (FirstFreeParticle > 0)
+                    VertexBuffer.SetData(0, Vertices, 0, FirstFreeParticle * VerticiesPerParticle, VertexStride, SetDataOptions.NoOverwrite);
+            }
+
+            FirstNewParticle = FirstFreeParticle;
+        }
+
+        public bool HasParticlesToRender()
+        {
+            return FirstActiveParticle != FirstFreeParticle;
+        }
+
+        public override void Draw()
+        {
+            if (VertexBuffer.IsContentLost)
+                VertexBuffer_ContentLost();
+
+            if (FirstNewParticle != FirstFreeParticle)
+                AddNewParticlesToVertexBuffer();
+
+            if (HasParticlesToRender())
+            {
+                graphicsDevice.Indices = IndexBuffer;
+                graphicsDevice.SetVertexBuffer(VertexBuffer);
+
+                if (FirstActiveParticle < FirstFreeParticle)
+                {
+                    var numParticles = FirstFreeParticle - FirstActiveParticle;
+                    graphicsDevice.DrawIndexedPrimitives(PrimitiveType.TriangleList, 0, FirstActiveParticle * IndiciesPerParticle, numParticles * PrimitivesPerParticle);
+                }
+                else
+                {
+                    var numParticlesAtEnd = MaxParticles - FirstActiveParticle;
+                    if (numParticlesAtEnd > 0)
+                        graphicsDevice.DrawIndexedPrimitives(PrimitiveType.TriangleList, 0, FirstActiveParticle * IndiciesPerParticle, numParticlesAtEnd * PrimitivesPerParticle);
+                    if (FirstFreeParticle > 0)
+                        graphicsDevice.DrawIndexedPrimitives(PrimitiveType.TriangleList, 0, 0, FirstFreeParticle * PrimitivesPerParticle);
+                }
+            }
+
+            DrawCounter++;
+        }
+
+        class HeightCache
+        {
+            const int TileCount = 10;
+
+            readonly int BlockSize;
+            readonly int Divisions;
+            readonly List<Tile> Tiles = new List<Tile>();
+
+            public HeightCache(int blockSize)
+            {
+                BlockSize = blockSize;
+                Divisions = (int)Math.Round(2048f / blockSize);
+            }
+
+            public float GetHeight(WorldLocation location, TileManager tiles, SceneryDrawer scenery)
+            {
+                location.Normalize();
+
+                // First, ensure we have the tile in question cached.
+                var tile = Tiles.FirstOrDefault(t => t.TileX == location.TileX && t.TileZ == location.TileZ);
+                if (tile == null)
+                    Tiles.Add(tile = new Tile(location.TileX, location.TileZ, Divisions));
+
+                // Remove excess entries.
+                if (Tiles.Count > TileCount)
+                    Tiles.RemoveAt(0);
+
+                // Now calculate division to query.
+                var x = (int)((location.Location.X + 1024) / BlockSize);
+                var z = (int)((location.Location.Z + 1024) / BlockSize);
+
+                // If we don't have it cached, load it.
+                if (tile.Height[x, z] == float.MinValue)
+                {
+                    var position = new WorldLocation(location.TileX, location.TileZ, (x + 0.5f) * BlockSize - 1024, 0, (z + 0.5f) * BlockSize - 1024);
+                    tile.Height[x, z] = Math.Max(tiles.GetElevation(position), scenery.GetBoundingBoxTop(position, BlockSize));
+                    tile.Used++;
+                }
+
+                return tile.Height[x, z];
+            }
+
+            [DebuggerDisplay("Tile = {TileX},{TileZ} Used = {Used}")]
+            class Tile
+            {
+                public readonly int TileX;
+                public readonly int TileZ;
+                public readonly float[,] Height;
+                public int Used;
+
+                public Tile(int tileX, int tileZ, int divisions)
+                {
+                    TileX = tileX;
+                    TileZ = tileZ;
+                    Height = new float[divisions, divisions];
+                    for (var x = 0; x < divisions; x++)
+                        for (var z = 0; z < divisions; z++)
+                            Height[x, z] = float.MinValue;
+                }
+            }
+        }
+    }
+
+    public class PrecipitationMaterial : Material
+    {
+        private readonly Texture2D rainTexture;
+        private readonly Texture2D snowTexture;
+        private readonly Texture2D[] dynamicPrecipitationTexture = new Texture2D[12];
+        private readonly PrecipitationShader shader;
+
+        public PrecipitationMaterial(Viewer viewer)
+            : base(viewer, null)
+        {
+            // TODO: This should happen on the loader thread.
+            rainTexture = SharedTextureManager.Get(Viewer.RenderProcess.GraphicsDevice, System.IO.Path.Combine(Viewer.ContentPath, "Raindrop.png"));
+            snowTexture = SharedTextureManager.Get(Viewer.RenderProcess.GraphicsDevice, System.IO.Path.Combine(Viewer.ContentPath, "Snowflake.png"));
+            dynamicPrecipitationTexture[0] = snowTexture;
+            dynamicPrecipitationTexture[11] = rainTexture;
+            for (int i = 1; i<=10; i++)
+            {
+                var path = "Raindrop" + i.ToString() + ".png";
+                dynamicPrecipitationTexture[11 - i] = SharedTextureManager.Get(Viewer.RenderProcess.GraphicsDevice, System.IO.Path.Combine(Viewer.ContentPath, path));
+            }
+            shader = Viewer.MaterialManager.PrecipitationShader;
+        }
+
+        public override void SetState(Material previousMaterial)
+        {
+            shader.CurrentTechnique = shader.Techniques[0]; //["Precipitation"];
+
+            shader.LightVector.SetValue(Viewer.Settings.UseMSTSEnv ? Viewer.World.MSTSSky.mstsskysolarDirection : Viewer.World.Sky.solarDirection);
+            shader.particleSize.SetValue(1f);
+            if (Viewer.Simulator.Weather.PrecipitationLiquidity == 0 || Viewer.Simulator.Weather.PrecipitationLiquidity == 1)
+            {
+                shader.precipitation_Tex.SetValue(Viewer.Simulator.WeatherType == Orts.Formats.Msts.WeatherType.Snow ? snowTexture :
+                    Viewer.Simulator.WeatherType == Orts.Formats.Msts.WeatherType.Rain ? rainTexture :
+                    Viewer.Simulator.Weather.PrecipitationLiquidity == 0 ? snowTexture : rainTexture);
+            }
+            else
+            {
+                var precipitation_TexIndex = (int)(Viewer.Simulator.Weather.PrecipitationLiquidity * 11);
+                shader.precipitation_Tex.SetValue(dynamicPrecipitationTexture[precipitation_TexIndex]);
+            }
+
+            graphicsDevice.BlendState = BlendState.NonPremultiplied;
+            graphicsDevice.DepthStencilState = DepthStencilState.DepthRead;
+        }
+
+        public override void Render(List<RenderItem> renderItems, ref Matrix view, ref Matrix projection, ref Matrix viewProjection)
+        {
+            foreach (var pass in shader.CurrentTechnique.Passes)
+            {
+                for (int i = 0; i < renderItems.Count; i++)
+                {
+                    RenderItem item = renderItems[i];
+                    // Note: This is quite a hack. We ideally should be able to pass this through RenderItem somehow.
+                    shader.cameraTileXZ.SetValue(new Vector2(item.XNAMatrix.M21, item.XNAMatrix.M22));
+                    shader.currentTime.SetValue(item.XNAMatrix.M11);
+
+                    shader.SetMatrix(ref view, ref projection);
+                    pass.Apply();
+                    item.RenderPrimitive.Draw();
+                }
+            }
+        }
+
+        public override void ResetState()
+        {
+            graphicsDevice.BlendState = BlendState.Opaque;
+            graphicsDevice.DepthStencilState = DepthStencilState.Default;
+        }
+
+        public override bool GetBlending()
+        {
+            return true;
+        }
+
+        public override void Mark()
+        {
+            Viewer.TextureManager.Mark(rainTexture);
+            Viewer.TextureManager.Mark(snowTexture);
+            for (int i = 1; i <= 10; i++)
+                Viewer.TextureManager.Mark(dynamicPrecipitationTexture[i]);
+            base.Mark();
+        }
+    }
+
+    [CallOnThread("Render")]
+    public class PrecipitationShader : Shader
+    {
+        internal readonly EffectParameter worldViewProjection;
+        internal readonly EffectParameter invView;
+        internal readonly EffectParameter LightVector;
+        internal readonly EffectParameter particleSize;
+        internal readonly EffectParameter cameraTileXZ;
+        internal readonly EffectParameter currentTime;
+        internal readonly EffectParameter precipitation_Tex;
+
+        public PrecipitationShader(GraphicsDevice graphicsDevice)
+            : base(graphicsDevice, "PrecipitationShader")
+        {
+            worldViewProjection = Parameters["worldViewProjection"];
+            invView = Parameters["invView"];
+            LightVector = Parameters["LightVector"];
+            particleSize = Parameters["particleSize"];
+            cameraTileXZ = Parameters["cameraTileXZ"];
+            currentTime = Parameters["currentTime"];
+            precipitation_Tex = Parameters["precipitation_Tex"];
+        }
+
+        public void SetMatrix(ref Matrix view, ref Matrix projection)
+        {
+            worldViewProjection.SetValue(Matrix.Identity * view * projection);
+            invView.SetValue(Matrix.Invert(view));
+        }
+    }
+}