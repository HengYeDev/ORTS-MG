﻿// COPYRIGHT 2009, 2010, 2011, 2012, 2013, 2014, 2015, 2016, 2017 by the Open Rails project.
//
// This file is part of Open Rails.
//
// Open Rails is free software: you can redistribute it and/or modify
// it under the terms of the GNU General Public License as published by
// the Free Software Foundation, either version 3 of the License, or
// (at your option) any later version.
//
// Open Rails is distributed in the hope that it will be useful,
// but WITHOUT ANY WARRANTY; without even the implied warranty of
// MERCHANTABILITY or FITNESS FOR A PARTICULAR PURPOSE.  See the
// GNU General Public License for more details.
//
// You should have received a copy of the GNU General Public License
// along with Open Rails.  If not, see <http://www.gnu.org/licenses/>.

// This file is the responsibility of the 3D & Environment Team.

using GNU.Gettext;
using Microsoft.Xna.Framework;
using Microsoft.Xna.Framework.Graphics;
using Microsoft.Xna.Framework.Input;
using Orts.Common;
using Orts.Formats.Msts;
using Orts.MultiPlayer;
using Orts.Simulation;
using Orts.Simulation.AIs;
using Orts.Simulation.Physics;
using Orts.Simulation.RollingStocks;
using Orts.Viewer3D.Popups;
using Orts.Viewer3D.Processes;
using Orts.Viewer3D.RollingStock;
using ORTS.Common;
using ORTS.Settings;
using System;
using System.Collections.Generic;
using System.Diagnostics;
using System.IO;
using System.Linq;
using System.Text;
using System.Management;
using System.Threading;
using System.Windows.Forms;
using Event = Orts.Common.Event;

namespace Orts.Viewer3D
{
    public class Viewer
    {
        public static GettextResourceManager Catalog { get; private set; }
        public static Random Random { get; private set; }
        // User setups.
        public UserSettings Settings { get; private set; }
        // Multi-threaded processes
        public LoaderProcess LoaderProcess { get; private set; }
        public UpdaterProcess UpdaterProcess { get; private set; }
        public RenderProcess RenderProcess { get; private set; }
        public SoundProcess SoundProcess { get; private set; }
        // Access to the XNA Game class
        public GraphicsDevice GraphicsDevice { get; private set; }
        public string ContentPath { get; private set; }
        public SharedTextureManager TextureManager { get; private set; }
        public SharedMaterialManager MaterialManager { get; private set; }
        public SharedShapeManager ShapeManager { get; private set; }
        public Point DisplaySize { get { return RenderProcess.DisplaySize; } }
        // Components
        public Orts.Viewer3D.Processes.Game Game { get; private set; }
        public Simulator Simulator { get; private set; }
        public World World { get; private set; }
        /// <summary>
        /// Monotonically increasing time value (in seconds) for the game/viewer. Starts at 0 and only ever increases, at real-time.
        /// </summary>
        public double RealTime { get; private set; }
        InfoDisplay InfoDisplay;
        public WindowManager WindowManager { get; private set; }
        public MessagesWindow MessagesWindow { get; private set; } // Game message window (special, always visible)
        public NoticeWindow NoticeWindow { get; private set; } // Game notices window (special)
        public PauseWindow PauseWindow { get; private set; } // Game paused window (special)
        public ActivityWindow ActivityWindow { get; private set; } // Activity notices window
        public QuitWindow QuitWindow { get; private set; } // Escape window
        public HelpWindow HelpWindow { get; private set; } // F1 window
        public TrackMonitorWindow TrackMonitorWindow { get; private set; } // F4 window
        public HUDWindow HUDWindow { get; private set; } // F5 hud
        public HUDScrollWindow HUDScrollWindow { get; private set; } // Control + F5 hud scroll command window
        public OSDLocations OSDLocations { get; private set; } // F6 platforms/sidings OSD
        public OSDCars OSDCars { get; private set; } // F7 cars OSD
        public SwitchWindow SwitchWindow { get; private set; } // F8 window
        public TrainOperationsWindow TrainOperationsWindow { get; private set; } // F9 window
        public CarOperationsWindow CarOperationsWindow { get; private set; } // F9 sub-window for car operations
        public NextStationWindow NextStationWindow { get; private set; } // F10 window
        public CompassWindow CompassWindow { get; private set; } // 0 window
        public TracksDebugWindow TracksDebugWindow { get; private set; } // Control-Alt-F6
        public SignallingDebugWindow SignallingDebugWindow { get; private set; } // Control-Alt-F11 window
        public ComposeMessage ComposeMessageWindow { get; private set; } // ??? window
        public TrainListWindow TrainListWindow { get; private set; } // for switching driven train
        public TTDetachWindow TTDetachWindow { get; private set; } // for detaching player train in timetable mode
        // Route Information
        public TileManager Tiles { get; private set; }
        public TileManager LoTiles { get; private set; }
        public EnvironmentFile ENVFile { get; private set; }
        public SignalConfigurationFile SIGCFG { get; private set; }
        public TrackTypesFile TrackTypes { get; private set; }
        public SpeedpostDatFile SpeedpostDatFile;
        public bool MilepostUnitsMetric { get; private set; }
        // Cameras
        public Camera Camera { get; set; } // Current camera
        public Camera AbovegroundCamera { get; private set; } // Previous camera for when automatically switching to cab.
        public CabCamera CabCamera { get; private set; } // Camera 1
        public HeadOutCamera HeadOutForwardCamera { get; private set; } // Camera 1+Up
        public HeadOutCamera HeadOutBackCamera { get; private set; } // Camera 2+Down
        public TrackingCamera FrontCamera { get; private set; } // Camera 2
        public TrackingCamera BackCamera { get; private set; } // Camera 3
        public TracksideCamera TracksideCamera { get; private set; } // Camera 4
        public SpecialTracksideCamera SpecialTracksideCamera { get; private set; } // Camera 4 for special points (platforms and level crossings)
        public PassengerCamera PassengerCamera { get; private set; } // Camera 5
        public BrakemanCamera BrakemanCamera { get; private set; } // Camera 6
        public List<FreeRoamCamera> FreeRoamCameraList = new List<FreeRoamCamera>();
        public FreeRoamCamera FreeRoamCamera { get { return FreeRoamCameraList[0]; } } // Camera 8
        public ThreeDimCabCamera ThreeDimCabCamera; //Camera 0

        List<Camera> WellKnownCameras; // Providing Camera save functionality by GeorgeS

        public TrainCarViewer PlayerLocomotiveViewer { get; private set; }  // we are controlling this loco, or null if we aren't controlling any
        MouseState originalMouseState;      // Current mouse coordinates.

        // This is the train we are controlling
        public TrainCar PlayerLocomotive { get { return Simulator.PlayerLocomotive; } set { Simulator.PlayerLocomotive = value; } }
        public Train PlayerTrain { get { if (PlayerLocomotive == null) return null; else return PlayerLocomotive.Train; } }

        // This is the train we are viewing
        public Train SelectedTrain { get; private set; }
        void CameraActivate()
        {
            if (Camera == null || !Camera.IsAvailable) //passenger camera may jump to a train without passenger view
                FrontCamera.Activate();
            else
                Camera.Activate();
        }

        bool ForceMouseVisible;
        double MouseVisibleTillRealTime;
        public Cursor ActualCursor = Cursors.Default;
        public static Viewport DefaultViewport;

        CabViewDiscreteRenderer MouseChangingControl;
        CabViewDiscreteRenderer MousePickedControl;
        CabViewDiscreteRenderer OldMousePickedControl;

        public bool SaveScreenshot { get; set; }
        public bool SaveActivityThumbnail { get; private set; }
        public string SaveActivityFileStem { get; private set; }

        public Vector3 NearPoint { get; private set; }
        public Vector3 FarPoint { get; private set; }

        public bool DebugViewerEnabled { get; set; }
        public bool SoundDebugFormEnabled { get; set; }

        public TRPFile TRP; // Track profile file

        enum VisibilityState
        {
            Visible,
            Hidden,
            ScreenshotPending,
        };

        VisibilityState Visibility = VisibilityState.Visible;

        // MSTS cab views are images with aspect ratio 4:3.
        // OR can use cab views with other aspect ratios where these are available.
        // On screen with other aspect ratios (e.g. 16:9), two approaches are possible:
        //   1) stretch the width to fit the screen. This gives flattened controls, most noticeable with round dials.
        //   2) clip the image losing a slice off top and bottom.
        // Setting.Cab2DStretch controls the amount of stretch and clip. 0 is entirely clipped and 100 is entirely stretched.
        // No difference is seen on screens with 4:3 aspect ratio.
        // This adjustment assumes that the cab view is 4:3. Where the cab view matches the aspect ratio of the screen, use an adjustment of 100.
        public int CabHeightPixels { get; private set; }
        public int CabWidthPixels { get; private set; }
        public int CabYOffsetPixels { get; set; } // Note: Always -ve. Without it, the cab view is fixed to the top of the screen. -ve values pull it up the screen.
        public int CabXOffsetPixels { get; set; }
        public int CabExceedsDisplay; // difference between cabview texture vertical resolution and display vertical resolution
        public int CabExceedsDisplayHorizontally; // difference between cabview texture horizontal resolution and display vertical resolution
        public float CabTextureInverseRatio = 0.75f; // default of inverse of cab texture ratio 

        public CommandLog Log { get { return Simulator.Log; } }

        public bool DontLoadNightTextures; // Checkbox set and time of day allows not to load textures
        public bool DontLoadDayTextures; // Checkbox set and time of day allows not to load textures
        public bool NightTexturesNotLoaded; // At least one night texture hasn't been loaded
        public bool DayTexturesNotLoaded; // At least one day texture hasn't been loaded
        public long LoadMemoryThreshold; // Above this threshold loader doesn't bulk load day or night textures
        public bool tryLoadingNightTextures = false;
        public bool tryLoadingDayTextures = false;

        public int poscounter = 1; // counter for print position info

        public Camera SuspendedCamera { get; private set; }

        UserInputRailDriver RailDriver;

        public static double DbfEvalAutoPilotTimeS = 0;//Debrief eval
        public static double DbfEvalIniAutoPilotTimeS = 0;//Debrief eval  
        public bool DbfEvalAutoPilot = false;//DebriefEval

        /// <summary>
        /// Finds time of last entry to set ReplayEndsAt and provide the Replay started message.
        /// </summary>
        void InitReplay()
        {
            if (Simulator.ReplayCommandList != null)
            {
                // Get time of last entry
                int lastEntry = Simulator.ReplayCommandList.Count - 1;
                if (lastEntry >= 0)
                {
                    double lastTime = Simulator.ReplayCommandList[lastEntry].Time;
                    Log.ReplayEndsAt = lastTime;
                    double duration = lastTime - Simulator.ClockTime;
                    MessagesWindow.AddMessage(String.Format("Replay started: ending at {0} after {1}",
                        FormatStrings.FormatApproximateTime(lastTime),
                        FormatStrings.FormatTime(duration)),
                        3.0);
                }
            }
        }

        /// <summary>
        /// Initializes a new instances of the <see cref="Viewer3D"/> class based on the specified <paramref name="simulator"/> and <paramref name="game"/>.
        /// </summary>
        /// <param name="simulator">The <see cref="Simulator"/> with which the viewer runs.</param>
        /// <param name="game">The <see cref="Game"/> with which the viewer runs.</param>
        [CallOnThread("Loader")]
        public Viewer(Simulator simulator, Orts.Viewer3D.Processes.Game game)
        {
            Catalog = new GettextResourceManager("RunActivity");
            Random = new Random();
            Simulator = simulator;
            Game = game;
            Settings = simulator.Settings;

            RenderProcess = game.RenderProcess;
            UpdaterProcess = game.UpdaterProcess;
            LoaderProcess = game.LoaderProcess;
            SoundProcess = game.SoundProcess;

            WellKnownCameras = new List<Camera>();
            WellKnownCameras.Add(CabCamera = new CabCamera(this));
            WellKnownCameras.Add(FrontCamera = new TrackingCamera(this, TrackingCamera.AttachedTo.Front));
            WellKnownCameras.Add(BackCamera = new TrackingCamera(this, TrackingCamera.AttachedTo.Rear));
            WellKnownCameras.Add(PassengerCamera = new PassengerCamera(this));
            WellKnownCameras.Add(BrakemanCamera = new BrakemanCamera(this));
            WellKnownCameras.Add(HeadOutForwardCamera = new HeadOutCamera(this, HeadOutCamera.HeadDirection.Forward));
            WellKnownCameras.Add(HeadOutBackCamera = new HeadOutCamera(this, HeadOutCamera.HeadDirection.Backward));
            WellKnownCameras.Add(TracksideCamera = new TracksideCamera(this));
            WellKnownCameras.Add(SpecialTracksideCamera = new SpecialTracksideCamera(this));
            WellKnownCameras.Add(new FreeRoamCamera(this, FrontCamera)); // Any existing camera will suffice to satisfy .Save() and .Restore()
            WellKnownCameras.Add(ThreeDimCabCamera = new ThreeDimCabCamera(this));

            string ORfilepath = System.IO.Path.Combine(Simulator.RoutePath, "OpenRails");
            ContentPath = Game.ContentPath;
            Trace.Write(" ENV");
            ENVFile = new EnvironmentFile(Simulator.RoutePath + @"\ENVFILES\" + Simulator.TRK.Tr_RouteFile.Environment.ENVFileName(Simulator.Season, Simulator.WeatherType));

            Trace.Write(" SIGCFG");
            if (File.Exists(ORfilepath + @"\sigcfg.dat"))
            {
                Trace.Write(" SIGCFG_OR");
                SIGCFG = new SignalConfigurationFile(ORfilepath + @"\sigcfg.dat", true);
            }
            else
            {
                Trace.Write(" SIGCFG");
                SIGCFG = new SignalConfigurationFile(Simulator.RoutePath + @"\sigcfg.dat", false);
            }

            Trace.Write(" TTYPE");
            TrackTypes = new TrackTypesFile(Simulator.RoutePath + @"\TTYPE.DAT");

            Tiles = new TileManager(Simulator.RoutePath + @"\TILES\", false);
            LoTiles = new TileManager(Simulator.RoutePath + @"\LO_TILES\", true);
            MilepostUnitsMetric = Simulator.TRK.Tr_RouteFile.MilepostUnitsMetric;

            RailDriver = new UserInputRailDriver(Simulator.BasePath);

            Simulator.AllowedSpeedRaised += (object sender, EventArgs e) =>
            {
                var train = sender as Train;
                if (!TrackMonitorWindow.Visible && Simulator.Confirmer != null && train != null)
                {
                    var message = Catalog.GetStringFmt("Allowed speed raised to {0}", FormatStrings.FormatSpeedDisplay(train.AllowedMaxSpeedMpS, MilepostUnitsMetric));
                    Simulator.Confirmer.Message(ConfirmLevel.Information, message);
                }
            };

            Simulator.PlayerLocomotiveChanged += PlayerLocomotiveChanged;
            Simulator.PlayerTrainChanged += PlayerTrainChanged;
            Simulator.RequestTTDetachWindow += RequestTTDetachWindow;

            // The speedpost.dat file is needed only to derive the shape names for the temporary speed restriction zones,
            // so it is opened only in activity mode
            if (Simulator.ActivityRun != null && Simulator.Activity.Tr_Activity.Tr_Activity_File.ActivityRestrictedSpeedZones != null)
            {
                var speedpostDatFile = Simulator.RoutePath + @"\speedpost.dat";
                if (File.Exists(speedpostDatFile))
                {
                    Trace.Write(" SPEEDPOST");
                    SpeedpostDatFile = new SpeedpostDatFile(Simulator.RoutePath + @"\speedpost.dat", Simulator.RoutePath + @"\shapes\");
                }
            }

            Initialize();
        }

        [CallOnThread("Updater")]
        public void Save(BinaryWriter outf, string fileStem)
        {
            outf.Write(Simulator.Trains.IndexOf(PlayerTrain));
            outf.Write(PlayerTrain.Cars.IndexOf(PlayerLocomotive));
            outf.Write(Simulator.Trains.IndexOf(SelectedTrain));

            WindowManager.Save(outf);

            outf.Write(WellKnownCameras.IndexOf(Camera));
            foreach (var camera in WellKnownCameras)
                camera.Save(outf);
            Camera.Save(outf);
            outf.Write(CabYOffsetPixels);
            outf.Write(CabXOffsetPixels);

            // Set these so RenderFrame can use them when its thread gets control.
            SaveActivityFileStem = fileStem;
            SaveActivityThumbnail = true;
            outf.Write(NightTexturesNotLoaded);
            outf.Write(DayTexturesNotLoaded);
            World.WeatherControl.SaveWeatherParameters(outf);
        }

        [CallOnThread("Render")]
        public void Restore(BinaryReader inf)
        {
            Train playerTrain = Simulator.Trains[inf.ReadInt32()];
            PlayerLocomotive = playerTrain.Cars[inf.ReadInt32()];
            var selected = inf.ReadInt32();
            if (selected >= 0 && selected < Simulator.Trains.Count)
            {
                SelectedTrain = Simulator.Trains[selected];
            }
            else if (selected < 0)
            {
                SelectedTrain = Simulator.Trains[0];
            }

            WindowManager.Restore(inf);

            var cameraToRestore = inf.ReadInt32();
            foreach (var camera in WellKnownCameras)
                camera.Restore(inf);
            if (cameraToRestore == -1)
                new FreeRoamCamera(this, Camera).Activate();
            else
                WellKnownCameras[cameraToRestore].Activate();
            Camera.Restore(inf);
            CabYOffsetPixels = inf.ReadInt32();
            CabXOffsetPixels = inf.ReadInt32();
            NightTexturesNotLoaded = inf.ReadBoolean();
            DayTexturesNotLoaded = inf.ReadBoolean();
            LoadMemoryThreshold = (long)HUDWindow.GetVirtualAddressLimit() - 512 * 1024 * 1024;
            tryLoadingNightTextures = true;
            tryLoadingDayTextures = true;

            World.WeatherControl.RestoreWeatherParameters(inf);
        }

        /// <summary>
        /// Called once after the graphics device is ready
        /// to load any static graphics content, background
        /// processes haven't started yet.
        /// </summary>
        [CallOnThread("Loader")]
        internal void Initialize()
        {
            GraphicsDevice = RenderProcess.GraphicsDevice;
            UpdateAdapterInformation(GraphicsDevice.Adapter);
            DefaultViewport = GraphicsDevice.Viewport;

            if (PlayerLocomotive == null) PlayerLocomotive = Simulator.InitialPlayerLocomotive();
            SelectedTrain = PlayerTrain;
            if (PlayerTrain.TrainType == Train.TRAINTYPE.AI_PLAYERHOSTING)
            {
                Simulator.Trains[0].LeadLocomotive = null;
                Simulator.Trains[0].LeadLocomotiveIndex = -1;
            }

            InitializeAutomaticTrackSounds();

            TextureManager = new SharedTextureManager(this, GraphicsDevice);

            AdjustCabHeight(DisplaySize.X, DisplaySize.Y);

            MaterialManager = new SharedMaterialManager(this);
            ShapeManager = new SharedShapeManager(this);

            WindowManager = new WindowManager(this);
            MessagesWindow = new MessagesWindow(WindowManager);
            NoticeWindow = new NoticeWindow(WindowManager);
            PauseWindow = new PauseWindow(WindowManager);
            ActivityWindow = new ActivityWindow(WindowManager);
            QuitWindow = new QuitWindow(WindowManager);
            HelpWindow = new HelpWindow(WindowManager);
            TrackMonitorWindow = new TrackMonitorWindow(WindowManager);
            HUDWindow = new HUDWindow(WindowManager);
            HUDScrollWindow = new HUDScrollWindow(WindowManager);
            OSDLocations = new OSDLocations(WindowManager);
            OSDCars = new OSDCars(WindowManager);
            SwitchWindow = new SwitchWindow(WindowManager);
            TrainOperationsWindow = new TrainOperationsWindow(WindowManager);
            CarOperationsWindow = new CarOperationsWindow(WindowManager);
            NextStationWindow = new NextStationWindow(WindowManager);
            CompassWindow = new CompassWindow(WindowManager);
            TracksDebugWindow = new TracksDebugWindow(WindowManager);
            SignallingDebugWindow = new SignallingDebugWindow(WindowManager);
            ComposeMessageWindow = new ComposeMessage(WindowManager);
            TrainListWindow = new TrainListWindow(WindowManager);
            TTDetachWindow = new TTDetachWindow(WindowManager);
            WindowManager.Initialize();

            InfoDisplay = new InfoDisplay(this);

            World = new World(this, Simulator.ClockTime);

            Simulator.Confirmer.PlayErrorSound += (s, e) =>
            {
                if (World.GameSounds != null)
                    World.GameSounds.HandleEvent(Event.ControlError);
            };
            Simulator.Confirmer.DisplayMessage += (s, e) => MessagesWindow.AddMessage(e.Key, e.Text, e.Duration);

            if (Simulator.PlayerLocomotive.HasFront3DCab || Simulator.PlayerLocomotive.HasRear3DCab) ThreeDimCabCamera.Activate();
            else if (Simulator.PlayerLocomotive.HasFrontCab || Simulator.PlayerLocomotive.HasRearCab) CabCamera.Activate();
            else CameraActivate();

            // Prepare the world to be loaded and then load it from the correct thread for debugging/tracing purposes.
            // This ensures that a) we have all the required objects loaded when the 3D view first appears and b) that
            // all loading is performed on a single thread that we can handle in debugging and tracing.
            World.LoadPrep();
            if (Simulator.Settings.ConditionalLoadOfDayOrNightTextures) // We need to compute sun height only in this case
            {
            MaterialManager.LoadPrep();
            LoadMemoryThreshold = (long)HUDWindow.GetVirtualAddressLimit() - 512 * 1024 * 1024;
            }
            Load();

            // MUST be after loading is done! (Or we try and load shapes on the main thread.)
            PlayerLocomotiveViewer = World.Trains.GetViewer(PlayerLocomotive);

            SetCommandReceivers();
            InitReplay();
        }

        /// <summary>
        /// Each Command needs to know its Receiver so it can call a method of the Receiver to action the command.
        /// The Receiver is a static property as all commands of the same class share the same Receiver
        /// and it needs to be set before the command is used.
        /// </summary>
        public void SetCommandReceivers()
        {
            ReverserCommand.Receiver = (MSTSLocomotive)PlayerLocomotive;
            NotchedThrottleCommand.Receiver = (MSTSLocomotive)PlayerLocomotive;
            ContinuousThrottleCommand.Receiver = (MSTSLocomotive)PlayerLocomotive;
            TrainBrakeCommand.Receiver = (MSTSLocomotive)PlayerLocomotive;
            EngineBrakeCommand.Receiver = (MSTSLocomotive)PlayerLocomotive;
            DynamicBrakeCommand.Receiver = (MSTSLocomotive)PlayerLocomotive;
            InitializeBrakesCommand.Receiver = PlayerLocomotive.Train;
            EmergencyPushButtonCommand.Receiver = (MSTSLocomotive)PlayerLocomotive;
            HandbrakeCommand.Receiver = (MSTSLocomotive)PlayerLocomotive;
            BailOffCommand.Receiver = (MSTSLocomotive)PlayerLocomotive;
            RetainersCommand.Receiver = (MSTSLocomotive)PlayerLocomotive;
            BrakeHoseConnectCommand.Receiver = (MSTSLocomotive)PlayerLocomotive;
            if (PlayerLocomotive is MSTSSteamLocomotive)
            {
                ContinuousReverserCommand.Receiver = (MSTSSteamLocomotive)PlayerLocomotive;
                ContinuousInjectorCommand.Receiver = (MSTSSteamLocomotive)PlayerLocomotive;
                ContinuousSmallEjectorCommand.Receiver = (MSTSSteamLocomotive)PlayerLocomotive;
                ToggleInjectorCommand.Receiver = (MSTSSteamLocomotive)PlayerLocomotive;
                ContinuousBlowerCommand.Receiver = (MSTSSteamLocomotive)PlayerLocomotive;
                ContinuousDamperCommand.Receiver = (MSTSSteamLocomotive)PlayerLocomotive;
                ContinuousFiringRateCommand.Receiver = (MSTSSteamLocomotive)PlayerLocomotive;
                ToggleManualFiringCommand.Receiver = (MSTSSteamLocomotive)PlayerLocomotive;
                ToggleCylinderCocksCommand.Receiver = (MSTSSteamLocomotive)PlayerLocomotive;
                ToggleCylinderCompoundCommand.Receiver = (MSTSSteamLocomotive)PlayerLocomotive;
                FireShovelfullCommand.Receiver = (MSTSSteamLocomotive)PlayerLocomotive;
                AIFireOnCommand.Receiver = (MSTSSteamLocomotive)PlayerLocomotive;
                AIFireOffCommand.Receiver = (MSTSSteamLocomotive)PlayerLocomotive;
                AIFireResetCommand.Receiver = (MSTSSteamLocomotive)PlayerLocomotive;
            }

            PantographCommand.Receiver = (MSTSLocomotive)PlayerLocomotive;
            if (PlayerLocomotive is MSTSElectricLocomotive)
            {
                CircuitBreakerClosingOrderCommand.Receiver = (MSTSElectricLocomotive)PlayerLocomotive;
                CircuitBreakerClosingOrderButtonCommand.Receiver = (MSTSElectricLocomotive)PlayerLocomotive;
                CircuitBreakerOpeningOrderButtonCommand.Receiver = (MSTSElectricLocomotive)PlayerLocomotive;
                CircuitBreakerClosingAuthorizationCommand.Receiver = (MSTSElectricLocomotive)PlayerLocomotive;
            }

            if (PlayerLocomotive is MSTSDieselLocomotive)
            {
                TogglePlayerEngineCommand.Receiver = (MSTSDieselLocomotive)PlayerLocomotive;
            }

            ImmediateRefillCommand.Receiver = (MSTSLocomotiveViewer)PlayerLocomotiveViewer;
            RefillCommand.Receiver = (MSTSLocomotiveViewer)PlayerLocomotiveViewer;
            ToggleOdometerCommand.Receiver = (MSTSLocomotive)PlayerLocomotive;
            ResetOdometerCommand.Receiver = (MSTSLocomotive)PlayerLocomotive;
            ToggleOdometerDirectionCommand.Receiver = (MSTSLocomotive)PlayerLocomotive;
            SanderCommand.Receiver = (MSTSLocomotive)PlayerLocomotive;
            AlerterCommand.Receiver = (MSTSLocomotive)PlayerLocomotive;
            HornCommand.Receiver = (MSTSLocomotive)PlayerLocomotive;
            BellCommand.Receiver = (MSTSLocomotive)PlayerLocomotive;
            ToggleCabLightCommand.Receiver = (MSTSLocomotive)PlayerLocomotive;
            WipersCommand.Receiver = (MSTSLocomotive)PlayerLocomotive;
            HeadlightCommand.Receiver = (MSTSLocomotive)PlayerLocomotive;
            ChangeCabCommand.Receiver = this;
            ToggleDoorsLeftCommand.Receiver = (MSTSLocomotive)PlayerLocomotive;
            ToggleDoorsRightCommand.Receiver = (MSTSLocomotive)PlayerLocomotive;
            ToggleMirrorsCommand.Receiver = (MSTSLocomotive)PlayerLocomotive;
            CabRadioCommand.Receiver = (MSTSLocomotive)PlayerLocomotive;
            ToggleSwitchAheadCommand.Receiver = this;
            ToggleSwitchBehindCommand.Receiver = this;
            ToggleAnySwitchCommand.Receiver = this;
            UncoupleCommand.Receiver = this;
            SaveScreenshotCommand.Receiver = this;
            ActivityCommand.Receiver = ActivityWindow;  // and therefore shared by all sub-classes
            UseCameraCommand.Receiver = this;
            MoveCameraCommand.Receiver = this;
            ToggleHelpersEngineCommand.Receiver = (MSTSLocomotive)PlayerLocomotive;
        }

        public void ChangeToPreviousFreeRoamCamera()
        {
            if (Camera == FreeRoamCamera)
            {
                // If 8 is the current camera, rotate the list and then activate a different camera.
                RotateFreeRoamCameraList();
                FreeRoamCamera.Activate();
            }
            else
            {
                FreeRoamCamera.Activate();
                RotateFreeRoamCameraList();
            }
        }

        void RotateFreeRoamCameraList()
        {
            // Rotate list moving 1 to 0 etc. (by adding 0 to end, then removing 0)
            FreeRoamCameraList.Add(FreeRoamCamera);
            FreeRoamCameraList.RemoveAt(0);
        }


        public void InitializeAutomaticTrackSounds()
        {
            SharedSMSFileManager.AutoTrackSound = false;
            SharedSMSFileManager.SwitchSMSNumber = Simulator.TRK.Tr_RouteFile.SwitchSMSNumber;

            if (SharedSMSFileManager.SwitchSMSNumber < -1 || SharedSMSFileManager.SwitchSMSNumber >= TrackTypes.Count)
            {
                SharedSMSFileManager.SwitchSMSNumber = -1;
                Trace.TraceInformation("Switch SMS Number out of range");
            }
            if (SharedSMSFileManager.SwitchSMSNumber != -1) SharedSMSFileManager.AutoTrackSound = true;

            SharedSMSFileManager.CurveSMSNumber = Simulator.TRK.Tr_RouteFile.CurveSMSNumber;
            if (SharedSMSFileManager.CurveSMSNumber < -1 || SharedSMSFileManager.CurveSMSNumber >= TrackTypes.Count)
            {
                SharedSMSFileManager.CurveSMSNumber = -1;
                Trace.TraceInformation("Curve SMS Number out of range");
            }
            if (SharedSMSFileManager.CurveSMSNumber != -1) SharedSMSFileManager.AutoTrackSound = true;

            SharedSMSFileManager.CurveSwitchSMSNumber = Simulator.TRK.Tr_RouteFile.CurveSwitchSMSNumber;
            if (SharedSMSFileManager.CurveSwitchSMSNumber < -1 || SharedSMSFileManager.CurveSwitchSMSNumber >= TrackTypes.Count)
            {
                SharedSMSFileManager.CurveSwitchSMSNumber = SharedSMSFileManager.CurveSMSNumber;
                Trace.TraceInformation("CurveSwitch SMS Number out of range, replaced with curve SMS number");
            }
            if (SharedSMSFileManager.CurveSwitchSMSNumber != -1) SharedSMSFileManager.AutoTrackSound = true;

        }

        public void ChangeSelectedTrain(Train selectedTrain)
        {
            SelectedTrain = selectedTrain;
        }

        public void AdjustCabHeight(int windowWidth, int windowHeight)
        {
            CabTextureInverseRatio = 0.75f; // start setting it to default
            // MSTS cab views are designed for 4:3 aspect ratio. This is the default. However a check is done with the actual
            // cabview texture. If this has a different aspect ratio, that one is considered
            // For wider screens (e.g. 16:9), the height of the cab view before adjustment exceeds the height of the display.
            // The user can decide how much of this excess to keep. Setting of 0 keeps all the excess and 100 keeps none.

            // <CSComment> If the aspect ratio of the viewing window is greater than the aspect ratio of the cabview texture file
            // it is either possible to stretch the cabview texture file or to leave the proportions unaltered and to vertically pan
            // the screen
            if (CabCamera.IsAvailable)
            {
                var i = ((PlayerLocomotive as MSTSLocomotive).UsingRearCab) ? 1 : 0;
                var cabTextureFileName = (PlayerLocomotive as MSTSLocomotive).CabViewList[i].CVFFile.TwoDViews[0];
                var cabTextureInverseRatio = ComputeCabTextureInverseRatio(cabTextureFileName);
                if (cabTextureInverseRatio != -1) CabTextureInverseRatio = cabTextureInverseRatio;
            }
            int unstretchedCabHeightPixels = (int)(CabTextureInverseRatio * windowWidth);
            int unstretchedCabWidthPixels = (int)(windowHeight / CabTextureInverseRatio);
            if (((float)windowHeight / windowWidth) < CabTextureInverseRatio)
            {
                // screen is wide-screen, so can choose between vertical scroll or horizontal stretch
                CabExceedsDisplay = (int)((unstretchedCabHeightPixels - windowHeight) * ((100 - Settings.Cab2DStretch) / 100f));
                CabExceedsDisplayHorizontally = 0;
            }
            else if (((float)windowHeight / windowWidth) > CabTextureInverseRatio)
            {
                // must scroll horizontally
                CabExceedsDisplay = 0;
                CabExceedsDisplayHorizontally = unstretchedCabWidthPixels - windowWidth;
            }
            else
            {
                // nice, window aspect ratio and cabview aspect ratio are identical
                CabExceedsDisplay = 0;
                CabExceedsDisplayHorizontally = 0;
            }
            CabHeightPixels = windowHeight + CabExceedsDisplay;
            CabYOffsetPixels = -CabExceedsDisplay / 2; // Initial value is halfway. User can adjust with arrow keys.
            CabWidthPixels = windowWidth + CabExceedsDisplayHorizontally;
            CabXOffsetPixels = CabExceedsDisplayHorizontally / 2;
            if (CabCamera.IsAvailable) CabCamera.Initialize();
        }

        public float ComputeCabTextureInverseRatio(string cabTextureFileName)
        {
            float cabTextureInverseRatio = -1;
            bool _isNightTexture;
            var cabTexture = CABTextureManager.GetTexture(cabTextureFileName, false, false, out _isNightTexture, false);
            if (cabTexture != SharedMaterialManager.MissingTexture)
            {
                cabTextureInverseRatio = (float)cabTexture.Height / cabTexture.Width;
                if (cabTextureInverseRatio == 1 && cabTexture.Width == 1024) cabTextureInverseRatio = 0.75f;
            }
            return cabTextureInverseRatio;
        }

        string adapterDescription;
        public string AdapterDescription { get { return adapterDescription; } }

        uint adapterMemory;
        public uint AdapterMemory { get { return adapterMemory; } }

        [CallOnThread("Updater")]
        internal void UpdateAdapterInformation(GraphicsAdapter graphicsAdapter)
        {
            adapterDescription = GraphicsAdapter.DefaultAdapter.Description;
            try
            {
                // Note that we might find multiple adapters with the same
                // description; however, the chance of such adapters not having
                // the same amount of video memory is very slim.
                foreach (ManagementObject videoController in new ManagementClass("Win32_VideoController").GetInstances())
                    if (((string)videoController["Description"] == adapterDescription) && (videoController["AdapterRAM"] != null))
                        adapterMemory = (uint)videoController["AdapterRAM"];
            }
            catch (ManagementException error)
            {
                Trace.WriteLine(error);
            }
            catch (UnauthorizedAccessException error)
            {
                Trace.WriteLine(error);
            }
        }

        [CallOnThread("Loader")]
        public void Load()
        {
            World.Load();
            WindowManager.Load();
        }

        [CallOnThread("Updater")]
        public void Update(RenderFrame frame, float elapsedRealTime)
        {
            RealTime += elapsedRealTime;
            var elapsedTime = new ElapsedTime(Simulator.GetElapsedClockSeconds(elapsedRealTime), elapsedRealTime);

            if (ComposeMessageWindow.Visible == true)
            {
                UserInput.Handled();
                ComposeMessageWindow.AppendMessage(UserInput.GetPressedKeys(), UserInput.GetPreviousPressedKeys());
            }

            HandleUserInput(elapsedTime);
            UserInput.Handled();
            // We need to do it also here, because passing from manual to auto a ReverseFormation may be needed
            if (Camera is TrackingCamera && Camera.AttachedCar != null && Camera.AttachedCar.Train != null && Camera.AttachedCar.Train.FormationReversed)
            {
                Camera.AttachedCar.Train.FormationReversed = false;
                (Camera as TrackingCamera).SwapCameras();
            }
            Simulator.Update(elapsedTime.ClockSeconds);
            if (PlayerLocomotive.Train.BrakingTime == -2) // We just had a wagon with stuck brakes
            {
                LoadDefectCarSound(PlayerLocomotive.Train.Cars[-(int)PlayerLocomotive.Train.ContinuousBrakingTime], "BrakesStuck.sms");
            }
            if (MPManager.IsMultiPlayer())
            {
                MPManager.Instance().PreUpdate();
                //get key strokes and determine if some messages should be sent
                MultiPlayerViewer.HandleUserInput();
                MPManager.Instance().Update(Simulator.GameTime);
            }

            RailDriver.Update(PlayerLocomotive);

            // This has to be done also for stopped trains
            var cars = World.Trains.Cars;
            foreach (var car in cars)
                car.Value.UpdateSoundPosition();

            if (Simulator.ReplayCommandList != null)
            {
                Log.Update(Simulator.ReplayCommandList);

                if (Log.PauseState == ReplayPauseState.Due)
                {
                    if (Simulator.Settings.ReplayPauseBeforeEnd)
                    {
                        // Reveal Quit Menu
                        QuitWindow.Visible = Simulator.Paused = !QuitWindow.Visible;
                        Log.PauseState = ReplayPauseState.During;
                    }
                    else
                    {
                        Log.PauseState = ReplayPauseState.Done;
                    }
                }
            }
            if (Log.ReplayComplete)
            {
                MessagesWindow.AddMessage("Replay complete", 2);
                Log.ReplayComplete = false;
            }

            World.Update(elapsedTime);

            if (frame.IsScreenChanged)
                Camera.ScreenChanged();

            // Check if you need to swap camera
            if (Camera is TrackingCamera && Camera.AttachedCar != null && Camera.AttachedCar.Train != null && Camera.AttachedCar.Train.FormationReversed)
            {
                Camera.AttachedCar.Train.FormationReversed = false;
                (Camera as TrackingCamera).SwapCameras();
            }

            // Update camera first...
            Camera.Update(elapsedTime);
            // No above camera means we're allowed to auto-switch to cab view.
            if ((AbovegroundCamera == null) && Camera.IsUnderground)
            {
                AbovegroundCamera = Camera;
                bool ViewingPlayer = true;

                if (Camera.AttachedCar != null) ViewingPlayer = Camera.AttachedCar.Train == Simulator.PlayerLocomotive.Train;

                if ((Simulator.PlayerLocomotive.HasFront3DCab || Simulator.PlayerLocomotive.HasRear3DCab && ViewingPlayer) && !(Camera is CabCamera))
                {
                    ThreeDimCabCamera.Activate();
                }
                else if ((Simulator.PlayerLocomotive.HasFrontCab || Simulator.PlayerLocomotive.HasRearCab) && ViewingPlayer)
                {
                    CabCamera.Activate();
                }
                else
                {
                    Simulator.Confirmer.Warning(Viewer.Catalog.GetString("Cab view not available"));
                }
            }
            else if (AbovegroundCamera != null
                && Camera.AttachedCar != null
                && Camera.AttachedCar.Train == Simulator.PlayerLocomotive.Train)
            {
                // The AbovegroundCamera.Update() has been creating an odd sound issue when the locomotive is in the tunnel.
                // Allowing the update to take place when only in cab view solved the issue.
                if (Camera == CabCamera)
                    AbovegroundCamera.Update(elapsedTime);
                if (!AbovegroundCamera.IsUnderground)
                {
                    // But only if the user hasn't selected another camera!
                    if (Camera == CabCamera)
                        AbovegroundCamera.Activate();
                    AbovegroundCamera = null;
                }
            }

            Simulator.ActiveMovingTable = FindActiveMovingTable();

            frame.PrepareFrame(this);
            Camera.PrepareFrame(frame, elapsedTime);
            frame.PrepareFrame(elapsedTime);
            World.PrepareFrame(frame, elapsedTime);
            InfoDisplay.PrepareFrame(frame, elapsedTime);
            // TODO: This is not correct. The ActivityWindow's PrepareFrame is already called by the WindowManager!
            if (Simulator.ActivityRun != null) ActivityWindow.PrepareFrame(elapsedTime, true);

            WindowManager.PrepareFrame(frame, elapsedTime);
        }

        private void LoadDefectCarSound(TrainCar car, string filename)
        {
            var smsFilePath = Simulator.BasePath + @"\sound\" + filename;
            if (!File.Exists(smsFilePath))
            {
                Trace.TraceWarning("Cannot find defect car sound file {0}", filename);
                return;
            }

            try
            {
                SoundProcess.AddSoundSource(this, new SoundSource(this, car as MSTSWagon, smsFilePath));
            }
            catch (Exception error)
            {
                Trace.WriteLine(new FileLoadException(smsFilePath, error));
            }
        }

        [CallOnThread("Updater")]
        void HandleUserInput(ElapsedTime elapsedTime)
        {
            var train = Program.Viewer.PlayerLocomotive.Train;//DebriefEval

            if (UserInput.IsMouseLeftButtonDown || (Camera is ThreeDimCabCamera && RenderProcess.IsMouseVisible))
            {
                Vector3 nearsource = new Vector3((float)UserInput.MouseX, (float)UserInput.MouseY, 0f);
                Vector3 farsource = new Vector3((float)UserInput.MouseX, (float)UserInput.MouseY, 1f);
                Matrix world = Matrix.CreateTranslation(0, 0, 0);
                NearPoint = DefaultViewport.Unproject(nearsource, Camera.XnaProjection, Camera.XnaView, world);
                FarPoint = DefaultViewport.Unproject(farsource, Camera.XnaProjection, Camera.XnaView, world);
            }

            if (UserInput.IsPressed(UserCommands.CameraReset))
                Camera.Reset();

            Camera.HandleUserInput(elapsedTime);

            if (PlayerLocomotiveViewer != null)
                PlayerLocomotiveViewer.HandleUserInput(elapsedTime);

            InfoDisplay.HandleUserInput(elapsedTime);
            WindowManager.HandleUserInput(elapsedTime);

            // Check for game control keys
            if (MPManager.IsMultiPlayer() && UserInput.IsPressed(UserCommands.GameMultiPlayerTexting))
            {
                if (ComposeMessageWindow == null) ComposeMessageWindow = new ComposeMessage(WindowManager);
                ComposeMessageWindow.InitMessage();
            }
            if (!MPManager.IsMultiPlayer() && UserInput.IsPressed(UserCommands.GamePauseMenu)) { QuitWindow.Visible = Simulator.Paused = !QuitWindow.Visible; }
            if (MPManager.IsMultiPlayer() && UserInput.IsPressed(UserCommands.GamePauseMenu)) { if (Simulator.Confirmer != null) Simulator.Confirmer.Information(Viewer.Catalog.GetString("In MP, use Alt-F4 to quit directly")); }

            if (UserInput.IsPressed(UserCommands.GameFullscreen)) { RenderProcess.ToggleFullScreen(); }
            if (!MPManager.IsMultiPlayer() && UserInput.IsPressed(UserCommands.GamePause)) Simulator.Paused = !Simulator.Paused;
            if (!MPManager.IsMultiPlayer() && UserInput.IsPressed(UserCommands.DebugSpeedUp))
            {
                Simulator.GameSpeed *= 1.5f;
                Simulator.Confirmer.ConfirmWithPerCent(CabControl.SimulationSpeed, CabSetting.Increase, Simulator.GameSpeed * 100);
            }
            if (!MPManager.IsMultiPlayer() && UserInput.IsPressed(UserCommands.DebugSpeedDown))
            {
                Simulator.GameSpeed /= 1.5f;
                Simulator.Confirmer.ConfirmWithPerCent(CabControl.SimulationSpeed, CabSetting.Decrease, Simulator.GameSpeed * 100);
            }
            if (UserInput.IsPressed(UserCommands.DebugSpeedReset))
            {
                Simulator.GameSpeed = 1;
                Simulator.Confirmer.ConfirmWithPerCent(CabControl.SimulationSpeed, CabSetting.Off, Simulator.GameSpeed * 100);
            }
            if (UserInput.IsPressed(UserCommands.GameSave)) { GameStateRunActivity.Save(); }
            if (UserInput.IsPressed(UserCommands.DisplayHelpWindow)) if (UserInput.IsDown(UserCommands.DisplayNextWindowTab)) HelpWindow.TabAction(); else HelpWindow.Visible = !HelpWindow.Visible;
            if (UserInput.IsPressed(UserCommands.DisplayTrackMonitorWindow)) if (UserInput.IsDown(UserCommands.DisplayNextWindowTab)) TrackMonitorWindow.TabAction(); else TrackMonitorWindow.Visible = !TrackMonitorWindow.Visible;
            if (UserInput.IsPressed(UserCommands.DisplayHUD)) if (UserInput.IsDown(UserCommands.DisplayNextWindowTab)) HUDWindow.TabAction();
                else
                {
                    HUDWindow.Visible = !HUDWindow.Visible;
                    if (!HUDWindow.Visible) HUDScrollWindow.Visible = false;
                }
            if (UserInput.IsPressed(UserCommands.DisplayHUDScrollWindow))
            {
                if (HUDWindow.Visible)
                {
                    if (UserInput.IsDown(UserCommands.DisplayNextWindowTab))
                        HUDScrollWindow.TabAction();
                    else
                        HUDScrollWindow.Visible = !HUDScrollWindow.Visible;
                }
            }
<<<<<<< HEAD
           
=======

>>>>>>> a427ce97
            if (UserInput.IsPressed(UserCommands.DisplayStationLabels))
            {
                if (UserInput.IsDown(UserCommands.DisplayNextWindowTab)) OSDLocations.TabAction(); else OSDLocations.Visible = !OSDLocations.Visible;
                if (OSDLocations.Visible)
                {
                    switch (OSDLocations.CurrentDisplayState)
                    {
                        case OSDLocations.DisplayState.Auto:
                            MessagesWindow.AddMessage(Catalog.GetString("Automatic platform and siding labels visible."), 5);
                            break;
                        case OSDLocations.DisplayState.All:
                            MessagesWindow.AddMessage(Catalog.GetString("Platform and siding labels visible."), 5);
                            break;
                        case OSDLocations.DisplayState.Platforms:
                            MessagesWindow.AddMessage(Catalog.GetString("Platform labels visible."), 5);
                            break;
                        case OSDLocations.DisplayState.Sidings:
                            MessagesWindow.AddMessage(Catalog.GetString("Siding labels visible."), 5);
                            break;
                    }
                }
                else
                {
                    MessagesWindow.AddMessage(Catalog.GetString("Platform and siding labels hidden."), 5);
                }
            }
            if (UserInput.IsPressed(UserCommands.DisplayCarLabels))
            {
                if (UserInput.IsDown(UserCommands.DisplayNextWindowTab)) OSDCars.TabAction(); else OSDCars.Visible = !OSDCars.Visible;
                if (OSDCars.Visible)
                {
                    switch (OSDCars.CurrentDisplayState)
                    {
                        case OSDCars.DisplayState.Trains:
                            MessagesWindow.AddMessage(Catalog.GetString("Train labels visible."), 5);
                            break;
                        case OSDCars.DisplayState.Cars:
                            MessagesWindow.AddMessage(Catalog.GetString("Car labels visible."), 5);
                            break;
                    }
                }
                else
                {
                    MessagesWindow.AddMessage(Catalog.GetString("Train and car labels hidden."), 5);
                }
            }
            if (UserInput.IsPressed(UserCommands.DisplaySwitchWindow)) if (UserInput.IsDown(UserCommands.DisplayNextWindowTab)) SwitchWindow.TabAction(); else SwitchWindow.Visible = !SwitchWindow.Visible;
            if (UserInput.IsPressed(UserCommands.DisplayTrainOperationsWindow)) if (UserInput.IsDown(UserCommands.DisplayNextWindowTab)) TrainOperationsWindow.TabAction(); else { TrainOperationsWindow.Visible = !TrainOperationsWindow.Visible; if (!TrainOperationsWindow.Visible) CarOperationsWindow.Visible = false; }
            if (UserInput.IsPressed(UserCommands.DisplayNextStationWindow)) if (UserInput.IsDown(UserCommands.DisplayNextWindowTab)) NextStationWindow.TabAction(); else NextStationWindow.Visible = !NextStationWindow.Visible;
            if (UserInput.IsPressed(UserCommands.DisplayCompassWindow)) if (UserInput.IsDown(UserCommands.DisplayNextWindowTab)) CompassWindow.TabAction(); else CompassWindow.Visible = !CompassWindow.Visible;
            if (UserInput.IsPressed(UserCommands.DebugTracks)) if (UserInput.IsDown(UserCommands.DisplayNextWindowTab)) TracksDebugWindow.TabAction(); else TracksDebugWindow.Visible = !TracksDebugWindow.Visible;
            if (UserInput.IsPressed(UserCommands.DebugSignalling)) if (UserInput.IsDown(UserCommands.DisplayNextWindowTab)) SignallingDebugWindow.TabAction(); else SignallingDebugWindow.Visible = !SignallingDebugWindow.Visible;
            if (UserInput.IsPressed(UserCommands.DisplayBasicHUDToggle)) HUDWindow.ToggleBasicHUD();
            if (UserInput.IsPressed(UserCommands.DisplayTrainListWindow)) TrainListWindow.Visible = !TrainListWindow.Visible;


            if (UserInput.IsPressed(UserCommands.GameChangeCab))
            {
                if (PlayerLocomotive.ThrottlePercent >= 1
                    || Math.Abs(PlayerLocomotive.SpeedMpS) > 1
                    || !IsReverserInNeutral(PlayerLocomotive))
                {
                    Simulator.Confirmer.Warning(CabControl.ChangeCab, CabSetting.Warn2);
                }
                else
                {
                    new ChangeCabCommand(Log);
                }
            }

            if (UserInput.IsPressed(UserCommands.CameraCab))
            {
                if (CabCamera.IsAvailable)
                {
                    new UseCabCameraCommand(Log);
                }
                else if (ThreeDimCabCamera.IsAvailable)
                {
                    new Use3DCabCameraCommand(Log);
                }
                else
                {
                    Simulator.Confirmer.Warning(Viewer.Catalog.GetString("Cab view not available"));
                }
            }
            if (UserInput.IsPressed(UserCommands.CameraThreeDimensionalCab))
            {
                if (ThreeDimCabCamera.IsAvailable)
                {
                    new Use3DCabCameraCommand(Log);
                }
                else
                {
                    Simulator.Confirmer.Warning(Viewer.Catalog.GetString("3D Cab view not available"));
                }
            }
            if (UserInput.IsPressed(UserCommands.CameraOutsideFront))
            {
                CheckReplaying();
                new UseFrontCameraCommand(Log);
            }
            if (UserInput.IsPressed(UserCommands.CameraOutsideRear))
            {
                CheckReplaying();
                new UseBackCameraCommand(Log);
            }
            if (UserInput.IsPressed(UserCommands.CameraJumpingTrains)) RandomSelectTrain(); //hit Alt-9 key, random selected train to have 2 and 3 camera attached to

            if (UserInput.IsPressed(UserCommands.CameraVibrate))
            {
                Program.Simulator.CarVibrating = (Program.Simulator.CarVibrating + 1) % 4;
                Simulator.Confirmer.Message(ConfirmLevel.Information, Catalog.GetStringFmt("Vibrating at level {0}", Program.Simulator.CarVibrating));
                Settings.CarVibratingLevel = Program.Simulator.CarVibrating;
                Settings.Save("CarVibratingLevel");
            }

            if (UserInput.IsPressed(UserCommands.DebugToggleConfirmations))
            {
                Simulator.Settings.SuppressConfirmations = !Simulator.Settings.SuppressConfirmations;
                if (Simulator.Settings.SuppressConfirmations)
                    Simulator.Confirmer.Message(ConfirmLevel.Warning, Catalog.GetString("Confirmations suppressed"));
                else
                    Simulator.Confirmer.Message(ConfirmLevel.Warning, Catalog.GetString("Confirmations visible"));
                Settings.SuppressConfirmations = Simulator.Settings.SuppressConfirmations;
                Settings.Save();
            }

            //hit 9 key, get back to player train
            if (UserInput.IsPressed(UserCommands.CameraJumpBackPlayer))
            {
                SelectedTrain = PlayerTrain;
                CameraActivate();
            }
            if (UserInput.IsPressed(UserCommands.CameraTrackside))
            {
                CheckReplaying();
                new UseTracksideCameraCommand(Log);
            }
            if (UserInput.IsPressed(UserCommands.CameraSpecialTracksidePoint))
            {
                CheckReplaying();
                new UseSpecialTracksideCameraCommand(Log);
            }
            // Could add warning if PassengerCamera not available.
            if (UserInput.IsPressed(UserCommands.CameraPassenger) && PassengerCamera.IsAvailable)
            {
                CheckReplaying();
                new UsePassengerCameraCommand(Log);
            }
            if (UserInput.IsPressed(UserCommands.CameraBrakeman))
            {
                CheckReplaying();
                new UseBrakemanCameraCommand(Log);
            }
            if (UserInput.IsPressed(UserCommands.CameraFree))
            {
                CheckReplaying();
                new UseFreeRoamCameraCommand(Log);
                Simulator.Confirmer.Message(ConfirmLevel.None, Catalog.GetPluralStringFmt(
                    "{0} viewpoint stored. Use Shift+8 to restore viewpoints.", "{0} viewpoints stored. Use Shift+8 to restore viewpoints.", FreeRoamCameraList.Count - 1));
            }
            if (UserInput.IsPressed(UserCommands.CameraPreviousFree))
            {
                if (FreeRoamCameraList.Count > 0)
                {
                    CheckReplaying();
                    new UsePreviousFreeRoamCameraCommand(Log);
                }
            }
            if (UserInput.IsPressed(UserCommands.CameraHeadOutForward) && HeadOutForwardCamera.IsAvailable)
            {
                CheckReplaying();
                new UseHeadOutForwardCameraCommand(Log);
            }
            if (UserInput.IsPressed(UserCommands.CameraHeadOutBackward) && HeadOutBackCamera.IsAvailable)
            {
                CheckReplaying();
                new UseHeadOutBackCameraCommand(Log);
            }
            if (UserInput.IsPressed(UserCommands.GameSwitchAhead))
            {
                if (PlayerTrain.ControlMode == Train.TRAIN_CONTROL.MANUAL || PlayerTrain.ControlMode == Train.TRAIN_CONTROL.EXPLORER)
                    new ToggleSwitchAheadCommand(Log);
                else
                    Simulator.Confirmer.Warning(CabControl.SwitchAhead, CabSetting.Warn1);
            }
            if (UserInput.IsPressed(UserCommands.GameSwitchBehind))
            {
                if (PlayerTrain.ControlMode == Train.TRAIN_CONTROL.MANUAL || PlayerTrain.ControlMode == Train.TRAIN_CONTROL.EXPLORER)
                    new ToggleSwitchBehindCommand(Log);
                else
                    Simulator.Confirmer.Warning(CabControl.SwitchBehind, CabSetting.Warn1);
            }
            if (UserInput.IsPressed(UserCommands.GameClearSignalForward)) PlayerTrain.RequestSignalPermission(Direction.Forward);
            if (UserInput.IsPressed(UserCommands.GameClearSignalBackward)) PlayerTrain.RequestSignalPermission(Direction.Reverse);
            if (UserInput.IsPressed(UserCommands.GameResetSignalForward)) PlayerTrain.RequestResetSignal(Direction.Forward);
            if (UserInput.IsPressed(UserCommands.GameResetSignalBackward)) PlayerTrain.RequestResetSignal(Direction.Reverse);

            if (UserInput.IsPressed(UserCommands.GameSwitchManualMode)) PlayerTrain.RequestToggleManualMode();

            if (UserInput.IsPressed(UserCommands.GameMultiPlayerDispatcher)) { DebugViewerEnabled = !DebugViewerEnabled; return; }
            if (UserInput.IsPressed(UserCommands.DebugSoundForm)) { SoundDebugFormEnabled = !SoundDebugFormEnabled; return; }

            if (UserInput.IsPressed(UserCommands.CameraJumpSeeSwitch))
            {
                if (Program.DebugViewer != null && Program.DebugViewer.Enabled && (Program.DebugViewer.switchPickedItem != null || Program.DebugViewer.signalPickedItem != null))
                {
                    WorldLocation wos;
                    try
                    {
                        if (Program.DebugViewer.switchPickedItem != null)
                        {
                            TrJunctionNode nextSwitchTrack = Program.DebugViewer.switchPickedItem.Item.TrJunctionNode;
                            wos = new WorldLocation(nextSwitchTrack.TN.UiD.TileX, nextSwitchTrack.TN.UiD.TileZ, nextSwitchTrack.TN.UiD.X, nextSwitchTrack.TN.UiD.Y + 8, nextSwitchTrack.TN.UiD.Z);
                        }
                        else
                        {
                            var s = Program.DebugViewer.signalPickedItem.Item;
                            wos = new WorldLocation(s.TileX, s.TileZ, s.X, s.Y + 8, s.Z);
                        }
                        if (FreeRoamCameraList.Count == 0)
                        {
                            new UseFreeRoamCameraCommand(Log);
                        }
                        FreeRoamCamera.SetLocation(wos);
                        //FreeRoamCamera
                        FreeRoamCamera.Activate();
                    }
                    catch { }


                }
            }

            // Turntable commands
            if (Simulator.MovingTables != null)
            {
                if (UserInput.IsPressed(UserCommands.ControlTurntableClockwise))
                {
                    Simulator.ActiveMovingTable = FindActiveMovingTable();
                    if (Simulator.ActiveMovingTable != null)
                    {
                        TurntableClockwiseCommand.Receiver = Simulator.ActiveMovingTable;
                        new TurntableClockwiseCommand(Log);
                    }
                }
                else if (UserInput.IsReleased(UserCommands.ControlTurntableClockwise) && Simulator.ActiveMovingTable != null)
                {
                    TurntableClockwiseTargetCommand.Receiver = Simulator.ActiveMovingTable;
                    new TurntableClockwiseTargetCommand(Log);
                }

                if (UserInput.IsPressed(UserCommands.ControlTurntableCounterclockwise))
                {
                    Simulator.ActiveMovingTable = FindActiveMovingTable();
                    if (Simulator.ActiveMovingTable != null)
                    {
                        TurntableCounterclockwiseCommand.Receiver = Simulator.ActiveMovingTable;
                        new TurntableCounterclockwiseCommand(Log);
                    }
                }

                else if (UserInput.IsReleased(UserCommands.ControlTurntableCounterclockwise) && Simulator.ActiveMovingTable != null)
                {
                    TurntableCounterclockwiseTargetCommand.Receiver = Simulator.ActiveMovingTable;
                    new TurntableCounterclockwiseTargetCommand(Log);
                }
            }

            if (UserInput.IsPressed(UserCommands.GameAutopilotMode))
            {
                if (PlayerLocomotive.Train.TrainType == Train.TRAINTYPE.AI_PLAYERHOSTING)
                {
                    var success = ((AITrain)PlayerLocomotive.Train).SwitchToPlayerControl();
                    if (success)
                    {   
                        Simulator.Confirmer.Message(ConfirmLevel.Information, Viewer.Catalog.GetString("Switched to player control"));
                        DbfEvalAutoPilot = false;//Debrief eval
                    }
                }
                else if (PlayerLocomotive.Train.TrainType == Train.TRAINTYPE.AI_PLAYERDRIVEN)
                {
                    if (PlayerLocomotive.Train.ControlMode == Train.TRAIN_CONTROL.MANUAL)
                        Simulator.Confirmer.Message(ConfirmLevel.Warning, Viewer.Catalog.GetString("You can't switch from manual to autopilot mode"));
                    else
                    {
                        var success = ((AITrain)PlayerLocomotive.Train).SwitchToAutopilotControl();
                        if (success)
                        {
                            Simulator.Confirmer.Message(ConfirmLevel.Information, Viewer.Catalog.GetString("Switched to autopilot"));
                            DbfEvalIniAutoPilotTimeS = Simulator.ClockTime;//Debrief eval
                            DbfEvalAutoPilot = true;//Debrief eval
                        }
                    }
                }
            }

            if (DbfEvalAutoPilot && (Simulator.ClockTime - DbfEvalIniAutoPilotTimeS) > 1.0000 )
            {              
                DbfEvalAutoPilotTimeS = DbfEvalAutoPilotTimeS + (Simulator.ClockTime - DbfEvalIniAutoPilotTimeS);//Debrief eval
                train.DbfEvalValueChanged = true;
                DbfEvalIniAutoPilotTimeS = Simulator.ClockTime;//Debrief eval
            }
            if (UserInput.IsPressed(UserCommands.DebugDumpKeymap))
            {
                var textPath = Path.Combine(Settings.LoggingPath, "OpenRailsKeyboard.txt");
                Settings.Input.DumpToText(textPath);
                MessagesWindow.AddMessage(Catalog.GetStringFmt("Keyboard map list saved to '{0}'.", textPath), 10);

                var graphicPath = Path.Combine(Settings.LoggingPath, "OpenRailsKeyboard.png");
                Settings.Input.DumpToGraphic(graphicPath);
                MessagesWindow.AddMessage(Catalog.GetStringFmt("Keyboard map image saved to '{0}'.", graphicPath), 10);
            }

            // print position command
            // <Rob Roeterdink (roeter)>
            // code not yet activated - requires changes in output file selection
            // TODO : get proper output file path
            //if (UserInput.IsPressed(UserCommands.PrintTrainPosition))
            //{
            //    if (SelectedTrain != null)
            //    {
            //        var sob = new StringBuilder();
            //        sob.Append("Position : ");
            //        sob.AppendFormat("{0} : Tile : {1}, {2} ; Position : {3}, {4} ; Distance Travelled : {5}\n",
            //            poscounter.ToString(),
            //            SelectedTrain.FrontTDBTraveller.TileX.ToString(),
            //            SelectedTrain.FrontTDBTraveller.TileZ.ToString(),
            //            SelectedTrain.FrontTDBTraveller.X.ToString(),
            //            SelectedTrain.FrontTDBTraveller.Z.ToString(),
            //            SelectedTrain.DistanceTravelledM.ToString());
            //        File.AppendAllText(@"C:\temp\TrainPosition.txt", sob.ToString());

            //        if (Simulator.Confirmer != null)
            //        {
            //            Simulator.Confirmer.Information(sob.ToString());
            //        }

            //        poscounter++;
            //    }
            //}

            //in the dispatcher window, when one clicks a train and "See in Game", will jump to see that train
            if (Program.DebugViewer != null && Program.DebugViewer.ClickedTrain == true)
            {
                Program.DebugViewer.ClickedTrain = false;
                if (SelectedTrain != Program.DebugViewer.PickedTrain)
                {
                    SelectedTrain = Program.DebugViewer.PickedTrain;
                    Simulator.AI.aiListChanged = true;

                    if (SelectedTrain.Cars == null || SelectedTrain.Cars.Count == 0) SelectedTrain = PlayerTrain;

                    CameraActivate();
                }
            }

            //in TrainSwitcher, when one clicks a train, Viewer will jump to see that train
            if (Simulator.TrainSwitcher.ClickedTrainFromList == true)
            {
                Simulator.TrainSwitcher.ClickedTrainFromList = false;
                if (SelectedTrain != Simulator.TrainSwitcher.PickedTrainFromList && SelectedTrain.Cars != null || SelectedTrain.Cars.Count != 0)
                {
                    SelectedTrain = Simulator.TrainSwitcher.PickedTrainFromList;
                    Simulator.AI.aiListChanged = true;

                    CameraActivate();
                }
            }

            if (!Simulator.Paused && UserInput.IsDown(UserCommands.GameSwitchWithMouse))
            {
                ForceMouseVisible = true;
                if (UserInput.IsMouseLeftButtonPressed)
                {
                    TryThrowSwitchAt();
                    UserInput.Handled();
                }
            }
            else if (!Simulator.Paused && UserInput.IsDown(UserCommands.GameUncoupleWithMouse))
            {
                ForceMouseVisible = true;
                if (UserInput.IsMouseLeftButtonPressed)
                {
                    TryUncoupleAt();
                    UserInput.Handled();
                }
            }
            else
            {
                ForceMouseVisible = false;
            }

            // reset cursor type when needed

            if (!(Camera is CabCamera) && !(Camera is ThreeDimCabCamera) && ActualCursor != Cursors.Default) ActualCursor = Cursors.Default;

            // Mouse control for 2D cab

            if (Camera is CabCamera && (PlayerLocomotiveViewer as MSTSLocomotiveViewer)._hasCabRenderer)
            {
                if (UserInput.IsMouseLeftButtonPressed)
                {
                    foreach (var controlRenderer in (PlayerLocomotiveViewer as MSTSLocomotiveViewer)._CabRenderer.ControlMap.Values)
                    {
                        CabViewDiscreteRenderer discreteRenderer = controlRenderer as CabViewDiscreteRenderer;
                        if (discreteRenderer != null && discreteRenderer.IsMouseWithin())
                        {
                            MouseChangingControl = discreteRenderer;
                            break;
                        }
                    }
                }

                if (MouseChangingControl != null)
                {
                    MouseChangingControl.HandleUserInput();
                    if (UserInput.IsMouseLeftButtonReleased)
                    {
                        MouseChangingControl = null;
                        UserInput.Handled();
                    }
                }
            }

            // explore 2D cabview controls

            if (Camera is CabCamera && (PlayerLocomotiveViewer as MSTSLocomotiveViewer)._hasCabRenderer && MouseChangingControl == null && 
                RenderProcess.IsMouseVisible)
            {
                if (!UserInput.IsMouseLeftButtonPressed)
                {
                    foreach (var controlRenderer in (PlayerLocomotiveViewer as MSTSLocomotiveViewer)._CabRenderer.ControlMap.Values)
                    {
                        CabViewDiscreteRenderer discreteRenderer = controlRenderer as CabViewDiscreteRenderer;
                        if (discreteRenderer != null && discreteRenderer.IsMouseWithin())
                        {
                            MousePickedControl = discreteRenderer;
                            break;
                        }
                    }
                    if (MousePickedControl != null & MousePickedControl != OldMousePickedControl)
                    {
                        // say what control you have here
                        Simulator.Confirmer.Message(ConfirmLevel.None, MousePickedControl.GetControlType().ToString());
                    }
                    if (MousePickedControl != null) ActualCursor = Cursors.Hand;
                    else if (ActualCursor == Cursors.Hand) ActualCursor = Cursors.Default;
                    OldMousePickedControl = MousePickedControl;
                    MousePickedControl = null;
                }
            }

            // mouse for 3D camera

            if (Camera is ThreeDimCabCamera && (PlayerLocomotiveViewer as MSTSLocomotiveViewer)._has3DCabRenderer)
            {
                if (UserInput.IsMouseLeftButtonPressed)
                {
                    var trainCarShape = (PlayerLocomotiveViewer as MSTSLocomotiveViewer).ThreeDimentionCabViewer.TrainCarShape;
                    var animatedParts = (PlayerLocomotiveViewer as MSTSLocomotiveViewer).ThreeDimentionCabViewer.AnimateParts;
                    var controlMap = (PlayerLocomotiveViewer as MSTSLocomotiveViewer).ThreeDimentionCabRenderer.ControlMap;
                    float bestD = 0.015f;  // 15 cm squared click range
                    CabViewControlRenderer cabRenderer;
                    foreach (var animatedPart in animatedParts)
                    {
                        var key = animatedPart.Value.Key;
                        try
                        {
                            cabRenderer = controlMap[key];
                        }
                        catch
                        {
                            continue;
                        }
                        if (cabRenderer is CabViewDiscreteRenderer)
                        {
                            foreach (var iMatrix in animatedPart.Value.MatrixIndexes)
                            { 
                                var matrix = Matrix.Identity;
                                var hi = iMatrix;
                                while (hi >= 0 && hi < trainCarShape.Hierarchy.Length && trainCarShape.Hierarchy[hi] != -1)
                                {
                                    Matrix.Multiply(ref matrix, ref trainCarShape.XNAMatrices[hi], out matrix);
                                    hi = trainCarShape.Hierarchy[hi];
                                }
                                matrix = Matrix.Multiply(matrix, trainCarShape.Location.XNAMatrix);
                                var matrixWorldLocation = trainCarShape.Location.WorldLocation;
                                matrixWorldLocation.Location.X = matrix.Translation.X;
                                matrixWorldLocation.Location.Y = matrix.Translation.Y;
                                matrixWorldLocation.Location.Z = -matrix.Translation.Z;
                                Vector3 xnaCenter = Camera.XnaLocation(matrixWorldLocation);
                                float d = ORTSMath.LineSegmentDistanceSq(xnaCenter, NearPoint, FarPoint);
                                if (bestD > d)
                                {
                                    MouseChangingControl = cabRenderer as CabViewDiscreteRenderer;
                                    bestD = d;
                                }
                            }
                        }
                    }
                }

                if (MouseChangingControl != null)
                {
                    MouseChangingControl.HandleUserInput();
                    if (UserInput.IsMouseLeftButtonReleased)
                    {
                        MouseChangingControl = null;
                        UserInput.Handled();
                    }
                }
            }

            // explore 3D cabview controls

            if (Camera is ThreeDimCabCamera && (PlayerLocomotiveViewer as MSTSLocomotiveViewer)._has3DCabRenderer && MouseChangingControl == null &&
                RenderProcess.IsMouseVisible)
            {
                if (!UserInput.IsMouseLeftButtonPressed)
                {
                    var trainCarShape = (PlayerLocomotiveViewer as MSTSLocomotiveViewer).ThreeDimentionCabViewer.TrainCarShape;
                    var animatedParts = (PlayerLocomotiveViewer as MSTSLocomotiveViewer).ThreeDimentionCabViewer.AnimateParts;
                    var controlMap = (PlayerLocomotiveViewer as MSTSLocomotiveViewer).ThreeDimentionCabRenderer.ControlMap;
                    float bestD = 0.01f;  // 10 cm squared click range
                    CabViewControlRenderer cabRenderer;
                    foreach (var animatedPart in animatedParts)
                    {
                        var key = animatedPart.Value.Key;
                        try
                        {
                            cabRenderer = controlMap[key];
                        }
                        catch
                        {
                            continue;
                        }
                        if (cabRenderer is CabViewDiscreteRenderer)
                        {
                            foreach (var iMatrix in animatedPart.Value.MatrixIndexes)
                            {
                                var matrix = Matrix.Identity;
                                var hi = iMatrix;
                                while (hi >= 0 && hi < trainCarShape.Hierarchy.Length && trainCarShape.Hierarchy[hi] != -1)
                                {
                                    Matrix.Multiply(ref matrix, ref trainCarShape.XNAMatrices[hi], out matrix);
                                    hi = trainCarShape.Hierarchy[hi];
                                }
                                matrix = Matrix.Multiply(matrix, trainCarShape.Location.XNAMatrix);
                                var matrixWorldLocation = trainCarShape.Location.WorldLocation;
                                matrixWorldLocation.Location.X = matrix.Translation.X;
                                matrixWorldLocation.Location.Y = matrix.Translation.Y;
                                matrixWorldLocation.Location.Z = -matrix.Translation.Z;
                                Vector3 xnaCenter = Camera.XnaLocation(matrixWorldLocation);
                                float d = ORTSMath.LineSegmentDistanceSq(xnaCenter, NearPoint, FarPoint);

                                if (bestD > d)
                                {
                                    MousePickedControl = cabRenderer as CabViewDiscreteRenderer;
                                    bestD = d;
                                }
                            }
                        }
                    }
                    if (MousePickedControl != null & MousePickedControl != OldMousePickedControl)
                    {
                        // say what control you have here
                        Simulator.Confirmer.Message(ConfirmLevel.None, MousePickedControl.GetControlType().ToString());
                    }
                    if (MousePickedControl != null)
                    {
                        ActualCursor = Cursors.Hand;
                    }
                    else if (ActualCursor == Cursors.Hand)
                    {
                        ActualCursor = Cursors.Default;
                    }
                    OldMousePickedControl = MousePickedControl;
                    MousePickedControl = null;
                }
            }

            if (UserInput.RDState != null)
                UserInput.RDState.Handled();

            MouseState currentMouseState = Mouse.GetState();

            if (currentMouseState.X != originalMouseState.X ||
                currentMouseState.Y != originalMouseState.Y)
                MouseVisibleTillRealTime = RealTime + 1;

            RenderProcess.IsMouseVisible = ForceMouseVisible || RealTime < MouseVisibleTillRealTime;
            originalMouseState = currentMouseState;
            RenderProcess.ActualCursor = ActualCursor;
        }

        static bool IsReverserInNeutral(TrainCar car)
        {
            // Diesel and electric locos have a Reverser lever and,
            // in the neutral position, direction == N
            return car.Direction == Direction.N
                // Steam locos never have direction == N, so check for setting close to zero.
            || Math.Abs(car.Train.MUReverserPercent) <= 1;
        }
        /// <summary>
        /// If the player changes the camera during replay, then further replay of the camera is suspended.
        /// The player's camera commands will be recorded instead of the replay camera commands.
        /// Replay and recording of non-camera commands such as controls continues.
        /// </summary>
        public void CheckReplaying()
        {
            if (Simulator.IsReplaying)
            {
                if (!Log.CameraReplaySuspended)
                {
                    Log.CameraReplaySuspended = true;
                    SuspendedCamera = Camera;
                    Simulator.Confirmer.Confirm(CabControl.Replay, CabSetting.Warn1);
                }
            }
        }

        /// <summary>
        /// Replay of the camera is not resumed until the player opens the Quit Menu and then presses Esc to unpause the simulator.
        /// </summary>
        public void ResumeReplaying()
        {
            Log.CameraReplaySuspended = false;
            if (SuspendedCamera != null)
                SuspendedCamera.Activate();
        }

        public void ChangeCab()
        {
            if (!Simulator.PlayerLocomotive.Train.IsChangeCabAvailable()) return;

            Simulator.PlayerLocomotive = Simulator.PlayerLocomotive.Train.GetNextCab();
            PlayerLocomotiveViewer = World.Trains.GetViewer(Simulator.PlayerLocomotive);
            if (PlayerLocomotiveViewer is MSTSLocomotiveViewer && (PlayerLocomotiveViewer as MSTSLocomotiveViewer)._hasCabRenderer)
                AdjustCabHeight(DisplaySize.X, DisplaySize.Y);
            Camera.Activate(); // If you need anything else here the cameras should check for it.        
            SetCommandReceivers();
            ThreeDimCabCamera.ChangeCab(Simulator.PlayerLocomotive);
            HeadOutForwardCamera.ChangeCab(Simulator.PlayerLocomotive);
            HeadOutBackCamera.ChangeCab(Simulator.PlayerLocomotive);
            if (MPManager.IsMultiPlayer())
                MPManager.LocoChange(Simulator.PlayerLocomotive.Train, Simulator.PlayerLocomotive);
            Simulator.Confirmer.Confirm(CabControl.ChangeCab, CabSetting.On);
        }

        /// <summary>
        /// Called when switching player train
        /// </summary>
        void PlayerLocomotiveChanged(object sender, EventArgs e)
        {
            PlayerLocomotiveViewer = World.Trains.GetViewer(Simulator.PlayerLocomotive);
            CabCamera.Activate(); // If you need anything else here the cameras should check for it.
            SetCommandReceivers();
            ThreeDimCabCamera.ChangeCab(Simulator.PlayerLocomotive);
            HeadOutForwardCamera.ChangeCab(Simulator.PlayerLocomotive);
            HeadOutBackCamera.ChangeCab(Simulator.PlayerLocomotive);
        }

        // change reference to player train when switching train in Timetable mode
        void PlayerTrainChanged(object sender, Simulator.PlayerTrainChangedEventArgs e)
        {
            if (SelectedTrain == e.OldTrain)
            {
                SelectedTrain = e.NewTrain;
            }
        }

        // display window for Timetable Player train detach actions
        void RequestTTDetachWindow(object sender, EventArgs e)
        {
            TTDetachWindow.Visible = true;
        }

        // Finds the Turntable or Transfertable nearest to the viewing point
        MovingTable FindActiveMovingTable()
        {
            MovingTable activeMovingTable = null;
            float minDistanceSquared = 1000000f;
            if (Simulator.MovingTables != null)
            {
                foreach (var movingTable in Simulator.MovingTables)
                {

                    if (movingTable.WorldPosition.XNAMatrix.M44 != 100000000)
                    {
                        var distanceSquared = WorldLocation.GetDistanceSquared(movingTable.WorldPosition.WorldLocation, Camera.CameraWorldLocation);
                        if (distanceSquared <= minDistanceSquared && distanceSquared < 160000) //must be the nearest one, but must also be near!
                        {
                            minDistanceSquared = distanceSquared;
                            activeMovingTable = movingTable;
                        }
                    }
                }
            }
            return activeMovingTable;
        }

        [CallOnThread("Loader")]
        public void Mark()
        {
            WindowManager.Mark();
        }

        [CallOnThread("Render")]
        internal void Terminate()
        {
            InfoDisplay.Terminate();
            RailDriver.Shutdown();
        }

        private int trainCount;
        void RandomSelectTrain()
        {
            try
            {
                SortedList<double, Train> users = new SortedList<double, Train>();
                foreach (var t in Simulator.Trains)
                {
                    if (t == null || t.Cars == null || t.Cars.Count == 0) continue;
                    var d = WorldLocation.GetDistanceSquared(t.RearTDBTraveller.WorldLocation, PlayerTrain.RearTDBTraveller.WorldLocation);
                    users.Add(d + Viewer.Random.NextDouble(), t);
                }
                trainCount++;
                if (trainCount >= users.Count) trainCount = 0;

                SelectedTrain = users.ElementAt(trainCount).Value;
                if (SelectedTrain.Cars == null || SelectedTrain.Cars.Count == 0) SelectedTrain = PlayerTrain;

                //if (SelectedTrain.LeadLocomotive == null) SelectedTrain.LeadNextLocomotive();
                //if (SelectedTrain.LeadLocomotive != null) { PlayerLocomotive = SelectedTrain.LeadLocomotive; PlayerLocomotiveViewer = World.Trains.GetViewer(Simulator.PlayerLocomotive); }

            }
            catch
            {
                SelectedTrain = PlayerTrain;
            }
            Simulator.AI.aiListChanged = true;
            CameraActivate();
        }

        /// <summary>
        /// The user has left-clicked with U pressed.
        /// If the mouse was over a coupler, then uncouple the car.
        /// </summary>
        void TryUncoupleAt()
        {
            // Create a ray from the near clip plane to the far clip plane.
            Vector3 direction = FarPoint - NearPoint;
            direction.Normalize();
            Ray pickRay = new Ray(NearPoint, direction);

            // check each car
            Traveller traveller = new Traveller(PlayerTrain.FrontTDBTraveller, Traveller.TravellerDirection.Backward);
            int carNo = 0;
            foreach (TrainCar car in PlayerTrain.Cars)
            {
                float d = (car.CouplerSlackM + car.GetCouplerZeroLengthM()) / 2;
                traveller.Move(car.CarLengthM + d);

                Vector3 xnaCenter = Camera.XnaLocation(traveller.WorldLocation);
                float radius = 2f;  // 2 meter click range
                BoundingSphere boundingSphere = new BoundingSphere(xnaCenter, radius);

                if (null != pickRay.Intersects(boundingSphere))
                {
                    new UncoupleCommand(Log, carNo);
                    break;
                }
                traveller.Move(d);
                carNo++;
            }
        }

        /// <summary>
        /// The user has left-clicked with Alt key pressed.
        /// If the mouse was over a switch, then toggle the switch.
        /// No action if toggling blocks the player loco's path.
        /// </summary>
        void TryThrowSwitchAt()
        {
            TrackNode bestTn = null;
            float bestD = 10;
            // check each switch
            for (int j = 0; j < Simulator.TDB.TrackDB.TrackNodes.Count(); j++)
            {
                TrackNode tn = Simulator.TDB.TrackDB.TrackNodes[j];
                if (tn != null && tn.TrJunctionNode != null)
                {

                    Vector3 xnaCenter = Camera.XnaLocation(new WorldLocation(tn.UiD.TileX, tn.UiD.TileZ, tn.UiD.X, tn.UiD.Y, tn.UiD.Z));
                    float d = ORTSMath.LineSegmentDistanceSq(xnaCenter, NearPoint, FarPoint);

                    if (bestD > d)
                    {
                        bestTn = tn;
                        bestD = d;
                    }
                }
            }
            if (bestTn != null)
            {
                new ToggleAnySwitchCommand(Log, bestTn.TCCrossReference[0].Index);
            }
        }

        public void ToggleAnySwitch(int index)
        {
            Simulator.Signals.RequestSetSwitch(index);
        }
        public void ToggleSwitchAhead()
        {
            if (PlayerTrain.ControlMode == Train.TRAIN_CONTROL.MANUAL)
            {
                PlayerTrain.ProcessRequestManualSetSwitch(Direction.Forward);
            }
            else if (PlayerTrain.ControlMode == Train.TRAIN_CONTROL.EXPLORER)
            {
                PlayerTrain.ProcessRequestExplorerSetSwitch(Direction.Forward);
            }
        }

        public void ToggleSwitchBehind()
        {
            if (PlayerTrain.ControlMode == Train.TRAIN_CONTROL.MANUAL)
            {
                PlayerTrain.ProcessRequestManualSetSwitch(Direction.Reverse);
            }
            else if (PlayerTrain.ControlMode == Train.TRAIN_CONTROL.EXPLORER)
            {
                PlayerTrain.ProcessRequestExplorerSetSwitch(Direction.Reverse);
            }
        }

        internal void UncoupleBehind(int carPosition)
        {
            Simulator.UncoupleBehind(carPosition);
            //make the camera train to be the player train
            if (PlayerLocomotive != null && PlayerLocomotive.Train != null) this.SelectedTrain = PlayerLocomotive.Train;
            CameraActivate();
        }

        internal void BeginRender(RenderFrame frame)
        {
            if (frame.IsScreenChanged)
            {
                WindowManager.ScreenChanged();
                AdjustCabHeight(RenderProcess.GraphicsDeviceManager.PreferredBackBufferWidth, RenderProcess.GraphicsDeviceManager.PreferredBackBufferHeight);
            }

            MaterialManager.UpdateShaders();
        }

        internal void EndRender(RenderFrame frame)
        {
            // VisibilityState is used to delay calling SaveScreenshot() by one render cycle.
            // We want the hiding of the MessageWindow to take effect on the screen before the screen content is saved.
            if (Visibility == VisibilityState.Hidden)  // Test for Hidden state must come before setting Hidden state.
            {
                Visibility = VisibilityState.ScreenshotPending;  // Next state else this path would be taken more than once.
                if (!Directory.Exists(Settings.ScreenshotPath))
                    Directory.CreateDirectory(Settings.ScreenshotPath);
                var fileName = Path.Combine(Settings.ScreenshotPath, System.Windows.Forms.Application.ProductName + " " + DateTime.Now.ToString("yyyy-MM-dd hh-mm-ss")) + ".png";
                SaveScreenshotToFile(Game.GraphicsDevice, fileName, false);
                SaveScreenshot = false; // cancel trigger
            }
            if (SaveScreenshot)
            {
                Visibility = VisibilityState.Hidden;
                // Hide MessageWindow
                MessagesWindow.Visible = false;
                // Audible confirmation that screenshot taken
                if (World.GameSounds != null) World.GameSounds.HandleEvent(Event.ControlError);
            }

            // Use IsDown() not IsPressed() so users can take multiple screenshots as fast as possible by holding down the key.
            if (UserInput.IsDown(UserCommands.GameScreenshot)
                && Visibility == VisibilityState.Visible) // Ensure we only get one screenshot.
                new SaveScreenshotCommand(Log);

            // SaveActivityThumbnail and FileStem set by Viewer3D
            // <CJComment> Intended to save a thumbnail-sized image but can't find a way to do this.
            // Currently saving a full screen image and then showing it in Menu.exe at a thumbnail size.
            // </CJComment>
            if (SaveActivityThumbnail)
            {
                SaveActivityThumbnail = false;
                SaveScreenshotToFile(Game.GraphicsDevice, Path.Combine(UserSettings.UserDataFolder, SaveActivityFileStem + ".png"), true);
                MessagesWindow.AddMessage(Catalog.GetString("Game saved"), 5);
            }
        }

        [CallOnThread("Render")]
        void SaveScreenshotToFile(GraphicsDevice graphicsDevice, string fileName, bool silent)
        {
            if (graphicsDevice.GraphicsProfile != GraphicsProfile.HiDef)
                return;

            int w = graphicsDevice.PresentationParameters.BackBufferWidth;
            int h = graphicsDevice.PresentationParameters.BackBufferHeight;
            int[] backBuffer = new int[w * h];


            graphicsDevice.GetBackBufferData(backBuffer);
            //copy into a texture 
            Texture2D screenshot = new Texture2D(GraphicsDevice, w, h, false, GraphicsDevice.PresentationParameters.BackBufferFormat);
            screenshot.SetData(backBuffer);
            new Thread(() =>
            {
                try
                {
                    // Unfortunately, the back buffer includes an alpha channel. Although saving this might seem okay,
                    // it actually ruins the picture - nothing in the back buffer is seen on-screen according to its
                    // alpha, it's only used for blending (if at all). We'll remove the alpha here.
                    var data = new uint[screenshot.Width * screenshot.Height];
                    screenshot.GetData(data);
                    for (var i = 0; i < data.Length; i++)
                        data[i] |= 0xFF000000;
                    screenshot.SetData(data);

                    // Now save the modified image.
                    using (var stream = File.OpenWrite(fileName))
                    {
                        screenshot.SaveAsPng(stream, w, h);
                    }
                    screenshot.Dispose();

                    if (!silent)
                        MessagesWindow.AddMessage(String.Format("Saving screenshot to '{0}'.", fileName), 10);

                    Visibility = VisibilityState.Visible;
                    // Reveal MessageWindow
                    MessagesWindow.Visible = true;
                }
                catch { }
            }).Start();
        }
    }
}<|MERGE_RESOLUTION|>--- conflicted
+++ resolved
@@ -908,11 +908,7 @@
                         HUDScrollWindow.Visible = !HUDScrollWindow.Visible;
                 }
             }
-<<<<<<< HEAD
-           
-=======
-
->>>>>>> a427ce97
+
             if (UserInput.IsPressed(UserCommands.DisplayStationLabels))
             {
                 if (UserInput.IsDown(UserCommands.DisplayNextWindowTab)) OSDLocations.TabAction(); else OSDLocations.Visible = !OSDLocations.Visible;
