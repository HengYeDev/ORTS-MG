<<<<<<< HEAD
﻿// COPYRIGHT 2010, 2011, 2012, 2013, 2014, 2015 by the Open Rails project.
// 
// This file is part of Open Rails.
// 
// Open Rails is free software: you can redistribute it and/or modify
// it under the terms of the GNU General Public License as published by
// the Free Software Foundation, either version 3 of the License, or
// (at your option) any later version.
// 
// Open Rails is distributed in the hope that it will be useful,
// but WITHOUT ANY WARRANTY; without even the implied warranty of
// MERCHANTABILITY or FITNESS FOR A PARTICULAR PURPOSE.  See the
// GNU General Public License for more details.
// 
// You should have received a copy of the GNU General Public License
// along with Open Rails.  If not, see <http://www.gnu.org/licenses/>.

// Principal Author:
//     Author: Charlie Salts / Signalsoft Rail Consultancy Ltd.
// Contributor:
//    Richard Plokhaar / Signalsoft Rail Consultancy Ltd.
// 

using GNU.Gettext.WinForms;
using Microsoft.Xna.Framework;
using Orts.Formats.Msts;
using Orts.Simulation;
using Orts.Simulation.Physics;
using Orts.Simulation.RollingStocks;
using Orts.Simulation.Signalling;
using Orts.Viewer3D.Popups;
using ORTS.Common;
using System;
using System.Collections.Generic;
using System.Data;
using System.Drawing;
using System.IO;
using System.Linq;
using System.Net;
using System.Windows.Forms;
using Control = System.Windows.Forms.Control;
using Image = System.Drawing.Image;
using Color = System.Drawing.Color;

namespace Orts.Viewer3D.Debugging
{


    /// <summary>
    /// Defines an external window for use as a debugging viewer 
    /// when using Open Rails 
    /// </summary>
    public partial class DispatchViewer : Form
   {


      #region Data Viewers
	  //public MessageViewer MessageViewer;
      #endregion

      /// <summary>
      /// Reference to the main simulator object.
      /// </summary>
      private readonly Simulator simulator;


      private int IM_Width = 720;
      private int IM_Height = 720;

	  /// <summary>
	  /// True when the user is dragging the route view
	  /// </summary>
      private bool Dragging;
	  private WorldPosition worldPos;
      float xScale = 1; 
      float yScale = 1; 

	  string name = "";
	  List<SwitchWidget> switchItemsDrawn;
	  List<SignalWidget> signalItemsDrawn;

      public SwitchWidget switchPickedItem;
      public SignalWidget signalPickedItem;
      public bool switchPickedItemHandled;
      public double switchPickedTime;
      public bool signalPickedItemHandled;
      public double signalPickedTime;
	  public bool DrawPath = true; //draw train path
      ImageList imageList1;
      public List<Train> selectedTrainList;
	  /// <summary>
	  /// contains the last position of the mouse
	  /// </summary>
	  private System.Drawing.Point LastCursorPosition = new System.Drawing.Point();
	Pen redPen = new Pen(Color.Red);
	Pen greenPen = new Pen(Color.Green);
	Pen orangePen = new Pen(Color.Orange);
	Pen trainPen = new Pen(Color.DarkGreen);
	Pen pathPen = new Pen(Color.DeepPink);
	Pen grayPen = new Pen(Color.Gray);

	   //the train selected by leftclicking the mouse
	public Train PickedTrain;

      /// <summary>
      /// Defines the area to view, in meters.
      /// </summary>
      private RectangleF ViewWindow;

      /// <summary>
      /// Used to periodically check if we should shift the view when the
      /// user is holding down a "shift view" button.
      /// </summary>
      private Timer UITimer;

      bool loaded;
	  TrackNode[] nodes;
	  float minX = float.MaxValue;
	  float minY = float.MaxValue;

	  float maxX = float.MinValue;
	  float maxY = float.MinValue;

	  Viewer Viewer;
        /// <summary>
        /// Creates a new DebugViewerForm.
        /// </summary>
        /// <param name="simulator"></param>
        /// /// <param name="viewer"></param>
        public DispatchViewer(Simulator simulator, Viewer viewer)
        {
            InitializeComponent();

            if (simulator == null)
            {
                throw new ArgumentNullException("simulator", "Simulator object cannot be null.");
            }

            this.simulator = simulator;
            this.Viewer = viewer;

            nodes = simulator.TDB.TrackDB.TrackNodes;

            trainFont = new Font("Arial", 14, FontStyle.Bold);
            sidingFont = new Font("Arial", 12, FontStyle.Bold);

            trainBrush = new SolidBrush(Color.Red);
            sidingBrush = new SolidBrush(Color.Blue);


            // initialise the timer used to handle user input
            UITimer = new Timer();
            UITimer.Interval = 100;
            UITimer.Tick += new System.EventHandler(UITimer_Tick);
            UITimer.Start();

            ViewWindow = new RectangleF(0, 0, 5000f, 5000f);
            windowSizeUpDown.Accelerations.Add(new NumericUpDownAcceleration(1, 100));
            boxSetSignal.Items.Add("System Controlled");
            boxSetSignal.Items.Add("Stop");
            boxSetSignal.Items.Add("Approach");
            boxSetSignal.Items.Add("Proceed");
            chkAllowUserSwitch.Checked = false;
            selectedTrainList = new List<Train>();
            if (MultiPlayer.MPManager.IsMultiPlayer()) { MultiPlayer.MPManager.AllowedManualSwitch = false; }


            InitData();
            InitImage();
            chkShowAvatars.Checked = Program.Simulator.Settings.ShowAvatar;
            if (!MultiPlayer.MPManager.IsMultiPlayer())//single player mode, make those unnecessary removed
            {
                msgAll.Visible = false; msgSelected.Visible = false; composeMSG.Visible = false; MSG.Visible = false; messages.Visible = false;
                AvatarView.Visible = false; composeMSG.Visible = false; reply2Selected.Visible = false; chkShowAvatars.Visible = false; chkAllowNew.Visible = false;
                chkBoxPenalty.Visible = false; chkPreferGreen.Visible = false;
                pictureBox1.Location = new System.Drawing.Point(pictureBox1.Location.X, label1.Location.Y + 18);
                refreshButton.Text = "View Self";
            }

            /*
          if (MultiPlayer.MPManager.IsMultiPlayer())
          {
              MessageViewer = new MessageViewer();
              MessageViewer.Show();
              MessageViewer.Visible = false;
          }*/

            MultiPlayer.MPManager.Instance().ServerChanged += (sender, e) =>
            {
                firstShow = true;
            };

            MultiPlayer.MPManager.Instance().AvatarUpdated += (sender, e) =>
            {
                AddAvatar(e.User, e.URL);
            };

            MultiPlayer.MPManager.Instance().MessageReceived += (sender, e) =>
            {
                addNewMessage(e.Time, e.Message);
            };
        }


      public int RedrawCount;
	  private Font trainFont;
	  private Font sidingFont;
	  private SolidBrush trainBrush;
	  private SolidBrush sidingBrush;
      private double lastUpdateTime;

      /// <summary>
      /// When the user holds down the  "L", "R", "U", "D" buttons,
      /// shift the view. Avoids the case when the user has to click
      /// buttons like crazy.
      /// </summary>
      /// <param name="sender"></param>
      /// <param name="e"></param>
      void UITimer_Tick(object sender, EventArgs e)
      {
		  if (Viewer.DebugViewerEnabled == false) { this.Visible = false; firstShow = true; return; }
		  else this.Visible = true;

		 if (Program.Simulator.GameTime - lastUpdateTime < 1) return;
		 lastUpdateTime = Program.Simulator.GameTime;

            GenerateView();
	  }

	  #region initData
	  private void InitData()
	  {
		  if (!loaded)
		  {
			  // do this only once
			  loaded = true;
			  //trackSections.DataSource = new List<InterlockingTrack>(simulator.InterlockingSystem.Tracks.Values).ToArray();
              Localizer.Localize(this, Viewer.Catalog);
		  }

		  switchItemsDrawn = new List<SwitchWidget>();
		  signalItemsDrawn = new List<SignalWidget>();
		  switches = new List<SwitchWidget>();
		  for (int i = 0; i < nodes.Length; i++)
		  {
			  TrackNode currNode = nodes[i];

			  if (currNode != null)
			  {

				  if (currNode.TrEndNode)
				  {
					  //buffers.Add(new PointF(currNode.UiD.TileX * 2048 + currNode.UiD.X, currNode.UiD.TileZ * 2048 + currNode.UiD.Z));
				  }
				  else if (currNode.TrVectorNode != null)
				  {

					  if (currNode.TrVectorNode.TrVectorSections.Length > 1)
					  {
						  AddSegments(segments, currNode, currNode.TrVectorNode.TrVectorSections, ref minX, ref minY, ref maxX, ref maxY, simulator);
					  }
					  else
					  {
						  TrVectorSection s = currNode.TrVectorNode.TrVectorSections[0];

						  foreach (TrPin pin in currNode.TrPins)
						  {

							  TrackNode connectedNode = nodes[pin.Link];


							  //bool occupied = false;

							  //if (simulator.InterlockingSystem.Tracks.ContainsKey(connectedNode))
							  //{
							  //occupied = connectedNode   
							  //}

							  //if (currNode.UiD == null)
							  //{
							  dVector A = new dVector(s.TileX, s.X, s.TileZ, + s.Z);
							  dVector B = new dVector(connectedNode.UiD.TileX, connectedNode.UiD.X, connectedNode.UiD.TileZ, connectedNode.UiD.Z);
								  segments.Add(new LineSegment(A, B, /*s.InterlockingTrack.IsOccupied*/ false, null));
							  //}
						  }


					  }
				  }
				  else if (currNode.TrJunctionNode != null)
				  {
					  foreach (TrPin pin in currNode.TrPins)
					  {
						  TrVectorSection item = null;
						  try
						  {
							  if (nodes[pin.Link].TrVectorNode == null || nodes[pin.Link].TrVectorNode.TrVectorSections.Length < 1) continue;
							  if (pin.Direction == 1) item = nodes[pin.Link].TrVectorNode.TrVectorSections.First();
							  else item = nodes[pin.Link].TrVectorNode.TrVectorSections.Last();
						  }
						  catch { continue; }
						  dVector A = new dVector(currNode.UiD.TileX, currNode.UiD.X, currNode.UiD.TileZ, + currNode.UiD.Z);
						  dVector B = new dVector(item.TileX, + item.X, item.TileZ, + item.Z);
                          var x = dVector.DistanceSqr(A, B);
						  if (x < 0.1) continue;
						  segments.Add(new LineSegment(B, A, /*s.InterlockingTrack.IsOccupied*/ false, item));
					  }
					  switches.Add(new SwitchWidget(currNode));
				  }
			  }
		  }

          var maxsize = maxX - minX > maxY - minY ? maxX - minX : maxY - minY;
          maxsize = (int)(maxsize / 100 +1 ) * 100;
          windowSizeUpDown.Maximum = (decimal)maxsize;
          Inited = true;

          if (simulator.TDB == null || simulator.TDB.TrackDB == null || simulator.TDB.TrackDB.TrItemTable == null) return;

		  foreach (var item in simulator.TDB.TrackDB.TrItemTable)
		  {
			  if (item.ItemType == TrItem.trItemType.trSIGNAL)
			  {
				  if (item is SignalItem)
				  {

					  SignalItem si = item as SignalItem;
					  
					  if (si.SigObj >=0  && si.SigObj < simulator.Signals.SignalObjects.Length)
					  {
						  SignalObject s = simulator.Signals.SignalObjects[si.SigObj];
						  if (s != null && s.isSignal && s.isSignalNormal()) signals.Add(new SignalWidget(si, s));
					  }
				  }

			  }
			  if (item.ItemType == TrItem.trItemType.trSIDING || item.ItemType == TrItem.trItemType.trPLATFORM)
			  {
				  sidings.Add(new SidingWidget(item));
			  }
		  }
          return;
	  }

      bool Inited;
	  List<LineSegment> segments = new List<LineSegment>();
	  List<SwitchWidget> switches;
	  //List<PointF> buffers = new List<PointF>();
	  List<SignalWidget> signals = new List<SignalWidget>();
	  List<SidingWidget> sidings = new List<SidingWidget>();

	   /// <summary>
      /// Initialises the picturebox and the image it contains. 
      /// </summary>
      public void InitImage()
      {
         pictureBox1.Width = IM_Width;
         pictureBox1.Height = IM_Height;

         if (pictureBox1.Image != null)
         {
            pictureBox1.Image.Dispose();
         }

         pictureBox1.Image = new Bitmap(pictureBox1.Width, pictureBox1.Height);
		 imageList1 = new ImageList();
		 this.AvatarView.View = View.LargeIcon;
		 imageList1.ImageSize = new Size(64, 64);
		 this.AvatarView.LargeImageList = this.imageList1;

	  }

	  #endregion

	  #region avatar
      Dictionary<string, Image> avatarList;
	  public void AddAvatar(string name, string url)
	  {
		  if (avatarList == null) avatarList = new Dictionary<string, Image>();
		  bool FindDefault = false;
		  try
		  {
			  if (Program.Simulator.Settings.ShowAvatar == false) throw new Exception();
			  FindDefault = true;
			  var request = WebRequest.Create(url);
			  using (var response = request.GetResponse())
			  using (var stream = response.GetResponseStream())
			  {
				  Image newImage = Image.FromStream(stream);//Image.FromFile("C:\\test1.png");//
				  avatarList[name] = newImage;

				  /*using (MemoryStream ms = new MemoryStream())
				  {
					  // Convert Image to byte[]
					  newImage.Save(ms, System.Drawing.Imaging.ImageFormat.Png);
					  byte[] imageBytes = ms.ToArray();

					  // Convert byte[] to Base64 String
					  string base64String = Convert.ToBase64String(imageBytes);
				  }*/
			  }
		  }
		  catch
		  {
			  if (FindDefault)
			  {
				  byte[] imageBytes = Convert.FromBase64String(imagestring);
				  MemoryStream ms = new MemoryStream(imageBytes, 0,
					imageBytes.Length);

				  // Convert byte[] to Image
				  ms.Write(imageBytes, 0, imageBytes.Length);
				  Image newImage = Image.FromStream(ms, true);
				  avatarList[name] = newImage;
			  }
			  else
			  {
				  avatarList[name] = null;
			  }
		  }


		  /*
		  imageList1.Images.Clear();
		  AvatarView.Items.Clear();
		  var i = 0;
		  foreach (var pair in avatarList)
		  {
			  if (pair.Value == null) AvatarView.Items.Add(pair.Key);
			  else
			  {
				  AvatarView.Items.Add(pair.Key).ImageIndex = i;
				  imageList1.Images.Add(pair.Value);
				  i++;
			  }
		  }*/
	  }

	  int LostCount = 0;//how many players in the lost list (quit)
	  public void CheckAvatar()
	  {
		  if (!MultiPlayer.MPManager.IsMultiPlayer() || MultiPlayer.MPManager.OnlineTrains == null || MultiPlayer.MPManager.OnlineTrains.Players == null) return;
		  var player = MultiPlayer.MPManager.OnlineTrains.Players;
		  var username =MultiPlayer.MPManager.GetUserName();
		  player = player.Concat(MultiPlayer.MPManager.Instance().lostPlayer).ToDictionary(x => x.Key, x => x.Value);
		  if (avatarList == null) avatarList = new Dictionary<string, Image>();
		  if (avatarList.Count == player.Count + 1 && LostCount == MultiPlayer.MPManager.Instance().lostPlayer.Count) return;

		  LostCount = MultiPlayer.MPManager.Instance().lostPlayer.Count;
		  //add myself
		  if (!avatarList.ContainsKey(username))
		  {
			  AddAvatar(username, Program.Simulator.Settings.AvatarURL);
		  }

		  foreach (var p in player) {
			  if (avatarList.ContainsKey(p.Key)) continue;
			  AddAvatar(p.Key, p.Value.url);
		  }

		  Dictionary<string, Image> tmplist = null;
		  foreach (var a in avatarList)
		  {
			  if (player.ContainsKey(a.Key) || a.Key == username) continue;
			  if (tmplist == null) tmplist = new Dictionary<string, Image>();
			  tmplist.Add(a.Key, a.Value);
		  }

		  if (tmplist != null)
		  {
			  foreach (var t in tmplist) avatarList.Remove(t.Key);
		  }
		  imageList1.Images.Clear();
		  AvatarView.Items.Clear();
		  var i = 0;
		  if (!Program.Simulator.Settings.ShowAvatar)
		  {
			  this.AvatarView.View = View.List;
			  foreach (var pair in avatarList)
			  {
				  if (pair.Key != username) continue;
				  AvatarView.Items.Add(pair.Key);
			  }
			  i = 1;
			  foreach (var pair in avatarList)
			  {
				  if (pair.Key == username) continue;
				  if (MultiPlayer.MPManager.Instance().aiderList.Contains(pair.Key))
				  {
					  AvatarView.Items.Add(pair.Key + " (H)");
				  }
				  else if (MultiPlayer.MPManager.Instance().lostPlayer.ContainsKey(pair.Key))
				  {
					  AvatarView.Items.Add(pair.Key + " (Q)");
				  }
				  else AvatarView.Items.Add(pair.Key);
				  i++;
			  }
		  }
		  else
		  {
			  this.AvatarView.View = View.LargeIcon;
			  AvatarView.LargeImageList = imageList1;
			  foreach (var pair in avatarList)
			  {
				  if (pair.Key != username) continue;

				  if (pair.Value == null) AvatarView.Items.Add(pair.Key).ImageIndex = -1;
				  else
				  {
					  AvatarView.Items.Add(pair.Key).ImageIndex = 0;
					  imageList1.Images.Add(pair.Value);
				  }
			  }

			  i = 1;
			  foreach (var pair in avatarList)
			  {
				  if (pair.Key == username) continue;
				  var text = pair.Key;
				  if (MultiPlayer.MPManager.Instance().aiderList.Contains(pair.Key)) text = pair.Key + " (H)";

				  if (pair.Value == null) AvatarView.Items.Add(name).ImageIndex = -1;
				  else
				  {
					  AvatarView.Items.Add(text).ImageIndex = i;
					  imageList1.Images.Add(pair.Value);
					  i++;
				  }
			  }
		  }
	  }

	  #endregion

	  #region Draw
	  public bool firstShow = true;
      public bool followTrain;
	  float subX, subY;
      float oldWidth;
      float oldHeight;
       //determine locations of buttons and boxes
      void DetermineLocations()
      {
          if (this.Height < 600 || this.Width < 800) return;
          if (oldHeight != this.Height || oldWidth != label1.Left)//use the label "Res" as anchor point to determine the picture size
          {
              oldWidth = label1.Left; oldHeight = this.Height;
              IM_Width = label1.Left - 20;
              IM_Height = this.Height - pictureBox1.Top;
              pictureBox1.Width = IM_Width;
              pictureBox1.Height = IM_Height;
              if (pictureBox1.Image != null)
              {
                  pictureBox1.Image.Dispose();
              }

              pictureBox1.Image = new Bitmap(pictureBox1.Width, pictureBox1.Height);

              if (btnAssist.Left - 10 < composeMSG.Right)
              {
                  var size = composeMSG.Width;
                  composeMSG.Left = msgAll.Left = msgSelected.Left = reply2Selected.Left = btnAssist.Left - 10 - size;
                  MSG.Width = messages.Width = composeMSG.Left - 20;
              }
              firstShow = true;
          }
      }
      /// <summary>
      /// Regenerates the 2D view. At the moment, examines the track network
      /// each time the view is drawn. Later, the traversal and drawing can be separated.
      /// </summary>
      public void GenerateView()
      {


		  if (!Inited) return;

		  if (pictureBox1.Image == null) InitImage();
          DetermineLocations();

		  if (firstShow)
		  {
			  if (!MultiPlayer.MPManager.IsServer())
			  {
				  this.chkAllowUserSwitch.Visible = false;
				  this.chkAllowUserSwitch.Checked = false;
				  this.rmvButton.Visible = false;
				  this.btnAssist.Visible = false;
				  this.btnNormal.Visible = false;
				  this.msgAll.Text = "MSG to Server";
			  }
			  else
			  {
				  this.msgAll.Text = "MSG to All";
			  }
			  if (MultiPlayer.MPManager.IsServer()) { rmvButton.Visible = true; chkAllowNew.Visible = true; chkAllowUserSwitch.Visible = true; }
			  else { rmvButton.Visible = false; chkAllowNew.Visible = false; chkAllowUserSwitch.Visible = false; chkBoxPenalty.Visible = false; chkPreferGreen.Visible = false; }
		  }
		  if (firstShow || followTrain) {
			  WorldPosition pos;
			  //see who should I look at:
			  //if the player is selected in the avatar list, show the player, otherwise, show the one with the lowest index
			  if (Program.Simulator.PlayerLocomotive != null) pos = Program.Simulator.PlayerLocomotive.WorldPosition;
			  else pos = Program.Simulator.Trains[0].Cars[0].WorldPosition;
			  bool hasSelectedTrain = false;
			  if (AvatarView.SelectedIndices.Count > 0 && !AvatarView.SelectedIndices.Contains(0))
			  {
					  try
					  {
						  var i = 10000;
						  foreach (var index in AvatarView.SelectedIndices)
						  {
							  if ((int)index < i) i = (int)index;
						  }
						  var name = AvatarView.Items[i].Text.Split(' ')[0].Trim() ;
						  if (MultiPlayer.MPManager.OnlineTrains.Players.ContainsKey(name))
						  {
							  pos = MultiPlayer.MPManager.OnlineTrains.Players[name].Train.Cars[0].WorldPosition;
						  }
						  else if (MultiPlayer.MPManager.Instance().lostPlayer.ContainsKey(name))
						  {
							  pos = MultiPlayer.MPManager.Instance().lostPlayer[name].Train.Cars[0].WorldPosition;
						  }
						  hasSelectedTrain = true;
					  }
					  catch { }
			  }
			  if (hasSelectedTrain == false && PickedTrain != null && PickedTrain.Cars != null && PickedTrain.Cars.Count > 0)
			  {
				  pos = PickedTrain.Cars[0].WorldPosition;
			  }
			  var ploc = new PointF(pos.TileX * 2048 + pos.Location.X, pos.TileZ * 2048 + pos.Location.Z);
			  ViewWindow.X = ploc.X - minX - ViewWindow.Width / 2; ViewWindow.Y = ploc.Y - minY - ViewWindow.Width / 2;
			  firstShow = false;
		  }

		  try
		  {
			  CheckAvatar();
		  }
		  catch {  } //errors for avatar, just ignore
         using(Graphics g = Graphics.FromImage(pictureBox1.Image))
         {
			 subX = minX + ViewWindow.X; subY = minY + ViewWindow.Y;
            g.Clear(Color.White);
            
            xScale = pictureBox1.Width / ViewWindow.Width;
            yScale = pictureBox1.Height/ ViewWindow.Height;

			PointF[] points = new PointF[3];
			Pen p = grayPen;

			p.Width = (int) xScale;
			if (p.Width < 1) p.Width = 1;
			else if (p.Width > 3) p.Width = 3;
			greenPen.Width = orangePen.Width = redPen.Width = p.Width; pathPen.Width = 2 * p.Width;
			trainPen.Width = p.Width*6;
			var forwardDist = 100 / xScale; if (forwardDist < 5) forwardDist = 5;
			//if (xScale > 3) p.Width = 3f;
			//else if (xScale > 2) p.Width = 2f;
			//else p.Width = 1f;
			PointF scaledA = new PointF(0, 0);
			PointF scaledB = new PointF(0, 0);
			PointF scaledC = new PointF(0, 0);

			foreach (var line in segments)
            {

                scaledA.X = (line.A.TileX * 2048 - subX + (float)line.A.X) * xScale; scaledA.Y = pictureBox1.Height - (line.A.TileZ * 2048 - subY + (float)line.A.Z) * yScale;
                scaledB.X = (line.B.TileX * 2048 - subX + (float)line.B.X) * xScale; scaledB.Y = pictureBox1.Height - (line.B.TileZ * 2048 - subY + (float)line.B.Z) * yScale;


				if ((scaledA.X < 0 && scaledB.X < 0) || (scaledA.X > IM_Width && scaledB.X > IM_Width) || (scaledA.Y > IM_Height && scaledB.Y > IM_Height) || (scaledA.Y < 0 && scaledB.Y < 0)) continue;


               //if (highlightTrackSections.Checked)
               //{
               //   if (line.Section != null && line.Section.InterlockingTrack == trackSections.SelectedValue)
               //   {
               //      p.Width = 5f;
               //   }
               //}

			   if (line.isCurved == true)
			   {
				   scaledC.X = ((float)line.C.X - subX) * xScale; scaledC.Y = pictureBox1.Height - ((float)line.C.Z - subY) * yScale;
				   points[0] = scaledA; points[1] = scaledC; points[2] = scaledB;
				   g.DrawCurve(p, points);
			   }
               else g.DrawLine(p, scaledA, scaledB);

               /*if (line.MySection != null)
               {
                   g.DrawString(""+line.MySection.StartElev+" "+line.MySection.EndElev, sidingFont, sidingBrush, scaledB);
               }*/
            }
			
			switchItemsDrawn.Clear();
			signalItemsDrawn.Clear();
			 float x, y;
			 PointF scaledItem = new PointF(0f, 0f);
			 var width = 6f * p.Width; if (width > 15) width = 15;//not to make it too large
			 for (var i = 0; i < switches.Count; i++)
			 {
				 SwitchWidget sw = switches[i];

				 x = (sw.Location.X - subX) * xScale; y = pictureBox1.Height - (sw.Location.Y - subY) * yScale;

				 if (x < 0 || x > IM_Width || y > IM_Height || y < 0) continue;

				 scaledItem.X = x; scaledItem.Y = y;


				 if (sw.Item.TrJunctionNode.SelectedRoute == sw.main) g.FillEllipse(Brushes.Black, GetRect(scaledItem, width));
				 else g.FillEllipse(Brushes.Gray, GetRect(scaledItem, width));

                 //g.DrawString("" + sw.Item.TrJunctionNode.SelectedRoute, trainFont, trainBrush, scaledItem);

				 sw.Location2D.X = scaledItem.X; sw.Location2D.Y = scaledItem.Y;
#if false
				 if (sw.main == sw.Item.TrJunctionNode.SelectedRoute)
				 {
					 scaledA.X = ((float)sw.mainEnd.X - minX - ViewWindow.X) * xScale; scaledA.Y = pictureBox1.Height - ((float)sw.mainEnd.Y - minY - ViewWindow.Y) * yScale;
					 g.DrawLine(redPen, scaledA, scaledItem);

				 }
#endif
				 switchItemsDrawn.Add(sw);
			 }

			 foreach (var s in signals)
			 {
                 if (float.IsNaN(s.Location.X) || float.IsNaN(s.Location.Y)) continue;
				 x = (s.Location.X - subX) * xScale; y = pictureBox1.Height - (s.Location.Y - subY) * yScale;
				 if (x < 0 || x > IM_Width || y > IM_Height || y < 0) continue;
				 scaledItem.X = x; scaledItem.Y = y;
				 s.Location2D.X = scaledItem.X; s.Location2D.Y = scaledItem.Y;
				 if (s.Signal.isSignalNormal())//only show nor
				 {
					 var color = Brushes.Green;
					 var pen = greenPen;
					 if (s.IsProceed == 0)
					 {
					 }
					 else if (s.IsProceed == 1)
					 {
						 color = Brushes.Orange;
						 pen = orangePen;
					 }
					 else
					 {
						 color = Brushes.Red;
						 pen = redPen;
					 }
					 g.FillEllipse(color, GetRect(scaledItem, width));
					 //if (s.Signal.enabledTrain != null) g.DrawString(""+s.Signal.enabledTrain.Train.Number, trainFont, Brushes.Black, scaledItem);
					 signalItemsDrawn.Add(s);
					 if (s.hasDir)
					 {
						 scaledB.X = (s.Dir.X - subX) * xScale; scaledB.Y = pictureBox1.Height - (s.Dir.Y - subY) * yScale;
						 g.DrawLine(pen, scaledItem, scaledB);
					 }
				 }
			 }

            if (true/*showPlayerTrain.Checked*/)
            {

				CleanVerticalCells();//clean the drawing area for text of sidings
				foreach (var s in sidings)
				{
					scaledItem.X = (s.Location.X - subX) * xScale;
					scaledItem.Y = DetermineSidingLocation(scaledItem.X, pictureBox1.Height - (s.Location.Y - subY) * yScale, s.Name);
					if (scaledItem.Y >= 0f) //if we need to draw the siding names
					{

						g.DrawString(s.Name, sidingFont, sidingBrush, scaledItem);
					}
				}
				var margin = 30 * xScale;//margins to determine if we want to draw a train
				var margin2 = 5000 * xScale;

				//variable for drawing train path
				var mDist = 5000f; var pDist = 50; //segment length when draw path

				selectedTrainList.Clear();
				foreach (var t in simulator.Trains) selectedTrainList.Add(t);

				var redTrain = selectedTrainList.Count;

				//choosen trains will be drawn later using blue, so it will overlap on the red lines
				var chosen = AvatarView.SelectedItems;
				if (chosen.Count > 0)
				{
					for (var i = 0; i < chosen.Count; i++)
					{
						var name = chosen[i].Text.Split(' ')[0].Trim(); //filter out (H) in the text
						var train = MultiPlayer.MPManager.OnlineTrains.findTrain(name);
						if (train != null) { selectedTrainList.Remove(train); selectedTrainList.Add(train); redTrain--; }
						//if selected include myself, will show it as blue
						if (MultiPlayer.MPManager.GetUserName() == name && Program.Simulator.PlayerLocomotive != null)
						{
							selectedTrainList.Remove(Program.Simulator.PlayerLocomotive.Train); selectedTrainList.Add(Program.Simulator.PlayerLocomotive.Train);
							redTrain--;
						}

					}
				}

				//trains selected in the avatar view list will be drawn in blue, others will be drawn in red
				pathPen.Color = Color.Red;
				var drawRed = 0;
				int ValidTrain = selectedTrainList.Count();
				//add trains quit into the end, will draw them in gray
				try
				{
					foreach (var lost in MultiPlayer.MPManager.Instance().lostPlayer)
					{
						if (lost.Value.Train != null && !selectedTrainList.Contains(lost.Value.Train)) selectedTrainList.Add(lost.Value.Train);
					}
				}
				catch { }
				foreach (Train t in selectedTrainList)
				{
					drawRed++;//how many red has been drawn
					if (drawRed > redTrain) pathPen.Color = Color.Blue; //more than the red should be drawn, thus draw in blue

					name = "";
					TrainCar firstCar = null;
					if (t.LeadLocomotive != null)
					{
						worldPos = t.LeadLocomotive.WorldPosition;
						name = t.GetTrainName(t.LeadLocomotive.CarID);
						firstCar = t.LeadLocomotive;
					}
					else if (t.Cars != null && t.Cars.Count > 0)
					{
						worldPos = t.Cars[0].WorldPosition;
						name = t.GetTrainName(t.Cars[0].CarID);
						if (t.TrainType == Train.TRAINTYPE.AI)
							name = t.Number.ToString() + ":" +t.Name;
						firstCar = t.Cars[0];
					}
					else continue;

					if (xScale < 0.3 || t.FrontTDBTraveller == null || t.RearTDBTraveller == null)
					{
						worldPos = firstCar.WorldPosition;
						scaledItem.X = (worldPos.TileX * 2048 -subX + worldPos.Location.X) * xScale; 
						scaledItem.Y = pictureBox1.Height - (worldPos.TileZ * 2048 - subY + worldPos.Location.Z) * yScale;
						if (scaledItem.X < -margin2 || scaledItem.X > IM_Width + margin2 || scaledItem.Y > IM_Height + margin2 || scaledItem.Y < -margin2) continue;
						if (drawRed > ValidTrain) g.FillRectangle(Brushes.Gray, GetRect(scaledItem, 15f));
						else
						{
							if (t == PickedTrain) g.FillRectangle(Brushes.Red, GetRect(scaledItem, 15f));
							else g.FillRectangle(Brushes.DarkGreen, GetRect(scaledItem, 15f));
							scaledItem.Y -= 25;
							DrawTrainPath(t, subX, subY, pathPen, g, scaledA, scaledB, pDist, mDist);
						}
						g.DrawString(name, trainFont, trainBrush, scaledItem);
						continue;
					}
					var loc = t.FrontTDBTraveller.WorldLocation;
					x = (loc.TileX * 2048 + loc.Location.X - subX) * xScale; y = pictureBox1.Height - (loc.TileZ * 2048 + loc.Location.Z - subY) * yScale;
					if (x < -margin2 || x > IM_Width + margin2 || y > IM_Height + margin2 || y < -margin2) continue;
					
					//train quit will not draw path, others will draw it
					if (drawRed <= ValidTrain) DrawTrainPath(t, subX, subY, pathPen, g, scaledA, scaledB, pDist, mDist);
					
					trainPen.Color = Color.DarkGreen;
					foreach (var car in t.Cars)
					{
						Traveller t1 = new Traveller(t.RearTDBTraveller);
						worldPos = car.WorldPosition;
						var dist = t1.DistanceTo(worldPos.WorldLocation.TileX, worldPos.WorldLocation.TileZ, worldPos.WorldLocation.Location.X, worldPos.WorldLocation.Location.Y, worldPos.WorldLocation.Location.Z);
						if (dist > 0)
						{
							t1.Move(dist - 1 + car.CarLengthM / 2);
							x = (t1.TileX * 2048 + t1.Location.X - subX) * xScale; y = pictureBox1.Height - (t1.TileZ * 2048 + t1.Location.Z - subY) * yScale;
							//x = (worldPos.TileX * 2048 + worldPos.Location.X - minX - ViewWindow.X) * xScale; y = pictureBox1.Height - (worldPos.TileZ * 2048 + worldPos.Location.Z - minY - ViewWindow.Y) * yScale;
							if (x < -margin || x > IM_Width + margin || y > IM_Height + margin || y < -margin) continue;

							scaledItem.X = x; scaledItem.Y = y;

							t1.Move(-car.CarLengthM);
							x = (t1.TileX * 2048 + t1.Location.X - subX) * xScale; y = pictureBox1.Height - (t1.TileZ * 2048 + t1.Location.Z - subY) * yScale;
							if (x < -margin || x > IM_Width + margin || y > IM_Height + margin || y < -margin) continue;

							scaledA.X = x; scaledA.Y = y;
							
							//if the train has quit, will draw in gray, if the train is selected by left click of the mouse, will draw it in red
							if (drawRed > ValidTrain) trainPen.Color = Color.Gray;
							else if (t == PickedTrain) trainPen.Color = Color.Red;
							g.DrawLine(trainPen, scaledA, scaledItem);
							
							//g.FillEllipse(Brushes.DarkGreen, GetRect(scaledItem, car.Length * xScale));
						}
					}
					worldPos = firstCar.WorldPosition;
					scaledItem.X = (worldPos.TileX * 2048 -subX + worldPos.Location.X) * xScale; 
					scaledItem.Y = -25 + pictureBox1.Height - (worldPos.TileZ * 2048 - subY + worldPos.Location.Z) * yScale;

					g.DrawString(name, trainFont, trainBrush, scaledItem);

				}
				if (switchPickedItemHandled) switchPickedItem = null;
				if (signalPickedItemHandled) signalPickedItem = null;

#if false
				if (switchPickedItem != null /*&& switchPickedItemChanged == true*/ && !switchPickedItemHandled && simulator.GameTime - switchPickedTime < 5)
				{
					switchPickedLocation.X = switchPickedItem.Location2D.X + 150; switchPickedLocation.Y = switchPickedItem.Location2D.Y;
					//g.FillRectangle(Brushes.LightGray, GetRect(switchPickedLocation, 400f, 64f));

					switchPickedLocation.X -= 180; switchPickedLocation.Y += 10;
					var node = switchPickedItem.Item.TrJunctionNode;
					if (node.SelectedRoute == switchPickedItem.main) g.DrawString("Current Route: Main Route", trainFont, trainBrush, switchPickedLocation);
					else g.DrawString("Current Route: Side Route", trainFont, trainBrush, switchPickedLocation);
					if (!MultiPlayer.MPManager.IsMultiPlayer() || MultiPlayer.MPManager.IsServer())
					{
						switchPickedLocation.Y -= 22;
						g.DrawString(InputSettings.Commands[(int)UserCommands.GameSwitchPicked] + " to throw the switch", trainFont, trainBrush, switchPickedLocation);
						switchPickedLocation.Y += 8;
					}
					switchPickedLocation.Y -= 30;
					g.DrawString(InputSettings.Commands[(int)UserCommands.CameraJumpSeeSwitch] + " to see the switch", trainFont, trainBrush, switchPickedLocation);
				}
				if (signalPickedItem != null /*&& signalPickedItemChanged == true*/ && !signalPickedItemHandled && simulator.GameTime - signalPickedTime < 5)
				{
					signalPickedLocation.X = signalPickedItem.Location2D.X + 150; signalPickedLocation.Y = signalPickedItem.Location2D.Y;
					//g.FillRectangle(Brushes.LightGray, GetRect(signalPickedLocation, 400f, 64f));
					signalPickedLocation.X -= 180; signalPickedLocation.Y -= 2;
					if (signalPickedItem.IsProceed == 0) g.DrawString("Current Signal: Proceed", trainFont, trainBrush, signalPickedLocation);
					else if (signalPickedItem.IsProceed == 1) g.DrawString("Current Signal: Approach", trainFont, trainBrush, signalPickedLocation);
					else g.DrawString("Current Signal: Stop", trainFont, trainBrush, signalPickedLocation);
					if (!MultiPlayer.MPManager.IsMultiPlayer() || MultiPlayer.MPManager.IsServer())
					{
						signalPickedLocation.Y -= 24;
						g.DrawString(InputSettings.Commands[(int)UserCommands.GameSignalPicked] + " to change signal", trainFont, trainBrush, signalPickedLocation);
					}
				}
#endif
			}

         }

         pictureBox1.Invalidate();
      }

	  private Vector2[][] alignedTextY;
	  private int[] alignedTextNum;
	  private int spacing = 12;
	  private void CleanVerticalCells()
	  {
		  if (alignedTextY == null || alignedTextY.Length != IM_Height / spacing) //first time to put text, or the text height has changed
		  {
			  alignedTextY = new Vector2[IM_Height/spacing][];
			  alignedTextNum = new int[IM_Height/spacing];
			  for (var i = 0; i < IM_Height / spacing; i++) alignedTextY[i] = new Vector2[4]; //each line has at most 4 sidings
		  }
		  for (var i = 0; i < IM_Height / spacing; i++) { alignedTextNum[i] = 0; }

	  }
	  private float DetermineSidingLocation(float startX, float wantY, string name)
	  {
		  //out of drawing area
		  if (startX < -64 || startX > IM_Width || wantY < -spacing || wantY > IM_Height) return -1f;

		  int position = (int)(wantY / spacing);//the cell of the text it wants in
		  if (position > alignedTextY.Length) return wantY;//position is larger than the number of cells
		  var endX = startX + name.Length*trainFont.Size;
		  int desiredPosition = position;
		  while (position < alignedTextY.Length && position >= 0)
		  {
			  //if the line contains no text yet, put it there
			  if (alignedTextNum[position] == 0)
			  {
				  alignedTextY[position][alignedTextNum[position]].X = startX;
				  alignedTextY[position][alignedTextNum[position]].Y = endX;//add info for the text (i.e. start and end location)
				  alignedTextNum[position]++;
				  return position * spacing;
			  }

			  bool conflict = false;
			  //check if it is intersect any one in the cell
			  foreach (Vector2 v in alignedTextY[position])
			  {
				  //check conflict with a text, v.x is the start of the text, v.y is the end of the text
				  if ((startX > v.X && startX < v.Y) || (endX > v.X && endX < v.Y) || (v.X > startX && v.X < endX) || (v.Y > startX && v.Y < endX))
				  {
					  conflict = true;
					  break;
				  }
			  }
			  if (conflict == false) //no conflict
			  {
				  if (alignedTextNum[position] >= alignedTextY[position].Length) return -1f;
				  alignedTextY[position][alignedTextNum[position]].X = startX;
				  alignedTextY[position][alignedTextNum[position]].Y = endX;//add info for the text (i.e. start and end location)
				  alignedTextNum[position]++;
				  return position * spacing;
			  }
			  position--;
			  //cannot move up, then try to move it down
			  if (position - desiredPosition < -1)
			  {
				  position = desiredPosition + 2;
			  }
			  //could not find any position up or down, just return negative
			  if (position == desiredPosition) return -1f;
		  }
		  return position * spacing;
	  }
	  
	    const float SignalErrorDistance = 100;
        const float SignalWarningDistance = 500;
        const float DisplayDistance = 1000;
        const float DisplaySegmentLength = 10;
        const float MaximumSectionDistance = 10000;

	  Dictionary<int, SignallingDebugWindow.TrackSectionCacheEntry> Cache = new Dictionary<int, SignallingDebugWindow.TrackSectionCacheEntry>();
	  SignallingDebugWindow.TrackSectionCacheEntry GetCacheEntry(Traveller position)
        {
            SignallingDebugWindow.TrackSectionCacheEntry rv;
            if (Cache.TryGetValue(position.TrackNodeIndex, out rv) && (rv.Direction == position.Direction))
                return rv;
            Cache[position.TrackNodeIndex] = rv = new SignallingDebugWindow.TrackSectionCacheEntry()
            {
                Direction = position.Direction,
                Length = 0,
                Objects = new List<SignallingDebugWindow.TrackSectionObject>(),
            };
            var nodeIndex = position.TrackNodeIndex;
            var trackNode = new Traveller(position);
            while (true)
            {
                rv.Length += MaximumSectionDistance - trackNode.MoveInSection(MaximumSectionDistance);
                if (!trackNode.NextSection())
                    break;
                if (trackNode.IsEnd)
                    rv.Objects.Add(new SignallingDebugWindow.TrackSectionEndOfLine() { Distance = rv.Length });
                else if (trackNode.IsJunction)
                    rv.Objects.Add(new SignallingDebugWindow.TrackSectionSwitch() { Distance = rv.Length, TrackNode = trackNode.TN, NodeIndex = nodeIndex });
                else
                    rv.Objects.Add(new SignallingDebugWindow.TrackSectionObject() { Distance = rv.Length }); // Always have an object at the end.
                if (trackNode.TrackNodeIndex != nodeIndex)
                    break;
            }
            trackNode = new Traveller(position);

            rv.Objects = rv.Objects.OrderBy(tso => tso.Distance).ToList();
            return rv;
        }

	   //draw the train path if it is within the window
		public void DrawTrainPath(Train train, float subX, float subY, Pen pathPen, Graphics g, PointF scaledA, PointF scaledB, float stepDist, float MaximumSectionDistance)
		{
			if (DrawPath != true) return;
			bool ok = false;
			if (train == Program.Simulator.PlayerLocomotive.Train) ok = true;
			if (MultiPlayer.MPManager.IsMultiPlayer())
			{
				if (MultiPlayer.MPManager.OnlineTrains.findTrain(train)) ok = true;
			}
			if (train.FirstCar != null & train.FirstCar.CarID.Contains("AI")) ok = true; //AI train
			if (Math.Abs(train.SpeedMpS) > 0.001) ok = true;
			if (ok == false) return;

			var DisplayDistance = MaximumSectionDistance;
			var position = train.MUDirection != Direction.Reverse ? new Traveller(train.FrontTDBTraveller) : new Traveller(train.RearTDBTraveller, Traveller.TravellerDirection.Backward);
			var caches = new List<SignallingDebugWindow.TrackSectionCacheEntry>();
			// Work backwards until we end up on a different track section.
			var cacheNode = new Traveller(position);
			cacheNode.ReverseDirection();
			var initialNodeOffsetCount = 0;
			while (cacheNode.TrackNodeIndex == position.TrackNodeIndex && cacheNode.NextSection())
				initialNodeOffsetCount++;
			// Now do it again, but don't go the last track section (because it is from a different track node).
			cacheNode = new Traveller(position);
			cacheNode.ReverseDirection();
			for (var i = 1; i < initialNodeOffsetCount; i++)
				cacheNode.NextSection();
			// Push the location right up to the end of the section.
			cacheNode.MoveInSection(MaximumSectionDistance);
			// Now back facing the right way, calculate the distance to the train location.
			cacheNode.ReverseDirection();
			var initialNodeOffset = cacheNode.DistanceTo(position.TileX, position.TileZ, position.X, position.Y, position.Z);
			// Go and collect all the cache entries for the visible range of vector nodes (straights, curves).
			var totalDistance = 0f;
			while (!cacheNode.IsEnd && totalDistance - initialNodeOffset < DisplayDistance)
			{
				if (cacheNode.IsTrack)
				{
					var cache = GetCacheEntry(cacheNode);
					cache.Age = 0;
					caches.Add(cache);
					totalDistance += cache.Length;
				}
				var nodeIndex = cacheNode.TrackNodeIndex;
				while (cacheNode.TrackNodeIndex == nodeIndex && cacheNode.NextSection()) ;
			}

			var switchErrorDistance = initialNodeOffset + DisplayDistance + SignalWarningDistance;
			var signalErrorDistance = initialNodeOffset + DisplayDistance + SignalWarningDistance;
			var currentDistance = 0f;
			foreach (var cache in caches)
			{
				foreach (var obj in cache.Objects)
				{
					var objDistance = currentDistance + obj.Distance;
					if (objDistance < initialNodeOffset)
						continue;

					var switchObj = obj as SignallingDebugWindow.TrackSectionSwitch;
					if (switchObj != null)
					{
						for (var pin = switchObj.TrackNode.Inpins; pin < switchObj.TrackNode.Inpins + switchObj.TrackNode.Outpins; pin++)
						{
							if (switchObj.TrackNode.TrPins[pin].Link == switchObj.NodeIndex)
							{
								if (pin - switchObj.TrackNode.Inpins != switchObj.TrackNode.TrJunctionNode.SelectedRoute)
									switchErrorDistance = objDistance;
								break;
							}
						}
						if (switchErrorDistance < DisplayDistance)
							break;
					}

				}
				if (switchErrorDistance < DisplayDistance || signalErrorDistance < DisplayDistance)
					break;
				currentDistance += cache.Length;
			}

			var currentPosition = new Traveller(position);
			currentPosition.Move(-initialNodeOffset);
			currentDistance = 0;

			foreach (var cache in caches)
			{
				var lastObjDistance = 0f;
				foreach (var obj in cache.Objects)
				{
					var objDistance = currentDistance + obj.Distance;

					for (var step = lastObjDistance; step < obj.Distance; step += DisplaySegmentLength)
					{
						var stepDistance = currentDistance + step;
						var stepLength = DisplaySegmentLength > obj.Distance - step ? obj.Distance - step : DisplaySegmentLength;
						var previousLocation = currentPosition.WorldLocation;
						currentPosition.Move(stepLength);
						if (stepDistance + stepLength >= initialNodeOffset && stepDistance <= initialNodeOffset + DisplayDistance)
						{
							var currentLocation = currentPosition.WorldLocation;
							scaledA.X = (previousLocation.TileX * 2048 + previousLocation.Location.X - subX) * xScale; scaledA.Y = pictureBox1.Height - (previousLocation.TileZ * 2048 + previousLocation.Location.Z - subY) * yScale;
							scaledB.X = (currentLocation.TileX * 2048 + currentLocation.Location.X - subX) * xScale; scaledB.Y = pictureBox1.Height - (currentPosition.TileZ * 2048 + currentPosition.Location.Z - subY) * yScale;
							g.DrawLine(pathPen, scaledA, scaledB);
						}
					}
					lastObjDistance = obj.Distance;

					if (objDistance >= switchErrorDistance)
						break;
				}
				currentDistance += cache.Length;
				if (currentDistance >= switchErrorDistance)
					break;

			}

			currentPosition = new Traveller(position);
			currentPosition.Move(-initialNodeOffset);
			currentDistance = 0;
			foreach (var cache in caches)
			{
				var lastObjDistance = 0f;
				foreach (var obj in cache.Objects)
				{
					currentPosition.Move(obj.Distance - lastObjDistance);
					lastObjDistance = obj.Distance;

					var objDistance = currentDistance + obj.Distance;
					if (objDistance < initialNodeOffset || objDistance > initialNodeOffset + DisplayDistance)
						continue;

					var switchObj = obj as SignallingDebugWindow.TrackSectionSwitch;
					if (switchObj != null)
					{
						for (var pin = switchObj.TrackNode.Inpins; pin < switchObj.TrackNode.Inpins + switchObj.TrackNode.Outpins; pin++)
						{
							if (switchObj.TrackNode.TrPins[pin].Link == switchObj.NodeIndex && pin - switchObj.TrackNode.Inpins != switchObj.TrackNode.TrJunctionNode.SelectedRoute)
							{
								foreach (var sw in switchItemsDrawn)
								{
									if (sw.Item.TrJunctionNode == switchObj.TrackNode.TrJunctionNode)
									{
										var r = 6 * greenPen.Width;
										g.DrawLine(pathPen, new PointF(sw.Location2D.X - r, sw.Location2D.Y - r), new PointF(sw.Location2D.X + r, sw.Location2D.Y + r));
										g.DrawLine(pathPen, new PointF(sw.Location2D.X - r, sw.Location2D.Y + r), new PointF(sw.Location2D.X + r, sw.Location2D.Y - r));
										break;
									}
								}
							}
						}
					}

					if (objDistance >= switchErrorDistance)
						break;
				}
				currentDistance += cache.Length;
				if (currentDistance >= switchErrorDistance)
					break;
			}
			// Clean up any cache entries who haven't been using for 30 seconds.
			var oldCaches = Cache.Where(kvp => kvp.Value.Age > 30 * 4).ToArray();
			foreach (var oldCache in oldCaches)
				Cache.Remove(oldCache.Key);

		}
	  #endregion

		/// <summary>
      /// Generates a rectangle representing a dot being drawn.
      /// </summary>
      /// <param name="p">Center point of the dot, in pixels.</param>
      /// <param name="size">Size of the dot's diameter, in pixels</param>
      /// <returns></returns>
      static RectangleF GetRect(PointF p, float size)
      {
         return new RectangleF(p.X - size / 2f, p.Y - size / 2f, size, size);
      }

	  /// <summary>
      /// Generates line segments from an array of TrVectorSection. Also computes 
      /// the bounds of the entire route being drawn.
      /// </summary>
      /// <param name="segments"></param>
      /// <param name="items"></param>
      /// <param name="minX"></param>
      /// <param name="minY"></param>
      /// <param name="maxX"></param>
      /// <param name="maxY"></param>
      /// <param name="simulator"></param>
      private static void AddSegments(List<LineSegment> segments, TrackNode node, TrVectorSection[] items,  ref float minX, ref float minY, ref float maxX, ref float maxY, Simulator simulator)
      {

         bool occupied = false;


         //if (simulator.InterlockingSystem.Tracks.ContainsKey(node))
         //{
         //   occupied = node.InterlockingTrack.IsOccupied;
         //}

         double tempX1, tempX2, tempZ1, tempZ2;

         for (int i = 0; i < items.Length - 1; i++)
         {
			 dVector A = new dVector(items[i].TileX , items[i].X, items[i].TileZ, items[i].Z);
			 dVector B = new dVector(items[i + 1].TileX, items[i + 1].X, items[i + 1].TileZ, items[i + 1].Z);

             tempX1 = A.TileX * 2048 + A.X; tempX2 = B.TileX * 2048 + B.X;
             tempZ1 = A.TileZ * 2048 + A.Z; tempZ2 = B.TileZ * 2048 + B.Z; 
             CalcBounds(ref maxX, tempX1, true);
            CalcBounds(ref maxY, tempZ1, true);
            CalcBounds(ref maxX, tempX2, true);
            CalcBounds(ref maxY, tempZ2, true);

            CalcBounds(ref minX, tempX1, false);
            CalcBounds(ref minY, tempZ1, false);
            CalcBounds(ref minX, tempX2, false);
            CalcBounds(ref minY, tempZ2, false);

            segments.Add(new LineSegment(A, B, occupied, items[i]));
         }
      }

      /// <summary>
      /// Given a value representing a limit, evaluate if the given value exceeds the current limit.
      /// If so, expand the limit.
      /// </summary>
      /// <param name="limit">The current limit.</param>
      /// <param name="value">The value to compare the limit to.</param>
      /// <param name="gt">True when comparison is greater-than. False if less-than.</param>
      private static void CalcBounds(ref float limit, double v, bool gt)
      {
		  float value = (float)v;
         if (gt)
         {
            if (value > limit)
            {
               limit = value;
            }
         }
         else
         {
            if (value < limit)
            {
               limit = value;
            }
         }
      }


      private float ScrollSpeedX
      {
         get
         {
            return ViewWindow.Width * 0.10f;
         }
      }

      private float ScrollSpeedY
      {
         get
         {
            return ViewWindow.Width * 0.10f;
         }
      }

      private void refreshButton_Click(object sender, EventArgs e)
      {
		  followTrain = false;
		  firstShow = true;
         GenerateView();
      }

      private void ShiftViewUp()
      {
         ViewWindow.Offset(0, -ScrollSpeedY);

         GenerateView();
      }
      private void ShiftViewDown()
      {
         ViewWindow.Offset(0, ScrollSpeedY);

         GenerateView();
      }

      private void ShiftViewRight()
      {
         ViewWindow.Offset(ScrollSpeedX, 0);

         GenerateView();
      }


      private void ShiftViewLeft()
      {
         ViewWindow.Offset(-ScrollSpeedX, 0);

         GenerateView();
      }

	  private void rmvButton_Click(object sender, EventArgs e)
	  {
		  if (!MultiPlayer.MPManager.IsServer()) return;
		  AvatarView.SelectedIndices.Remove(0);//remove myself is not possible.
		  var chosen = AvatarView.SelectedItems;
		  if (chosen.Count > 0)
		  {
			  for (var i =0; i < chosen.Count; i++)
			  {
				  var tmp = chosen[i];
				  var name = (tmp.Text.Split(' '))[0];//the name may have (H) in it, need to filter that out
				  if (MultiPlayer.MPManager.OnlineTrains.Players.ContainsKey(name))
				  {
					  MultiPlayer.MPManager.OnlineTrains.Players[name].status = MultiPlayer.OnlinePlayer.Status.Removed;
					  MultiPlayer.MPManager.BroadCast((new MultiPlayer.MSGMessage(name, "Error", "Sorry the server has removed you")).ToString());

				  }
			  }
		  }

	  }



      private void windowSizeUpDown_ValueChanged(object sender, EventArgs e)
      {
         // this is the center, before increasing the size
         PointF center = new PointF(ViewWindow.X + ViewWindow.Width / 2f, ViewWindow.Y + ViewWindow.Height / 2f);


         float newSize = (float)windowSizeUpDown.Value;

         ViewWindow = new RectangleF(center.X - newSize / 2f, center.Y - newSize / 2f, newSize, newSize);


         GenerateView();

      }


	  protected override void OnMouseWheel(MouseEventArgs e)
	  {
		  decimal tempValue = windowSizeUpDown.Value;
		  if (e.Delta < 0) tempValue /= 0.95m;
		  else if (e.Delta > 0) tempValue *= 0.95m;
		  else return;

		  if (tempValue < windowSizeUpDown.Minimum) tempValue = windowSizeUpDown.Minimum;
		  if (tempValue > windowSizeUpDown.Maximum) tempValue = windowSizeUpDown.Maximum;
		  windowSizeUpDown.Value = tempValue;
	  }

      private bool Zooming;
      private bool LeftClick;
      private bool RightClick;

	  private void pictureBoxMouseDown(object sender, MouseEventArgs e)
	  {
		  if (e.Button == MouseButtons.Left) LeftClick = true;
		  if (e.Button == MouseButtons.Right) RightClick = true;

		  if (LeftClick == true && RightClick == false)
		  {
			  if (Dragging == false) Dragging = true;
		  }
		  else if (LeftClick == true && RightClick == true)
		  {
			  if (Zooming == false) Zooming = true;
		  }
		  LastCursorPosition.X = e.X;
		  LastCursorPosition.Y = e.Y;
		  //MSG.Enabled = false;
		  MultiPlayer.MPManager.Instance().ComposingText = false;
	  }

	  private void pictureBoxMouseUp(object sender, MouseEventArgs e)
	  {
		  if (e.Button == MouseButtons.Left) LeftClick = false;
		  if (e.Button == MouseButtons.Right) RightClick = false; 

		  if (LeftClick == false)
		  {
			  Dragging = false;
			  Zooming = false;
		  }

          if ((Control.ModifierKeys & Keys.Shift) == Keys.Shift)
          {
              PictureMoveAndZoomInOut(e.X, e.Y, 1200);
          }
          else if ((Control.ModifierKeys & Keys.Alt) == Keys.Alt)
          {
              PictureMoveAndZoomInOut(e.X, e.Y, 30000);
          }
          else if ((Control.ModifierKeys & Keys.Control) == Keys.Control)
          {
              PictureMoveAndZoomInOut(e.X, e.Y, windowSizeUpDown.Maximum);
          }
          else if (LeftClick == false)
          {
              if (LastCursorPosition.X == e.X && LastCursorPosition.Y == e.Y)
              {
                  var range = 5 * (int)xScale; if (range > 10) range = 10;
                  var temp = findItemFromMouse(e.X, e.Y, range);
                  if (temp != null)
                  {
                      //GenerateView();
                      if (temp is SwitchWidget) { switchPickedItem = (SwitchWidget)temp; signalPickedItem = null; HandlePickedSwitch(); }
                      if (temp is SignalWidget) { signalPickedItem = (SignalWidget)temp; switchPickedItem = null; HandlePickedSignal(); }
#if false
					  pictureBox1.ContextMenu.Show(pictureBox1, e.Location);
					  pictureBox1.ContextMenu.MenuItems[0].Checked = pictureBox1.ContextMenu.MenuItems[1].Checked = false;
					  if (pickedItem.Item.TrJunctionNode != null)
					  {
						  if (pickedItem.Item.TrJunctionNode.SelectedRoute == 0) pictureBox1.ContextMenu.MenuItems[0].Checked = true;
						  else pictureBox1.ContextMenu.MenuItems[1].Checked = true;
					  }
#endif
                  }
                  else { switchPickedItem = null; signalPickedItem = null; UnHandleItemPick(); PickedTrain = null; }
              }

          }

	  }
#if false
	  void switchMainClick(object sender, EventArgs e)
	  {
		  if (switchPickedItem != null && switchPickedItem.Item.TrJunctionNode != null)
		  {
			  TrJunctionNode nextSwitchTrack = Program.DebugViewer.switchPickedItem.Item.TrJunctionNode;
			  if (nextSwitchTrack != null && !Program.Simulator.SwitchIsOccupied(nextSwitchTrack))
			  {
				  if (nextSwitchTrack.SelectedRoute == 0)
					  nextSwitchTrack.SelectedRoute = 1;
				  else
					  nextSwitchTrack.SelectedRoute = 0;
			  }
		  }

	  }

	   	  void switchSideClick(object sender, EventArgs e)
	  {
		  if (switchPickedItem != null && switchPickedItem.Item.TrJunctionNode != null)
		  {
			  TrJunctionNode nextSwitchTrack = Program.DebugViewer.switchPickedItem.Item.TrJunctionNode;
			  if (nextSwitchTrack != null && !Program.Simulator.SwitchIsOccupied(nextSwitchTrack))
			  {
				  if (nextSwitchTrack.SelectedRoute == 0)
					  nextSwitchTrack.SelectedRoute = 1;
				  else
					  nextSwitchTrack.SelectedRoute = 0;
			  }
		  }

	  }
#endif

	  private void UnHandleItemPick()
	  {
		  boxSetSignal.Visible = false;
		  //boxSetSignal.Enabled = false;
		  //boxSetSwitch.Enabled = false;
		  boxSetSwitch.Visible = false;
	  }
	  private void HandlePickedSignal()
	  {
		  if (MultiPlayer.MPManager.IsClient() && !MultiPlayer.MPManager.Instance().AmAider) return;//normal client not server or aider
		  //boxSetSwitch.Enabled = false;
		  boxSetSwitch.Visible = false;
		  if (signalPickedItem == null) return;
		  var y = LastCursorPosition.Y;
		  if (LastCursorPosition.Y < 100) y = 100;
		  if (LastCursorPosition.Y > pictureBox1.Size.Height - 100) y = pictureBox1.Size.Height - 100;
		  boxSetSignal.Location = new System.Drawing.Point(LastCursorPosition.X + 2, y);
		  boxSetSignal.Enabled = true;
		  boxSetSignal.Focus();
		  boxSetSignal.SelectedIndex = -1;
		  boxSetSignal.Visible = true;
		  return;
	  }

	  private void HandlePickedSwitch()
	  {
		  if (MultiPlayer.MPManager.IsClient() && !MultiPlayer.MPManager.Instance().AmAider) return;//normal client not server
		  //boxSetSignal.Enabled = false;
		  boxSetSignal.Visible = false;
		  if (switchPickedItem == null) return;
		  var y = LastCursorPosition.Y + 100;
		  if (y < 140) y = 140;
		  if (y > pictureBox1.Size.Height + 100) y = pictureBox1.Size.Height + 100;
		  boxSetSwitch.Location = new System.Drawing.Point(LastCursorPosition.X + 2, y);
		  boxSetSwitch.Enabled = true;
		  boxSetSwitch.Focus();
		  boxSetSwitch.SelectedIndex = -1;
		  boxSetSwitch.Visible = true;
		  return;
	  }

	   private ItemWidget findItemFromMouse(int x, int y, int range)
	  {
		  if (range < 5) range = 5;
		  double closest = float.NaN;
		  ItemWidget closestItem = null;
		  if (chkPickSwitches.Checked == true)
		  {
			  foreach (var item in switchItemsDrawn)
			  {
				  //if out of range, continue
				  if (item.Location2D.X < x - range || item.Location2D.X > x + range
					 || item.Location2D.Y < y - range || item.Location2D.Y > y + range) continue;

				  if (closestItem != null)
				  {
					  var dist = Math.Pow(item.Location2D.X - closestItem.Location2D.X, 2) + Math.Pow(item.Location2D.Y - closestItem.Location2D.Y, 2);
					  if (dist < closest)
					  {
						  closest = dist; closestItem = item;
					  }
				  }
				  else closestItem = item;
			  }
			  if (closestItem != null) { switchPickedTime = simulator.GameTime; return closestItem; }
		  }
		  if (chkPickSignals.Checked == true)
		  {
			  foreach (var item in signalItemsDrawn)
			  {
				  //if out of range, continue
				  if (item.Location2D.X < x - range || item.Location2D.X > x + range
					 || item.Location2D.Y < y - range || item.Location2D.Y > y + range) continue;

				  if (closestItem != null)
				  {
					  var dist = Math.Pow(item.Location2D.X - closestItem.Location2D.X, 2) + Math.Pow(item.Location2D.Y - closestItem.Location2D.Y, 2);
					  if (dist < closest)
					  {
						  closest = dist; closestItem = item;
					  }
				  }
				  else closestItem = item;
			  }
			  if (closestItem != null) { switchPickedTime = simulator.GameTime; return closestItem; }
		  }

		   //now check for trains (first car only)
		  TrainCar firstCar;
		  PickedTrain = null;  float tX, tY;
		  closest = 100f;

		  foreach (var t in Program.Simulator.Trains)
		  {
			  firstCar = null;
			  if (t.LeadLocomotive != null)
			  {
				  worldPos = t.LeadLocomotive.WorldPosition;
				  firstCar = t.LeadLocomotive;
			  }
			  else if (t.Cars != null && t.Cars.Count > 0)
			  {
				  worldPos = t.Cars[0].WorldPosition;
				  firstCar = t.Cars[0];

			  }
			  else continue;

			  worldPos = firstCar.WorldPosition;
			  tX = (worldPos.TileX * 2048 -subX + worldPos.Location.X) * xScale; 
			  tY = pictureBox1.Height - (worldPos.TileZ * 2048 -subY + worldPos.Location.Z) * yScale;
              float xSpeedCorr = Math.Abs(t.SpeedMpS) * xScale * 1.5f;
              float ySpeedCorr = Math.Abs(t.SpeedMpS) * yScale * 1.5f;

			  if (tX < x - range-xSpeedCorr || tX > x + range+xSpeedCorr || tY < y - range-ySpeedCorr || tY > y + range+ySpeedCorr) continue;
			  if (PickedTrain == null) PickedTrain = t;
		  }
		   //if a train is picked, will clear the avatar list selection
		  if (PickedTrain != null)
		  {
			  AvatarView.SelectedItems.Clear();
			  return new TrainWidget(PickedTrain);
		  }
		  return null;
	  }

	  private void pictureBoxMouseMove(object sender, MouseEventArgs e)
	  {
		  if (Dragging&&!Zooming)
		  {
			  int diffX = LastCursorPosition.X - e.X;
			  int diffY = LastCursorPosition.Y - e.Y;

			  ViewWindow.Offset(diffX * ScrollSpeedX/10, -diffY * ScrollSpeedX/10);
			  GenerateView();
		  }
		  else if (Zooming)
		  {
			  decimal tempValue = windowSizeUpDown.Value;
			  if (LastCursorPosition.Y - e.Y < 0) tempValue /= 0.95m;
			  else if (LastCursorPosition.Y - e.Y > 0) tempValue *= 0.95m;

			  if (tempValue < windowSizeUpDown.Minimum) tempValue = windowSizeUpDown.Minimum;
			  if (tempValue > windowSizeUpDown.Maximum) tempValue = windowSizeUpDown.Maximum;
			  windowSizeUpDown.Value = tempValue;
			  GenerateView();

		  }
		  LastCursorPosition.X = e.X;
		  LastCursorPosition.Y = e.Y;
	  }

	  public bool addNewMessage(double time, string msg)
	  {
		  var count = 0;
		  while (count < 3)
		  {
			  try
			  {
				  if (messages.Items.Count > 10)
				  {
					  messages.Items.RemoveAt(0);
				  }
				  messages.Items.Add(msg);
				  messages.SelectedIndex = messages.Items.Count - 1;
				  messages.SelectedIndex = -1;
				  break;
			  }
			  catch { count++; }
		  }
		  return true;
	  }

	  private void chkAllowUserSwitch_CheckedChanged(object sender, EventArgs e)
	  {
		  MultiPlayer.MPManager.AllowedManualSwitch = chkAllowUserSwitch.Checked;
          if (chkAllowUserSwitch.Checked == true) { MultiPlayer.MPManager.BroadCast((new MultiPlayer.MSGMessage("All", "SwitchOK", "OK to switch")).ToString()); }
          else { MultiPlayer.MPManager.BroadCast((new MultiPlayer.MSGMessage("All", "SwitchWarning", "Cannot switch")).ToString()); }
	  }

	  private void chkShowAvatars_CheckedChanged(object sender, EventArgs e)
	  {
		  Program.Simulator.Settings.ShowAvatar = chkShowAvatars.Checked;
		  AvatarView.Items.Clear();
		  if (avatarList != null) avatarList.Clear();
		  if (chkShowAvatars.Checked) AvatarView.Font = new Font(FontFamily.GenericSansSerif, 12);
		  else AvatarView.Font = new Font(FontFamily.GenericSansSerif, 16);
		  try { CheckAvatar(); }
		  catch { }
	  }
	  
	  private const int CP_NOCLOSE_BUTTON = 0x200;
	  protected override CreateParams CreateParams
	  {
		  get
		  {
			  CreateParams myCp = base.CreateParams;
			  myCp.ClassStyle = myCp.ClassStyle | CP_NOCLOSE_BUTTON;
			  return myCp;
		  }
	  }
	  string imagestring = "iVBORw0KGgoAAAANSUhEUgAAABAAAAAQCAYAAAAf8/9hAAAAAXNSR0IArs4c6QAAAARnQU1BAACxjwv8YQUAAAAgY0hSTQAAeiYAAICEAAD6AAAAgOgAAHUwAADqYAAAOpgAABdwnLpRPAAAACpJREFUOE9jYBjs4D/QgSBMNhg1ABKAFAUi2aFPNY0Ue4FiA6jmlUFsEABfyg/x8/L8/gAAAABJRU5ErkJggg==";

	  private void composeMSG_Click(object sender, EventArgs e)
	  {
		  MSG.Enabled = true;
		  MSG.Focus();
		  MultiPlayer.MPManager.Instance().ComposingText = true;
		  msgAll.Enabled = true;
		  if (messages.SelectedItems.Count > 0) msgSelected.Enabled = true;
		  if (AvatarView.SelectedItems.Count > 0) reply2Selected.Enabled = true;
	  }

	  private void msgAll_Click(object sender, EventArgs e)
	  {
		  msgDefault();
	  }

	  private void msgDefault()
	  {
		  msgAll.Enabled = false;
		  msgSelected.Enabled = false;
		  reply2Selected.Enabled = false;
		  if (!MultiPlayer.MPManager.IsMultiPlayer()) return;
		  var msg = MSG.Text;
		  msg = msg.Replace("\r", "");
		  msg = msg.Replace("\t", "");
		  MultiPlayer.MPManager.Instance().ComposingText = false;
		  MSG.Enabled = false;
		  if (msg != "")
		  {
			  if (MultiPlayer.MPManager.IsServer())
			  {
				  try
				  {
					  var user = "";
					  foreach (var p in MultiPlayer.MPManager.OnlineTrains.Players)
					  {
						  user += p.Key + "\r";
					  }
					  user += "0END";
					  MultiPlayer.MPManager.Notify((new MultiPlayer.MSGText(MultiPlayer.MPManager.GetUserName(), user, msg)).ToString());
					  MSG.Text = "";

				  }
				  catch { }
			  }
			  else
			  {
				  var user = "0Server\r+0END";
				  MultiPlayer.MPManager.Notify((new MultiPlayer.MSGText(MultiPlayer.MPManager.GetUserName(), user, msg)).ToString());
				  MSG.Text = "";
			  }
		  }
	  }
	  private void replySelected(object sender, EventArgs e)
	  {
		  msgAll.Enabled = false;
		  msgSelected.Enabled = false;
		  reply2Selected.Enabled = false;

		  if (!MultiPlayer.MPManager.IsMultiPlayer()) return;
		  var msg = MSG.Text;
		  msg = msg.Replace("\r", "");
		  msg = msg.Replace("\t", "");
		  MultiPlayer.MPManager.Instance().ComposingText = false;
		  MSG.Text = "";
		  MSG.Enabled = false;
		  if (msg == "") return;
		  var user = "";
		  if (messages.SelectedItems.Count > 0)
		  {
			  var chosen = messages.SelectedItems;
			  for (var i = 0; i < chosen.Count; i++)
			  {
				  var tmp = (string)(chosen[i]);
				  var index = tmp.IndexOf(':');
				  if (index < 0) continue;
				  tmp = tmp.Substring(0, index) + "\r";
				  if (user.Contains(tmp)) continue;
				  user += tmp;
			  }
			  user += "0END";
		  }
		  else return;
		  MultiPlayer.MPManager.Notify((new MultiPlayer.MSGText(MultiPlayer.MPManager.GetUserName(), user, msg)).ToString());


	  }

	  private void MSGLeave(object sender, EventArgs e)
	  {
		  //MultiPlayer.MPManager.Instance().ComposingText = false;
	  }

	  private void MSGEnter(object sender, EventArgs e)
	  {
		  //MultiPlayer.MPManager.Instance().ComposingText = true;
	  }

	  private void DispatcherLeave(object sender, EventArgs e)
	  {
		  //MultiPlayer.MPManager.Instance().ComposingText = false;
	  }

	  private void checkKeys(object sender, PreviewKeyDownEventArgs e)
	  {
		  if (e.KeyValue == 13)
		  {
			  if (e.KeyValue == 13)
			  {
				  var msg = MSG.Text;
				  msg = msg.Replace("\r", "");
				  msg = msg.Replace("\t", "");
				  msg = msg.Replace("\n", "");
				  MultiPlayer.MPManager.Instance().ComposingText = false;
				  MSG.Enabled = false;
				  MSG.Text = "";
				  if (msg == "") return;
				  var user = "";

				  if (MultiPlayer.MPManager.IsServer())
				  {
					  try
					  {
						  foreach (var p in MultiPlayer.MPManager.OnlineTrains.Players)
						  {
							  user += p.Key + "\r";
						  }
						  user += "0END";
						  MultiPlayer.MPManager.Notify((new MultiPlayer.MSGText(MultiPlayer.MPManager.GetUserName(), user, msg)).ToString());
						  MSG.Text = "";

					  }
					  catch { }
				  }
				  else
				  {
					  user = "0Server\r+0END";
					  MultiPlayer.MPManager.Notify((new MultiPlayer.MSGText(MultiPlayer.MPManager.GetUserName(), user, msg)).ToString());
					  MSG.Text = "";
				  }
			  }
		  }
	  }

	  private void msgSelected_Click(object sender, EventArgs e)
	  {
		  msgAll.Enabled = false;
		  msgSelected.Enabled = false;
		  reply2Selected.Enabled = false;
		  MultiPlayer.MPManager.Instance().ComposingText = false;
		  MSG.Enabled = false;

		  if (!MultiPlayer.MPManager.IsMultiPlayer()) return;
		  var msg = MSG.Text;
		  MSG.Text = "";
		  msg = msg.Replace("\r", "");
		  msg = msg.Replace("\t", "");
		  if (msg == "") return;
		  var user = "";
		  if (AvatarView.SelectedItems.Count > 0)
		  {
			  var chosen = this.AvatarView.SelectedItems;
			  for (var i = 0; i < chosen.Count; i++)
			  {
				  var name = chosen[i].Text.Split(' ')[0]; //text may have (H) in it, so need to filter out
				  if (name == MultiPlayer.MPManager.GetUserName()) continue;
				  user += name + "\r";
			  }
			  user += "0END";


		  }
		  else return;

		  MultiPlayer.MPManager.Notify((new MultiPlayer.MSGText(MultiPlayer.MPManager.GetUserName(), user, msg)).ToString());

	  }

	  private void msgSelectedChanged(object sender, EventArgs e)
	  {
		  AvatarView.SelectedItems.Clear();
		  msgSelected.Enabled = false;
		  if (MSG.Enabled == true) reply2Selected.Enabled = true;
	  }

	  private void AvatarView_SelectedIndexChanged(object sender, EventArgs e)
	  {
		  messages.SelectedItems.Clear();
		  reply2Selected.Enabled = false;
		  if (MSG.Enabled == true) msgSelected.Enabled = true;
		  if (AvatarView.SelectedItems.Count <= 0) return;
		  var name = AvatarView.SelectedItems[0].Text.Split(' ')[0].Trim();
		  if (name == MultiPlayer.MPManager.GetUserName())
		  {
			  if (Program.Simulator.PlayerLocomotive != null) PickedTrain = Program.Simulator.PlayerLocomotive.Train;
			  else if (Program.Simulator.Trains.Count > 0) PickedTrain = Program.Simulator.Trains[0];
		  }
		  else PickedTrain = MultiPlayer.MPManager.OnlineTrains.findTrain(name);

	  }

	  private void chkDrawPathChanged(object sender, EventArgs e)
	  {
		  this.DrawPath = chkDrawPath.Checked;
	  }

	  private void boxSetSignalChosen(object sender, EventArgs e)
	  {
		  if (signalPickedItem == null)
		  {
			  UnHandleItemPick(); return;
		  }
		  var signal = signalPickedItem.Signal;
		  var type = boxSetSignal.SelectedIndex;
		  if (MultiPlayer.MPManager.Instance().AmAider)
		  {
			  MultiPlayer.MPManager.Notify((new MultiPlayer.MSGSignalChange(signal, type)).ToString());
			  UnHandleItemPick();
			  return;
		  }
		  switch (type)
		  {
			  case 0:
                  signal.clearHoldSignalDispatcher();
				  break;
			  case 1:
                  signal.requestHoldSignalDispatcher(true);
				  break;
			  case 2:
                  signal.holdState = SignalObject.HoldState.ManualApproach;
                  foreach (var sigHead in signal.SignalHeads)
                  {
                      var drawstate1 = sigHead.def_draw_state(MstsSignalAspect.APPROACH_1);
                      var drawstate2 = sigHead.def_draw_state(MstsSignalAspect.APPROACH_2);
                      var drawstate3 = sigHead.def_draw_state(MstsSignalAspect.APPROACH_3);
                      if (drawstate1 > 0) { sigHead.state = MstsSignalAspect.APPROACH_1; }
                      else if (drawstate2 > 0) { sigHead.state = MstsSignalAspect.APPROACH_2; }
                      else { sigHead.state = MstsSignalAspect.APPROACH_3; }
                      sigHead.draw_state = sigHead.def_draw_state(sigHead.state);
                  }
				  break;
			  case 3:
                  signal.holdState = SignalObject.HoldState.ManualPass;
                  foreach (var sigHead in signal.SignalHeads)
                  {
                      sigHead.SetLeastRestrictiveAspect();
                      sigHead.draw_state = sigHead.def_draw_state(sigHead.state);
                  }
				  break;
		  }
		  UnHandleItemPick();
	  }

	  private void boxSetSwitchChosen(object sender, EventArgs e)
	  {
		  if (switchPickedItem == null)
		  {
			  UnHandleItemPick(); return;
		  }
		  var sw = switchPickedItem.Item.TrJunctionNode;
		  var type = boxSetSwitch.SelectedIndex;

		  //aider can send message to the server for a switch
		  if (MultiPlayer.MPManager.IsMultiPlayer() && MultiPlayer.MPManager.Instance().AmAider)
		  {
			  var nextSwitchTrack = sw;
			  var Selected = 0;
			  switch (type)
			  {
				  case 0:
					  Selected = (int)switchPickedItem.main;
					  break;
				  case 1:
					  Selected = 1 - (int)switchPickedItem.main;
					  break;
			  }
			  //aider selects and throws the switch, but need to confirm by the dispatcher
			  MultiPlayer.MPManager.Notify((new MultiPlayer.MSGSwitch(MultiPlayer.MPManager.GetUserName(),
				  nextSwitchTrack.TN.UiD.WorldTileX, nextSwitchTrack.TN.UiD.WorldTileZ, nextSwitchTrack.TN.UiD.WorldId, Selected, true)).ToString());
			  Program.Simulator.Confirmer.Information(Viewer.Catalog.GetString("Switching Request Sent to the Server"));

		  }
		  //server throws the switch immediately
		  else
		  {
			  switch (type)
			  {
				  case 0:
                      Program.Simulator.Signals.RequestSetSwitch(sw.TN, (int)switchPickedItem.main);
					  //sw.SelectedRoute = (int)switchPickedItem.main;
					  break;
				  case 1:
                      Program.Simulator.Signals.RequestSetSwitch(sw.TN, 1 - (int)switchPickedItem.main);
                      //sw.SelectedRoute = 1 - (int)switchPickedItem.main;
					  break;
			  }
		  }
		  UnHandleItemPick();

	  }

	  private void chkAllowNewCheck(object sender, EventArgs e)
	  {
		  MultiPlayer.MPManager.Instance().AllowNewPlayer = chkAllowNew.Checked;
	  }

	  private void AssistClick(object sender, EventArgs e)
	  {
		  AvatarView.SelectedIndices.Remove(0);
		  if (AvatarView.SelectedIndices.Count > 0)
		  {
			  var tmp = AvatarView.SelectedItems[0].Text.Split(' ');
			  var name = tmp[0].Trim();
			  if (MultiPlayer.MPManager.Instance().aiderList.Contains(name)) return;
			  if (MultiPlayer.MPManager.OnlineTrains.Players.ContainsKey(name))
			  {
				  MultiPlayer.MPManager.BroadCast((new MultiPlayer.MSGAider(name, true)).ToString());
				  MultiPlayer.MPManager.Instance().aiderList.Add(name);
			  }
			  AvatarView.Items.Clear();
			  if (avatarList != null) avatarList.Clear();
		  }
	  }

	  private void btnNormalClick(object sender, EventArgs e)
	  {
		  if (AvatarView.SelectedIndices.Count > 0)
		  {
			  var tmp = AvatarView.SelectedItems[0].Text.Split(' ');
			  var name = tmp[0].Trim();
			  if (MultiPlayer.MPManager.OnlineTrains.Players.ContainsKey(name))
			  {
				  MultiPlayer.MPManager.BroadCast((new MultiPlayer.MSGAider(name, false)).ToString());
				  MultiPlayer.MPManager.Instance().aiderList.Remove(name);
			  }
			  AvatarView.Items.Clear();
			  if (avatarList != null) avatarList.Clear();
		  }

	  }

	  private void btnFollowClick(object sender, EventArgs e)
	  {
		  followTrain = true;
	  }

	  private void chkOPenaltyHandle(object sender, EventArgs e)
	  {
		  MultiPlayer.MPManager.Instance().CheckSpad = chkBoxPenalty.Checked;
		  if (this.chkBoxPenalty.Checked == false) { MultiPlayer.MPManager.BroadCast((new MultiPlayer.MSGMessage("All", "OverSpeedOK", "OK to go overspeed and pass stop light")).ToString()); }
		  else { MultiPlayer.MPManager.BroadCast((new MultiPlayer.MSGMessage("All", "NoOverSpeed", "Penalty for overspeed and passing stop light")).ToString()); }

	  }

	  private void chkPreferGreenHandle(object sender, EventArgs e)
	  {
		  MultiPlayer.MPManager.PreferGreen = chkBoxPenalty.Checked;

	  }

      public bool ClickedTrain;
	  private void btnSeeInGameClick(object sender, EventArgs e)
	  {
		  if (PickedTrain != null) ClickedTrain = true;
		  else ClickedTrain = false;
	  }

      private void PictureMoveAndZoomInOut(int x, int y, decimal scale)
      {
          int diffX = x -pictureBox1.Width/2;
          int diffY = y -pictureBox1.Height/2;
          ViewWindow.Offset(diffX / xScale, -diffY/yScale);
          if (scale < windowSizeUpDown.Minimum) scale = windowSizeUpDown.Minimum;
          if (scale > windowSizeUpDown.Maximum) scale = windowSizeUpDown.Maximum;
          windowSizeUpDown.Value = scale;
          GenerateView();
      }
   }

   #region SignalWidget
   /// <summary>
   /// Defines a signal being drawn in a 2D view.
   /// </summary>
   public class SignalWidget : ItemWidget
   {
	   public TrItem Item;
	   /// <summary>
	   /// The underlying signal object as referenced by the TrItem.
	   /// </summary>
	   public SignalObject Signal;

	   public PointF Dir;
       public bool hasDir;
	   /// <summary>
	   /// For now, returns true if any of the signal heads shows any "clear" aspect.
	   /// This obviously needs some refinement.
	   /// </summary>
	   public int IsProceed
	   {
		   get
		   {
			   int returnValue = 2;

			   foreach (var head in Signal.SignalHeads)
			   {
                   if (head.state == MstsSignalAspect.CLEAR_1 ||
                       head.state == MstsSignalAspect.CLEAR_2)
				   {
					   returnValue = 0;
				   }
                   if (head.state == MstsSignalAspect.APPROACH_1 ||
                       head.state == MstsSignalAspect.APPROACH_2 || head.state == MstsSignalAspect.APPROACH_3)
				   {
					   returnValue = 1;
				   }
			   }

			   return returnValue;
		   }
	   }

	   /// <summary>
	   /// 
	   /// </summary>
	   /// <param name="item"></param>
	   /// <param name="signal"></param>
	   public SignalWidget(SignalItem item, SignalObject signal)
	   {
		   Item = item;
		   Signal = signal;
		   hasDir = false;
		   Location.X = item.TileX * 2048 + item.X; Location.Y = item.TileZ * 2048 + item.Z;
		   try
		   {
			   var node = Program.Simulator.TDB.TrackDB.TrackNodes[signal.trackNode];
			   Vector2 v2;
			   if (node.TrVectorNode != null) { var ts = node.TrVectorNode.TrVectorSections[0]; v2 = new Vector2(ts.TileX * 2048 + ts.X, ts.TileZ * 2048 + ts.Z); }
			   else if (node.TrJunctionNode != null) { var ts = node.UiD; v2 = new Vector2(ts.TileX * 2048 + ts.X, ts.TileZ * 2048 + ts.Z); }
			   else throw new Exception();
			   var v1 = new Vector2(Location.X, Location.Y); var v3 = v1 - v2; v3.Normalize(); v2 = v1 - Vector2.Multiply(v3, signal.direction == 0 ? 12f : -12f);
			   Dir.X = v2.X; Dir.Y = v2.Y;
               v2 = v1 - Vector2.Multiply(v3, signal.direction == 0 ? 1.5f : -1.5f);//shift signal along the dir for 2m, so signals will not be overlapped
               Location.X = v2.X; Location.Y = v2.Y;
			   hasDir = true;
		   }
		   catch {  }
	   }
   }
   #endregion

   #region SwitchWidget
   /// <summary>
   /// Defines a signal being drawn in a 2D view.
   /// </summary>
   public class SwitchWidget : ItemWidget
   {
	   public TrackNode Item;
	   public uint main;
#if false
	   public dVector mainEnd;
#endif
	   /// <summary>
	   /// 
	   /// </summary>
	   /// <param name="item"></param>
	   /// <param name="signal"></param>
	   public SwitchWidget(TrackNode item)
	   {
		   Item = item;
		   var TS = Program.Simulator.TSectionDat.TrackShapes.Get(item.TrJunctionNode.ShapeIndex);  // TSECTION.DAT tells us which is the main route

		   if (TS != null) { main = TS.MainRoute;}
		   else main = 0;
#if false
		   try
		   {
			   var pin = item.TrPins[1];
			   TrVectorSection tn;

			   if (pin.Direction == 1) tn = Program.Simulator.TDB.TrackDB.TrackNodes[pin.Link].TrVectorNode.TrVectorSections.First();
			   else tn = Program.Simulator.TDB.TrackDB.TrackNodes[pin.Link].TrVectorNode.TrVectorSections.Last();

			   if (tn.SectionIndex == TS.SectionIdxs[TS.MainRoute].TrackSections[0]) { mainEnd = new dVector(tn.TileX * 2048 + tn.X, tn.TileZ * 2048 + tn.Z); }
			   else
			   {
				   var pin2 = item.TrPins[2];
				   TrVectorSection tn2;

				   if (pin2.Direction == 1) tn2 = Program.Simulator.TDB.TrackDB.TrackNodes[pin2.Link].TrVectorNode.TrVectorSections.First();
				   else tn2 = Program.Simulator.TDB.TrackDB.TrackNodes[pin2.Link].TrVectorNode.TrVectorSections.Last();
				   if (tn2.SectionIndex == TS.SectionIdxs[TS.MainRoute].TrackSections[0]) { mainEnd = new dVector(tn.TileX * 2048 + tn.X, tn.TileZ * 2048 + tn.Z); }
			   }
			  
		   }
		   catch { mainEnd = null; }
#endif
		   Location.X = Item.UiD.TileX * 2048 + Item.UiD.X; Location.Y = Item.UiD.TileZ * 2048 + Item.UiD.Z;
	   }
   }

   #endregion

   #region BufferWidget
   public class BufferWidget : ItemWidget
   {
	   public TrackNode Item;

	   /// <summary>
	   /// 
	   /// </summary>
	   /// <param name="item"></param>
	   /// <param name="signal"></param>
	   public BufferWidget(TrackNode item)
	   {
		   Item = item;

		   Location.X = Item.UiD.TileX * 2048 + Item.UiD.X; Location.Y = Item.UiD.TileZ * 2048 + Item.UiD.Z;
	   }
   }
   #endregion

   #region ItemWidget
   public class ItemWidget
   {
	   public PointF Location;
	   public PointF Location2D;

	   /// <summary>
	   /// 
	   /// </summary>
	   /// <param name="item"></param>
	   public ItemWidget()
	   {

		   Location = new PointF(float.NegativeInfinity, float.NegativeInfinity);
		   Location2D = new PointF(float.NegativeInfinity, float.NegativeInfinity);
	   }

   }
   #endregion

   #region TrainWidget
   public class TrainWidget : ItemWidget
   {
	   public Train Train;

	   /// <summary>
	   /// 
	   /// </summary>
	   /// <param name="item"></param>
	   public TrainWidget(Train t)
	   {
		   Train = t;
	   }

   }
   #endregion
   #region LineSegment
   /// <summary>
   /// Defines a geometric line segment.
   /// </summary>
   public class LineSegment
   {
	   public dVector A;
	   public dVector B;
	   public dVector C;
	   //public float radius;
       public bool isCurved;

	   public float angle1, angle2;
	   //public SectionCurve curve = null;
       //public TrVectorSection MySection;
	   public LineSegment(dVector A, dVector B, bool Occupied, TrVectorSection Section)
	   {
		   this.A = A;
		   this.B = B;

		   isCurved = false; 
		   if (Section == null) return;
           //MySection = Section;
		   uint k = Section.SectionIndex;
		   TrackSection ts = Program.Simulator.TSectionDat.TrackSections.Get(k);
		   if (ts != null)
		   {
			   if (ts.SectionCurve != null)
			   {
				   float diff = (float) (ts.SectionCurve.Radius * (1 - Math.Cos(ts.SectionCurve.Angle * 3.14f / 360)));
				   if (diff < 3) return; //not need to worry, curve too small
				   //curve = ts.SectionCurve;
				   Vector3 v = new Vector3((float)((B.TileX-A.TileX)*2048 + B.X - A.X), 0, (float)((B.TileZ - A.TileZ)*2048 + B.Z - A.Z));
				   isCurved = true;
				   Vector3 v2 = Vector3.Cross(Vector3.Up, v); v2.Normalize();
                   v = v / 2; v.X += A.TileX * 2048 + (float)A.X; v.Z += A.TileZ * 2048 + (float)A.Z;
				   if (ts.SectionCurve.Angle > 0)
				   {
					   v = v2*-diff + v;
				   }
				   else v = v2*diff + v;
				   C = new dVector(0, v.X, 0, v.Z);
			   }
		   }

	   }
   }

   #endregion

   #region SidingWidget

   /// <summary>
   /// Defines a siding name being drawn in a 2D view.
   /// </summary>
   public struct SidingWidget
   {
	   public PointF Location;
	   public string Name;
	   /// <summary>
	   /// The underlying track item.
	   /// </summary>
	   private TrItem Item;

	   /// <summary>
	   /// 
	   /// </summary>
	   /// <param name="item"></param>
	   /// <param name="signal"></param>
	   public SidingWidget(TrItem item)
	   {
		   Item = item;

		   Name = item.ItemName;

		   Location = new PointF(item.TileX * 2048 + item.X, item.TileZ * 2048 + item.Z);
	   }
   }
   #endregion

   public class dVector
   {
       public int TileX, TileZ;
	   public double X, Z;
       public dVector(int tilex1, double x1, int tilez1, double z1) { TileX = tilex1; TileZ = tilez1; X = x1; Z = z1; }
       static public double DistanceSqr(dVector v1, dVector v2) { return Math.Pow((v1.TileX - v2.TileX)*2048 + v1.X - v2.X, 2)
           + Math.Pow((v1.TileZ - v2.TileZ) * 2048 + v1.Z - v2.Z, 2);
       }
   }
}
=======
﻿// COPYRIGHT 2010, 2011, 2012, 2013, 2014, 2015 by the Open Rails project.
// 
// This file is part of Open Rails.
// 
// Open Rails is free software: you can redistribute it and/or modify
// it under the terms of the GNU General Public License as published by
// the Free Software Foundation, either version 3 of the License, or
// (at your option) any later version.
// 
// Open Rails is distributed in the hope that it will be useful,
// but WITHOUT ANY WARRANTY; without even the implied warranty of
// MERCHANTABILITY or FITNESS FOR A PARTICULAR PURPOSE.  See the
// GNU General Public License for more details.
// 
// You should have received a copy of the GNU General Public License
// along with Open Rails.  If not, see <http://www.gnu.org/licenses/>.

// Principal Author:
//     Author: Charlie Salts / Signalsoft Rail Consultancy Ltd.
// Contributor:
//    Richard Plokhaar / Signalsoft Rail Consultancy Ltd.
// 

using System;
using System.Collections.Generic;
using System.Data;
using System.Drawing;
using System.IO;
using System.Linq;
using System.Net;
using System.Windows.Forms;
using GNU.Gettext.WinForms;
using Microsoft.Xna.Framework;
using Orts.Formats.Msts;
using Orts.Simulation;
using Orts.Simulation.Physics;
using Orts.Simulation.RollingStocks;
using Orts.Simulation.Signalling;
using Orts.Viewer3D.Popups;
using ORTS.Common;
using Control = System.Windows.Forms.Control;
using Image = System.Drawing.Image;

namespace Orts.Viewer3D.Debugging
{


    /// <summary>
    /// Defines an external window for use as a debugging viewer 
    /// when using Open Rails 
    /// </summary>
    public partial class DispatchViewer : Form
   {


      #region Data Viewers
	  //public MessageViewer MessageViewer;
      #endregion

      /// <summary>
      /// Reference to the main simulator object.
      /// </summary>
      private readonly Simulator simulator;


      private int IM_Width = 720;
      private int IM_Height = 720;

	  /// <summary>
	  /// True when the user is dragging the route view
	  /// </summary>
      private bool Dragging;
	  private WorldPosition worldPos;
      float xScale = 1; 
      float yScale = 1; 

	  string name = "";
	  List<SwitchWidget> switchItemsDrawn;
	  List<SignalWidget> signalItemsDrawn;

      public SwitchWidget switchPickedItem;
      public SignalWidget signalPickedItem;
      public bool switchPickedItemHandled;
      public double switchPickedTime;
      public bool signalPickedItemHandled;
      public double signalPickedTime;
	  public bool DrawPath = true; //draw train path
      ImageList imageList1;
      public List<Train> selectedTrainList;
	  /// <summary>
	  /// contains the last position of the mouse
	  /// </summary>
	  private System.Drawing.Point LastCursorPosition = new System.Drawing.Point();
	Pen redPen = new Pen(Color.Red);
	Pen greenPen = new Pen(Color.Green);
	Pen orangePen = new Pen(Color.Orange);
	Pen trainPen = new Pen(Color.DarkGreen);
	Pen pathPen = new Pen(Color.DeepPink);
	Pen grayPen = new Pen(Color.Gray);

	   //the train selected by leftclicking the mouse
	public Train PickedTrain;

      /// <summary>
      /// Defines the area to view, in meters.
      /// </summary>
      private RectangleF ViewWindow;

      /// <summary>
      /// Used to periodically check if we should shift the view when the
      /// user is holding down a "shift view" button.
      /// </summary>
      private Timer UITimer;

      bool loaded;
	  TrackNode[] nodes;
	  float minX = float.MaxValue;
	  float minY = float.MaxValue;

	  float maxX = float.MinValue;
	  float maxY = float.MinValue;

	  Viewer Viewer;
        /// <summary>
        /// Creates a new DebugViewerForm.
        /// </summary>
        /// <param name="simulator"></param>
        /// /// <param name="viewer"></param>
        public DispatchViewer(Simulator simulator, Viewer viewer)
        {
            InitializeComponent();

            if (simulator == null)
            {
                throw new ArgumentNullException("simulator", "Simulator object cannot be null.");
            }

            this.simulator = simulator;
            this.Viewer = viewer;

            nodes = simulator.TDB.TrackDB.TrackNodes;

            trainFont = new Font("Arial", 14, FontStyle.Bold);
            sidingFont = new Font("Arial", 12, FontStyle.Bold);

            trainBrush = new SolidBrush(Color.Red);
            sidingBrush = new SolidBrush(Color.Blue);


            // initialise the timer used to handle user input
            UITimer = new Timer();
            UITimer.Interval = 100;
            UITimer.Tick += new System.EventHandler(UITimer_Tick);
            UITimer.Start();

            ViewWindow = new RectangleF(0, 0, 5000f, 5000f);
            windowSizeUpDown.Accelerations.Add(new NumericUpDownAcceleration(1, 100));
            boxSetSignal.Items.Add("System Controlled");
            boxSetSignal.Items.Add("Stop");
            boxSetSignal.Items.Add("Approach");
            boxSetSignal.Items.Add("Proceed");
            chkAllowUserSwitch.Checked = false;
            selectedTrainList = new List<Train>();
            if (MultiPlayer.MPManager.IsMultiPlayer()) { MultiPlayer.MPManager.AllowedManualSwitch = false; }


            InitData();
            InitImage();
            chkShowAvatars.Checked = Program.Simulator.Settings.ShowAvatar;
            if (!MultiPlayer.MPManager.IsMultiPlayer())//single player mode, make those unnecessary removed
            {
                msgAll.Visible = false; msgSelected.Visible = false; composeMSG.Visible = false; MSG.Visible = false; messages.Visible = false;
                AvatarView.Visible = false; composeMSG.Visible = false; reply2Selected.Visible = false; chkShowAvatars.Visible = false; chkAllowNew.Visible = false;
                chkBoxPenalty.Visible = false; chkPreferGreen.Visible = false;
                pictureBox1.Location = new System.Drawing.Point(pictureBox1.Location.X, label1.Location.Y + 18);
                refreshButton.Text = "View Self";
            }

            /*
          if (MultiPlayer.MPManager.IsMultiPlayer())
          {
              MessageViewer = new MessageViewer();
              MessageViewer.Show();
              MessageViewer.Visible = false;
          }*/

            MultiPlayer.MPManager.Instance().ServerChanged += (sender, e) =>
            {
                firstShow = true;
            };

            MultiPlayer.MPManager.Instance().AvatarUpdated += (sender, e) =>
            {
                AddAvatar(e.User, e.URL);
            };

            MultiPlayer.MPManager.Instance().MessageReceived += (sender, e) =>
            {
                addNewMessage(e.Time, e.Message);
            };
        }


      public int RedrawCount;
	  private Font trainFont;
	  private Font sidingFont;
	  private SolidBrush trainBrush;
	  private SolidBrush sidingBrush;
      private double lastUpdateTime;

      /// <summary>
      /// When the user holds down the  "L", "R", "U", "D" buttons,
      /// shift the view. Avoids the case when the user has to click
      /// buttons like crazy.
      /// </summary>
      /// <param name="sender"></param>
      /// <param name="e"></param>
      void UITimer_Tick(object sender, EventArgs e)
      {
		  if (Viewer.DebugViewerEnabled == false) { this.Visible = false; firstShow = true; return; }
		  else this.Visible = true;

		 if (Program.Simulator.GameTime - lastUpdateTime < 1) return;
		 lastUpdateTime = Program.Simulator.GameTime;

            GenerateView();
	  }

	  #region initData
	  private void InitData()
	  {
		  if (!loaded)
		  {
			  // do this only once
			  loaded = true;
			  //trackSections.DataSource = new List<InterlockingTrack>(simulator.InterlockingSystem.Tracks.Values).ToArray();
              Localizer.Localize(this, Viewer.Catalog);
		  }

		  switchItemsDrawn = new List<SwitchWidget>();
		  signalItemsDrawn = new List<SignalWidget>();
		  switches = new List<SwitchWidget>();
		  for (int i = 0; i < nodes.Length; i++)
		  {
			  TrackNode currNode = nodes[i];

			  if (currNode != null)
			  {

				  if (currNode.TrEndNode)
				  {
					  //buffers.Add(new PointF(currNode.UiD.TileX * 2048 + currNode.UiD.X, currNode.UiD.TileZ * 2048 + currNode.UiD.Z));
				  }
				  else if (currNode.TrVectorNode != null)
				  {

					  if (currNode.TrVectorNode.TrVectorSections.Length > 1)
					  {
						  AddSegments(segments, currNode, currNode.TrVectorNode.TrVectorSections, ref minX, ref minY, ref maxX, ref maxY, simulator);
					  }
					  else
					  {
						  TrVectorSection s = currNode.TrVectorNode.TrVectorSections[0];

						  foreach (TrPin pin in currNode.TrPins)
						  {

							  TrackNode connectedNode = nodes[pin.Link];


							  //bool occupied = false;

							  //if (simulator.InterlockingSystem.Tracks.ContainsKey(connectedNode))
							  //{
							  //occupied = connectedNode   
							  //}

							  //if (currNode.UiD == null)
							  //{
							  dVector A = new dVector(s.TileX, s.X, s.TileZ, + s.Z);
							  dVector B = new dVector(connectedNode.UiD.TileX, connectedNode.UiD.X, connectedNode.UiD.TileZ, connectedNode.UiD.Z);
								  segments.Add(new LineSegment(A, B, /*s.InterlockingTrack.IsOccupied*/ false, null));
							  //}
						  }


					  }
				  }
				  else if (currNode.TrJunctionNode != null)
				  {
					  foreach (TrPin pin in currNode.TrPins)
					  {
						  TrVectorSection item = null;
						  try
						  {
							  if (nodes[pin.Link].TrVectorNode == null || nodes[pin.Link].TrVectorNode.TrVectorSections.Length < 1) continue;
							  if (pin.Direction == 1) item = nodes[pin.Link].TrVectorNode.TrVectorSections.First();
							  else item = nodes[pin.Link].TrVectorNode.TrVectorSections.Last();
						  }
						  catch { continue; }
						  dVector A = new dVector(currNode.UiD.TileX, currNode.UiD.X, currNode.UiD.TileZ, + currNode.UiD.Z);
						  dVector B = new dVector(item.TileX, + item.X, item.TileZ, + item.Z);
                          var x = dVector.DistanceSqr(A, B);
						  if (x < 0.1) continue;
						  segments.Add(new LineSegment(B, A, /*s.InterlockingTrack.IsOccupied*/ false, item));
					  }
					  switches.Add(new SwitchWidget(currNode));
				  }
			  }
		  }

          var maxsize = maxX - minX > maxY - minY ? maxX - minX : maxY - minY;
          maxsize = (int)(maxsize / 100 +1 ) * 100;
          windowSizeUpDown.Maximum = (decimal)maxsize;
          Inited = true;

          if (simulator.TDB == null || simulator.TDB.TrackDB == null || simulator.TDB.TrackDB.TrItemTable == null) return;

		  foreach (var item in simulator.TDB.TrackDB.TrItemTable)
		  {
			  if (item.ItemType == TrItem.trItemType.trSIGNAL)
			  {
				  if (item is SignalItem)
				  {

					  SignalItem si = item as SignalItem;
					  
					  if (si.SigObj >=0  && si.SigObj < simulator.Signals.SignalObjects.Length)
					  {
						  SignalObject s = simulator.Signals.SignalObjects[si.SigObj];
						  if (s != null && s.isSignal && s.isSignalNormal()) signals.Add(new SignalWidget(si, s));
					  }
				  }

			  }
			  if (item.ItemType == TrItem.trItemType.trSIDING || item.ItemType == TrItem.trItemType.trPLATFORM)
			  {
				  sidings.Add(new SidingWidget(item));
			  }
		  }
          return;
	  }

      bool Inited;
	  List<LineSegment> segments = new List<LineSegment>();
	  List<SwitchWidget> switches;
	  //List<PointF> buffers = new List<PointF>();
	  List<SignalWidget> signals = new List<SignalWidget>();
	  List<SidingWidget> sidings = new List<SidingWidget>();

	   /// <summary>
      /// Initialises the picturebox and the image it contains. 
      /// </summary>
      public void InitImage()
      {
         pictureBox1.Width = IM_Width;
         pictureBox1.Height = IM_Height;

         if (pictureBox1.Image != null)
         {
            pictureBox1.Image.Dispose();
         }

         pictureBox1.Image = new Bitmap(pictureBox1.Width, pictureBox1.Height);
		 imageList1 = new ImageList();
		 this.AvatarView.View = View.LargeIcon;
		 imageList1.ImageSize = new Size(64, 64);
		 this.AvatarView.LargeImageList = this.imageList1;

	  }

	  #endregion

	  #region avatar
      Dictionary<string, Image> avatarList;
	  public void AddAvatar(string name, string url)
	  {
		  if (avatarList == null) avatarList = new Dictionary<string, Image>();
		  bool FindDefault = false;
		  try
		  {
			  if (Program.Simulator.Settings.ShowAvatar == false) throw new Exception();
			  FindDefault = true;
			  var request = WebRequest.Create(url);
			  using (var response = request.GetResponse())
			  using (var stream = response.GetResponseStream())
			  {
				  Image newImage = Image.FromStream(stream);//Image.FromFile("C:\\test1.png");//
				  avatarList[name] = newImage;

				  /*using (MemoryStream ms = new MemoryStream())
				  {
					  // Convert Image to byte[]
					  newImage.Save(ms, System.Drawing.Imaging.ImageFormat.Png);
					  byte[] imageBytes = ms.ToArray();

					  // Convert byte[] to Base64 String
					  string base64String = Convert.ToBase64String(imageBytes);
				  }*/
			  }
		  }
		  catch
		  {
			  if (FindDefault)
			  {
				  byte[] imageBytes = Convert.FromBase64String(imagestring);
				  MemoryStream ms = new MemoryStream(imageBytes, 0,
					imageBytes.Length);

				  // Convert byte[] to Image
				  ms.Write(imageBytes, 0, imageBytes.Length);
				  Image newImage = Image.FromStream(ms, true);
				  avatarList[name] = newImage;
			  }
			  else
			  {
				  avatarList[name] = null;
			  }
		  }


		  /*
		  imageList1.Images.Clear();
		  AvatarView.Items.Clear();
		  var i = 0;
		  foreach (var pair in avatarList)
		  {
			  if (pair.Value == null) AvatarView.Items.Add(pair.Key);
			  else
			  {
				  AvatarView.Items.Add(pair.Key).ImageIndex = i;
				  imageList1.Images.Add(pair.Value);
				  i++;
			  }
		  }*/
	  }

	  int LostCount = 0;//how many players in the lost list (quit)
	  public void CheckAvatar()
	  {
		  if (!MultiPlayer.MPManager.IsMultiPlayer() || MultiPlayer.MPManager.OnlineTrains == null || MultiPlayer.MPManager.OnlineTrains.Players == null) return;
		  var player = MultiPlayer.MPManager.OnlineTrains.Players;
		  var username =MultiPlayer.MPManager.GetUserName();
		  player = player.Concat(MultiPlayer.MPManager.Instance().lostPlayer).ToDictionary(x => x.Key, x => x.Value);
		  if (avatarList == null) avatarList = new Dictionary<string, Image>();
		  if (avatarList.Count == player.Count + 1 && LostCount == MultiPlayer.MPManager.Instance().lostPlayer.Count) return;

		  LostCount = MultiPlayer.MPManager.Instance().lostPlayer.Count;
		  //add myself
		  if (!avatarList.ContainsKey(username))
		  {
			  AddAvatar(username, Program.Simulator.Settings.AvatarURL);
		  }

		  foreach (var p in player) {
			  if (avatarList.ContainsKey(p.Key)) continue;
			  AddAvatar(p.Key, p.Value.url);
		  }

		  Dictionary<string, Image> tmplist = null;
		  foreach (var a in avatarList)
		  {
			  if (player.ContainsKey(a.Key) || a.Key == username) continue;
			  if (tmplist == null) tmplist = new Dictionary<string, Image>();
			  tmplist.Add(a.Key, a.Value);
		  }

		  if (tmplist != null)
		  {
			  foreach (var t in tmplist) avatarList.Remove(t.Key);
		  }
		  imageList1.Images.Clear();
		  AvatarView.Items.Clear();
		  var i = 0;
		  if (!Program.Simulator.Settings.ShowAvatar)
		  {
			  this.AvatarView.View = View.List;
			  foreach (var pair in avatarList)
			  {
				  if (pair.Key != username) continue;
				  AvatarView.Items.Add(pair.Key);
			  }
			  i = 1;
			  foreach (var pair in avatarList)
			  {
				  if (pair.Key == username) continue;
				  if (MultiPlayer.MPManager.Instance().aiderList.Contains(pair.Key))
				  {
					  AvatarView.Items.Add(pair.Key + " (H)");
				  }
				  else if (MultiPlayer.MPManager.Instance().lostPlayer.ContainsKey(pair.Key))
				  {
					  AvatarView.Items.Add(pair.Key + " (Q)");
				  }
				  else AvatarView.Items.Add(pair.Key);
				  i++;
			  }
		  }
		  else
		  {
			  this.AvatarView.View = View.LargeIcon;
			  AvatarView.LargeImageList = imageList1;
			  foreach (var pair in avatarList)
			  {
				  if (pair.Key != username) continue;

				  if (pair.Value == null) AvatarView.Items.Add(pair.Key).ImageIndex = -1;
				  else
				  {
					  AvatarView.Items.Add(pair.Key).ImageIndex = 0;
					  imageList1.Images.Add(pair.Value);
				  }
			  }

			  i = 1;
			  foreach (var pair in avatarList)
			  {
				  if (pair.Key == username) continue;
				  var text = pair.Key;
				  if (MultiPlayer.MPManager.Instance().aiderList.Contains(pair.Key)) text = pair.Key + " (H)";

				  if (pair.Value == null) AvatarView.Items.Add(name).ImageIndex = -1;
				  else
				  {
					  AvatarView.Items.Add(text).ImageIndex = i;
					  imageList1.Images.Add(pair.Value);
					  i++;
				  }
			  }
		  }
	  }

	  #endregion

	  #region Draw
	  public bool firstShow = true;
      public bool followTrain;
	  float subX, subY;
      float oldWidth;
      float oldHeight;
       //determine locations of buttons and boxes
      void DetermineLocations()
      {
          if (this.Height < 600 || this.Width < 800) return;
          if (oldHeight != this.Height || oldWidth != label1.Left)//use the label "Res" as anchor point to determine the picture size
          {
              oldWidth = label1.Left; oldHeight = this.Height;
              IM_Width = label1.Left - 20;
              IM_Height = this.Height - pictureBox1.Top;
              pictureBox1.Width = IM_Width;
              pictureBox1.Height = IM_Height;
              if (pictureBox1.Image != null)
              {
                  pictureBox1.Image.Dispose();
              }

              pictureBox1.Image = new Bitmap(pictureBox1.Width, pictureBox1.Height);

              if (btnAssist.Left - 10 < composeMSG.Right)
              {
                  var size = composeMSG.Width;
                  composeMSG.Left = msgAll.Left = msgSelected.Left = reply2Selected.Left = btnAssist.Left - 10 - size;
                  MSG.Width = messages.Width = composeMSG.Left - 20;
              }
              firstShow = true;
          }
      }
      /// <summary>
      /// Regenerates the 2D view. At the moment, examines the track network
      /// each time the view is drawn. Later, the traversal and drawing can be separated.
      /// </summary>
      public void GenerateView()
      {


		  if (!Inited) return;

		  if (pictureBox1.Image == null) InitImage();
          DetermineLocations();

		  if (firstShow)
		  {
			  if (!MultiPlayer.MPManager.IsServer())
			  {
				  this.chkAllowUserSwitch.Visible = false;
				  this.chkAllowUserSwitch.Checked = false;
				  this.rmvButton.Visible = false;
				  this.btnAssist.Visible = false;
				  this.btnNormal.Visible = false;
				  this.msgAll.Text = "MSG to Server";
			  }
			  else
			  {
				  this.msgAll.Text = "MSG to All";
			  }
			  if (MultiPlayer.MPManager.IsServer()) { rmvButton.Visible = true; chkAllowNew.Visible = true; chkAllowUserSwitch.Visible = true; }
			  else { rmvButton.Visible = false; chkAllowNew.Visible = false; chkAllowUserSwitch.Visible = false; chkBoxPenalty.Visible = false; chkPreferGreen.Visible = false; }
		  }
		  if (firstShow || followTrain) {
			  WorldPosition pos;
			  //see who should I look at:
			  //if the player is selected in the avatar list, show the player, otherwise, show the one with the lowest index
			  if (Program.Simulator.PlayerLocomotive != null) pos = Program.Simulator.PlayerLocomotive.WorldPosition;
			  else pos = Program.Simulator.Trains[0].Cars[0].WorldPosition;
			  bool hasSelectedTrain = false;
			  if (AvatarView.SelectedIndices.Count > 0 && !AvatarView.SelectedIndices.Contains(0))
			  {
					  try
					  {
						  var i = 10000;
						  foreach (var index in AvatarView.SelectedIndices)
						  {
							  if ((int)index < i) i = (int)index;
						  }
						  var name = AvatarView.Items[i].Text.Split(' ')[0].Trim() ;
						  if (MultiPlayer.MPManager.OnlineTrains.Players.ContainsKey(name))
						  {
							  pos = MultiPlayer.MPManager.OnlineTrains.Players[name].Train.Cars[0].WorldPosition;
						  }
						  else if (MultiPlayer.MPManager.Instance().lostPlayer.ContainsKey(name))
						  {
							  pos = MultiPlayer.MPManager.Instance().lostPlayer[name].Train.Cars[0].WorldPosition;
						  }
						  hasSelectedTrain = true;
					  }
					  catch { }
			  }
			  if (hasSelectedTrain == false && PickedTrain != null && PickedTrain.Cars != null && PickedTrain.Cars.Count > 0)
			  {
				  pos = PickedTrain.Cars[0].WorldPosition;
			  }
			  var ploc = new PointF(pos.TileX * 2048 + pos.Location.X, pos.TileZ * 2048 + pos.Location.Z);
			  ViewWindow.X = ploc.X - minX - ViewWindow.Width / 2; ViewWindow.Y = ploc.Y - minY - ViewWindow.Width / 2;
			  firstShow = false;
		  }

		  try
		  {
			  CheckAvatar();
		  }
		  catch {  } //errors for avatar, just ignore
         using(Graphics g = Graphics.FromImage(pictureBox1.Image))
         {
			 subX = minX + ViewWindow.X; subY = minY + ViewWindow.Y;
            g.Clear(Color.White);
            
            xScale = pictureBox1.Width / ViewWindow.Width;
            yScale = pictureBox1.Height/ ViewWindow.Height;

			PointF[] points = new PointF[3];
			Pen p = grayPen;

			p.Width = (int) xScale;
			if (p.Width < 1) p.Width = 1;
			else if (p.Width > 3) p.Width = 3;
			greenPen.Width = orangePen.Width = redPen.Width = p.Width; pathPen.Width = 2 * p.Width;
			trainPen.Width = p.Width*6;
			var forwardDist = 100 / xScale; if (forwardDist < 5) forwardDist = 5;
			//if (xScale > 3) p.Width = 3f;
			//else if (xScale > 2) p.Width = 2f;
			//else p.Width = 1f;
			PointF scaledA = new PointF(0, 0);
			PointF scaledB = new PointF(0, 0);
			PointF scaledC = new PointF(0, 0);

			foreach (var line in segments)
            {

                scaledA.X = (line.A.TileX * 2048 - subX + (float)line.A.X) * xScale; scaledA.Y = pictureBox1.Height - (line.A.TileZ * 2048 - subY + (float)line.A.Z) * yScale;
                scaledB.X = (line.B.TileX * 2048 - subX + (float)line.B.X) * xScale; scaledB.Y = pictureBox1.Height - (line.B.TileZ * 2048 - subY + (float)line.B.Z) * yScale;


				if ((scaledA.X < 0 && scaledB.X < 0) || (scaledA.X > IM_Width && scaledB.X > IM_Width) || (scaledA.Y > IM_Height && scaledB.Y > IM_Height) || (scaledA.Y < 0 && scaledB.Y < 0)) continue;


               //if (highlightTrackSections.Checked)
               //{
               //   if (line.Section != null && line.Section.InterlockingTrack == trackSections.SelectedValue)
               //   {
               //      p.Width = 5f;
               //   }
               //}

			   if (line.isCurved == true)
			   {
				   scaledC.X = ((float)line.C.X - subX) * xScale; scaledC.Y = pictureBox1.Height - ((float)line.C.Z - subY) * yScale;
				   points[0] = scaledA; points[1] = scaledC; points[2] = scaledB;
				   g.DrawCurve(p, points);
			   }
               else g.DrawLine(p, scaledA, scaledB);

               /*if (line.MySection != null)
               {
                   g.DrawString(""+line.MySection.StartElev+" "+line.MySection.EndElev, sidingFont, sidingBrush, scaledB);
               }*/
            }
			
			switchItemsDrawn.Clear();
			signalItemsDrawn.Clear();
			 float x, y;
			 PointF scaledItem = new PointF(0f, 0f);
			 var width = 6f * p.Width; if (width > 15) width = 15;//not to make it too large
			 for (var i = 0; i < switches.Count; i++)
			 {
				 SwitchWidget sw = switches[i];

				 x = (sw.Location.X - subX) * xScale; y = pictureBox1.Height - (sw.Location.Y - subY) * yScale;

				 if (x < 0 || x > IM_Width || y > IM_Height || y < 0) continue;

				 scaledItem.X = x; scaledItem.Y = y;


				 if (sw.Item.TrJunctionNode.SelectedRoute == sw.main) g.FillEllipse(Brushes.Black, GetRect(scaledItem, width));
				 else g.FillEllipse(Brushes.Gray, GetRect(scaledItem, width));

                 //g.DrawString("" + sw.Item.TrJunctionNode.SelectedRoute, trainFont, trainBrush, scaledItem);

				 sw.Location2D.X = scaledItem.X; sw.Location2D.Y = scaledItem.Y;
#if false
				 if (sw.main == sw.Item.TrJunctionNode.SelectedRoute)
				 {
					 scaledA.X = ((float)sw.mainEnd.X - minX - ViewWindow.X) * xScale; scaledA.Y = pictureBox1.Height - ((float)sw.mainEnd.Y - minY - ViewWindow.Y) * yScale;
					 g.DrawLine(redPen, scaledA, scaledItem);

				 }
#endif
				 switchItemsDrawn.Add(sw);
			 }

			 foreach (var s in signals)
			 {
                 if (float.IsNaN(s.Location.X) || float.IsNaN(s.Location.Y)) continue;
				 x = (s.Location.X - subX) * xScale; y = pictureBox1.Height - (s.Location.Y - subY) * yScale;
				 if (x < 0 || x > IM_Width || y > IM_Height || y < 0) continue;
				 scaledItem.X = x; scaledItem.Y = y;
				 s.Location2D.X = scaledItem.X; s.Location2D.Y = scaledItem.Y;
				 if (s.Signal.isSignalNormal())//only show nor
				 {
					 var color = Brushes.Green;
					 var pen = greenPen;
					 if (s.IsProceed == 0)
					 {
					 }
					 else if (s.IsProceed == 1)
					 {
						 color = Brushes.Orange;
						 pen = orangePen;
					 }
					 else
					 {
						 color = Brushes.Red;
						 pen = redPen;
					 }
					 g.FillEllipse(color, GetRect(scaledItem, width));
					 //if (s.Signal.enabledTrain != null) g.DrawString(""+s.Signal.enabledTrain.Train.Number, trainFont, Brushes.Black, scaledItem);
					 signalItemsDrawn.Add(s);
					 if (s.hasDir)
					 {
						 scaledB.X = (s.Dir.X - subX) * xScale; scaledB.Y = pictureBox1.Height - (s.Dir.Y - subY) * yScale;
						 g.DrawLine(pen, scaledItem, scaledB);
					 }
				 }
			 }

            if (true/*showPlayerTrain.Checked*/)
            {

				CleanVerticalCells();//clean the drawing area for text of sidings
				foreach (var s in sidings)
				{
					scaledItem.X = (s.Location.X - subX) * xScale;
					scaledItem.Y = DetermineSidingLocation(scaledItem.X, pictureBox1.Height - (s.Location.Y - subY) * yScale, s.Name);
					if (scaledItem.Y >= 0f) //if we need to draw the siding names
					{

						g.DrawString(s.Name, sidingFont, sidingBrush, scaledItem);
					}
				}
				var margin = 30 * xScale;//margins to determine if we want to draw a train
				var margin2 = 5000 * xScale;

				//variable for drawing train path
				var mDist = 5000f; var pDist = 50; //segment length when draw path

				selectedTrainList.Clear();
				foreach (var t in simulator.Trains) selectedTrainList.Add(t);

				var redTrain = selectedTrainList.Count;

				//choosen trains will be drawn later using blue, so it will overlap on the red lines
				var chosen = AvatarView.SelectedItems;
				if (chosen.Count > 0)
				{
					for (var i = 0; i < chosen.Count; i++)
					{
						var name = chosen[i].Text.Split(' ')[0].Trim(); //filter out (H) in the text
						var train = MultiPlayer.MPManager.OnlineTrains.findTrain(name);
						if (train != null) { selectedTrainList.Remove(train); selectedTrainList.Add(train); redTrain--; }
						//if selected include myself, will show it as blue
						if (MultiPlayer.MPManager.GetUserName() == name && Program.Simulator.PlayerLocomotive != null)
						{
							selectedTrainList.Remove(Program.Simulator.PlayerLocomotive.Train); selectedTrainList.Add(Program.Simulator.PlayerLocomotive.Train);
							redTrain--;
						}

					}
				}

				//trains selected in the avatar view list will be drawn in blue, others will be drawn in red
				pathPen.Color = Color.Red;
				var drawRed = 0;
				int ValidTrain = selectedTrainList.Count();
				//add trains quit into the end, will draw them in gray
				try
				{
					foreach (var lost in MultiPlayer.MPManager.Instance().lostPlayer)
					{
						if (lost.Value.Train != null && !selectedTrainList.Contains(lost.Value.Train)) selectedTrainList.Add(lost.Value.Train);
					}
				}
				catch { }
				foreach (Train t in selectedTrainList)
				{
					drawRed++;//how many red has been drawn
					if (drawRed > redTrain) pathPen.Color = Color.Blue; //more than the red should be drawn, thus draw in blue

					name = "";
					TrainCar firstCar = null;
					if (t.LeadLocomotive != null)
					{
						worldPos = t.LeadLocomotive.WorldPosition;
						name = t.GetTrainName(t.LeadLocomotive.CarID);
						firstCar = t.LeadLocomotive;
					}
					else if (t.Cars != null && t.Cars.Count > 0)
					{
						worldPos = t.Cars[0].WorldPosition;
						name = t.GetTrainName(t.Cars[0].CarID);
						if (t.TrainType == Train.TRAINTYPE.AI)
							name = t.Number.ToString() + ":" +t.Name;
						firstCar = t.Cars[0];
					}
					else continue;

					if (xScale < 0.3 || t.FrontTDBTraveller == null || t.RearTDBTraveller == null)
					{
						worldPos = firstCar.WorldPosition;
						scaledItem.X = (worldPos.TileX * 2048 -subX + worldPos.Location.X) * xScale; 
						scaledItem.Y = pictureBox1.Height - (worldPos.TileZ * 2048 - subY + worldPos.Location.Z) * yScale;
						if (scaledItem.X < -margin2 || scaledItem.X > IM_Width + margin2 || scaledItem.Y > IM_Height + margin2 || scaledItem.Y < -margin2) continue;
						if (drawRed > ValidTrain) g.FillRectangle(Brushes.Gray, GetRect(scaledItem, 15f));
						else
						{
							if (t == PickedTrain) g.FillRectangle(Brushes.Red, GetRect(scaledItem, 15f));
							else g.FillRectangle(Brushes.DarkGreen, GetRect(scaledItem, 15f));
							scaledItem.Y -= 25;
							DrawTrainPath(t, subX, subY, pathPen, g, scaledA, scaledB, pDist, mDist);
						}
						g.DrawString(name, trainFont, trainBrush, scaledItem);
						continue;
					}
					var loc = t.FrontTDBTraveller.WorldLocation;
					x = (loc.TileX * 2048 + loc.Location.X - subX) * xScale; y = pictureBox1.Height - (loc.TileZ * 2048 + loc.Location.Z - subY) * yScale;
					if (x < -margin2 || x > IM_Width + margin2 || y > IM_Height + margin2 || y < -margin2) continue;
					
					//train quit will not draw path, others will draw it
					if (drawRed <= ValidTrain) DrawTrainPath(t, subX, subY, pathPen, g, scaledA, scaledB, pDist, mDist);
					
					trainPen.Color = Color.DarkGreen;
					foreach (var car in t.Cars)
					{
						Traveller t1 = new Traveller(t.RearTDBTraveller);
						worldPos = car.WorldPosition;
						var dist = t1.DistanceTo(worldPos.WorldLocation.TileX, worldPos.WorldLocation.TileZ, worldPos.WorldLocation.Location.X, worldPos.WorldLocation.Location.Y, worldPos.WorldLocation.Location.Z);
						if (dist > 0)
						{
							t1.Move(dist - 1 + car.CarLengthM / 2);
							x = (t1.TileX * 2048 + t1.Location.X - subX) * xScale; y = pictureBox1.Height - (t1.TileZ * 2048 + t1.Location.Z - subY) * yScale;
							//x = (worldPos.TileX * 2048 + worldPos.Location.X - minX - ViewWindow.X) * xScale; y = pictureBox1.Height - (worldPos.TileZ * 2048 + worldPos.Location.Z - minY - ViewWindow.Y) * yScale;
							if (x < -margin || x > IM_Width + margin || y > IM_Height + margin || y < -margin) continue;

							scaledItem.X = x; scaledItem.Y = y;

							t1.Move(-car.CarLengthM);
							x = (t1.TileX * 2048 + t1.Location.X - subX) * xScale; y = pictureBox1.Height - (t1.TileZ * 2048 + t1.Location.Z - subY) * yScale;
							if (x < -margin || x > IM_Width + margin || y > IM_Height + margin || y < -margin) continue;

							scaledA.X = x; scaledA.Y = y;
							
							//if the train has quit, will draw in gray, if the train is selected by left click of the mouse, will draw it in red
							if (drawRed > ValidTrain) trainPen.Color = Color.Gray;
							else if (t == PickedTrain) trainPen.Color = Color.Red;
							g.DrawLine(trainPen, scaledA, scaledItem);
							
							//g.FillEllipse(Brushes.DarkGreen, GetRect(scaledItem, car.Length * xScale));
						}
					}
					worldPos = firstCar.WorldPosition;
					scaledItem.X = (worldPos.TileX * 2048 -subX + worldPos.Location.X) * xScale; 
					scaledItem.Y = -25 + pictureBox1.Height - (worldPos.TileZ * 2048 - subY + worldPos.Location.Z) * yScale;

					g.DrawString(name, trainFont, trainBrush, scaledItem);

				}
				if (switchPickedItemHandled) switchPickedItem = null;
				if (signalPickedItemHandled) signalPickedItem = null;

#if false
				if (switchPickedItem != null /*&& switchPickedItemChanged == true*/ && !switchPickedItemHandled && simulator.GameTime - switchPickedTime < 5)
				{
					switchPickedLocation.X = switchPickedItem.Location2D.X + 150; switchPickedLocation.Y = switchPickedItem.Location2D.Y;
					//g.FillRectangle(Brushes.LightGray, GetRect(switchPickedLocation, 400f, 64f));

					switchPickedLocation.X -= 180; switchPickedLocation.Y += 10;
					var node = switchPickedItem.Item.TrJunctionNode;
					if (node.SelectedRoute == switchPickedItem.main) g.DrawString("Current Route: Main Route", trainFont, trainBrush, switchPickedLocation);
					else g.DrawString("Current Route: Side Route", trainFont, trainBrush, switchPickedLocation);
					if (!MultiPlayer.MPManager.IsMultiPlayer() || MultiPlayer.MPManager.IsServer())
					{
						switchPickedLocation.Y -= 22;
						g.DrawString(InputSettings.Commands[(int)UserCommand.GameSwitchPicked] + " to throw the switch", trainFont, trainBrush, switchPickedLocation);
						switchPickedLocation.Y += 8;
					}
					switchPickedLocation.Y -= 30;
					g.DrawString(InputSettings.Commands[(int)UserCommand.CameraJumpSeeSwitch] + " to see the switch", trainFont, trainBrush, switchPickedLocation);
				}
				if (signalPickedItem != null /*&& signalPickedItemChanged == true*/ && !signalPickedItemHandled && simulator.GameTime - signalPickedTime < 5)
				{
					signalPickedLocation.X = signalPickedItem.Location2D.X + 150; signalPickedLocation.Y = signalPickedItem.Location2D.Y;
					//g.FillRectangle(Brushes.LightGray, GetRect(signalPickedLocation, 400f, 64f));
					signalPickedLocation.X -= 180; signalPickedLocation.Y -= 2;
					if (signalPickedItem.IsProceed == 0) g.DrawString("Current Signal: Proceed", trainFont, trainBrush, signalPickedLocation);
					else if (signalPickedItem.IsProceed == 1) g.DrawString("Current Signal: Approach", trainFont, trainBrush, signalPickedLocation);
					else g.DrawString("Current Signal: Stop", trainFont, trainBrush, signalPickedLocation);
					if (!MultiPlayer.MPManager.IsMultiPlayer() || MultiPlayer.MPManager.IsServer())
					{
						signalPickedLocation.Y -= 24;
						g.DrawString(InputSettings.Commands[(int)UserCommand.GameSignalPicked] + " to change signal", trainFont, trainBrush, signalPickedLocation);
					}
				}
#endif
			}

         }

         pictureBox1.Invalidate();
      }

	  private Vector2[][] alignedTextY;
	  private int[] alignedTextNum;
	  private int spacing = 12;
	  private void CleanVerticalCells()
	  {
		  if (alignedTextY == null || alignedTextY.Length != IM_Height / spacing) //first time to put text, or the text height has changed
		  {
			  alignedTextY = new Vector2[IM_Height/spacing][];
			  alignedTextNum = new int[IM_Height/spacing];
			  for (var i = 0; i < IM_Height / spacing; i++) alignedTextY[i] = new Vector2[4]; //each line has at most 4 sidings
		  }
		  for (var i = 0; i < IM_Height / spacing; i++) { alignedTextNum[i] = 0; }

	  }
	  private float DetermineSidingLocation(float startX, float wantY, string name)
	  {
		  //out of drawing area
		  if (startX < -64 || startX > IM_Width || wantY < -spacing || wantY > IM_Height) return -1f;

		  int position = (int)(wantY / spacing);//the cell of the text it wants in
		  if (position > alignedTextY.Length) return wantY;//position is larger than the number of cells
		  var endX = startX + name.Length*trainFont.Size;
		  int desiredPosition = position;
		  while (position < alignedTextY.Length && position >= 0)
		  {
			  //if the line contains no text yet, put it there
			  if (alignedTextNum[position] == 0)
			  {
				  alignedTextY[position][alignedTextNum[position]].X = startX;
				  alignedTextY[position][alignedTextNum[position]].Y = endX;//add info for the text (i.e. start and end location)
				  alignedTextNum[position]++;
				  return position * spacing;
			  }

			  bool conflict = false;
			  //check if it is intersect any one in the cell
			  foreach (Vector2 v in alignedTextY[position])
			  {
				  //check conflict with a text, v.x is the start of the text, v.y is the end of the text
				  if ((startX > v.X && startX < v.Y) || (endX > v.X && endX < v.Y) || (v.X > startX && v.X < endX) || (v.Y > startX && v.Y < endX))
				  {
					  conflict = true;
					  break;
				  }
			  }
			  if (conflict == false) //no conflict
			  {
				  if (alignedTextNum[position] >= alignedTextY[position].Length) return -1f;
				  alignedTextY[position][alignedTextNum[position]].X = startX;
				  alignedTextY[position][alignedTextNum[position]].Y = endX;//add info for the text (i.e. start and end location)
				  alignedTextNum[position]++;
				  return position * spacing;
			  }
			  position--;
			  //cannot move up, then try to move it down
			  if (position - desiredPosition < -1)
			  {
				  position = desiredPosition + 2;
			  }
			  //could not find any position up or down, just return negative
			  if (position == desiredPosition) return -1f;
		  }
		  return position * spacing;
	  }
	  
	    const float SignalErrorDistance = 100;
        const float SignalWarningDistance = 500;
        const float DisplayDistance = 1000;
        const float DisplaySegmentLength = 10;
        const float MaximumSectionDistance = 10000;

	  Dictionary<int, SignallingDebugWindow.TrackSectionCacheEntry> Cache = new Dictionary<int, SignallingDebugWindow.TrackSectionCacheEntry>();
	  SignallingDebugWindow.TrackSectionCacheEntry GetCacheEntry(Traveller position)
        {
            SignallingDebugWindow.TrackSectionCacheEntry rv;
            if (Cache.TryGetValue(position.TrackNodeIndex, out rv) && (rv.Direction == position.Direction))
                return rv;
            Cache[position.TrackNodeIndex] = rv = new SignallingDebugWindow.TrackSectionCacheEntry()
            {
                Direction = position.Direction,
                Length = 0,
                Objects = new List<SignallingDebugWindow.TrackSectionObject>(),
            };
            var nodeIndex = position.TrackNodeIndex;
            var trackNode = new Traveller(position);
            while (true)
            {
                rv.Length += MaximumSectionDistance - trackNode.MoveInSection(MaximumSectionDistance);
                if (!trackNode.NextSection())
                    break;
                if (trackNode.IsEnd)
                    rv.Objects.Add(new SignallingDebugWindow.TrackSectionEndOfLine() { Distance = rv.Length });
                else if (trackNode.IsJunction)
                    rv.Objects.Add(new SignallingDebugWindow.TrackSectionSwitch() { Distance = rv.Length, TrackNode = trackNode.TN, NodeIndex = nodeIndex });
                else
                    rv.Objects.Add(new SignallingDebugWindow.TrackSectionObject() { Distance = rv.Length }); // Always have an object at the end.
                if (trackNode.TrackNodeIndex != nodeIndex)
                    break;
            }
            trackNode = new Traveller(position);

            rv.Objects = rv.Objects.OrderBy(tso => tso.Distance).ToList();
            return rv;
        }

	   //draw the train path if it is within the window
		public void DrawTrainPath(Train train, float subX, float subY, Pen pathPen, Graphics g, PointF scaledA, PointF scaledB, float stepDist, float MaximumSectionDistance)
		{
			if (DrawPath != true) return;
			bool ok = false;
			if (train == Program.Simulator.PlayerLocomotive.Train) ok = true;
			if (MultiPlayer.MPManager.IsMultiPlayer())
			{
				if (MultiPlayer.MPManager.OnlineTrains.findTrain(train)) ok = true;
			}
			if (train.FirstCar != null & train.FirstCar.CarID.Contains("AI")) ok = true; //AI train
			if (Math.Abs(train.SpeedMpS) > 0.001) ok = true;
			if (ok == false) return;

			var DisplayDistance = MaximumSectionDistance;
			var position = train.MUDirection != Direction.Reverse ? new Traveller(train.FrontTDBTraveller) : new Traveller(train.RearTDBTraveller, Traveller.TravellerDirection.Backward);
			var caches = new List<SignallingDebugWindow.TrackSectionCacheEntry>();
			// Work backwards until we end up on a different track section.
			var cacheNode = new Traveller(position);
			cacheNode.ReverseDirection();
			var initialNodeOffsetCount = 0;
			while (cacheNode.TrackNodeIndex == position.TrackNodeIndex && cacheNode.NextSection())
				initialNodeOffsetCount++;
			// Now do it again, but don't go the last track section (because it is from a different track node).
			cacheNode = new Traveller(position);
			cacheNode.ReverseDirection();
			for (var i = 1; i < initialNodeOffsetCount; i++)
				cacheNode.NextSection();
			// Push the location right up to the end of the section.
			cacheNode.MoveInSection(MaximumSectionDistance);
			// Now back facing the right way, calculate the distance to the train location.
			cacheNode.ReverseDirection();
			var initialNodeOffset = cacheNode.DistanceTo(position.TileX, position.TileZ, position.X, position.Y, position.Z);
			// Go and collect all the cache entries for the visible range of vector nodes (straights, curves).
			var totalDistance = 0f;
			while (!cacheNode.IsEnd && totalDistance - initialNodeOffset < DisplayDistance)
			{
				if (cacheNode.IsTrack)
				{
					var cache = GetCacheEntry(cacheNode);
					cache.Age = 0;
					caches.Add(cache);
					totalDistance += cache.Length;
				}
				var nodeIndex = cacheNode.TrackNodeIndex;
				while (cacheNode.TrackNodeIndex == nodeIndex && cacheNode.NextSection()) ;
			}

			var switchErrorDistance = initialNodeOffset + DisplayDistance + SignalWarningDistance;
			var signalErrorDistance = initialNodeOffset + DisplayDistance + SignalWarningDistance;
			var currentDistance = 0f;
			foreach (var cache in caches)
			{
				foreach (var obj in cache.Objects)
				{
					var objDistance = currentDistance + obj.Distance;
					if (objDistance < initialNodeOffset)
						continue;

					var switchObj = obj as SignallingDebugWindow.TrackSectionSwitch;
					if (switchObj != null)
					{
						for (var pin = switchObj.TrackNode.Inpins; pin < switchObj.TrackNode.Inpins + switchObj.TrackNode.Outpins; pin++)
						{
							if (switchObj.TrackNode.TrPins[pin].Link == switchObj.NodeIndex)
							{
								if (pin - switchObj.TrackNode.Inpins != switchObj.TrackNode.TrJunctionNode.SelectedRoute)
									switchErrorDistance = objDistance;
								break;
							}
						}
						if (switchErrorDistance < DisplayDistance)
							break;
					}

				}
				if (switchErrorDistance < DisplayDistance || signalErrorDistance < DisplayDistance)
					break;
				currentDistance += cache.Length;
			}

			var currentPosition = new Traveller(position);
			currentPosition.Move(-initialNodeOffset);
			currentDistance = 0;

			foreach (var cache in caches)
			{
				var lastObjDistance = 0f;
				foreach (var obj in cache.Objects)
				{
					var objDistance = currentDistance + obj.Distance;

					for (var step = lastObjDistance; step < obj.Distance; step += DisplaySegmentLength)
					{
						var stepDistance = currentDistance + step;
						var stepLength = DisplaySegmentLength > obj.Distance - step ? obj.Distance - step : DisplaySegmentLength;
						var previousLocation = currentPosition.WorldLocation;
						currentPosition.Move(stepLength);
						if (stepDistance + stepLength >= initialNodeOffset && stepDistance <= initialNodeOffset + DisplayDistance)
						{
							var currentLocation = currentPosition.WorldLocation;
							scaledA.X = (previousLocation.TileX * 2048 + previousLocation.Location.X - subX) * xScale; scaledA.Y = pictureBox1.Height - (previousLocation.TileZ * 2048 + previousLocation.Location.Z - subY) * yScale;
							scaledB.X = (currentLocation.TileX * 2048 + currentLocation.Location.X - subX) * xScale; scaledB.Y = pictureBox1.Height - (currentPosition.TileZ * 2048 + currentPosition.Location.Z - subY) * yScale;
							g.DrawLine(pathPen, scaledA, scaledB);
						}
					}
					lastObjDistance = obj.Distance;

					if (objDistance >= switchErrorDistance)
						break;
				}
				currentDistance += cache.Length;
				if (currentDistance >= switchErrorDistance)
					break;

			}

			currentPosition = new Traveller(position);
			currentPosition.Move(-initialNodeOffset);
			currentDistance = 0;
			foreach (var cache in caches)
			{
				var lastObjDistance = 0f;
				foreach (var obj in cache.Objects)
				{
					currentPosition.Move(obj.Distance - lastObjDistance);
					lastObjDistance = obj.Distance;

					var objDistance = currentDistance + obj.Distance;
					if (objDistance < initialNodeOffset || objDistance > initialNodeOffset + DisplayDistance)
						continue;

					var switchObj = obj as SignallingDebugWindow.TrackSectionSwitch;
					if (switchObj != null)
					{
						for (var pin = switchObj.TrackNode.Inpins; pin < switchObj.TrackNode.Inpins + switchObj.TrackNode.Outpins; pin++)
						{
							if (switchObj.TrackNode.TrPins[pin].Link == switchObj.NodeIndex && pin - switchObj.TrackNode.Inpins != switchObj.TrackNode.TrJunctionNode.SelectedRoute)
							{
								foreach (var sw in switchItemsDrawn)
								{
									if (sw.Item.TrJunctionNode == switchObj.TrackNode.TrJunctionNode)
									{
										var r = 6 * greenPen.Width;
										g.DrawLine(pathPen, new PointF(sw.Location2D.X - r, sw.Location2D.Y - r), new PointF(sw.Location2D.X + r, sw.Location2D.Y + r));
										g.DrawLine(pathPen, new PointF(sw.Location2D.X - r, sw.Location2D.Y + r), new PointF(sw.Location2D.X + r, sw.Location2D.Y - r));
										break;
									}
								}
							}
						}
					}

					if (objDistance >= switchErrorDistance)
						break;
				}
				currentDistance += cache.Length;
				if (currentDistance >= switchErrorDistance)
					break;
			}
			// Clean up any cache entries who haven't been using for 30 seconds.
			var oldCaches = Cache.Where(kvp => kvp.Value.Age > 30 * 4).ToArray();
			foreach (var oldCache in oldCaches)
				Cache.Remove(oldCache.Key);

		}
	  #endregion

		/// <summary>
      /// Generates a rectangle representing a dot being drawn.
      /// </summary>
      /// <param name="p">Center point of the dot, in pixels.</param>
      /// <param name="size">Size of the dot's diameter, in pixels</param>
      /// <returns></returns>
      static RectangleF GetRect(PointF p, float size)
      {
         return new RectangleF(p.X - size / 2f, p.Y - size / 2f, size, size);
      }

	  /// <summary>
      /// Generates line segments from an array of TrVectorSection. Also computes 
      /// the bounds of the entire route being drawn.
      /// </summary>
      /// <param name="segments"></param>
      /// <param name="items"></param>
      /// <param name="minX"></param>
      /// <param name="minY"></param>
      /// <param name="maxX"></param>
      /// <param name="maxY"></param>
      /// <param name="simulator"></param>
      private static void AddSegments(List<LineSegment> segments, TrackNode node, TrVectorSection[] items,  ref float minX, ref float minY, ref float maxX, ref float maxY, Simulator simulator)
      {

         bool occupied = false;


         //if (simulator.InterlockingSystem.Tracks.ContainsKey(node))
         //{
         //   occupied = node.InterlockingTrack.IsOccupied;
         //}

         double tempX1, tempX2, tempZ1, tempZ2;

         for (int i = 0; i < items.Length - 1; i++)
         {
			 dVector A = new dVector(items[i].TileX , items[i].X, items[i].TileZ, items[i].Z);
			 dVector B = new dVector(items[i + 1].TileX, items[i + 1].X, items[i + 1].TileZ, items[i + 1].Z);

             tempX1 = A.TileX * 2048 + A.X; tempX2 = B.TileX * 2048 + B.X;
             tempZ1 = A.TileZ * 2048 + A.Z; tempZ2 = B.TileZ * 2048 + B.Z; 
             CalcBounds(ref maxX, tempX1, true);
            CalcBounds(ref maxY, tempZ1, true);
            CalcBounds(ref maxX, tempX2, true);
            CalcBounds(ref maxY, tempZ2, true);

            CalcBounds(ref minX, tempX1, false);
            CalcBounds(ref minY, tempZ1, false);
            CalcBounds(ref minX, tempX2, false);
            CalcBounds(ref minY, tempZ2, false);

            segments.Add(new LineSegment(A, B, occupied, items[i]));
         }
      }

      /// <summary>
      /// Given a value representing a limit, evaluate if the given value exceeds the current limit.
      /// If so, expand the limit.
      /// </summary>
      /// <param name="limit">The current limit.</param>
      /// <param name="value">The value to compare the limit to.</param>
      /// <param name="gt">True when comparison is greater-than. False if less-than.</param>
      private static void CalcBounds(ref float limit, double v, bool gt)
      {
		  float value = (float)v;
         if (gt)
         {
            if (value > limit)
            {
               limit = value;
            }
         }
         else
         {
            if (value < limit)
            {
               limit = value;
            }
         }
      }


      private float ScrollSpeedX
      {
         get
         {
            return ViewWindow.Width * 0.10f;
         }
      }

      private float ScrollSpeedY
      {
         get
         {
            return ViewWindow.Width * 0.10f;
         }
      }

      private void refreshButton_Click(object sender, EventArgs e)
      {
		  followTrain = false;
		  firstShow = true;
         GenerateView();
      }

      private void ShiftViewUp()
      {
         ViewWindow.Offset(0, -ScrollSpeedY);

         GenerateView();
      }
      private void ShiftViewDown()
      {
         ViewWindow.Offset(0, ScrollSpeedY);

         GenerateView();
      }

      private void ShiftViewRight()
      {
         ViewWindow.Offset(ScrollSpeedX, 0);

         GenerateView();
      }


      private void ShiftViewLeft()
      {
         ViewWindow.Offset(-ScrollSpeedX, 0);

         GenerateView();
      }

	  private void rmvButton_Click(object sender, EventArgs e)
	  {
		  if (!MultiPlayer.MPManager.IsServer()) return;
		  AvatarView.SelectedIndices.Remove(0);//remove myself is not possible.
		  var chosen = AvatarView.SelectedItems;
		  if (chosen.Count > 0)
		  {
			  for (var i =0; i < chosen.Count; i++)
			  {
				  var tmp = chosen[i];
				  var name = (tmp.Text.Split(' '))[0];//the name may have (H) in it, need to filter that out
				  if (MultiPlayer.MPManager.OnlineTrains.Players.ContainsKey(name))
				  {
					  MultiPlayer.MPManager.OnlineTrains.Players[name].status = MultiPlayer.OnlinePlayer.Status.Removed;
					  MultiPlayer.MPManager.BroadCast((new MultiPlayer.MSGMessage(name, "Error", "Sorry the server has removed you")).ToString());

				  }
			  }
		  }

	  }



      private void windowSizeUpDown_ValueChanged(object sender, EventArgs e)
      {
         // this is the center, before increasing the size
         PointF center = new PointF(ViewWindow.X + ViewWindow.Width / 2f, ViewWindow.Y + ViewWindow.Height / 2f);


         float newSize = (float)windowSizeUpDown.Value;

         ViewWindow = new RectangleF(center.X - newSize / 2f, center.Y - newSize / 2f, newSize, newSize);


         GenerateView();

      }


	  protected override void OnMouseWheel(MouseEventArgs e)
	  {
		  decimal tempValue = windowSizeUpDown.Value;
		  if (e.Delta < 0) tempValue /= 0.95m;
		  else if (e.Delta > 0) tempValue *= 0.95m;
		  else return;

		  if (tempValue < windowSizeUpDown.Minimum) tempValue = windowSizeUpDown.Minimum;
		  if (tempValue > windowSizeUpDown.Maximum) tempValue = windowSizeUpDown.Maximum;
		  windowSizeUpDown.Value = tempValue;
	  }

      private bool Zooming;
      private bool LeftClick;
      private bool RightClick;

	  private void pictureBoxMouseDown(object sender, MouseEventArgs e)
	  {
		  if (e.Button == MouseButtons.Left) LeftClick = true;
		  if (e.Button == MouseButtons.Right) RightClick = true;

		  if (LeftClick == true && RightClick == false)
		  {
			  if (Dragging == false) Dragging = true;
		  }
		  else if (LeftClick == true && RightClick == true)
		  {
			  if (Zooming == false) Zooming = true;
		  }
		  LastCursorPosition.X = e.X;
		  LastCursorPosition.Y = e.Y;
		  //MSG.Enabled = false;
		  MultiPlayer.MPManager.Instance().ComposingText = false;
	  }

	  private void pictureBoxMouseUp(object sender, MouseEventArgs e)
	  {
		  if (e.Button == MouseButtons.Left) LeftClick = false;
		  if (e.Button == MouseButtons.Right) RightClick = false; 

		  if (LeftClick == false)
		  {
			  Dragging = false;
			  Zooming = false;
		  }

          if ((Control.ModifierKeys & Keys.Shift) == Keys.Shift)
          {
              PictureMoveAndZoomInOut(e.X, e.Y, 1200);
          }
          else if ((Control.ModifierKeys & Keys.Alt) == Keys.Alt)
          {
              PictureMoveAndZoomInOut(e.X, e.Y, 30000);
          }
          else if ((Control.ModifierKeys & Keys.Control) == Keys.Control)
          {
              PictureMoveAndZoomInOut(e.X, e.Y, windowSizeUpDown.Maximum);
          }
          else if (LeftClick == false)
          {
              if (LastCursorPosition.X == e.X && LastCursorPosition.Y == e.Y)
              {
                  var range = 5 * (int)xScale; if (range > 10) range = 10;
                  var temp = findItemFromMouse(e.X, e.Y, range);
                  if (temp != null)
                  {
                      //GenerateView();
                      if (temp is SwitchWidget) { switchPickedItem = (SwitchWidget)temp; signalPickedItem = null; HandlePickedSwitch(); }
                      if (temp is SignalWidget) { signalPickedItem = (SignalWidget)temp; switchPickedItem = null; HandlePickedSignal(); }
#if false
					  pictureBox1.ContextMenu.Show(pictureBox1, e.Location);
					  pictureBox1.ContextMenu.MenuItems[0].Checked = pictureBox1.ContextMenu.MenuItems[1].Checked = false;
					  if (pickedItem.Item.TrJunctionNode != null)
					  {
						  if (pickedItem.Item.TrJunctionNode.SelectedRoute == 0) pictureBox1.ContextMenu.MenuItems[0].Checked = true;
						  else pictureBox1.ContextMenu.MenuItems[1].Checked = true;
					  }
#endif
                  }
                  else { switchPickedItem = null; signalPickedItem = null; UnHandleItemPick(); PickedTrain = null; }
              }

          }

	  }
#if false
	  void switchMainClick(object sender, EventArgs e)
	  {
		  if (switchPickedItem != null && switchPickedItem.Item.TrJunctionNode != null)
		  {
			  TrJunctionNode nextSwitchTrack = Program.DebugViewer.switchPickedItem.Item.TrJunctionNode;
			  if (nextSwitchTrack != null && !Program.Simulator.SwitchIsOccupied(nextSwitchTrack))
			  {
				  if (nextSwitchTrack.SelectedRoute == 0)
					  nextSwitchTrack.SelectedRoute = 1;
				  else
					  nextSwitchTrack.SelectedRoute = 0;
			  }
		  }

	  }

	   	  void switchSideClick(object sender, EventArgs e)
	  {
		  if (switchPickedItem != null && switchPickedItem.Item.TrJunctionNode != null)
		  {
			  TrJunctionNode nextSwitchTrack = Program.DebugViewer.switchPickedItem.Item.TrJunctionNode;
			  if (nextSwitchTrack != null && !Program.Simulator.SwitchIsOccupied(nextSwitchTrack))
			  {
				  if (nextSwitchTrack.SelectedRoute == 0)
					  nextSwitchTrack.SelectedRoute = 1;
				  else
					  nextSwitchTrack.SelectedRoute = 0;
			  }
		  }

	  }
#endif

	  private void UnHandleItemPick()
	  {
		  boxSetSignal.Visible = false;
		  //boxSetSignal.Enabled = false;
		  //boxSetSwitch.Enabled = false;
		  boxSetSwitch.Visible = false;
	  }
	  private void HandlePickedSignal()
	  {
		  if (MultiPlayer.MPManager.IsClient() && !MultiPlayer.MPManager.Instance().AmAider) return;//normal client not server or aider
		  //boxSetSwitch.Enabled = false;
		  boxSetSwitch.Visible = false;
		  if (signalPickedItem == null) return;
		  var y = LastCursorPosition.Y;
		  if (LastCursorPosition.Y < 100) y = 100;
		  if (LastCursorPosition.Y > pictureBox1.Size.Height - 100) y = pictureBox1.Size.Height - 100;
		  boxSetSignal.Location = new System.Drawing.Point(LastCursorPosition.X + 2, y);
		  boxSetSignal.Enabled = true;
		  boxSetSignal.Focus();
		  boxSetSignal.SelectedIndex = -1;
		  boxSetSignal.Visible = true;
		  return;
	  }

	  private void HandlePickedSwitch()
	  {
		  if (MultiPlayer.MPManager.IsClient() && !MultiPlayer.MPManager.Instance().AmAider) return;//normal client not server
		  //boxSetSignal.Enabled = false;
		  boxSetSignal.Visible = false;
		  if (switchPickedItem == null) return;
		  var y = LastCursorPosition.Y + 100;
		  if (y < 140) y = 140;
		  if (y > pictureBox1.Size.Height + 100) y = pictureBox1.Size.Height + 100;
		  boxSetSwitch.Location = new System.Drawing.Point(LastCursorPosition.X + 2, y);
		  boxSetSwitch.Enabled = true;
		  boxSetSwitch.Focus();
		  boxSetSwitch.SelectedIndex = -1;
		  boxSetSwitch.Visible = true;
		  return;
	  }

	   private ItemWidget findItemFromMouse(int x, int y, int range)
	  {
		  if (range < 5) range = 5;
		  double closest = float.NaN;
		  ItemWidget closestItem = null;
		  if (chkPickSwitches.Checked == true)
		  {
			  foreach (var item in switchItemsDrawn)
			  {
				  //if out of range, continue
				  if (item.Location2D.X < x - range || item.Location2D.X > x + range
					 || item.Location2D.Y < y - range || item.Location2D.Y > y + range) continue;

				  if (closestItem != null)
				  {
					  var dist = Math.Pow(item.Location2D.X - closestItem.Location2D.X, 2) + Math.Pow(item.Location2D.Y - closestItem.Location2D.Y, 2);
					  if (dist < closest)
					  {
						  closest = dist; closestItem = item;
					  }
				  }
				  else closestItem = item;
			  }
			  if (closestItem != null) { switchPickedTime = simulator.GameTime; return closestItem; }
		  }
		  if (chkPickSignals.Checked == true)
		  {
			  foreach (var item in signalItemsDrawn)
			  {
				  //if out of range, continue
				  if (item.Location2D.X < x - range || item.Location2D.X > x + range
					 || item.Location2D.Y < y - range || item.Location2D.Y > y + range) continue;

				  if (closestItem != null)
				  {
					  var dist = Math.Pow(item.Location2D.X - closestItem.Location2D.X, 2) + Math.Pow(item.Location2D.Y - closestItem.Location2D.Y, 2);
					  if (dist < closest)
					  {
						  closest = dist; closestItem = item;
					  }
				  }
				  else closestItem = item;
			  }
			  if (closestItem != null) { switchPickedTime = simulator.GameTime; return closestItem; }
		  }

		   //now check for trains (first car only)
		  TrainCar firstCar;
		  PickedTrain = null;  float tX, tY;
		  closest = 100f;

		  foreach (var t in Program.Simulator.Trains)
		  {
			  firstCar = null;
			  if (t.LeadLocomotive != null)
			  {
				  worldPos = t.LeadLocomotive.WorldPosition;
				  firstCar = t.LeadLocomotive;
			  }
			  else if (t.Cars != null && t.Cars.Count > 0)
			  {
				  worldPos = t.Cars[0].WorldPosition;
				  firstCar = t.Cars[0];

			  }
			  else continue;

			  worldPos = firstCar.WorldPosition;
			  tX = (worldPos.TileX * 2048 -subX + worldPos.Location.X) * xScale; 
			  tY = pictureBox1.Height - (worldPos.TileZ * 2048 -subY + worldPos.Location.Z) * yScale;
              float xSpeedCorr = Math.Abs(t.SpeedMpS) * xScale * 1.5f;
              float ySpeedCorr = Math.Abs(t.SpeedMpS) * yScale * 1.5f;

			  if (tX < x - range-xSpeedCorr || tX > x + range+xSpeedCorr || tY < y - range-ySpeedCorr || tY > y + range+ySpeedCorr) continue;
			  if (PickedTrain == null) PickedTrain = t;
		  }
		   //if a train is picked, will clear the avatar list selection
		  if (PickedTrain != null)
		  {
			  AvatarView.SelectedItems.Clear();
			  return new TrainWidget(PickedTrain);
		  }
		  return null;
	  }

	  private void pictureBoxMouseMove(object sender, MouseEventArgs e)
	  {
		  if (Dragging&&!Zooming)
		  {
			  int diffX = LastCursorPosition.X - e.X;
			  int diffY = LastCursorPosition.Y - e.Y;

			  ViewWindow.Offset(diffX * ScrollSpeedX/10, -diffY * ScrollSpeedX/10);
			  GenerateView();
		  }
		  else if (Zooming)
		  {
			  decimal tempValue = windowSizeUpDown.Value;
			  if (LastCursorPosition.Y - e.Y < 0) tempValue /= 0.95m;
			  else if (LastCursorPosition.Y - e.Y > 0) tempValue *= 0.95m;

			  if (tempValue < windowSizeUpDown.Minimum) tempValue = windowSizeUpDown.Minimum;
			  if (tempValue > windowSizeUpDown.Maximum) tempValue = windowSizeUpDown.Maximum;
			  windowSizeUpDown.Value = tempValue;
			  GenerateView();

		  }
		  LastCursorPosition.X = e.X;
		  LastCursorPosition.Y = e.Y;
	  }

	  public bool addNewMessage(double time, string msg)
	  {
		  var count = 0;
		  while (count < 3)
		  {
			  try
			  {
				  if (messages.Items.Count > 10)
				  {
					  messages.Items.RemoveAt(0);
				  }
				  messages.Items.Add(msg);
				  messages.SelectedIndex = messages.Items.Count - 1;
				  messages.SelectedIndex = -1;
				  break;
			  }
			  catch { count++; }
		  }
		  return true;
	  }

	  private void chkAllowUserSwitch_CheckedChanged(object sender, EventArgs e)
	  {
		  MultiPlayer.MPManager.AllowedManualSwitch = chkAllowUserSwitch.Checked;
          if (chkAllowUserSwitch.Checked == true) { MultiPlayer.MPManager.BroadCast((new MultiPlayer.MSGMessage("All", "SwitchOK", "OK to switch")).ToString()); }
          else { MultiPlayer.MPManager.BroadCast((new MultiPlayer.MSGMessage("All", "SwitchWarning", "Cannot switch")).ToString()); }
	  }

	  private void chkShowAvatars_CheckedChanged(object sender, EventArgs e)
	  {
		  Program.Simulator.Settings.ShowAvatar = chkShowAvatars.Checked;
		  AvatarView.Items.Clear();
		  if (avatarList != null) avatarList.Clear();
		  if (chkShowAvatars.Checked) AvatarView.Font = new Font(FontFamily.GenericSansSerif, 12);
		  else AvatarView.Font = new Font(FontFamily.GenericSansSerif, 16);
		  try { CheckAvatar(); }
		  catch { }
	  }
	  
	  private const int CP_NOCLOSE_BUTTON = 0x200;
	  protected override CreateParams CreateParams
	  {
		  get
		  {
			  CreateParams myCp = base.CreateParams;
			  myCp.ClassStyle = myCp.ClassStyle | CP_NOCLOSE_BUTTON;
			  return myCp;
		  }
	  }
	  string imagestring = "iVBORw0KGgoAAAANSUhEUgAAABAAAAAQCAYAAAAf8/9hAAAAAXNSR0IArs4c6QAAAARnQU1BAACxjwv8YQUAAAAgY0hSTQAAeiYAAICEAAD6AAAAgOgAAHUwAADqYAAAOpgAABdwnLpRPAAAACpJREFUOE9jYBjs4D/QgSBMNhg1ABKAFAUi2aFPNY0Ue4FiA6jmlUFsEABfyg/x8/L8/gAAAABJRU5ErkJggg==";

	  private void composeMSG_Click(object sender, EventArgs e)
	  {
		  MSG.Enabled = true;
		  MSG.Focus();
		  MultiPlayer.MPManager.Instance().ComposingText = true;
		  msgAll.Enabled = true;
		  if (messages.SelectedItems.Count > 0) msgSelected.Enabled = true;
		  if (AvatarView.SelectedItems.Count > 0) reply2Selected.Enabled = true;
	  }

	  private void msgAll_Click(object sender, EventArgs e)
	  {
		  msgDefault();
	  }

	  private void msgDefault()
	  {
		  msgAll.Enabled = false;
		  msgSelected.Enabled = false;
		  reply2Selected.Enabled = false;
		  if (!MultiPlayer.MPManager.IsMultiPlayer()) return;
		  var msg = MSG.Text;
		  msg = msg.Replace("\r", "");
		  msg = msg.Replace("\t", "");
		  MultiPlayer.MPManager.Instance().ComposingText = false;
		  MSG.Enabled = false;
		  if (msg != "")
		  {
			  if (MultiPlayer.MPManager.IsServer())
			  {
				  try
				  {
					  var user = "";
					  foreach (var p in MultiPlayer.MPManager.OnlineTrains.Players)
					  {
						  user += p.Key + "\r";
					  }
					  user += "0END";
					  MultiPlayer.MPManager.Notify((new MultiPlayer.MSGText(MultiPlayer.MPManager.GetUserName(), user, msg)).ToString());
					  MSG.Text = "";

				  }
				  catch { }
			  }
			  else
			  {
				  var user = "0Server\r+0END";
				  MultiPlayer.MPManager.Notify((new MultiPlayer.MSGText(MultiPlayer.MPManager.GetUserName(), user, msg)).ToString());
				  MSG.Text = "";
			  }
		  }
	  }
	  private void replySelected(object sender, EventArgs e)
	  {
		  msgAll.Enabled = false;
		  msgSelected.Enabled = false;
		  reply2Selected.Enabled = false;

		  if (!MultiPlayer.MPManager.IsMultiPlayer()) return;
		  var msg = MSG.Text;
		  msg = msg.Replace("\r", "");
		  msg = msg.Replace("\t", "");
		  MultiPlayer.MPManager.Instance().ComposingText = false;
		  MSG.Text = "";
		  MSG.Enabled = false;
		  if (msg == "") return;
		  var user = "";
		  if (messages.SelectedItems.Count > 0)
		  {
			  var chosen = messages.SelectedItems;
			  for (var i = 0; i < chosen.Count; i++)
			  {
				  var tmp = (string)(chosen[i]);
				  var index = tmp.IndexOf(':');
				  if (index < 0) continue;
				  tmp = tmp.Substring(0, index) + "\r";
				  if (user.Contains(tmp)) continue;
				  user += tmp;
			  }
			  user += "0END";
		  }
		  else return;
		  MultiPlayer.MPManager.Notify((new MultiPlayer.MSGText(MultiPlayer.MPManager.GetUserName(), user, msg)).ToString());


	  }

	  private void MSGLeave(object sender, EventArgs e)
	  {
		  //MultiPlayer.MPManager.Instance().ComposingText = false;
	  }

	  private void MSGEnter(object sender, EventArgs e)
	  {
		  //MultiPlayer.MPManager.Instance().ComposingText = true;
	  }

	  private void DispatcherLeave(object sender, EventArgs e)
	  {
		  //MultiPlayer.MPManager.Instance().ComposingText = false;
	  }

	  private void checkKeys(object sender, PreviewKeyDownEventArgs e)
	  {
		  if (e.KeyValue == 13)
		  {
			  if (e.KeyValue == 13)
			  {
				  var msg = MSG.Text;
				  msg = msg.Replace("\r", "");
				  msg = msg.Replace("\t", "");
				  msg = msg.Replace("\n", "");
				  MultiPlayer.MPManager.Instance().ComposingText = false;
				  MSG.Enabled = false;
				  MSG.Text = "";
				  if (msg == "") return;
				  var user = "";

				  if (MultiPlayer.MPManager.IsServer())
				  {
					  try
					  {
						  foreach (var p in MultiPlayer.MPManager.OnlineTrains.Players)
						  {
							  user += p.Key + "\r";
						  }
						  user += "0END";
						  MultiPlayer.MPManager.Notify((new MultiPlayer.MSGText(MultiPlayer.MPManager.GetUserName(), user, msg)).ToString());
						  MSG.Text = "";

					  }
					  catch { }
				  }
				  else
				  {
					  user = "0Server\r+0END";
					  MultiPlayer.MPManager.Notify((new MultiPlayer.MSGText(MultiPlayer.MPManager.GetUserName(), user, msg)).ToString());
					  MSG.Text = "";
				  }
			  }
		  }
	  }

	  private void msgSelected_Click(object sender, EventArgs e)
	  {
		  msgAll.Enabled = false;
		  msgSelected.Enabled = false;
		  reply2Selected.Enabled = false;
		  MultiPlayer.MPManager.Instance().ComposingText = false;
		  MSG.Enabled = false;

		  if (!MultiPlayer.MPManager.IsMultiPlayer()) return;
		  var msg = MSG.Text;
		  MSG.Text = "";
		  msg = msg.Replace("\r", "");
		  msg = msg.Replace("\t", "");
		  if (msg == "") return;
		  var user = "";
		  if (AvatarView.SelectedItems.Count > 0)
		  {
			  var chosen = this.AvatarView.SelectedItems;
			  for (var i = 0; i < chosen.Count; i++)
			  {
				  var name = chosen[i].Text.Split(' ')[0]; //text may have (H) in it, so need to filter out
				  if (name == MultiPlayer.MPManager.GetUserName()) continue;
				  user += name + "\r";
			  }
			  user += "0END";


		  }
		  else return;

		  MultiPlayer.MPManager.Notify((new MultiPlayer.MSGText(MultiPlayer.MPManager.GetUserName(), user, msg)).ToString());

	  }

	  private void msgSelectedChanged(object sender, EventArgs e)
	  {
		  AvatarView.SelectedItems.Clear();
		  msgSelected.Enabled = false;
		  if (MSG.Enabled == true) reply2Selected.Enabled = true;
	  }

	  private void AvatarView_SelectedIndexChanged(object sender, EventArgs e)
	  {
		  messages.SelectedItems.Clear();
		  reply2Selected.Enabled = false;
		  if (MSG.Enabled == true) msgSelected.Enabled = true;
		  if (AvatarView.SelectedItems.Count <= 0) return;
		  var name = AvatarView.SelectedItems[0].Text.Split(' ')[0].Trim();
		  if (name == MultiPlayer.MPManager.GetUserName())
		  {
			  if (Program.Simulator.PlayerLocomotive != null) PickedTrain = Program.Simulator.PlayerLocomotive.Train;
			  else if (Program.Simulator.Trains.Count > 0) PickedTrain = Program.Simulator.Trains[0];
		  }
		  else PickedTrain = MultiPlayer.MPManager.OnlineTrains.findTrain(name);

	  }

	  private void chkDrawPathChanged(object sender, EventArgs e)
	  {
		  this.DrawPath = chkDrawPath.Checked;
	  }

	  private void boxSetSignalChosen(object sender, EventArgs e)
	  {
		  if (signalPickedItem == null)
		  {
			  UnHandleItemPick(); return;
		  }
		  var signal = signalPickedItem.Signal;
		  var type = boxSetSignal.SelectedIndex;
		  if (MultiPlayer.MPManager.Instance().AmAider)
		  {
			  MultiPlayer.MPManager.Notify((new MultiPlayer.MSGSignalChange(signal, type)).ToString());
			  UnHandleItemPick();
			  return;
		  }
		  switch (type)
		  {
			  case 0:
                  signal.clearHoldSignalDispatcher();
				  break;
			  case 1:
                  signal.requestHoldSignalDispatcher(true);
				  break;
			  case 2:
                  signal.holdState = SignalObject.HoldState.ManualApproach;
                  foreach (var sigHead in signal.SignalHeads)
                  {
                      var drawstate1 = sigHead.def_draw_state(MstsSignalAspect.APPROACH_1);
                      var drawstate2 = sigHead.def_draw_state(MstsSignalAspect.APPROACH_2);
                      var drawstate3 = sigHead.def_draw_state(MstsSignalAspect.APPROACH_3);
                      if (drawstate1 > 0) { sigHead.state = MstsSignalAspect.APPROACH_1; }
                      else if (drawstate2 > 0) { sigHead.state = MstsSignalAspect.APPROACH_2; }
                      else { sigHead.state = MstsSignalAspect.APPROACH_3; }
                      sigHead.draw_state = sigHead.def_draw_state(sigHead.state);
                  }
				  break;
			  case 3:
                  signal.holdState = SignalObject.HoldState.ManualPass;
                  foreach (var sigHead in signal.SignalHeads)
                  {
                      sigHead.SetLeastRestrictiveAspect();
                      sigHead.draw_state = sigHead.def_draw_state(sigHead.state);
                  }
				  break;
		  }
		  UnHandleItemPick();
	  }

	  private void boxSetSwitchChosen(object sender, EventArgs e)
	  {
		  if (switchPickedItem == null)
		  {
			  UnHandleItemPick(); return;
		  }
		  var sw = switchPickedItem.Item.TrJunctionNode;
		  var type = boxSetSwitch.SelectedIndex;

		  //aider can send message to the server for a switch
		  if (MultiPlayer.MPManager.IsMultiPlayer() && MultiPlayer.MPManager.Instance().AmAider)
		  {
			  var nextSwitchTrack = sw;
			  var Selected = 0;
			  switch (type)
			  {
				  case 0:
					  Selected = (int)switchPickedItem.main;
					  break;
				  case 1:
					  Selected = 1 - (int)switchPickedItem.main;
					  break;
			  }
			  //aider selects and throws the switch, but need to confirm by the dispatcher
			  MultiPlayer.MPManager.Notify((new MultiPlayer.MSGSwitch(MultiPlayer.MPManager.GetUserName(),
				  nextSwitchTrack.TN.UiD.WorldTileX, nextSwitchTrack.TN.UiD.WorldTileZ, nextSwitchTrack.TN.UiD.WorldId, Selected, true)).ToString());
			  Program.Simulator.Confirmer.Information(Viewer.Catalog.GetString("Switching Request Sent to the Server"));

		  }
		  //server throws the switch immediately
		  else
		  {
			  switch (type)
			  {
				  case 0:
                      Program.Simulator.Signals.RequestSetSwitch(sw.TN, (int)switchPickedItem.main);
					  //sw.SelectedRoute = (int)switchPickedItem.main;
					  break;
				  case 1:
                      Program.Simulator.Signals.RequestSetSwitch(sw.TN, 1 - (int)switchPickedItem.main);
                      //sw.SelectedRoute = 1 - (int)switchPickedItem.main;
					  break;
			  }
		  }
		  UnHandleItemPick();

	  }

	  private void chkAllowNewCheck(object sender, EventArgs e)
	  {
		  MultiPlayer.MPManager.Instance().AllowNewPlayer = chkAllowNew.Checked;
	  }

	  private void AssistClick(object sender, EventArgs e)
	  {
		  AvatarView.SelectedIndices.Remove(0);
		  if (AvatarView.SelectedIndices.Count > 0)
		  {
			  var tmp = AvatarView.SelectedItems[0].Text.Split(' ');
			  var name = tmp[0].Trim();
			  if (MultiPlayer.MPManager.Instance().aiderList.Contains(name)) return;
			  if (MultiPlayer.MPManager.OnlineTrains.Players.ContainsKey(name))
			  {
				  MultiPlayer.MPManager.BroadCast((new MultiPlayer.MSGAider(name, true)).ToString());
				  MultiPlayer.MPManager.Instance().aiderList.Add(name);
			  }
			  AvatarView.Items.Clear();
			  if (avatarList != null) avatarList.Clear();
		  }
	  }

	  private void btnNormalClick(object sender, EventArgs e)
	  {
		  if (AvatarView.SelectedIndices.Count > 0)
		  {
			  var tmp = AvatarView.SelectedItems[0].Text.Split(' ');
			  var name = tmp[0].Trim();
			  if (MultiPlayer.MPManager.OnlineTrains.Players.ContainsKey(name))
			  {
				  MultiPlayer.MPManager.BroadCast((new MultiPlayer.MSGAider(name, false)).ToString());
				  MultiPlayer.MPManager.Instance().aiderList.Remove(name);
			  }
			  AvatarView.Items.Clear();
			  if (avatarList != null) avatarList.Clear();
		  }

	  }

	  private void btnFollowClick(object sender, EventArgs e)
	  {
		  followTrain = true;
	  }

	  private void chkOPenaltyHandle(object sender, EventArgs e)
	  {
		  MultiPlayer.MPManager.Instance().CheckSpad = chkBoxPenalty.Checked;
		  if (this.chkBoxPenalty.Checked == false) { MultiPlayer.MPManager.BroadCast((new MultiPlayer.MSGMessage("All", "OverSpeedOK", "OK to go overspeed and pass stop light")).ToString()); }
		  else { MultiPlayer.MPManager.BroadCast((new MultiPlayer.MSGMessage("All", "NoOverSpeed", "Penalty for overspeed and passing stop light")).ToString()); }

	  }

	  private void chkPreferGreenHandle(object sender, EventArgs e)
	  {
		  MultiPlayer.MPManager.PreferGreen = chkBoxPenalty.Checked;

	  }

      public bool ClickedTrain;
	  private void btnSeeInGameClick(object sender, EventArgs e)
	  {
		  if (PickedTrain != null) ClickedTrain = true;
		  else ClickedTrain = false;
	  }

      private void PictureMoveAndZoomInOut(int x, int y, decimal scale)
      {
          int diffX = x -pictureBox1.Width/2;
          int diffY = y -pictureBox1.Height/2;
          ViewWindow.Offset(diffX / xScale, -diffY/yScale);
          if (scale < windowSizeUpDown.Minimum) scale = windowSizeUpDown.Minimum;
          if (scale > windowSizeUpDown.Maximum) scale = windowSizeUpDown.Maximum;
          windowSizeUpDown.Value = scale;
          GenerateView();
      }
   }

   #region SignalWidget
   /// <summary>
   /// Defines a signal being drawn in a 2D view.
   /// </summary>
   public class SignalWidget : ItemWidget
   {
	   public TrItem Item;
	   /// <summary>
	   /// The underlying signal object as referenced by the TrItem.
	   /// </summary>
	   public SignalObject Signal;

	   public PointF Dir;
       public bool hasDir;
	   /// <summary>
	   /// For now, returns true if any of the signal heads shows any "clear" aspect.
	   /// This obviously needs some refinement.
	   /// </summary>
	   public int IsProceed
	   {
		   get
		   {
			   int returnValue = 2;

			   foreach (var head in Signal.SignalHeads)
			   {
                   if (head.state == MstsSignalAspect.CLEAR_1 ||
                       head.state == MstsSignalAspect.CLEAR_2)
				   {
					   returnValue = 0;
				   }
                   if (head.state == MstsSignalAspect.APPROACH_1 ||
                       head.state == MstsSignalAspect.APPROACH_2 || head.state == MstsSignalAspect.APPROACH_3)
				   {
					   returnValue = 1;
				   }
			   }

			   return returnValue;
		   }
	   }

	   /// <summary>
	   /// 
	   /// </summary>
	   /// <param name="item"></param>
	   /// <param name="signal"></param>
	   public SignalWidget(SignalItem item, SignalObject signal)
	   {
		   Item = item;
		   Signal = signal;
		   hasDir = false;
		   Location.X = item.TileX * 2048 + item.X; Location.Y = item.TileZ * 2048 + item.Z;
		   try
		   {
			   var node = Program.Simulator.TDB.TrackDB.TrackNodes[signal.trackNode];
			   Vector2 v2;
			   if (node.TrVectorNode != null) { var ts = node.TrVectorNode.TrVectorSections[0]; v2 = new Vector2(ts.TileX * 2048 + ts.X, ts.TileZ * 2048 + ts.Z); }
			   else if (node.TrJunctionNode != null) { var ts = node.UiD; v2 = new Vector2(ts.TileX * 2048 + ts.X, ts.TileZ * 2048 + ts.Z); }
			   else throw new Exception();
			   var v1 = new Vector2(Location.X, Location.Y); var v3 = v1 - v2; v3.Normalize(); v2 = v1 - Vector2.Multiply(v3, signal.direction == 0 ? 12f : -12f);
			   Dir.X = v2.X; Dir.Y = v2.Y;
               v2 = v1 - Vector2.Multiply(v3, signal.direction == 0 ? 1.5f : -1.5f);//shift signal along the dir for 2m, so signals will not be overlapped
               Location.X = v2.X; Location.Y = v2.Y;
			   hasDir = true;
		   }
		   catch {  }
	   }
   }
   #endregion

   #region SwitchWidget
   /// <summary>
   /// Defines a signal being drawn in a 2D view.
   /// </summary>
   public class SwitchWidget : ItemWidget
   {
	   public TrackNode Item;
	   public uint main;
#if false
	   public dVector mainEnd;
#endif
	   /// <summary>
	   /// 
	   /// </summary>
	   /// <param name="item"></param>
	   /// <param name="signal"></param>
	   public SwitchWidget(TrackNode item)
	   {
		   Item = item;
		   var TS = Program.Simulator.TSectionDat.TrackShapes.Get(item.TrJunctionNode.ShapeIndex);  // TSECTION.DAT tells us which is the main route

		   if (TS != null) { main = TS.MainRoute;}
		   else main = 0;
#if false
		   try
		   {
			   var pin = item.TrPins[1];
			   TrVectorSection tn;

			   if (pin.Direction == 1) tn = Program.Simulator.TDB.TrackDB.TrackNodes[pin.Link].TrVectorNode.TrVectorSections.First();
			   else tn = Program.Simulator.TDB.TrackDB.TrackNodes[pin.Link].TrVectorNode.TrVectorSections.Last();

			   if (tn.SectionIndex == TS.SectionIdxs[TS.MainRoute].TrackSections[0]) { mainEnd = new dVector(tn.TileX * 2048 + tn.X, tn.TileZ * 2048 + tn.Z); }
			   else
			   {
				   var pin2 = item.TrPins[2];
				   TrVectorSection tn2;

				   if (pin2.Direction == 1) tn2 = Program.Simulator.TDB.TrackDB.TrackNodes[pin2.Link].TrVectorNode.TrVectorSections.First();
				   else tn2 = Program.Simulator.TDB.TrackDB.TrackNodes[pin2.Link].TrVectorNode.TrVectorSections.Last();
				   if (tn2.SectionIndex == TS.SectionIdxs[TS.MainRoute].TrackSections[0]) { mainEnd = new dVector(tn.TileX * 2048 + tn.X, tn.TileZ * 2048 + tn.Z); }
			   }
			  
		   }
		   catch { mainEnd = null; }
#endif
		   Location.X = Item.UiD.TileX * 2048 + Item.UiD.X; Location.Y = Item.UiD.TileZ * 2048 + Item.UiD.Z;
	   }
   }

   #endregion

   #region BufferWidget
   public class BufferWidget : ItemWidget
   {
	   public TrackNode Item;

	   /// <summary>
	   /// 
	   /// </summary>
	   /// <param name="item"></param>
	   /// <param name="signal"></param>
	   public BufferWidget(TrackNode item)
	   {
		   Item = item;

		   Location.X = Item.UiD.TileX * 2048 + Item.UiD.X; Location.Y = Item.UiD.TileZ * 2048 + Item.UiD.Z;
	   }
   }
   #endregion

   #region ItemWidget
   public class ItemWidget
   {
	   public PointF Location;
	   public PointF Location2D;

	   /// <summary>
	   /// 
	   /// </summary>
	   /// <param name="item"></param>
	   public ItemWidget()
	   {

		   Location = new PointF(float.NegativeInfinity, float.NegativeInfinity);
		   Location2D = new PointF(float.NegativeInfinity, float.NegativeInfinity);
	   }

   }
   #endregion

   #region TrainWidget
   public class TrainWidget : ItemWidget
   {
	   public Train Train;

	   /// <summary>
	   /// 
	   /// </summary>
	   /// <param name="item"></param>
	   public TrainWidget(Train t)
	   {
		   Train = t;
	   }

   }
   #endregion
   #region LineSegment
   /// <summary>
   /// Defines a geometric line segment.
   /// </summary>
   public class LineSegment
   {
	   public dVector A;
	   public dVector B;
	   public dVector C;
	   //public float radius;
       public bool isCurved;

	   public float angle1, angle2;
	   //public SectionCurve curve = null;
       //public TrVectorSection MySection;
	   public LineSegment(dVector A, dVector B, bool Occupied, TrVectorSection Section)
	   {
		   this.A = A;
		   this.B = B;

		   isCurved = false; 
		   if (Section == null) return;
           //MySection = Section;
		   uint k = Section.SectionIndex;
		   TrackSection ts = Program.Simulator.TSectionDat.TrackSections.Get(k);
		   if (ts != null)
		   {
			   if (ts.SectionCurve != null)
			   {
				   float diff = (float) (ts.SectionCurve.Radius * (1 - Math.Cos(ts.SectionCurve.Angle * 3.14f / 360)));
				   if (diff < 3) return; //not need to worry, curve too small
				   //curve = ts.SectionCurve;
				   Vector3 v = new Vector3((float)((B.TileX-A.TileX)*2048 + B.X - A.X), 0, (float)((B.TileZ - A.TileZ)*2048 + B.Z - A.Z));
				   isCurved = true;
				   Vector3 v2 = Vector3.Cross(Vector3.Up, v); v2.Normalize();
                   v = v / 2; v.X += A.TileX * 2048 + (float)A.X; v.Z += A.TileZ * 2048 + (float)A.Z;
				   if (ts.SectionCurve.Angle > 0)
				   {
					   v = v2*-diff + v;
				   }
				   else v = v2*diff + v;
				   C = new dVector(0, v.X, 0, v.Z);
			   }
		   }

	   }
   }

   #endregion

   #region SidingWidget

   /// <summary>
   /// Defines a siding name being drawn in a 2D view.
   /// </summary>
   public struct SidingWidget
   {
	   public PointF Location;
	   public string Name;
	   /// <summary>
	   /// The underlying track item.
	   /// </summary>
	   private TrItem Item;

	   /// <summary>
	   /// 
	   /// </summary>
	   /// <param name="item"></param>
	   /// <param name="signal"></param>
	   public SidingWidget(TrItem item)
	   {
		   Item = item;

		   Name = item.ItemName;

		   Location = new PointF(item.TileX * 2048 + item.X, item.TileZ * 2048 + item.Z);
	   }
   }
   #endregion

   public class dVector
   {
       public int TileX, TileZ;
	   public double X, Z;
       public dVector(int tilex1, double x1, int tilez1, double z1) { TileX = tilex1; TileZ = tilez1; X = x1; Z = z1; }
       static public double DistanceSqr(dVector v1, dVector v2) { return Math.Pow((v1.TileX - v2.TileX)*2048 + v1.X - v2.X, 2)
           + Math.Pow((v1.TileZ - v2.TileZ) * 2048 + v1.Z - v2.Z, 2);
       }
   }
}
>>>>>>> 74fa3003
<|MERGE_RESOLUTION|>--- conflicted
+++ resolved
@@ -1,4732 +1,2365 @@
-<<<<<<< HEAD
-﻿// COPYRIGHT 2010, 2011, 2012, 2013, 2014, 2015 by the Open Rails project.
-// 
-// This file is part of Open Rails.
-// 
-// Open Rails is free software: you can redistribute it and/or modify
-// it under the terms of the GNU General Public License as published by
-// the Free Software Foundation, either version 3 of the License, or
-// (at your option) any later version.
-// 
-// Open Rails is distributed in the hope that it will be useful,
-// but WITHOUT ANY WARRANTY; without even the implied warranty of
-// MERCHANTABILITY or FITNESS FOR A PARTICULAR PURPOSE.  See the
-// GNU General Public License for more details.
-// 
-// You should have received a copy of the GNU General Public License
-// along with Open Rails.  If not, see <http://www.gnu.org/licenses/>.
-
-// Principal Author:
-//     Author: Charlie Salts / Signalsoft Rail Consultancy Ltd.
-// Contributor:
-//    Richard Plokhaar / Signalsoft Rail Consultancy Ltd.
-// 
-
-using GNU.Gettext.WinForms;
-using Microsoft.Xna.Framework;
-using Orts.Formats.Msts;
-using Orts.Simulation;
-using Orts.Simulation.Physics;
-using Orts.Simulation.RollingStocks;
-using Orts.Simulation.Signalling;
-using Orts.Viewer3D.Popups;
-using ORTS.Common;
-using System;
-using System.Collections.Generic;
-using System.Data;
-using System.Drawing;
-using System.IO;
-using System.Linq;
-using System.Net;
-using System.Windows.Forms;
-using Control = System.Windows.Forms.Control;
-using Image = System.Drawing.Image;
-using Color = System.Drawing.Color;
-
-namespace Orts.Viewer3D.Debugging
-{
-
-
-    /// <summary>
-    /// Defines an external window for use as a debugging viewer 
-    /// when using Open Rails 
-    /// </summary>
-    public partial class DispatchViewer : Form
-   {
-
-
-      #region Data Viewers
-	  //public MessageViewer MessageViewer;
-      #endregion
-
-      /// <summary>
-      /// Reference to the main simulator object.
-      /// </summary>
-      private readonly Simulator simulator;
-
-
-      private int IM_Width = 720;
-      private int IM_Height = 720;
-
-	  /// <summary>
-	  /// True when the user is dragging the route view
-	  /// </summary>
-      private bool Dragging;
-	  private WorldPosition worldPos;
-      float xScale = 1; 
-      float yScale = 1; 
-
-	  string name = "";
-	  List<SwitchWidget> switchItemsDrawn;
-	  List<SignalWidget> signalItemsDrawn;
-
-      public SwitchWidget switchPickedItem;
-      public SignalWidget signalPickedItem;
-      public bool switchPickedItemHandled;
-      public double switchPickedTime;
-      public bool signalPickedItemHandled;
-      public double signalPickedTime;
-	  public bool DrawPath = true; //draw train path
-      ImageList imageList1;
-      public List<Train> selectedTrainList;
-	  /// <summary>
-	  /// contains the last position of the mouse
-	  /// </summary>
-	  private System.Drawing.Point LastCursorPosition = new System.Drawing.Point();
-	Pen redPen = new Pen(Color.Red);
-	Pen greenPen = new Pen(Color.Green);
-	Pen orangePen = new Pen(Color.Orange);
-	Pen trainPen = new Pen(Color.DarkGreen);
-	Pen pathPen = new Pen(Color.DeepPink);
-	Pen grayPen = new Pen(Color.Gray);
-
-	   //the train selected by leftclicking the mouse
-	public Train PickedTrain;
-
-      /// <summary>
-      /// Defines the area to view, in meters.
-      /// </summary>
-      private RectangleF ViewWindow;
-
-      /// <summary>
-      /// Used to periodically check if we should shift the view when the
-      /// user is holding down a "shift view" button.
-      /// </summary>
-      private Timer UITimer;
-
-      bool loaded;
-	  TrackNode[] nodes;
-	  float minX = float.MaxValue;
-	  float minY = float.MaxValue;
-
-	  float maxX = float.MinValue;
-	  float maxY = float.MinValue;
-
-	  Viewer Viewer;
-        /// <summary>
-        /// Creates a new DebugViewerForm.
-        /// </summary>
-        /// <param name="simulator"></param>
-        /// /// <param name="viewer"></param>
-        public DispatchViewer(Simulator simulator, Viewer viewer)
-        {
-            InitializeComponent();
-
-            if (simulator == null)
-            {
-                throw new ArgumentNullException("simulator", "Simulator object cannot be null.");
-            }
-
-            this.simulator = simulator;
-            this.Viewer = viewer;
-
-            nodes = simulator.TDB.TrackDB.TrackNodes;
-
-            trainFont = new Font("Arial", 14, FontStyle.Bold);
-            sidingFont = new Font("Arial", 12, FontStyle.Bold);
-
-            trainBrush = new SolidBrush(Color.Red);
-            sidingBrush = new SolidBrush(Color.Blue);
-
-
-            // initialise the timer used to handle user input
-            UITimer = new Timer();
-            UITimer.Interval = 100;
-            UITimer.Tick += new System.EventHandler(UITimer_Tick);
-            UITimer.Start();
-
-            ViewWindow = new RectangleF(0, 0, 5000f, 5000f);
-            windowSizeUpDown.Accelerations.Add(new NumericUpDownAcceleration(1, 100));
-            boxSetSignal.Items.Add("System Controlled");
-            boxSetSignal.Items.Add("Stop");
-            boxSetSignal.Items.Add("Approach");
-            boxSetSignal.Items.Add("Proceed");
-            chkAllowUserSwitch.Checked = false;
-            selectedTrainList = new List<Train>();
-            if (MultiPlayer.MPManager.IsMultiPlayer()) { MultiPlayer.MPManager.AllowedManualSwitch = false; }
-
-
-            InitData();
-            InitImage();
-            chkShowAvatars.Checked = Program.Simulator.Settings.ShowAvatar;
-            if (!MultiPlayer.MPManager.IsMultiPlayer())//single player mode, make those unnecessary removed
-            {
-                msgAll.Visible = false; msgSelected.Visible = false; composeMSG.Visible = false; MSG.Visible = false; messages.Visible = false;
-                AvatarView.Visible = false; composeMSG.Visible = false; reply2Selected.Visible = false; chkShowAvatars.Visible = false; chkAllowNew.Visible = false;
-                chkBoxPenalty.Visible = false; chkPreferGreen.Visible = false;
-                pictureBox1.Location = new System.Drawing.Point(pictureBox1.Location.X, label1.Location.Y + 18);
-                refreshButton.Text = "View Self";
-            }
-
-            /*
-          if (MultiPlayer.MPManager.IsMultiPlayer())
-          {
-              MessageViewer = new MessageViewer();
-              MessageViewer.Show();
-              MessageViewer.Visible = false;
-          }*/
-
-            MultiPlayer.MPManager.Instance().ServerChanged += (sender, e) =>
-            {
-                firstShow = true;
-            };
-
-            MultiPlayer.MPManager.Instance().AvatarUpdated += (sender, e) =>
-            {
-                AddAvatar(e.User, e.URL);
-            };
-
-            MultiPlayer.MPManager.Instance().MessageReceived += (sender, e) =>
-            {
-                addNewMessage(e.Time, e.Message);
-            };
-        }
-
-
-      public int RedrawCount;
-	  private Font trainFont;
-	  private Font sidingFont;
-	  private SolidBrush trainBrush;
-	  private SolidBrush sidingBrush;
-      private double lastUpdateTime;
-
-      /// <summary>
-      /// When the user holds down the  "L", "R", "U", "D" buttons,
-      /// shift the view. Avoids the case when the user has to click
-      /// buttons like crazy.
-      /// </summary>
-      /// <param name="sender"></param>
-      /// <param name="e"></param>
-      void UITimer_Tick(object sender, EventArgs e)
-      {
-		  if (Viewer.DebugViewerEnabled == false) { this.Visible = false; firstShow = true; return; }
-		  else this.Visible = true;
-
-		 if (Program.Simulator.GameTime - lastUpdateTime < 1) return;
-		 lastUpdateTime = Program.Simulator.GameTime;
-
-            GenerateView();
-	  }
-
-	  #region initData
-	  private void InitData()
-	  {
-		  if (!loaded)
-		  {
-			  // do this only once
-			  loaded = true;
-			  //trackSections.DataSource = new List<InterlockingTrack>(simulator.InterlockingSystem.Tracks.Values).ToArray();
-              Localizer.Localize(this, Viewer.Catalog);
-		  }
-
-		  switchItemsDrawn = new List<SwitchWidget>();
-		  signalItemsDrawn = new List<SignalWidget>();
-		  switches = new List<SwitchWidget>();
-		  for (int i = 0; i < nodes.Length; i++)
-		  {
-			  TrackNode currNode = nodes[i];
-
-			  if (currNode != null)
-			  {
-
-				  if (currNode.TrEndNode)
-				  {
-					  //buffers.Add(new PointF(currNode.UiD.TileX * 2048 + currNode.UiD.X, currNode.UiD.TileZ * 2048 + currNode.UiD.Z));
-				  }
-				  else if (currNode.TrVectorNode != null)
-				  {
-
-					  if (currNode.TrVectorNode.TrVectorSections.Length > 1)
-					  {
-						  AddSegments(segments, currNode, currNode.TrVectorNode.TrVectorSections, ref minX, ref minY, ref maxX, ref maxY, simulator);
-					  }
-					  else
-					  {
-						  TrVectorSection s = currNode.TrVectorNode.TrVectorSections[0];
-
-						  foreach (TrPin pin in currNode.TrPins)
-						  {
-
-							  TrackNode connectedNode = nodes[pin.Link];
-
-
-							  //bool occupied = false;
-
-							  //if (simulator.InterlockingSystem.Tracks.ContainsKey(connectedNode))
-							  //{
-							  //occupied = connectedNode   
-							  //}
-
-							  //if (currNode.UiD == null)
-							  //{
-							  dVector A = new dVector(s.TileX, s.X, s.TileZ, + s.Z);
-							  dVector B = new dVector(connectedNode.UiD.TileX, connectedNode.UiD.X, connectedNode.UiD.TileZ, connectedNode.UiD.Z);
-								  segments.Add(new LineSegment(A, B, /*s.InterlockingTrack.IsOccupied*/ false, null));
-							  //}
-						  }
-
-
-					  }
-				  }
-				  else if (currNode.TrJunctionNode != null)
-				  {
-					  foreach (TrPin pin in currNode.TrPins)
-					  {
-						  TrVectorSection item = null;
-						  try
-						  {
-							  if (nodes[pin.Link].TrVectorNode == null || nodes[pin.Link].TrVectorNode.TrVectorSections.Length < 1) continue;
-							  if (pin.Direction == 1) item = nodes[pin.Link].TrVectorNode.TrVectorSections.First();
-							  else item = nodes[pin.Link].TrVectorNode.TrVectorSections.Last();
-						  }
-						  catch { continue; }
-						  dVector A = new dVector(currNode.UiD.TileX, currNode.UiD.X, currNode.UiD.TileZ, + currNode.UiD.Z);
-						  dVector B = new dVector(item.TileX, + item.X, item.TileZ, + item.Z);
-                          var x = dVector.DistanceSqr(A, B);
-						  if (x < 0.1) continue;
-						  segments.Add(new LineSegment(B, A, /*s.InterlockingTrack.IsOccupied*/ false, item));
-					  }
-					  switches.Add(new SwitchWidget(currNode));
-				  }
-			  }
-		  }
-
-          var maxsize = maxX - minX > maxY - minY ? maxX - minX : maxY - minY;
-          maxsize = (int)(maxsize / 100 +1 ) * 100;
-          windowSizeUpDown.Maximum = (decimal)maxsize;
-          Inited = true;
-
-          if (simulator.TDB == null || simulator.TDB.TrackDB == null || simulator.TDB.TrackDB.TrItemTable == null) return;
-
-		  foreach (var item in simulator.TDB.TrackDB.TrItemTable)
-		  {
-			  if (item.ItemType == TrItem.trItemType.trSIGNAL)
-			  {
-				  if (item is SignalItem)
-				  {
-
-					  SignalItem si = item as SignalItem;
-					  
-					  if (si.SigObj >=0  && si.SigObj < simulator.Signals.SignalObjects.Length)
-					  {
-						  SignalObject s = simulator.Signals.SignalObjects[si.SigObj];
-						  if (s != null && s.isSignal && s.isSignalNormal()) signals.Add(new SignalWidget(si, s));
-					  }
-				  }
-
-			  }
-			  if (item.ItemType == TrItem.trItemType.trSIDING || item.ItemType == TrItem.trItemType.trPLATFORM)
-			  {
-				  sidings.Add(new SidingWidget(item));
-			  }
-		  }
-          return;
-	  }
-
-      bool Inited;
-	  List<LineSegment> segments = new List<LineSegment>();
-	  List<SwitchWidget> switches;
-	  //List<PointF> buffers = new List<PointF>();
-	  List<SignalWidget> signals = new List<SignalWidget>();
-	  List<SidingWidget> sidings = new List<SidingWidget>();
-
-	   /// <summary>
-      /// Initialises the picturebox and the image it contains. 
-      /// </summary>
-      public void InitImage()
-      {
-         pictureBox1.Width = IM_Width;
-         pictureBox1.Height = IM_Height;
-
-         if (pictureBox1.Image != null)
-         {
-            pictureBox1.Image.Dispose();
-         }
-
-         pictureBox1.Image = new Bitmap(pictureBox1.Width, pictureBox1.Height);
-		 imageList1 = new ImageList();
-		 this.AvatarView.View = View.LargeIcon;
-		 imageList1.ImageSize = new Size(64, 64);
-		 this.AvatarView.LargeImageList = this.imageList1;
-
-	  }
-
-	  #endregion
-
-	  #region avatar
-      Dictionary<string, Image> avatarList;
-	  public void AddAvatar(string name, string url)
-	  {
-		  if (avatarList == null) avatarList = new Dictionary<string, Image>();
-		  bool FindDefault = false;
-		  try
-		  {
-			  if (Program.Simulator.Settings.ShowAvatar == false) throw new Exception();
-			  FindDefault = true;
-			  var request = WebRequest.Create(url);
-			  using (var response = request.GetResponse())
-			  using (var stream = response.GetResponseStream())
-			  {
-				  Image newImage = Image.FromStream(stream);//Image.FromFile("C:\\test1.png");//
-				  avatarList[name] = newImage;
-
-				  /*using (MemoryStream ms = new MemoryStream())
-				  {
-					  // Convert Image to byte[]
-					  newImage.Save(ms, System.Drawing.Imaging.ImageFormat.Png);
-					  byte[] imageBytes = ms.ToArray();
-
-					  // Convert byte[] to Base64 String
-					  string base64String = Convert.ToBase64String(imageBytes);
-				  }*/
-			  }
-		  }
-		  catch
-		  {
-			  if (FindDefault)
-			  {
-				  byte[] imageBytes = Convert.FromBase64String(imagestring);
-				  MemoryStream ms = new MemoryStream(imageBytes, 0,
-					imageBytes.Length);
-
-				  // Convert byte[] to Image
-				  ms.Write(imageBytes, 0, imageBytes.Length);
-				  Image newImage = Image.FromStream(ms, true);
-				  avatarList[name] = newImage;
-			  }
-			  else
-			  {
-				  avatarList[name] = null;
-			  }
-		  }
-
-
-		  /*
-		  imageList1.Images.Clear();
-		  AvatarView.Items.Clear();
-		  var i = 0;
-		  foreach (var pair in avatarList)
-		  {
-			  if (pair.Value == null) AvatarView.Items.Add(pair.Key);
-			  else
-			  {
-				  AvatarView.Items.Add(pair.Key).ImageIndex = i;
-				  imageList1.Images.Add(pair.Value);
-				  i++;
-			  }
-		  }*/
-	  }
-
-	  int LostCount = 0;//how many players in the lost list (quit)
-	  public void CheckAvatar()
-	  {
-		  if (!MultiPlayer.MPManager.IsMultiPlayer() || MultiPlayer.MPManager.OnlineTrains == null || MultiPlayer.MPManager.OnlineTrains.Players == null) return;
-		  var player = MultiPlayer.MPManager.OnlineTrains.Players;
-		  var username =MultiPlayer.MPManager.GetUserName();
-		  player = player.Concat(MultiPlayer.MPManager.Instance().lostPlayer).ToDictionary(x => x.Key, x => x.Value);
-		  if (avatarList == null) avatarList = new Dictionary<string, Image>();
-		  if (avatarList.Count == player.Count + 1 && LostCount == MultiPlayer.MPManager.Instance().lostPlayer.Count) return;
-
-		  LostCount = MultiPlayer.MPManager.Instance().lostPlayer.Count;
-		  //add myself
-		  if (!avatarList.ContainsKey(username))
-		  {
-			  AddAvatar(username, Program.Simulator.Settings.AvatarURL);
-		  }
-
-		  foreach (var p in player) {
-			  if (avatarList.ContainsKey(p.Key)) continue;
-			  AddAvatar(p.Key, p.Value.url);
-		  }
-
-		  Dictionary<string, Image> tmplist = null;
-		  foreach (var a in avatarList)
-		  {
-			  if (player.ContainsKey(a.Key) || a.Key == username) continue;
-			  if (tmplist == null) tmplist = new Dictionary<string, Image>();
-			  tmplist.Add(a.Key, a.Value);
-		  }
-
-		  if (tmplist != null)
-		  {
-			  foreach (var t in tmplist) avatarList.Remove(t.Key);
-		  }
-		  imageList1.Images.Clear();
-		  AvatarView.Items.Clear();
-		  var i = 0;
-		  if (!Program.Simulator.Settings.ShowAvatar)
-		  {
-			  this.AvatarView.View = View.List;
-			  foreach (var pair in avatarList)
-			  {
-				  if (pair.Key != username) continue;
-				  AvatarView.Items.Add(pair.Key);
-			  }
-			  i = 1;
-			  foreach (var pair in avatarList)
-			  {
-				  if (pair.Key == username) continue;
-				  if (MultiPlayer.MPManager.Instance().aiderList.Contains(pair.Key))
-				  {
-					  AvatarView.Items.Add(pair.Key + " (H)");
-				  }
-				  else if (MultiPlayer.MPManager.Instance().lostPlayer.ContainsKey(pair.Key))
-				  {
-					  AvatarView.Items.Add(pair.Key + " (Q)");
-				  }
-				  else AvatarView.Items.Add(pair.Key);
-				  i++;
-			  }
-		  }
-		  else
-		  {
-			  this.AvatarView.View = View.LargeIcon;
-			  AvatarView.LargeImageList = imageList1;
-			  foreach (var pair in avatarList)
-			  {
-				  if (pair.Key != username) continue;
-
-				  if (pair.Value == null) AvatarView.Items.Add(pair.Key).ImageIndex = -1;
-				  else
-				  {
-					  AvatarView.Items.Add(pair.Key).ImageIndex = 0;
-					  imageList1.Images.Add(pair.Value);
-				  }
-			  }
-
-			  i = 1;
-			  foreach (var pair in avatarList)
-			  {
-				  if (pair.Key == username) continue;
-				  var text = pair.Key;
-				  if (MultiPlayer.MPManager.Instance().aiderList.Contains(pair.Key)) text = pair.Key + " (H)";
-
-				  if (pair.Value == null) AvatarView.Items.Add(name).ImageIndex = -1;
-				  else
-				  {
-					  AvatarView.Items.Add(text).ImageIndex = i;
-					  imageList1.Images.Add(pair.Value);
-					  i++;
-				  }
-			  }
-		  }
-	  }
-
-	  #endregion
-
-	  #region Draw
-	  public bool firstShow = true;
-      public bool followTrain;
-	  float subX, subY;
-      float oldWidth;
-      float oldHeight;
-       //determine locations of buttons and boxes
-      void DetermineLocations()
-      {
-          if (this.Height < 600 || this.Width < 800) return;
-          if (oldHeight != this.Height || oldWidth != label1.Left)//use the label "Res" as anchor point to determine the picture size
-          {
-              oldWidth = label1.Left; oldHeight = this.Height;
-              IM_Width = label1.Left - 20;
-              IM_Height = this.Height - pictureBox1.Top;
-              pictureBox1.Width = IM_Width;
-              pictureBox1.Height = IM_Height;
-              if (pictureBox1.Image != null)
-              {
-                  pictureBox1.Image.Dispose();
-              }
-
-              pictureBox1.Image = new Bitmap(pictureBox1.Width, pictureBox1.Height);
-
-              if (btnAssist.Left - 10 < composeMSG.Right)
-              {
-                  var size = composeMSG.Width;
-                  composeMSG.Left = msgAll.Left = msgSelected.Left = reply2Selected.Left = btnAssist.Left - 10 - size;
-                  MSG.Width = messages.Width = composeMSG.Left - 20;
-              }
-              firstShow = true;
-          }
-      }
-      /// <summary>
-      /// Regenerates the 2D view. At the moment, examines the track network
-      /// each time the view is drawn. Later, the traversal and drawing can be separated.
-      /// </summary>
-      public void GenerateView()
-      {
-
-
-		  if (!Inited) return;
-
-		  if (pictureBox1.Image == null) InitImage();
-          DetermineLocations();
-
-		  if (firstShow)
-		  {
-			  if (!MultiPlayer.MPManager.IsServer())
-			  {
-				  this.chkAllowUserSwitch.Visible = false;
-				  this.chkAllowUserSwitch.Checked = false;
-				  this.rmvButton.Visible = false;
-				  this.btnAssist.Visible = false;
-				  this.btnNormal.Visible = false;
-				  this.msgAll.Text = "MSG to Server";
-			  }
-			  else
-			  {
-				  this.msgAll.Text = "MSG to All";
-			  }
-			  if (MultiPlayer.MPManager.IsServer()) { rmvButton.Visible = true; chkAllowNew.Visible = true; chkAllowUserSwitch.Visible = true; }
-			  else { rmvButton.Visible = false; chkAllowNew.Visible = false; chkAllowUserSwitch.Visible = false; chkBoxPenalty.Visible = false; chkPreferGreen.Visible = false; }
-		  }
-		  if (firstShow || followTrain) {
-			  WorldPosition pos;
-			  //see who should I look at:
-			  //if the player is selected in the avatar list, show the player, otherwise, show the one with the lowest index
-			  if (Program.Simulator.PlayerLocomotive != null) pos = Program.Simulator.PlayerLocomotive.WorldPosition;
-			  else pos = Program.Simulator.Trains[0].Cars[0].WorldPosition;
-			  bool hasSelectedTrain = false;
-			  if (AvatarView.SelectedIndices.Count > 0 && !AvatarView.SelectedIndices.Contains(0))
-			  {
-					  try
-					  {
-						  var i = 10000;
-						  foreach (var index in AvatarView.SelectedIndices)
-						  {
-							  if ((int)index < i) i = (int)index;
-						  }
-						  var name = AvatarView.Items[i].Text.Split(' ')[0].Trim() ;
-						  if (MultiPlayer.MPManager.OnlineTrains.Players.ContainsKey(name))
-						  {
-							  pos = MultiPlayer.MPManager.OnlineTrains.Players[name].Train.Cars[0].WorldPosition;
-						  }
-						  else if (MultiPlayer.MPManager.Instance().lostPlayer.ContainsKey(name))
-						  {
-							  pos = MultiPlayer.MPManager.Instance().lostPlayer[name].Train.Cars[0].WorldPosition;
-						  }
-						  hasSelectedTrain = true;
-					  }
-					  catch { }
-			  }
-			  if (hasSelectedTrain == false && PickedTrain != null && PickedTrain.Cars != null && PickedTrain.Cars.Count > 0)
-			  {
-				  pos = PickedTrain.Cars[0].WorldPosition;
-			  }
-			  var ploc = new PointF(pos.TileX * 2048 + pos.Location.X, pos.TileZ * 2048 + pos.Location.Z);
-			  ViewWindow.X = ploc.X - minX - ViewWindow.Width / 2; ViewWindow.Y = ploc.Y - minY - ViewWindow.Width / 2;
-			  firstShow = false;
-		  }
-
-		  try
-		  {
-			  CheckAvatar();
-		  }
-		  catch {  } //errors for avatar, just ignore
-         using(Graphics g = Graphics.FromImage(pictureBox1.Image))
-         {
-			 subX = minX + ViewWindow.X; subY = minY + ViewWindow.Y;
-            g.Clear(Color.White);
-            
-            xScale = pictureBox1.Width / ViewWindow.Width;
-            yScale = pictureBox1.Height/ ViewWindow.Height;
-
-			PointF[] points = new PointF[3];
-			Pen p = grayPen;
-
-			p.Width = (int) xScale;
-			if (p.Width < 1) p.Width = 1;
-			else if (p.Width > 3) p.Width = 3;
-			greenPen.Width = orangePen.Width = redPen.Width = p.Width; pathPen.Width = 2 * p.Width;
-			trainPen.Width = p.Width*6;
-			var forwardDist = 100 / xScale; if (forwardDist < 5) forwardDist = 5;
-			//if (xScale > 3) p.Width = 3f;
-			//else if (xScale > 2) p.Width = 2f;
-			//else p.Width = 1f;
-			PointF scaledA = new PointF(0, 0);
-			PointF scaledB = new PointF(0, 0);
-			PointF scaledC = new PointF(0, 0);
-
-			foreach (var line in segments)
-            {
-
-                scaledA.X = (line.A.TileX * 2048 - subX + (float)line.A.X) * xScale; scaledA.Y = pictureBox1.Height - (line.A.TileZ * 2048 - subY + (float)line.A.Z) * yScale;
-                scaledB.X = (line.B.TileX * 2048 - subX + (float)line.B.X) * xScale; scaledB.Y = pictureBox1.Height - (line.B.TileZ * 2048 - subY + (float)line.B.Z) * yScale;
-
-
-				if ((scaledA.X < 0 && scaledB.X < 0) || (scaledA.X > IM_Width && scaledB.X > IM_Width) || (scaledA.Y > IM_Height && scaledB.Y > IM_Height) || (scaledA.Y < 0 && scaledB.Y < 0)) continue;
-
-
-               //if (highlightTrackSections.Checked)
-               //{
-               //   if (line.Section != null && line.Section.InterlockingTrack == trackSections.SelectedValue)
-               //   {
-               //      p.Width = 5f;
-               //   }
-               //}
-
-			   if (line.isCurved == true)
-			   {
-				   scaledC.X = ((float)line.C.X - subX) * xScale; scaledC.Y = pictureBox1.Height - ((float)line.C.Z - subY) * yScale;
-				   points[0] = scaledA; points[1] = scaledC; points[2] = scaledB;
-				   g.DrawCurve(p, points);
-			   }
-               else g.DrawLine(p, scaledA, scaledB);
-
-               /*if (line.MySection != null)
-               {
-                   g.DrawString(""+line.MySection.StartElev+" "+line.MySection.EndElev, sidingFont, sidingBrush, scaledB);
-               }*/
-            }
-			
-			switchItemsDrawn.Clear();
-			signalItemsDrawn.Clear();
-			 float x, y;
-			 PointF scaledItem = new PointF(0f, 0f);
-			 var width = 6f * p.Width; if (width > 15) width = 15;//not to make it too large
-			 for (var i = 0; i < switches.Count; i++)
-			 {
-				 SwitchWidget sw = switches[i];
-
-				 x = (sw.Location.X - subX) * xScale; y = pictureBox1.Height - (sw.Location.Y - subY) * yScale;
-
-				 if (x < 0 || x > IM_Width || y > IM_Height || y < 0) continue;
-
-				 scaledItem.X = x; scaledItem.Y = y;
-
-
-				 if (sw.Item.TrJunctionNode.SelectedRoute == sw.main) g.FillEllipse(Brushes.Black, GetRect(scaledItem, width));
-				 else g.FillEllipse(Brushes.Gray, GetRect(scaledItem, width));
-
-                 //g.DrawString("" + sw.Item.TrJunctionNode.SelectedRoute, trainFont, trainBrush, scaledItem);
-
-				 sw.Location2D.X = scaledItem.X; sw.Location2D.Y = scaledItem.Y;
-#if false
-				 if (sw.main == sw.Item.TrJunctionNode.SelectedRoute)
-				 {
-					 scaledA.X = ((float)sw.mainEnd.X - minX - ViewWindow.X) * xScale; scaledA.Y = pictureBox1.Height - ((float)sw.mainEnd.Y - minY - ViewWindow.Y) * yScale;
-					 g.DrawLine(redPen, scaledA, scaledItem);
-
-				 }
-#endif
-				 switchItemsDrawn.Add(sw);
-			 }
-
-			 foreach (var s in signals)
-			 {
-                 if (float.IsNaN(s.Location.X) || float.IsNaN(s.Location.Y)) continue;
-				 x = (s.Location.X - subX) * xScale; y = pictureBox1.Height - (s.Location.Y - subY) * yScale;
-				 if (x < 0 || x > IM_Width || y > IM_Height || y < 0) continue;
-				 scaledItem.X = x; scaledItem.Y = y;
-				 s.Location2D.X = scaledItem.X; s.Location2D.Y = scaledItem.Y;
-				 if (s.Signal.isSignalNormal())//only show nor
-				 {
-					 var color = Brushes.Green;
-					 var pen = greenPen;
-					 if (s.IsProceed == 0)
-					 {
-					 }
-					 else if (s.IsProceed == 1)
-					 {
-						 color = Brushes.Orange;
-						 pen = orangePen;
-					 }
-					 else
-					 {
-						 color = Brushes.Red;
-						 pen = redPen;
-					 }
-					 g.FillEllipse(color, GetRect(scaledItem, width));
-					 //if (s.Signal.enabledTrain != null) g.DrawString(""+s.Signal.enabledTrain.Train.Number, trainFont, Brushes.Black, scaledItem);
-					 signalItemsDrawn.Add(s);
-					 if (s.hasDir)
-					 {
-						 scaledB.X = (s.Dir.X - subX) * xScale; scaledB.Y = pictureBox1.Height - (s.Dir.Y - subY) * yScale;
-						 g.DrawLine(pen, scaledItem, scaledB);
-					 }
-				 }
-			 }
-
-            if (true/*showPlayerTrain.Checked*/)
-            {
-
-				CleanVerticalCells();//clean the drawing area for text of sidings
-				foreach (var s in sidings)
-				{
-					scaledItem.X = (s.Location.X - subX) * xScale;
-					scaledItem.Y = DetermineSidingLocation(scaledItem.X, pictureBox1.Height - (s.Location.Y - subY) * yScale, s.Name);
-					if (scaledItem.Y >= 0f) //if we need to draw the siding names
-					{
-
-						g.DrawString(s.Name, sidingFont, sidingBrush, scaledItem);
-					}
-				}
-				var margin = 30 * xScale;//margins to determine if we want to draw a train
-				var margin2 = 5000 * xScale;
-
-				//variable for drawing train path
-				var mDist = 5000f; var pDist = 50; //segment length when draw path
-
-				selectedTrainList.Clear();
-				foreach (var t in simulator.Trains) selectedTrainList.Add(t);
-
-				var redTrain = selectedTrainList.Count;
-
-				//choosen trains will be drawn later using blue, so it will overlap on the red lines
-				var chosen = AvatarView.SelectedItems;
-				if (chosen.Count > 0)
-				{
-					for (var i = 0; i < chosen.Count; i++)
-					{
-						var name = chosen[i].Text.Split(' ')[0].Trim(); //filter out (H) in the text
-						var train = MultiPlayer.MPManager.OnlineTrains.findTrain(name);
-						if (train != null) { selectedTrainList.Remove(train); selectedTrainList.Add(train); redTrain--; }
-						//if selected include myself, will show it as blue
-						if (MultiPlayer.MPManager.GetUserName() == name && Program.Simulator.PlayerLocomotive != null)
-						{
-							selectedTrainList.Remove(Program.Simulator.PlayerLocomotive.Train); selectedTrainList.Add(Program.Simulator.PlayerLocomotive.Train);
-							redTrain--;
-						}
-
-					}
-				}
-
-				//trains selected in the avatar view list will be drawn in blue, others will be drawn in red
-				pathPen.Color = Color.Red;
-				var drawRed = 0;
-				int ValidTrain = selectedTrainList.Count();
-				//add trains quit into the end, will draw them in gray
-				try
-				{
-					foreach (var lost in MultiPlayer.MPManager.Instance().lostPlayer)
-					{
-						if (lost.Value.Train != null && !selectedTrainList.Contains(lost.Value.Train)) selectedTrainList.Add(lost.Value.Train);
-					}
-				}
-				catch { }
-				foreach (Train t in selectedTrainList)
-				{
-					drawRed++;//how many red has been drawn
-					if (drawRed > redTrain) pathPen.Color = Color.Blue; //more than the red should be drawn, thus draw in blue
-
-					name = "";
-					TrainCar firstCar = null;
-					if (t.LeadLocomotive != null)
-					{
-						worldPos = t.LeadLocomotive.WorldPosition;
-						name = t.GetTrainName(t.LeadLocomotive.CarID);
-						firstCar = t.LeadLocomotive;
-					}
-					else if (t.Cars != null && t.Cars.Count > 0)
-					{
-						worldPos = t.Cars[0].WorldPosition;
-						name = t.GetTrainName(t.Cars[0].CarID);
-						if (t.TrainType == Train.TRAINTYPE.AI)
-							name = t.Number.ToString() + ":" +t.Name;
-						firstCar = t.Cars[0];
-					}
-					else continue;
-
-					if (xScale < 0.3 || t.FrontTDBTraveller == null || t.RearTDBTraveller == null)
-					{
-						worldPos = firstCar.WorldPosition;
-						scaledItem.X = (worldPos.TileX * 2048 -subX + worldPos.Location.X) * xScale; 
-						scaledItem.Y = pictureBox1.Height - (worldPos.TileZ * 2048 - subY + worldPos.Location.Z) * yScale;
-						if (scaledItem.X < -margin2 || scaledItem.X > IM_Width + margin2 || scaledItem.Y > IM_Height + margin2 || scaledItem.Y < -margin2) continue;
-						if (drawRed > ValidTrain) g.FillRectangle(Brushes.Gray, GetRect(scaledItem, 15f));
-						else
-						{
-							if (t == PickedTrain) g.FillRectangle(Brushes.Red, GetRect(scaledItem, 15f));
-							else g.FillRectangle(Brushes.DarkGreen, GetRect(scaledItem, 15f));
-							scaledItem.Y -= 25;
-							DrawTrainPath(t, subX, subY, pathPen, g, scaledA, scaledB, pDist, mDist);
-						}
-						g.DrawString(name, trainFont, trainBrush, scaledItem);
-						continue;
-					}
-					var loc = t.FrontTDBTraveller.WorldLocation;
-					x = (loc.TileX * 2048 + loc.Location.X - subX) * xScale; y = pictureBox1.Height - (loc.TileZ * 2048 + loc.Location.Z - subY) * yScale;
-					if (x < -margin2 || x > IM_Width + margin2 || y > IM_Height + margin2 || y < -margin2) continue;
-					
-					//train quit will not draw path, others will draw it
-					if (drawRed <= ValidTrain) DrawTrainPath(t, subX, subY, pathPen, g, scaledA, scaledB, pDist, mDist);
-					
-					trainPen.Color = Color.DarkGreen;
-					foreach (var car in t.Cars)
-					{
-						Traveller t1 = new Traveller(t.RearTDBTraveller);
-						worldPos = car.WorldPosition;
-						var dist = t1.DistanceTo(worldPos.WorldLocation.TileX, worldPos.WorldLocation.TileZ, worldPos.WorldLocation.Location.X, worldPos.WorldLocation.Location.Y, worldPos.WorldLocation.Location.Z);
-						if (dist > 0)
-						{
-							t1.Move(dist - 1 + car.CarLengthM / 2);
-							x = (t1.TileX * 2048 + t1.Location.X - subX) * xScale; y = pictureBox1.Height - (t1.TileZ * 2048 + t1.Location.Z - subY) * yScale;
-							//x = (worldPos.TileX * 2048 + worldPos.Location.X - minX - ViewWindow.X) * xScale; y = pictureBox1.Height - (worldPos.TileZ * 2048 + worldPos.Location.Z - minY - ViewWindow.Y) * yScale;
-							if (x < -margin || x > IM_Width + margin || y > IM_Height + margin || y < -margin) continue;
-
-							scaledItem.X = x; scaledItem.Y = y;
-
-							t1.Move(-car.CarLengthM);
-							x = (t1.TileX * 2048 + t1.Location.X - subX) * xScale; y = pictureBox1.Height - (t1.TileZ * 2048 + t1.Location.Z - subY) * yScale;
-							if (x < -margin || x > IM_Width + margin || y > IM_Height + margin || y < -margin) continue;
-
-							scaledA.X = x; scaledA.Y = y;
-							
-							//if the train has quit, will draw in gray, if the train is selected by left click of the mouse, will draw it in red
-							if (drawRed > ValidTrain) trainPen.Color = Color.Gray;
-							else if (t == PickedTrain) trainPen.Color = Color.Red;
-							g.DrawLine(trainPen, scaledA, scaledItem);
-							
-							//g.FillEllipse(Brushes.DarkGreen, GetRect(scaledItem, car.Length * xScale));
-						}
-					}
-					worldPos = firstCar.WorldPosition;
-					scaledItem.X = (worldPos.TileX * 2048 -subX + worldPos.Location.X) * xScale; 
-					scaledItem.Y = -25 + pictureBox1.Height - (worldPos.TileZ * 2048 - subY + worldPos.Location.Z) * yScale;
-
-					g.DrawString(name, trainFont, trainBrush, scaledItem);
-
-				}
-				if (switchPickedItemHandled) switchPickedItem = null;
-				if (signalPickedItemHandled) signalPickedItem = null;
-
-#if false
-				if (switchPickedItem != null /*&& switchPickedItemChanged == true*/ && !switchPickedItemHandled && simulator.GameTime - switchPickedTime < 5)
-				{
-					switchPickedLocation.X = switchPickedItem.Location2D.X + 150; switchPickedLocation.Y = switchPickedItem.Location2D.Y;
-					//g.FillRectangle(Brushes.LightGray, GetRect(switchPickedLocation, 400f, 64f));
-
-					switchPickedLocation.X -= 180; switchPickedLocation.Y += 10;
-					var node = switchPickedItem.Item.TrJunctionNode;
-					if (node.SelectedRoute == switchPickedItem.main) g.DrawString("Current Route: Main Route", trainFont, trainBrush, switchPickedLocation);
-					else g.DrawString("Current Route: Side Route", trainFont, trainBrush, switchPickedLocation);
-					if (!MultiPlayer.MPManager.IsMultiPlayer() || MultiPlayer.MPManager.IsServer())
-					{
-						switchPickedLocation.Y -= 22;
-						g.DrawString(InputSettings.Commands[(int)UserCommands.GameSwitchPicked] + " to throw the switch", trainFont, trainBrush, switchPickedLocation);
-						switchPickedLocation.Y += 8;
-					}
-					switchPickedLocation.Y -= 30;
-					g.DrawString(InputSettings.Commands[(int)UserCommands.CameraJumpSeeSwitch] + " to see the switch", trainFont, trainBrush, switchPickedLocation);
-				}
-				if (signalPickedItem != null /*&& signalPickedItemChanged == true*/ && !signalPickedItemHandled && simulator.GameTime - signalPickedTime < 5)
-				{
-					signalPickedLocation.X = signalPickedItem.Location2D.X + 150; signalPickedLocation.Y = signalPickedItem.Location2D.Y;
-					//g.FillRectangle(Brushes.LightGray, GetRect(signalPickedLocation, 400f, 64f));
-					signalPickedLocation.X -= 180; signalPickedLocation.Y -= 2;
-					if (signalPickedItem.IsProceed == 0) g.DrawString("Current Signal: Proceed", trainFont, trainBrush, signalPickedLocation);
-					else if (signalPickedItem.IsProceed == 1) g.DrawString("Current Signal: Approach", trainFont, trainBrush, signalPickedLocation);
-					else g.DrawString("Current Signal: Stop", trainFont, trainBrush, signalPickedLocation);
-					if (!MultiPlayer.MPManager.IsMultiPlayer() || MultiPlayer.MPManager.IsServer())
-					{
-						signalPickedLocation.Y -= 24;
-						g.DrawString(InputSettings.Commands[(int)UserCommands.GameSignalPicked] + " to change signal", trainFont, trainBrush, signalPickedLocation);
-					}
-				}
-#endif
-			}
-
-         }
-
-         pictureBox1.Invalidate();
-      }
-
-	  private Vector2[][] alignedTextY;
-	  private int[] alignedTextNum;
-	  private int spacing = 12;
-	  private void CleanVerticalCells()
-	  {
-		  if (alignedTextY == null || alignedTextY.Length != IM_Height / spacing) //first time to put text, or the text height has changed
-		  {
-			  alignedTextY = new Vector2[IM_Height/spacing][];
-			  alignedTextNum = new int[IM_Height/spacing];
-			  for (var i = 0; i < IM_Height / spacing; i++) alignedTextY[i] = new Vector2[4]; //each line has at most 4 sidings
-		  }
-		  for (var i = 0; i < IM_Height / spacing; i++) { alignedTextNum[i] = 0; }
-
-	  }
-	  private float DetermineSidingLocation(float startX, float wantY, string name)
-	  {
-		  //out of drawing area
-		  if (startX < -64 || startX > IM_Width || wantY < -spacing || wantY > IM_Height) return -1f;
-
-		  int position = (int)(wantY / spacing);//the cell of the text it wants in
-		  if (position > alignedTextY.Length) return wantY;//position is larger than the number of cells
-		  var endX = startX + name.Length*trainFont.Size;
-		  int desiredPosition = position;
-		  while (position < alignedTextY.Length && position >= 0)
-		  {
-			  //if the line contains no text yet, put it there
-			  if (alignedTextNum[position] == 0)
-			  {
-				  alignedTextY[position][alignedTextNum[position]].X = startX;
-				  alignedTextY[position][alignedTextNum[position]].Y = endX;//add info for the text (i.e. start and end location)
-				  alignedTextNum[position]++;
-				  return position * spacing;
-			  }
-
-			  bool conflict = false;
-			  //check if it is intersect any one in the cell
-			  foreach (Vector2 v in alignedTextY[position])
-			  {
-				  //check conflict with a text, v.x is the start of the text, v.y is the end of the text
-				  if ((startX > v.X && startX < v.Y) || (endX > v.X && endX < v.Y) || (v.X > startX && v.X < endX) || (v.Y > startX && v.Y < endX))
-				  {
-					  conflict = true;
-					  break;
-				  }
-			  }
-			  if (conflict == false) //no conflict
-			  {
-				  if (alignedTextNum[position] >= alignedTextY[position].Length) return -1f;
-				  alignedTextY[position][alignedTextNum[position]].X = startX;
-				  alignedTextY[position][alignedTextNum[position]].Y = endX;//add info for the text (i.e. start and end location)
-				  alignedTextNum[position]++;
-				  return position * spacing;
-			  }
-			  position--;
-			  //cannot move up, then try to move it down
-			  if (position - desiredPosition < -1)
-			  {
-				  position = desiredPosition + 2;
-			  }
-			  //could not find any position up or down, just return negative
-			  if (position == desiredPosition) return -1f;
-		  }
-		  return position * spacing;
-	  }
-	  
-	    const float SignalErrorDistance = 100;
-        const float SignalWarningDistance = 500;
-        const float DisplayDistance = 1000;
-        const float DisplaySegmentLength = 10;
-        const float MaximumSectionDistance = 10000;
-
-	  Dictionary<int, SignallingDebugWindow.TrackSectionCacheEntry> Cache = new Dictionary<int, SignallingDebugWindow.TrackSectionCacheEntry>();
-	  SignallingDebugWindow.TrackSectionCacheEntry GetCacheEntry(Traveller position)
-        {
-            SignallingDebugWindow.TrackSectionCacheEntry rv;
-            if (Cache.TryGetValue(position.TrackNodeIndex, out rv) && (rv.Direction == position.Direction))
-                return rv;
-            Cache[position.TrackNodeIndex] = rv = new SignallingDebugWindow.TrackSectionCacheEntry()
-            {
-                Direction = position.Direction,
-                Length = 0,
-                Objects = new List<SignallingDebugWindow.TrackSectionObject>(),
-            };
-            var nodeIndex = position.TrackNodeIndex;
-            var trackNode = new Traveller(position);
-            while (true)
-            {
-                rv.Length += MaximumSectionDistance - trackNode.MoveInSection(MaximumSectionDistance);
-                if (!trackNode.NextSection())
-                    break;
-                if (trackNode.IsEnd)
-                    rv.Objects.Add(new SignallingDebugWindow.TrackSectionEndOfLine() { Distance = rv.Length });
-                else if (trackNode.IsJunction)
-                    rv.Objects.Add(new SignallingDebugWindow.TrackSectionSwitch() { Distance = rv.Length, TrackNode = trackNode.TN, NodeIndex = nodeIndex });
-                else
-                    rv.Objects.Add(new SignallingDebugWindow.TrackSectionObject() { Distance = rv.Length }); // Always have an object at the end.
-                if (trackNode.TrackNodeIndex != nodeIndex)
-                    break;
-            }
-            trackNode = new Traveller(position);
-
-            rv.Objects = rv.Objects.OrderBy(tso => tso.Distance).ToList();
-            return rv;
-        }
-
-	   //draw the train path if it is within the window
-		public void DrawTrainPath(Train train, float subX, float subY, Pen pathPen, Graphics g, PointF scaledA, PointF scaledB, float stepDist, float MaximumSectionDistance)
-		{
-			if (DrawPath != true) return;
-			bool ok = false;
-			if (train == Program.Simulator.PlayerLocomotive.Train) ok = true;
-			if (MultiPlayer.MPManager.IsMultiPlayer())
-			{
-				if (MultiPlayer.MPManager.OnlineTrains.findTrain(train)) ok = true;
-			}
-			if (train.FirstCar != null & train.FirstCar.CarID.Contains("AI")) ok = true; //AI train
-			if (Math.Abs(train.SpeedMpS) > 0.001) ok = true;
-			if (ok == false) return;
-
-			var DisplayDistance = MaximumSectionDistance;
-			var position = train.MUDirection != Direction.Reverse ? new Traveller(train.FrontTDBTraveller) : new Traveller(train.RearTDBTraveller, Traveller.TravellerDirection.Backward);
-			var caches = new List<SignallingDebugWindow.TrackSectionCacheEntry>();
-			// Work backwards until we end up on a different track section.
-			var cacheNode = new Traveller(position);
-			cacheNode.ReverseDirection();
-			var initialNodeOffsetCount = 0;
-			while (cacheNode.TrackNodeIndex == position.TrackNodeIndex && cacheNode.NextSection())
-				initialNodeOffsetCount++;
-			// Now do it again, but don't go the last track section (because it is from a different track node).
-			cacheNode = new Traveller(position);
-			cacheNode.ReverseDirection();
-			for (var i = 1; i < initialNodeOffsetCount; i++)
-				cacheNode.NextSection();
-			// Push the location right up to the end of the section.
-			cacheNode.MoveInSection(MaximumSectionDistance);
-			// Now back facing the right way, calculate the distance to the train location.
-			cacheNode.ReverseDirection();
-			var initialNodeOffset = cacheNode.DistanceTo(position.TileX, position.TileZ, position.X, position.Y, position.Z);
-			// Go and collect all the cache entries for the visible range of vector nodes (straights, curves).
-			var totalDistance = 0f;
-			while (!cacheNode.IsEnd && totalDistance - initialNodeOffset < DisplayDistance)
-			{
-				if (cacheNode.IsTrack)
-				{
-					var cache = GetCacheEntry(cacheNode);
-					cache.Age = 0;
-					caches.Add(cache);
-					totalDistance += cache.Length;
-				}
-				var nodeIndex = cacheNode.TrackNodeIndex;
-				while (cacheNode.TrackNodeIndex == nodeIndex && cacheNode.NextSection()) ;
-			}
-
-			var switchErrorDistance = initialNodeOffset + DisplayDistance + SignalWarningDistance;
-			var signalErrorDistance = initialNodeOffset + DisplayDistance + SignalWarningDistance;
-			var currentDistance = 0f;
-			foreach (var cache in caches)
-			{
-				foreach (var obj in cache.Objects)
-				{
-					var objDistance = currentDistance + obj.Distance;
-					if (objDistance < initialNodeOffset)
-						continue;
-
-					var switchObj = obj as SignallingDebugWindow.TrackSectionSwitch;
-					if (switchObj != null)
-					{
-						for (var pin = switchObj.TrackNode.Inpins; pin < switchObj.TrackNode.Inpins + switchObj.TrackNode.Outpins; pin++)
-						{
-							if (switchObj.TrackNode.TrPins[pin].Link == switchObj.NodeIndex)
-							{
-								if (pin - switchObj.TrackNode.Inpins != switchObj.TrackNode.TrJunctionNode.SelectedRoute)
-									switchErrorDistance = objDistance;
-								break;
-							}
-						}
-						if (switchErrorDistance < DisplayDistance)
-							break;
-					}
-
-				}
-				if (switchErrorDistance < DisplayDistance || signalErrorDistance < DisplayDistance)
-					break;
-				currentDistance += cache.Length;
-			}
-
-			var currentPosition = new Traveller(position);
-			currentPosition.Move(-initialNodeOffset);
-			currentDistance = 0;
-
-			foreach (var cache in caches)
-			{
-				var lastObjDistance = 0f;
-				foreach (var obj in cache.Objects)
-				{
-					var objDistance = currentDistance + obj.Distance;
-
-					for (var step = lastObjDistance; step < obj.Distance; step += DisplaySegmentLength)
-					{
-						var stepDistance = currentDistance + step;
-						var stepLength = DisplaySegmentLength > obj.Distance - step ? obj.Distance - step : DisplaySegmentLength;
-						var previousLocation = currentPosition.WorldLocation;
-						currentPosition.Move(stepLength);
-						if (stepDistance + stepLength >= initialNodeOffset && stepDistance <= initialNodeOffset + DisplayDistance)
-						{
-							var currentLocation = currentPosition.WorldLocation;
-							scaledA.X = (previousLocation.TileX * 2048 + previousLocation.Location.X - subX) * xScale; scaledA.Y = pictureBox1.Height - (previousLocation.TileZ * 2048 + previousLocation.Location.Z - subY) * yScale;
-							scaledB.X = (currentLocation.TileX * 2048 + currentLocation.Location.X - subX) * xScale; scaledB.Y = pictureBox1.Height - (currentPosition.TileZ * 2048 + currentPosition.Location.Z - subY) * yScale;
-							g.DrawLine(pathPen, scaledA, scaledB);
-						}
-					}
-					lastObjDistance = obj.Distance;
-
-					if (objDistance >= switchErrorDistance)
-						break;
-				}
-				currentDistance += cache.Length;
-				if (currentDistance >= switchErrorDistance)
-					break;
-
-			}
-
-			currentPosition = new Traveller(position);
-			currentPosition.Move(-initialNodeOffset);
-			currentDistance = 0;
-			foreach (var cache in caches)
-			{
-				var lastObjDistance = 0f;
-				foreach (var obj in cache.Objects)
-				{
-					currentPosition.Move(obj.Distance - lastObjDistance);
-					lastObjDistance = obj.Distance;
-
-					var objDistance = currentDistance + obj.Distance;
-					if (objDistance < initialNodeOffset || objDistance > initialNodeOffset + DisplayDistance)
-						continue;
-
-					var switchObj = obj as SignallingDebugWindow.TrackSectionSwitch;
-					if (switchObj != null)
-					{
-						for (var pin = switchObj.TrackNode.Inpins; pin < switchObj.TrackNode.Inpins + switchObj.TrackNode.Outpins; pin++)
-						{
-							if (switchObj.TrackNode.TrPins[pin].Link == switchObj.NodeIndex && pin - switchObj.TrackNode.Inpins != switchObj.TrackNode.TrJunctionNode.SelectedRoute)
-							{
-								foreach (var sw in switchItemsDrawn)
-								{
-									if (sw.Item.TrJunctionNode == switchObj.TrackNode.TrJunctionNode)
-									{
-										var r = 6 * greenPen.Width;
-										g.DrawLine(pathPen, new PointF(sw.Location2D.X - r, sw.Location2D.Y - r), new PointF(sw.Location2D.X + r, sw.Location2D.Y + r));
-										g.DrawLine(pathPen, new PointF(sw.Location2D.X - r, sw.Location2D.Y + r), new PointF(sw.Location2D.X + r, sw.Location2D.Y - r));
-										break;
-									}
-								}
-							}
-						}
-					}
-
-					if (objDistance >= switchErrorDistance)
-						break;
-				}
-				currentDistance += cache.Length;
-				if (currentDistance >= switchErrorDistance)
-					break;
-			}
-			// Clean up any cache entries who haven't been using for 30 seconds.
-			var oldCaches = Cache.Where(kvp => kvp.Value.Age > 30 * 4).ToArray();
-			foreach (var oldCache in oldCaches)
-				Cache.Remove(oldCache.Key);
-
-		}
-	  #endregion
-
-		/// <summary>
-      /// Generates a rectangle representing a dot being drawn.
-      /// </summary>
-      /// <param name="p">Center point of the dot, in pixels.</param>
-      /// <param name="size">Size of the dot's diameter, in pixels</param>
-      /// <returns></returns>
-      static RectangleF GetRect(PointF p, float size)
-      {
-         return new RectangleF(p.X - size / 2f, p.Y - size / 2f, size, size);
-      }
-
-	  /// <summary>
-      /// Generates line segments from an array of TrVectorSection. Also computes 
-      /// the bounds of the entire route being drawn.
-      /// </summary>
-      /// <param name="segments"></param>
-      /// <param name="items"></param>
-      /// <param name="minX"></param>
-      /// <param name="minY"></param>
-      /// <param name="maxX"></param>
-      /// <param name="maxY"></param>
-      /// <param name="simulator"></param>
-      private static void AddSegments(List<LineSegment> segments, TrackNode node, TrVectorSection[] items,  ref float minX, ref float minY, ref float maxX, ref float maxY, Simulator simulator)
-      {
-
-         bool occupied = false;
-
-
-         //if (simulator.InterlockingSystem.Tracks.ContainsKey(node))
-         //{
-         //   occupied = node.InterlockingTrack.IsOccupied;
-         //}
-
-         double tempX1, tempX2, tempZ1, tempZ2;
-
-         for (int i = 0; i < items.Length - 1; i++)
-         {
-			 dVector A = new dVector(items[i].TileX , items[i].X, items[i].TileZ, items[i].Z);
-			 dVector B = new dVector(items[i + 1].TileX, items[i + 1].X, items[i + 1].TileZ, items[i + 1].Z);
-
-             tempX1 = A.TileX * 2048 + A.X; tempX2 = B.TileX * 2048 + B.X;
-             tempZ1 = A.TileZ * 2048 + A.Z; tempZ2 = B.TileZ * 2048 + B.Z; 
-             CalcBounds(ref maxX, tempX1, true);
-            CalcBounds(ref maxY, tempZ1, true);
-            CalcBounds(ref maxX, tempX2, true);
-            CalcBounds(ref maxY, tempZ2, true);
-
-            CalcBounds(ref minX, tempX1, false);
-            CalcBounds(ref minY, tempZ1, false);
-            CalcBounds(ref minX, tempX2, false);
-            CalcBounds(ref minY, tempZ2, false);
-
-            segments.Add(new LineSegment(A, B, occupied, items[i]));
-         }
-      }
-
-      /// <summary>
-      /// Given a value representing a limit, evaluate if the given value exceeds the current limit.
-      /// If so, expand the limit.
-      /// </summary>
-      /// <param name="limit">The current limit.</param>
-      /// <param name="value">The value to compare the limit to.</param>
-      /// <param name="gt">True when comparison is greater-than. False if less-than.</param>
-      private static void CalcBounds(ref float limit, double v, bool gt)
-      {
-		  float value = (float)v;
-         if (gt)
-         {
-            if (value > limit)
-            {
-               limit = value;
-            }
-         }
-         else
-         {
-            if (value < limit)
-            {
-               limit = value;
-            }
-         }
-      }
-
-
-      private float ScrollSpeedX
-      {
-         get
-         {
-            return ViewWindow.Width * 0.10f;
-         }
-      }
-
-      private float ScrollSpeedY
-      {
-         get
-         {
-            return ViewWindow.Width * 0.10f;
-         }
-      }
-
-      private void refreshButton_Click(object sender, EventArgs e)
-      {
-		  followTrain = false;
-		  firstShow = true;
-         GenerateView();
-      }
-
-      private void ShiftViewUp()
-      {
-         ViewWindow.Offset(0, -ScrollSpeedY);
-
-         GenerateView();
-      }
-      private void ShiftViewDown()
-      {
-         ViewWindow.Offset(0, ScrollSpeedY);
-
-         GenerateView();
-      }
-
-      private void ShiftViewRight()
-      {
-         ViewWindow.Offset(ScrollSpeedX, 0);
-
-         GenerateView();
-      }
-
-
-      private void ShiftViewLeft()
-      {
-         ViewWindow.Offset(-ScrollSpeedX, 0);
-
-         GenerateView();
-      }
-
-	  private void rmvButton_Click(object sender, EventArgs e)
-	  {
-		  if (!MultiPlayer.MPManager.IsServer()) return;
-		  AvatarView.SelectedIndices.Remove(0);//remove myself is not possible.
-		  var chosen = AvatarView.SelectedItems;
-		  if (chosen.Count > 0)
-		  {
-			  for (var i =0; i < chosen.Count; i++)
-			  {
-				  var tmp = chosen[i];
-				  var name = (tmp.Text.Split(' '))[0];//the name may have (H) in it, need to filter that out
-				  if (MultiPlayer.MPManager.OnlineTrains.Players.ContainsKey(name))
-				  {
-					  MultiPlayer.MPManager.OnlineTrains.Players[name].status = MultiPlayer.OnlinePlayer.Status.Removed;
-					  MultiPlayer.MPManager.BroadCast((new MultiPlayer.MSGMessage(name, "Error", "Sorry the server has removed you")).ToString());
-
-				  }
-			  }
-		  }
-
-	  }
-
-
-
-      private void windowSizeUpDown_ValueChanged(object sender, EventArgs e)
-      {
-         // this is the center, before increasing the size
-         PointF center = new PointF(ViewWindow.X + ViewWindow.Width / 2f, ViewWindow.Y + ViewWindow.Height / 2f);
-
-
-         float newSize = (float)windowSizeUpDown.Value;
-
-         ViewWindow = new RectangleF(center.X - newSize / 2f, center.Y - newSize / 2f, newSize, newSize);
-
-
-         GenerateView();
-
-      }
-
-
-	  protected override void OnMouseWheel(MouseEventArgs e)
-	  {
-		  decimal tempValue = windowSizeUpDown.Value;
-		  if (e.Delta < 0) tempValue /= 0.95m;
-		  else if (e.Delta > 0) tempValue *= 0.95m;
-		  else return;
-
-		  if (tempValue < windowSizeUpDown.Minimum) tempValue = windowSizeUpDown.Minimum;
-		  if (tempValue > windowSizeUpDown.Maximum) tempValue = windowSizeUpDown.Maximum;
-		  windowSizeUpDown.Value = tempValue;
-	  }
-
-      private bool Zooming;
-      private bool LeftClick;
-      private bool RightClick;
-
-	  private void pictureBoxMouseDown(object sender, MouseEventArgs e)
-	  {
-		  if (e.Button == MouseButtons.Left) LeftClick = true;
-		  if (e.Button == MouseButtons.Right) RightClick = true;
-
-		  if (LeftClick == true && RightClick == false)
-		  {
-			  if (Dragging == false) Dragging = true;
-		  }
-		  else if (LeftClick == true && RightClick == true)
-		  {
-			  if (Zooming == false) Zooming = true;
-		  }
-		  LastCursorPosition.X = e.X;
-		  LastCursorPosition.Y = e.Y;
-		  //MSG.Enabled = false;
-		  MultiPlayer.MPManager.Instance().ComposingText = false;
-	  }
-
-	  private void pictureBoxMouseUp(object sender, MouseEventArgs e)
-	  {
-		  if (e.Button == MouseButtons.Left) LeftClick = false;
-		  if (e.Button == MouseButtons.Right) RightClick = false; 
-
-		  if (LeftClick == false)
-		  {
-			  Dragging = false;
-			  Zooming = false;
-		  }
-
-          if ((Control.ModifierKeys & Keys.Shift) == Keys.Shift)
-          {
-              PictureMoveAndZoomInOut(e.X, e.Y, 1200);
-          }
-          else if ((Control.ModifierKeys & Keys.Alt) == Keys.Alt)
-          {
-              PictureMoveAndZoomInOut(e.X, e.Y, 30000);
-          }
-          else if ((Control.ModifierKeys & Keys.Control) == Keys.Control)
-          {
-              PictureMoveAndZoomInOut(e.X, e.Y, windowSizeUpDown.Maximum);
-          }
-          else if (LeftClick == false)
-          {
-              if (LastCursorPosition.X == e.X && LastCursorPosition.Y == e.Y)
-              {
-                  var range = 5 * (int)xScale; if (range > 10) range = 10;
-                  var temp = findItemFromMouse(e.X, e.Y, range);
-                  if (temp != null)
-                  {
-                      //GenerateView();
-                      if (temp is SwitchWidget) { switchPickedItem = (SwitchWidget)temp; signalPickedItem = null; HandlePickedSwitch(); }
-                      if (temp is SignalWidget) { signalPickedItem = (SignalWidget)temp; switchPickedItem = null; HandlePickedSignal(); }
-#if false
-					  pictureBox1.ContextMenu.Show(pictureBox1, e.Location);
-					  pictureBox1.ContextMenu.MenuItems[0].Checked = pictureBox1.ContextMenu.MenuItems[1].Checked = false;
-					  if (pickedItem.Item.TrJunctionNode != null)
-					  {
-						  if (pickedItem.Item.TrJunctionNode.SelectedRoute == 0) pictureBox1.ContextMenu.MenuItems[0].Checked = true;
-						  else pictureBox1.ContextMenu.MenuItems[1].Checked = true;
-					  }
-#endif
-                  }
-                  else { switchPickedItem = null; signalPickedItem = null; UnHandleItemPick(); PickedTrain = null; }
-              }
-
-          }
-
-	  }
-#if false
-	  void switchMainClick(object sender, EventArgs e)
-	  {
-		  if (switchPickedItem != null && switchPickedItem.Item.TrJunctionNode != null)
-		  {
-			  TrJunctionNode nextSwitchTrack = Program.DebugViewer.switchPickedItem.Item.TrJunctionNode;
-			  if (nextSwitchTrack != null && !Program.Simulator.SwitchIsOccupied(nextSwitchTrack))
-			  {
-				  if (nextSwitchTrack.SelectedRoute == 0)
-					  nextSwitchTrack.SelectedRoute = 1;
-				  else
-					  nextSwitchTrack.SelectedRoute = 0;
-			  }
-		  }
-
-	  }
-
-	   	  void switchSideClick(object sender, EventArgs e)
-	  {
-		  if (switchPickedItem != null && switchPickedItem.Item.TrJunctionNode != null)
-		  {
-			  TrJunctionNode nextSwitchTrack = Program.DebugViewer.switchPickedItem.Item.TrJunctionNode;
-			  if (nextSwitchTrack != null && !Program.Simulator.SwitchIsOccupied(nextSwitchTrack))
-			  {
-				  if (nextSwitchTrack.SelectedRoute == 0)
-					  nextSwitchTrack.SelectedRoute = 1;
-				  else
-					  nextSwitchTrack.SelectedRoute = 0;
-			  }
-		  }
-
-	  }
-#endif
-
-	  private void UnHandleItemPick()
-	  {
-		  boxSetSignal.Visible = false;
-		  //boxSetSignal.Enabled = false;
-		  //boxSetSwitch.Enabled = false;
-		  boxSetSwitch.Visible = false;
-	  }
-	  private void HandlePickedSignal()
-	  {
-		  if (MultiPlayer.MPManager.IsClient() && !MultiPlayer.MPManager.Instance().AmAider) return;//normal client not server or aider
-		  //boxSetSwitch.Enabled = false;
-		  boxSetSwitch.Visible = false;
-		  if (signalPickedItem == null) return;
-		  var y = LastCursorPosition.Y;
-		  if (LastCursorPosition.Y < 100) y = 100;
-		  if (LastCursorPosition.Y > pictureBox1.Size.Height - 100) y = pictureBox1.Size.Height - 100;
-		  boxSetSignal.Location = new System.Drawing.Point(LastCursorPosition.X + 2, y);
-		  boxSetSignal.Enabled = true;
-		  boxSetSignal.Focus();
-		  boxSetSignal.SelectedIndex = -1;
-		  boxSetSignal.Visible = true;
-		  return;
-	  }
-
-	  private void HandlePickedSwitch()
-	  {
-		  if (MultiPlayer.MPManager.IsClient() && !MultiPlayer.MPManager.Instance().AmAider) return;//normal client not server
-		  //boxSetSignal.Enabled = false;
-		  boxSetSignal.Visible = false;
-		  if (switchPickedItem == null) return;
-		  var y = LastCursorPosition.Y + 100;
-		  if (y < 140) y = 140;
-		  if (y > pictureBox1.Size.Height + 100) y = pictureBox1.Size.Height + 100;
-		  boxSetSwitch.Location = new System.Drawing.Point(LastCursorPosition.X + 2, y);
-		  boxSetSwitch.Enabled = true;
-		  boxSetSwitch.Focus();
-		  boxSetSwitch.SelectedIndex = -1;
-		  boxSetSwitch.Visible = true;
-		  return;
-	  }
-
-	   private ItemWidget findItemFromMouse(int x, int y, int range)
-	  {
-		  if (range < 5) range = 5;
-		  double closest = float.NaN;
-		  ItemWidget closestItem = null;
-		  if (chkPickSwitches.Checked == true)
-		  {
-			  foreach (var item in switchItemsDrawn)
-			  {
-				  //if out of range, continue
-				  if (item.Location2D.X < x - range || item.Location2D.X > x + range
-					 || item.Location2D.Y < y - range || item.Location2D.Y > y + range) continue;
-
-				  if (closestItem != null)
-				  {
-					  var dist = Math.Pow(item.Location2D.X - closestItem.Location2D.X, 2) + Math.Pow(item.Location2D.Y - closestItem.Location2D.Y, 2);
-					  if (dist < closest)
-					  {
-						  closest = dist; closestItem = item;
-					  }
-				  }
-				  else closestItem = item;
-			  }
-			  if (closestItem != null) { switchPickedTime = simulator.GameTime; return closestItem; }
-		  }
-		  if (chkPickSignals.Checked == true)
-		  {
-			  foreach (var item in signalItemsDrawn)
-			  {
-				  //if out of range, continue
-				  if (item.Location2D.X < x - range || item.Location2D.X > x + range
-					 || item.Location2D.Y < y - range || item.Location2D.Y > y + range) continue;
-
-				  if (closestItem != null)
-				  {
-					  var dist = Math.Pow(item.Location2D.X - closestItem.Location2D.X, 2) + Math.Pow(item.Location2D.Y - closestItem.Location2D.Y, 2);
-					  if (dist < closest)
-					  {
-						  closest = dist; closestItem = item;
-					  }
-				  }
-				  else closestItem = item;
-			  }
-			  if (closestItem != null) { switchPickedTime = simulator.GameTime; return closestItem; }
-		  }
-
-		   //now check for trains (first car only)
-		  TrainCar firstCar;
-		  PickedTrain = null;  float tX, tY;
-		  closest = 100f;
-
-		  foreach (var t in Program.Simulator.Trains)
-		  {
-			  firstCar = null;
-			  if (t.LeadLocomotive != null)
-			  {
-				  worldPos = t.LeadLocomotive.WorldPosition;
-				  firstCar = t.LeadLocomotive;
-			  }
-			  else if (t.Cars != null && t.Cars.Count > 0)
-			  {
-				  worldPos = t.Cars[0].WorldPosition;
-				  firstCar = t.Cars[0];
-
-			  }
-			  else continue;
-
-			  worldPos = firstCar.WorldPosition;
-			  tX = (worldPos.TileX * 2048 -subX + worldPos.Location.X) * xScale; 
-			  tY = pictureBox1.Height - (worldPos.TileZ * 2048 -subY + worldPos.Location.Z) * yScale;
-              float xSpeedCorr = Math.Abs(t.SpeedMpS) * xScale * 1.5f;
-              float ySpeedCorr = Math.Abs(t.SpeedMpS) * yScale * 1.5f;
-
-			  if (tX < x - range-xSpeedCorr || tX > x + range+xSpeedCorr || tY < y - range-ySpeedCorr || tY > y + range+ySpeedCorr) continue;
-			  if (PickedTrain == null) PickedTrain = t;
-		  }
-		   //if a train is picked, will clear the avatar list selection
-		  if (PickedTrain != null)
-		  {
-			  AvatarView.SelectedItems.Clear();
-			  return new TrainWidget(PickedTrain);
-		  }
-		  return null;
-	  }
-
-	  private void pictureBoxMouseMove(object sender, MouseEventArgs e)
-	  {
-		  if (Dragging&&!Zooming)
-		  {
-			  int diffX = LastCursorPosition.X - e.X;
-			  int diffY = LastCursorPosition.Y - e.Y;
-
-			  ViewWindow.Offset(diffX * ScrollSpeedX/10, -diffY * ScrollSpeedX/10);
-			  GenerateView();
-		  }
-		  else if (Zooming)
-		  {
-			  decimal tempValue = windowSizeUpDown.Value;
-			  if (LastCursorPosition.Y - e.Y < 0) tempValue /= 0.95m;
-			  else if (LastCursorPosition.Y - e.Y > 0) tempValue *= 0.95m;
-
-			  if (tempValue < windowSizeUpDown.Minimum) tempValue = windowSizeUpDown.Minimum;
-			  if (tempValue > windowSizeUpDown.Maximum) tempValue = windowSizeUpDown.Maximum;
-			  windowSizeUpDown.Value = tempValue;
-			  GenerateView();
-
-		  }
-		  LastCursorPosition.X = e.X;
-		  LastCursorPosition.Y = e.Y;
-	  }
-
-	  public bool addNewMessage(double time, string msg)
-	  {
-		  var count = 0;
-		  while (count < 3)
-		  {
-			  try
-			  {
-				  if (messages.Items.Count > 10)
-				  {
-					  messages.Items.RemoveAt(0);
-				  }
-				  messages.Items.Add(msg);
-				  messages.SelectedIndex = messages.Items.Count - 1;
-				  messages.SelectedIndex = -1;
-				  break;
-			  }
-			  catch { count++; }
-		  }
-		  return true;
-	  }
-
-	  private void chkAllowUserSwitch_CheckedChanged(object sender, EventArgs e)
-	  {
-		  MultiPlayer.MPManager.AllowedManualSwitch = chkAllowUserSwitch.Checked;
-          if (chkAllowUserSwitch.Checked == true) { MultiPlayer.MPManager.BroadCast((new MultiPlayer.MSGMessage("All", "SwitchOK", "OK to switch")).ToString()); }
-          else { MultiPlayer.MPManager.BroadCast((new MultiPlayer.MSGMessage("All", "SwitchWarning", "Cannot switch")).ToString()); }
-	  }
-
-	  private void chkShowAvatars_CheckedChanged(object sender, EventArgs e)
-	  {
-		  Program.Simulator.Settings.ShowAvatar = chkShowAvatars.Checked;
-		  AvatarView.Items.Clear();
-		  if (avatarList != null) avatarList.Clear();
-		  if (chkShowAvatars.Checked) AvatarView.Font = new Font(FontFamily.GenericSansSerif, 12);
-		  else AvatarView.Font = new Font(FontFamily.GenericSansSerif, 16);
-		  try { CheckAvatar(); }
-		  catch { }
-	  }
-	  
-	  private const int CP_NOCLOSE_BUTTON = 0x200;
-	  protected override CreateParams CreateParams
-	  {
-		  get
-		  {
-			  CreateParams myCp = base.CreateParams;
-			  myCp.ClassStyle = myCp.ClassStyle | CP_NOCLOSE_BUTTON;
-			  return myCp;
-		  }
-	  }
-	  string imagestring = "iVBORw0KGgoAAAANSUhEUgAAABAAAAAQCAYAAAAf8/9hAAAAAXNSR0IArs4c6QAAAARnQU1BAACxjwv8YQUAAAAgY0hSTQAAeiYAAICEAAD6AAAAgOgAAHUwAADqYAAAOpgAABdwnLpRPAAAACpJREFUOE9jYBjs4D/QgSBMNhg1ABKAFAUi2aFPNY0Ue4FiA6jmlUFsEABfyg/x8/L8/gAAAABJRU5ErkJggg==";
-
-	  private void composeMSG_Click(object sender, EventArgs e)
-	  {
-		  MSG.Enabled = true;
-		  MSG.Focus();
-		  MultiPlayer.MPManager.Instance().ComposingText = true;
-		  msgAll.Enabled = true;
-		  if (messages.SelectedItems.Count > 0) msgSelected.Enabled = true;
-		  if (AvatarView.SelectedItems.Count > 0) reply2Selected.Enabled = true;
-	  }
-
-	  private void msgAll_Click(object sender, EventArgs e)
-	  {
-		  msgDefault();
-	  }
-
-	  private void msgDefault()
-	  {
-		  msgAll.Enabled = false;
-		  msgSelected.Enabled = false;
-		  reply2Selected.Enabled = false;
-		  if (!MultiPlayer.MPManager.IsMultiPlayer()) return;
-		  var msg = MSG.Text;
-		  msg = msg.Replace("\r", "");
-		  msg = msg.Replace("\t", "");
-		  MultiPlayer.MPManager.Instance().ComposingText = false;
-		  MSG.Enabled = false;
-		  if (msg != "")
-		  {
-			  if (MultiPlayer.MPManager.IsServer())
-			  {
-				  try
-				  {
-					  var user = "";
-					  foreach (var p in MultiPlayer.MPManager.OnlineTrains.Players)
-					  {
-						  user += p.Key + "\r";
-					  }
-					  user += "0END";
-					  MultiPlayer.MPManager.Notify((new MultiPlayer.MSGText(MultiPlayer.MPManager.GetUserName(), user, msg)).ToString());
-					  MSG.Text = "";
-
-				  }
-				  catch { }
-			  }
-			  else
-			  {
-				  var user = "0Server\r+0END";
-				  MultiPlayer.MPManager.Notify((new MultiPlayer.MSGText(MultiPlayer.MPManager.GetUserName(), user, msg)).ToString());
-				  MSG.Text = "";
-			  }
-		  }
-	  }
-	  private void replySelected(object sender, EventArgs e)
-	  {
-		  msgAll.Enabled = false;
-		  msgSelected.Enabled = false;
-		  reply2Selected.Enabled = false;
-
-		  if (!MultiPlayer.MPManager.IsMultiPlayer()) return;
-		  var msg = MSG.Text;
-		  msg = msg.Replace("\r", "");
-		  msg = msg.Replace("\t", "");
-		  MultiPlayer.MPManager.Instance().ComposingText = false;
-		  MSG.Text = "";
-		  MSG.Enabled = false;
-		  if (msg == "") return;
-		  var user = "";
-		  if (messages.SelectedItems.Count > 0)
-		  {
-			  var chosen = messages.SelectedItems;
-			  for (var i = 0; i < chosen.Count; i++)
-			  {
-				  var tmp = (string)(chosen[i]);
-				  var index = tmp.IndexOf(':');
-				  if (index < 0) continue;
-				  tmp = tmp.Substring(0, index) + "\r";
-				  if (user.Contains(tmp)) continue;
-				  user += tmp;
-			  }
-			  user += "0END";
-		  }
-		  else return;
-		  MultiPlayer.MPManager.Notify((new MultiPlayer.MSGText(MultiPlayer.MPManager.GetUserName(), user, msg)).ToString());
-
-
-	  }
-
-	  private void MSGLeave(object sender, EventArgs e)
-	  {
-		  //MultiPlayer.MPManager.Instance().ComposingText = false;
-	  }
-
-	  private void MSGEnter(object sender, EventArgs e)
-	  {
-		  //MultiPlayer.MPManager.Instance().ComposingText = true;
-	  }
-
-	  private void DispatcherLeave(object sender, EventArgs e)
-	  {
-		  //MultiPlayer.MPManager.Instance().ComposingText = false;
-	  }
-
-	  private void checkKeys(object sender, PreviewKeyDownEventArgs e)
-	  {
-		  if (e.KeyValue == 13)
-		  {
-			  if (e.KeyValue == 13)
-			  {
-				  var msg = MSG.Text;
-				  msg = msg.Replace("\r", "");
-				  msg = msg.Replace("\t", "");
-				  msg = msg.Replace("\n", "");
-				  MultiPlayer.MPManager.Instance().ComposingText = false;
-				  MSG.Enabled = false;
-				  MSG.Text = "";
-				  if (msg == "") return;
-				  var user = "";
-
-				  if (MultiPlayer.MPManager.IsServer())
-				  {
-					  try
-					  {
-						  foreach (var p in MultiPlayer.MPManager.OnlineTrains.Players)
-						  {
-							  user += p.Key + "\r";
-						  }
-						  user += "0END";
-						  MultiPlayer.MPManager.Notify((new MultiPlayer.MSGText(MultiPlayer.MPManager.GetUserName(), user, msg)).ToString());
-						  MSG.Text = "";
-
-					  }
-					  catch { }
-				  }
-				  else
-				  {
-					  user = "0Server\r+0END";
-					  MultiPlayer.MPManager.Notify((new MultiPlayer.MSGText(MultiPlayer.MPManager.GetUserName(), user, msg)).ToString());
-					  MSG.Text = "";
-				  }
-			  }
-		  }
-	  }
-
-	  private void msgSelected_Click(object sender, EventArgs e)
-	  {
-		  msgAll.Enabled = false;
-		  msgSelected.Enabled = false;
-		  reply2Selected.Enabled = false;
-		  MultiPlayer.MPManager.Instance().ComposingText = false;
-		  MSG.Enabled = false;
-
-		  if (!MultiPlayer.MPManager.IsMultiPlayer()) return;
-		  var msg = MSG.Text;
-		  MSG.Text = "";
-		  msg = msg.Replace("\r", "");
-		  msg = msg.Replace("\t", "");
-		  if (msg == "") return;
-		  var user = "";
-		  if (AvatarView.SelectedItems.Count > 0)
-		  {
-			  var chosen = this.AvatarView.SelectedItems;
-			  for (var i = 0; i < chosen.Count; i++)
-			  {
-				  var name = chosen[i].Text.Split(' ')[0]; //text may have (H) in it, so need to filter out
-				  if (name == MultiPlayer.MPManager.GetUserName()) continue;
-				  user += name + "\r";
-			  }
-			  user += "0END";
-
-
-		  }
-		  else return;
-
-		  MultiPlayer.MPManager.Notify((new MultiPlayer.MSGText(MultiPlayer.MPManager.GetUserName(), user, msg)).ToString());
-
-	  }
-
-	  private void msgSelectedChanged(object sender, EventArgs e)
-	  {
-		  AvatarView.SelectedItems.Clear();
-		  msgSelected.Enabled = false;
-		  if (MSG.Enabled == true) reply2Selected.Enabled = true;
-	  }
-
-	  private void AvatarView_SelectedIndexChanged(object sender, EventArgs e)
-	  {
-		  messages.SelectedItems.Clear();
-		  reply2Selected.Enabled = false;
-		  if (MSG.Enabled == true) msgSelected.Enabled = true;
-		  if (AvatarView.SelectedItems.Count <= 0) return;
-		  var name = AvatarView.SelectedItems[0].Text.Split(' ')[0].Trim();
-		  if (name == MultiPlayer.MPManager.GetUserName())
-		  {
-			  if (Program.Simulator.PlayerLocomotive != null) PickedTrain = Program.Simulator.PlayerLocomotive.Train;
-			  else if (Program.Simulator.Trains.Count > 0) PickedTrain = Program.Simulator.Trains[0];
-		  }
-		  else PickedTrain = MultiPlayer.MPManager.OnlineTrains.findTrain(name);
-
-	  }
-
-	  private void chkDrawPathChanged(object sender, EventArgs e)
-	  {
-		  this.DrawPath = chkDrawPath.Checked;
-	  }
-
-	  private void boxSetSignalChosen(object sender, EventArgs e)
-	  {
-		  if (signalPickedItem == null)
-		  {
-			  UnHandleItemPick(); return;
-		  }
-		  var signal = signalPickedItem.Signal;
-		  var type = boxSetSignal.SelectedIndex;
-		  if (MultiPlayer.MPManager.Instance().AmAider)
-		  {
-			  MultiPlayer.MPManager.Notify((new MultiPlayer.MSGSignalChange(signal, type)).ToString());
-			  UnHandleItemPick();
-			  return;
-		  }
-		  switch (type)
-		  {
-			  case 0:
-                  signal.clearHoldSignalDispatcher();
-				  break;
-			  case 1:
-                  signal.requestHoldSignalDispatcher(true);
-				  break;
-			  case 2:
-                  signal.holdState = SignalObject.HoldState.ManualApproach;
-                  foreach (var sigHead in signal.SignalHeads)
-                  {
-                      var drawstate1 = sigHead.def_draw_state(MstsSignalAspect.APPROACH_1);
-                      var drawstate2 = sigHead.def_draw_state(MstsSignalAspect.APPROACH_2);
-                      var drawstate3 = sigHead.def_draw_state(MstsSignalAspect.APPROACH_3);
-                      if (drawstate1 > 0) { sigHead.state = MstsSignalAspect.APPROACH_1; }
-                      else if (drawstate2 > 0) { sigHead.state = MstsSignalAspect.APPROACH_2; }
-                      else { sigHead.state = MstsSignalAspect.APPROACH_3; }
-                      sigHead.draw_state = sigHead.def_draw_state(sigHead.state);
-                  }
-				  break;
-			  case 3:
-                  signal.holdState = SignalObject.HoldState.ManualPass;
-                  foreach (var sigHead in signal.SignalHeads)
-                  {
-                      sigHead.SetLeastRestrictiveAspect();
-                      sigHead.draw_state = sigHead.def_draw_state(sigHead.state);
-                  }
-				  break;
-		  }
-		  UnHandleItemPick();
-	  }
-
-	  private void boxSetSwitchChosen(object sender, EventArgs e)
-	  {
-		  if (switchPickedItem == null)
-		  {
-			  UnHandleItemPick(); return;
-		  }
-		  var sw = switchPickedItem.Item.TrJunctionNode;
-		  var type = boxSetSwitch.SelectedIndex;
-
-		  //aider can send message to the server for a switch
-		  if (MultiPlayer.MPManager.IsMultiPlayer() && MultiPlayer.MPManager.Instance().AmAider)
-		  {
-			  var nextSwitchTrack = sw;
-			  var Selected = 0;
-			  switch (type)
-			  {
-				  case 0:
-					  Selected = (int)switchPickedItem.main;
-					  break;
-				  case 1:
-					  Selected = 1 - (int)switchPickedItem.main;
-					  break;
-			  }
-			  //aider selects and throws the switch, but need to confirm by the dispatcher
-			  MultiPlayer.MPManager.Notify((new MultiPlayer.MSGSwitch(MultiPlayer.MPManager.GetUserName(),
-				  nextSwitchTrack.TN.UiD.WorldTileX, nextSwitchTrack.TN.UiD.WorldTileZ, nextSwitchTrack.TN.UiD.WorldId, Selected, true)).ToString());
-			  Program.Simulator.Confirmer.Information(Viewer.Catalog.GetString("Switching Request Sent to the Server"));
-
-		  }
-		  //server throws the switch immediately
-		  else
-		  {
-			  switch (type)
-			  {
-				  case 0:
-                      Program.Simulator.Signals.RequestSetSwitch(sw.TN, (int)switchPickedItem.main);
-					  //sw.SelectedRoute = (int)switchPickedItem.main;
-					  break;
-				  case 1:
-                      Program.Simulator.Signals.RequestSetSwitch(sw.TN, 1 - (int)switchPickedItem.main);
-                      //sw.SelectedRoute = 1 - (int)switchPickedItem.main;
-					  break;
-			  }
-		  }
-		  UnHandleItemPick();
-
-	  }
-
-	  private void chkAllowNewCheck(object sender, EventArgs e)
-	  {
-		  MultiPlayer.MPManager.Instance().AllowNewPlayer = chkAllowNew.Checked;
-	  }
-
-	  private void AssistClick(object sender, EventArgs e)
-	  {
-		  AvatarView.SelectedIndices.Remove(0);
-		  if (AvatarView.SelectedIndices.Count > 0)
-		  {
-			  var tmp = AvatarView.SelectedItems[0].Text.Split(' ');
-			  var name = tmp[0].Trim();
-			  if (MultiPlayer.MPManager.Instance().aiderList.Contains(name)) return;
-			  if (MultiPlayer.MPManager.OnlineTrains.Players.ContainsKey(name))
-			  {
-				  MultiPlayer.MPManager.BroadCast((new MultiPlayer.MSGAider(name, true)).ToString());
-				  MultiPlayer.MPManager.Instance().aiderList.Add(name);
-			  }
-			  AvatarView.Items.Clear();
-			  if (avatarList != null) avatarList.Clear();
-		  }
-	  }
-
-	  private void btnNormalClick(object sender, EventArgs e)
-	  {
-		  if (AvatarView.SelectedIndices.Count > 0)
-		  {
-			  var tmp = AvatarView.SelectedItems[0].Text.Split(' ');
-			  var name = tmp[0].Trim();
-			  if (MultiPlayer.MPManager.OnlineTrains.Players.ContainsKey(name))
-			  {
-				  MultiPlayer.MPManager.BroadCast((new MultiPlayer.MSGAider(name, false)).ToString());
-				  MultiPlayer.MPManager.Instance().aiderList.Remove(name);
-			  }
-			  AvatarView.Items.Clear();
-			  if (avatarList != null) avatarList.Clear();
-		  }
-
-	  }
-
-	  private void btnFollowClick(object sender, EventArgs e)
-	  {
-		  followTrain = true;
-	  }
-
-	  private void chkOPenaltyHandle(object sender, EventArgs e)
-	  {
-		  MultiPlayer.MPManager.Instance().CheckSpad = chkBoxPenalty.Checked;
-		  if (this.chkBoxPenalty.Checked == false) { MultiPlayer.MPManager.BroadCast((new MultiPlayer.MSGMessage("All", "OverSpeedOK", "OK to go overspeed and pass stop light")).ToString()); }
-		  else { MultiPlayer.MPManager.BroadCast((new MultiPlayer.MSGMessage("All", "NoOverSpeed", "Penalty for overspeed and passing stop light")).ToString()); }
-
-	  }
-
-	  private void chkPreferGreenHandle(object sender, EventArgs e)
-	  {
-		  MultiPlayer.MPManager.PreferGreen = chkBoxPenalty.Checked;
-
-	  }
-
-      public bool ClickedTrain;
-	  private void btnSeeInGameClick(object sender, EventArgs e)
-	  {
-		  if (PickedTrain != null) ClickedTrain = true;
-		  else ClickedTrain = false;
-	  }
-
-      private void PictureMoveAndZoomInOut(int x, int y, decimal scale)
-      {
-          int diffX = x -pictureBox1.Width/2;
-          int diffY = y -pictureBox1.Height/2;
-          ViewWindow.Offset(diffX / xScale, -diffY/yScale);
-          if (scale < windowSizeUpDown.Minimum) scale = windowSizeUpDown.Minimum;
-          if (scale > windowSizeUpDown.Maximum) scale = windowSizeUpDown.Maximum;
-          windowSizeUpDown.Value = scale;
-          GenerateView();
-      }
-   }
-
-   #region SignalWidget
-   /// <summary>
-   /// Defines a signal being drawn in a 2D view.
-   /// </summary>
-   public class SignalWidget : ItemWidget
-   {
-	   public TrItem Item;
-	   /// <summary>
-	   /// The underlying signal object as referenced by the TrItem.
-	   /// </summary>
-	   public SignalObject Signal;
-
-	   public PointF Dir;
-       public bool hasDir;
-	   /// <summary>
-	   /// For now, returns true if any of the signal heads shows any "clear" aspect.
-	   /// This obviously needs some refinement.
-	   /// </summary>
-	   public int IsProceed
-	   {
-		   get
-		   {
-			   int returnValue = 2;
-
-			   foreach (var head in Signal.SignalHeads)
-			   {
-                   if (head.state == MstsSignalAspect.CLEAR_1 ||
-                       head.state == MstsSignalAspect.CLEAR_2)
-				   {
-					   returnValue = 0;
-				   }
-                   if (head.state == MstsSignalAspect.APPROACH_1 ||
-                       head.state == MstsSignalAspect.APPROACH_2 || head.state == MstsSignalAspect.APPROACH_3)
-				   {
-					   returnValue = 1;
-				   }
-			   }
-
-			   return returnValue;
-		   }
-	   }
-
-	   /// <summary>
-	   /// 
-	   /// </summary>
-	   /// <param name="item"></param>
-	   /// <param name="signal"></param>
-	   public SignalWidget(SignalItem item, SignalObject signal)
-	   {
-		   Item = item;
-		   Signal = signal;
-		   hasDir = false;
-		   Location.X = item.TileX * 2048 + item.X; Location.Y = item.TileZ * 2048 + item.Z;
-		   try
-		   {
-			   var node = Program.Simulator.TDB.TrackDB.TrackNodes[signal.trackNode];
-			   Vector2 v2;
-			   if (node.TrVectorNode != null) { var ts = node.TrVectorNode.TrVectorSections[0]; v2 = new Vector2(ts.TileX * 2048 + ts.X, ts.TileZ * 2048 + ts.Z); }
-			   else if (node.TrJunctionNode != null) { var ts = node.UiD; v2 = new Vector2(ts.TileX * 2048 + ts.X, ts.TileZ * 2048 + ts.Z); }
-			   else throw new Exception();
-			   var v1 = new Vector2(Location.X, Location.Y); var v3 = v1 - v2; v3.Normalize(); v2 = v1 - Vector2.Multiply(v3, signal.direction == 0 ? 12f : -12f);
-			   Dir.X = v2.X; Dir.Y = v2.Y;
-               v2 = v1 - Vector2.Multiply(v3, signal.direction == 0 ? 1.5f : -1.5f);//shift signal along the dir for 2m, so signals will not be overlapped
-               Location.X = v2.X; Location.Y = v2.Y;
-			   hasDir = true;
-		   }
-		   catch {  }
-	   }
-   }
-   #endregion
-
-   #region SwitchWidget
-   /// <summary>
-   /// Defines a signal being drawn in a 2D view.
-   /// </summary>
-   public class SwitchWidget : ItemWidget
-   {
-	   public TrackNode Item;
-	   public uint main;
-#if false
-	   public dVector mainEnd;
-#endif
-	   /// <summary>
-	   /// 
-	   /// </summary>
-	   /// <param name="item"></param>
-	   /// <param name="signal"></param>
-	   public SwitchWidget(TrackNode item)
-	   {
-		   Item = item;
-		   var TS = Program.Simulator.TSectionDat.TrackShapes.Get(item.TrJunctionNode.ShapeIndex);  // TSECTION.DAT tells us which is the main route
-
-		   if (TS != null) { main = TS.MainRoute;}
-		   else main = 0;
-#if false
-		   try
-		   {
-			   var pin = item.TrPins[1];
-			   TrVectorSection tn;
-
-			   if (pin.Direction == 1) tn = Program.Simulator.TDB.TrackDB.TrackNodes[pin.Link].TrVectorNode.TrVectorSections.First();
-			   else tn = Program.Simulator.TDB.TrackDB.TrackNodes[pin.Link].TrVectorNode.TrVectorSections.Last();
-
-			   if (tn.SectionIndex == TS.SectionIdxs[TS.MainRoute].TrackSections[0]) { mainEnd = new dVector(tn.TileX * 2048 + tn.X, tn.TileZ * 2048 + tn.Z); }
-			   else
-			   {
-				   var pin2 = item.TrPins[2];
-				   TrVectorSection tn2;
-
-				   if (pin2.Direction == 1) tn2 = Program.Simulator.TDB.TrackDB.TrackNodes[pin2.Link].TrVectorNode.TrVectorSections.First();
-				   else tn2 = Program.Simulator.TDB.TrackDB.TrackNodes[pin2.Link].TrVectorNode.TrVectorSections.Last();
-				   if (tn2.SectionIndex == TS.SectionIdxs[TS.MainRoute].TrackSections[0]) { mainEnd = new dVector(tn.TileX * 2048 + tn.X, tn.TileZ * 2048 + tn.Z); }
-			   }
-			  
-		   }
-		   catch { mainEnd = null; }
-#endif
-		   Location.X = Item.UiD.TileX * 2048 + Item.UiD.X; Location.Y = Item.UiD.TileZ * 2048 + Item.UiD.Z;
-	   }
-   }
-
-   #endregion
-
-   #region BufferWidget
-   public class BufferWidget : ItemWidget
-   {
-	   public TrackNode Item;
-
-	   /// <summary>
-	   /// 
-	   /// </summary>
-	   /// <param name="item"></param>
-	   /// <param name="signal"></param>
-	   public BufferWidget(TrackNode item)
-	   {
-		   Item = item;
-
-		   Location.X = Item.UiD.TileX * 2048 + Item.UiD.X; Location.Y = Item.UiD.TileZ * 2048 + Item.UiD.Z;
-	   }
-   }
-   #endregion
-
-   #region ItemWidget
-   public class ItemWidget
-   {
-	   public PointF Location;
-	   public PointF Location2D;
-
-	   /// <summary>
-	   /// 
-	   /// </summary>
-	   /// <param name="item"></param>
-	   public ItemWidget()
-	   {
-
-		   Location = new PointF(float.NegativeInfinity, float.NegativeInfinity);
-		   Location2D = new PointF(float.NegativeInfinity, float.NegativeInfinity);
-	   }
-
-   }
-   #endregion
-
-   #region TrainWidget
-   public class TrainWidget : ItemWidget
-   {
-	   public Train Train;
-
-	   /// <summary>
-	   /// 
-	   /// </summary>
-	   /// <param name="item"></param>
-	   public TrainWidget(Train t)
-	   {
-		   Train = t;
-	   }
-
-   }
-   #endregion
-   #region LineSegment
-   /// <summary>
-   /// Defines a geometric line segment.
-   /// </summary>
-   public class LineSegment
-   {
-	   public dVector A;
-	   public dVector B;
-	   public dVector C;
-	   //public float radius;
-       public bool isCurved;
-
-	   public float angle1, angle2;
-	   //public SectionCurve curve = null;
-       //public TrVectorSection MySection;
-	   public LineSegment(dVector A, dVector B, bool Occupied, TrVectorSection Section)
-	   {
-		   this.A = A;
-		   this.B = B;
-
-		   isCurved = false; 
-		   if (Section == null) return;
-           //MySection = Section;
-		   uint k = Section.SectionIndex;
-		   TrackSection ts = Program.Simulator.TSectionDat.TrackSections.Get(k);
-		   if (ts != null)
-		   {
-			   if (ts.SectionCurve != null)
-			   {
-				   float diff = (float) (ts.SectionCurve.Radius * (1 - Math.Cos(ts.SectionCurve.Angle * 3.14f / 360)));
-				   if (diff < 3) return; //not need to worry, curve too small
-				   //curve = ts.SectionCurve;
-				   Vector3 v = new Vector3((float)((B.TileX-A.TileX)*2048 + B.X - A.X), 0, (float)((B.TileZ - A.TileZ)*2048 + B.Z - A.Z));
-				   isCurved = true;
-				   Vector3 v2 = Vector3.Cross(Vector3.Up, v); v2.Normalize();
-                   v = v / 2; v.X += A.TileX * 2048 + (float)A.X; v.Z += A.TileZ * 2048 + (float)A.Z;
-				   if (ts.SectionCurve.Angle > 0)
-				   {
-					   v = v2*-diff + v;
-				   }
-				   else v = v2*diff + v;
-				   C = new dVector(0, v.X, 0, v.Z);
-			   }
-		   }
-
-	   }
-   }
-
-   #endregion
-
-   #region SidingWidget
-
-   /// <summary>
-   /// Defines a siding name being drawn in a 2D view.
-   /// </summary>
-   public struct SidingWidget
-   {
-	   public PointF Location;
-	   public string Name;
-	   /// <summary>
-	   /// The underlying track item.
-	   /// </summary>
-	   private TrItem Item;
-
-	   /// <summary>
-	   /// 
-	   /// </summary>
-	   /// <param name="item"></param>
-	   /// <param name="signal"></param>
-	   public SidingWidget(TrItem item)
-	   {
-		   Item = item;
-
-		   Name = item.ItemName;
-
-		   Location = new PointF(item.TileX * 2048 + item.X, item.TileZ * 2048 + item.Z);
-	   }
-   }
-   #endregion
-
-   public class dVector
-   {
-       public int TileX, TileZ;
-	   public double X, Z;
-       public dVector(int tilex1, double x1, int tilez1, double z1) { TileX = tilex1; TileZ = tilez1; X = x1; Z = z1; }
-       static public double DistanceSqr(dVector v1, dVector v2) { return Math.Pow((v1.TileX - v2.TileX)*2048 + v1.X - v2.X, 2)
-           + Math.Pow((v1.TileZ - v2.TileZ) * 2048 + v1.Z - v2.Z, 2);
-       }
-   }
-}
-=======
-﻿// COPYRIGHT 2010, 2011, 2012, 2013, 2014, 2015 by the Open Rails project.
-// 
-// This file is part of Open Rails.
-// 
-// Open Rails is free software: you can redistribute it and/or modify
-// it under the terms of the GNU General Public License as published by
-// the Free Software Foundation, either version 3 of the License, or
-// (at your option) any later version.
-// 
-// Open Rails is distributed in the hope that it will be useful,
-// but WITHOUT ANY WARRANTY; without even the implied warranty of
-// MERCHANTABILITY or FITNESS FOR A PARTICULAR PURPOSE.  See the
-// GNU General Public License for more details.
-// 
-// You should have received a copy of the GNU General Public License
-// along with Open Rails.  If not, see <http://www.gnu.org/licenses/>.
-
-// Principal Author:
-//     Author: Charlie Salts / Signalsoft Rail Consultancy Ltd.
-// Contributor:
-//    Richard Plokhaar / Signalsoft Rail Consultancy Ltd.
-// 
-
-using System;
-using System.Collections.Generic;
-using System.Data;
-using System.Drawing;
-using System.IO;
-using System.Linq;
-using System.Net;
-using System.Windows.Forms;
-using GNU.Gettext.WinForms;
-using Microsoft.Xna.Framework;
-using Orts.Formats.Msts;
-using Orts.Simulation;
-using Orts.Simulation.Physics;
-using Orts.Simulation.RollingStocks;
-using Orts.Simulation.Signalling;
-using Orts.Viewer3D.Popups;
-using ORTS.Common;
-using Control = System.Windows.Forms.Control;
-using Image = System.Drawing.Image;
-
-namespace Orts.Viewer3D.Debugging
-{
-
-
-    /// <summary>
-    /// Defines an external window for use as a debugging viewer 
-    /// when using Open Rails 
-    /// </summary>
-    public partial class DispatchViewer : Form
-   {
-
-
-      #region Data Viewers
-	  //public MessageViewer MessageViewer;
-      #endregion
-
-      /// <summary>
-      /// Reference to the main simulator object.
-      /// </summary>
-      private readonly Simulator simulator;
-
-
-      private int IM_Width = 720;
-      private int IM_Height = 720;
-
-	  /// <summary>
-	  /// True when the user is dragging the route view
-	  /// </summary>
-      private bool Dragging;
-	  private WorldPosition worldPos;
-      float xScale = 1; 
-      float yScale = 1; 
-
-	  string name = "";
-	  List<SwitchWidget> switchItemsDrawn;
-	  List<SignalWidget> signalItemsDrawn;
-
-      public SwitchWidget switchPickedItem;
-      public SignalWidget signalPickedItem;
-      public bool switchPickedItemHandled;
-      public double switchPickedTime;
-      public bool signalPickedItemHandled;
-      public double signalPickedTime;
-	  public bool DrawPath = true; //draw train path
-      ImageList imageList1;
-      public List<Train> selectedTrainList;
-	  /// <summary>
-	  /// contains the last position of the mouse
-	  /// </summary>
-	  private System.Drawing.Point LastCursorPosition = new System.Drawing.Point();
-	Pen redPen = new Pen(Color.Red);
-	Pen greenPen = new Pen(Color.Green);
-	Pen orangePen = new Pen(Color.Orange);
-	Pen trainPen = new Pen(Color.DarkGreen);
-	Pen pathPen = new Pen(Color.DeepPink);
-	Pen grayPen = new Pen(Color.Gray);
-
-	   //the train selected by leftclicking the mouse
-	public Train PickedTrain;
-
-      /// <summary>
-      /// Defines the area to view, in meters.
-      /// </summary>
-      private RectangleF ViewWindow;
-
-      /// <summary>
-      /// Used to periodically check if we should shift the view when the
-      /// user is holding down a "shift view" button.
-      /// </summary>
-      private Timer UITimer;
-
-      bool loaded;
-	  TrackNode[] nodes;
-	  float minX = float.MaxValue;
-	  float minY = float.MaxValue;
-
-	  float maxX = float.MinValue;
-	  float maxY = float.MinValue;
-
-	  Viewer Viewer;
-        /// <summary>
-        /// Creates a new DebugViewerForm.
-        /// </summary>
-        /// <param name="simulator"></param>
-        /// /// <param name="viewer"></param>
-        public DispatchViewer(Simulator simulator, Viewer viewer)
-        {
-            InitializeComponent();
-
-            if (simulator == null)
-            {
-                throw new ArgumentNullException("simulator", "Simulator object cannot be null.");
-            }
-
-            this.simulator = simulator;
-            this.Viewer = viewer;
-
-            nodes = simulator.TDB.TrackDB.TrackNodes;
-
-            trainFont = new Font("Arial", 14, FontStyle.Bold);
-            sidingFont = new Font("Arial", 12, FontStyle.Bold);
-
-            trainBrush = new SolidBrush(Color.Red);
-            sidingBrush = new SolidBrush(Color.Blue);
-
-
-            // initialise the timer used to handle user input
-            UITimer = new Timer();
-            UITimer.Interval = 100;
-            UITimer.Tick += new System.EventHandler(UITimer_Tick);
-            UITimer.Start();
-
-            ViewWindow = new RectangleF(0, 0, 5000f, 5000f);
-            windowSizeUpDown.Accelerations.Add(new NumericUpDownAcceleration(1, 100));
-            boxSetSignal.Items.Add("System Controlled");
-            boxSetSignal.Items.Add("Stop");
-            boxSetSignal.Items.Add("Approach");
-            boxSetSignal.Items.Add("Proceed");
-            chkAllowUserSwitch.Checked = false;
-            selectedTrainList = new List<Train>();
-            if (MultiPlayer.MPManager.IsMultiPlayer()) { MultiPlayer.MPManager.AllowedManualSwitch = false; }
-
-
-            InitData();
-            InitImage();
-            chkShowAvatars.Checked = Program.Simulator.Settings.ShowAvatar;
-            if (!MultiPlayer.MPManager.IsMultiPlayer())//single player mode, make those unnecessary removed
-            {
-                msgAll.Visible = false; msgSelected.Visible = false; composeMSG.Visible = false; MSG.Visible = false; messages.Visible = false;
-                AvatarView.Visible = false; composeMSG.Visible = false; reply2Selected.Visible = false; chkShowAvatars.Visible = false; chkAllowNew.Visible = false;
-                chkBoxPenalty.Visible = false; chkPreferGreen.Visible = false;
-                pictureBox1.Location = new System.Drawing.Point(pictureBox1.Location.X, label1.Location.Y + 18);
-                refreshButton.Text = "View Self";
-            }
-
-            /*
-          if (MultiPlayer.MPManager.IsMultiPlayer())
-          {
-              MessageViewer = new MessageViewer();
-              MessageViewer.Show();
-              MessageViewer.Visible = false;
-          }*/
-
-            MultiPlayer.MPManager.Instance().ServerChanged += (sender, e) =>
-            {
-                firstShow = true;
-            };
-
-            MultiPlayer.MPManager.Instance().AvatarUpdated += (sender, e) =>
-            {
-                AddAvatar(e.User, e.URL);
-            };
-
-            MultiPlayer.MPManager.Instance().MessageReceived += (sender, e) =>
-            {
-                addNewMessage(e.Time, e.Message);
-            };
-        }
-
-
-      public int RedrawCount;
-	  private Font trainFont;
-	  private Font sidingFont;
-	  private SolidBrush trainBrush;
-	  private SolidBrush sidingBrush;
-      private double lastUpdateTime;
-
-      /// <summary>
-      /// When the user holds down the  "L", "R", "U", "D" buttons,
-      /// shift the view. Avoids the case when the user has to click
-      /// buttons like crazy.
-      /// </summary>
-      /// <param name="sender"></param>
-      /// <param name="e"></param>
-      void UITimer_Tick(object sender, EventArgs e)
-      {
-		  if (Viewer.DebugViewerEnabled == false) { this.Visible = false; firstShow = true; return; }
-		  else this.Visible = true;
-
-		 if (Program.Simulator.GameTime - lastUpdateTime < 1) return;
-		 lastUpdateTime = Program.Simulator.GameTime;
-
-            GenerateView();
-	  }
-
-	  #region initData
-	  private void InitData()
-	  {
-		  if (!loaded)
-		  {
-			  // do this only once
-			  loaded = true;
-			  //trackSections.DataSource = new List<InterlockingTrack>(simulator.InterlockingSystem.Tracks.Values).ToArray();
-              Localizer.Localize(this, Viewer.Catalog);
-		  }
-
-		  switchItemsDrawn = new List<SwitchWidget>();
-		  signalItemsDrawn = new List<SignalWidget>();
-		  switches = new List<SwitchWidget>();
-		  for (int i = 0; i < nodes.Length; i++)
-		  {
-			  TrackNode currNode = nodes[i];
-
-			  if (currNode != null)
-			  {
-
-				  if (currNode.TrEndNode)
-				  {
-					  //buffers.Add(new PointF(currNode.UiD.TileX * 2048 + currNode.UiD.X, currNode.UiD.TileZ * 2048 + currNode.UiD.Z));
-				  }
-				  else if (currNode.TrVectorNode != null)
-				  {
-
-					  if (currNode.TrVectorNode.TrVectorSections.Length > 1)
-					  {
-						  AddSegments(segments, currNode, currNode.TrVectorNode.TrVectorSections, ref minX, ref minY, ref maxX, ref maxY, simulator);
-					  }
-					  else
-					  {
-						  TrVectorSection s = currNode.TrVectorNode.TrVectorSections[0];
-
-						  foreach (TrPin pin in currNode.TrPins)
-						  {
-
-							  TrackNode connectedNode = nodes[pin.Link];
-
-
-							  //bool occupied = false;
-
-							  //if (simulator.InterlockingSystem.Tracks.ContainsKey(connectedNode))
-							  //{
-							  //occupied = connectedNode   
-							  //}
-
-							  //if (currNode.UiD == null)
-							  //{
-							  dVector A = new dVector(s.TileX, s.X, s.TileZ, + s.Z);
-							  dVector B = new dVector(connectedNode.UiD.TileX, connectedNode.UiD.X, connectedNode.UiD.TileZ, connectedNode.UiD.Z);
-								  segments.Add(new LineSegment(A, B, /*s.InterlockingTrack.IsOccupied*/ false, null));
-							  //}
-						  }
-
-
-					  }
-				  }
-				  else if (currNode.TrJunctionNode != null)
-				  {
-					  foreach (TrPin pin in currNode.TrPins)
-					  {
-						  TrVectorSection item = null;
-						  try
-						  {
-							  if (nodes[pin.Link].TrVectorNode == null || nodes[pin.Link].TrVectorNode.TrVectorSections.Length < 1) continue;
-							  if (pin.Direction == 1) item = nodes[pin.Link].TrVectorNode.TrVectorSections.First();
-							  else item = nodes[pin.Link].TrVectorNode.TrVectorSections.Last();
-						  }
-						  catch { continue; }
-						  dVector A = new dVector(currNode.UiD.TileX, currNode.UiD.X, currNode.UiD.TileZ, + currNode.UiD.Z);
-						  dVector B = new dVector(item.TileX, + item.X, item.TileZ, + item.Z);
-                          var x = dVector.DistanceSqr(A, B);
-						  if (x < 0.1) continue;
-						  segments.Add(new LineSegment(B, A, /*s.InterlockingTrack.IsOccupied*/ false, item));
-					  }
-					  switches.Add(new SwitchWidget(currNode));
-				  }
-			  }
-		  }
-
-          var maxsize = maxX - minX > maxY - minY ? maxX - minX : maxY - minY;
-          maxsize = (int)(maxsize / 100 +1 ) * 100;
-          windowSizeUpDown.Maximum = (decimal)maxsize;
-          Inited = true;
-
-          if (simulator.TDB == null || simulator.TDB.TrackDB == null || simulator.TDB.TrackDB.TrItemTable == null) return;
-
-		  foreach (var item in simulator.TDB.TrackDB.TrItemTable)
-		  {
-			  if (item.ItemType == TrItem.trItemType.trSIGNAL)
-			  {
-				  if (item is SignalItem)
-				  {
-
-					  SignalItem si = item as SignalItem;
-					  
-					  if (si.SigObj >=0  && si.SigObj < simulator.Signals.SignalObjects.Length)
-					  {
-						  SignalObject s = simulator.Signals.SignalObjects[si.SigObj];
-						  if (s != null && s.isSignal && s.isSignalNormal()) signals.Add(new SignalWidget(si, s));
-					  }
-				  }
-
-			  }
-			  if (item.ItemType == TrItem.trItemType.trSIDING || item.ItemType == TrItem.trItemType.trPLATFORM)
-			  {
-				  sidings.Add(new SidingWidget(item));
-			  }
-		  }
-          return;
-	  }
-
-      bool Inited;
-	  List<LineSegment> segments = new List<LineSegment>();
-	  List<SwitchWidget> switches;
-	  //List<PointF> buffers = new List<PointF>();
-	  List<SignalWidget> signals = new List<SignalWidget>();
-	  List<SidingWidget> sidings = new List<SidingWidget>();
-
-	   /// <summary>
-      /// Initialises the picturebox and the image it contains. 
-      /// </summary>
-      public void InitImage()
-      {
-         pictureBox1.Width = IM_Width;
-         pictureBox1.Height = IM_Height;
-
-         if (pictureBox1.Image != null)
-         {
-            pictureBox1.Image.Dispose();
-         }
-
-         pictureBox1.Image = new Bitmap(pictureBox1.Width, pictureBox1.Height);
-		 imageList1 = new ImageList();
-		 this.AvatarView.View = View.LargeIcon;
-		 imageList1.ImageSize = new Size(64, 64);
-		 this.AvatarView.LargeImageList = this.imageList1;
-
-	  }
-
-	  #endregion
-
-	  #region avatar
-      Dictionary<string, Image> avatarList;
-	  public void AddAvatar(string name, string url)
-	  {
-		  if (avatarList == null) avatarList = new Dictionary<string, Image>();
-		  bool FindDefault = false;
-		  try
-		  {
-			  if (Program.Simulator.Settings.ShowAvatar == false) throw new Exception();
-			  FindDefault = true;
-			  var request = WebRequest.Create(url);
-			  using (var response = request.GetResponse())
-			  using (var stream = response.GetResponseStream())
-			  {
-				  Image newImage = Image.FromStream(stream);//Image.FromFile("C:\\test1.png");//
-				  avatarList[name] = newImage;
-
-				  /*using (MemoryStream ms = new MemoryStream())
-				  {
-					  // Convert Image to byte[]
-					  newImage.Save(ms, System.Drawing.Imaging.ImageFormat.Png);
-					  byte[] imageBytes = ms.ToArray();
-
-					  // Convert byte[] to Base64 String
-					  string base64String = Convert.ToBase64String(imageBytes);
-				  }*/
-			  }
-		  }
-		  catch
-		  {
-			  if (FindDefault)
-			  {
-				  byte[] imageBytes = Convert.FromBase64String(imagestring);
-				  MemoryStream ms = new MemoryStream(imageBytes, 0,
-					imageBytes.Length);
-
-				  // Convert byte[] to Image
-				  ms.Write(imageBytes, 0, imageBytes.Length);
-				  Image newImage = Image.FromStream(ms, true);
-				  avatarList[name] = newImage;
-			  }
-			  else
-			  {
-				  avatarList[name] = null;
-			  }
-		  }
-
-
-		  /*
-		  imageList1.Images.Clear();
-		  AvatarView.Items.Clear();
-		  var i = 0;
-		  foreach (var pair in avatarList)
-		  {
-			  if (pair.Value == null) AvatarView.Items.Add(pair.Key);
-			  else
-			  {
-				  AvatarView.Items.Add(pair.Key).ImageIndex = i;
-				  imageList1.Images.Add(pair.Value);
-				  i++;
-			  }
-		  }*/
-	  }
-
-	  int LostCount = 0;//how many players in the lost list (quit)
-	  public void CheckAvatar()
-	  {
-		  if (!MultiPlayer.MPManager.IsMultiPlayer() || MultiPlayer.MPManager.OnlineTrains == null || MultiPlayer.MPManager.OnlineTrains.Players == null) return;
-		  var player = MultiPlayer.MPManager.OnlineTrains.Players;
-		  var username =MultiPlayer.MPManager.GetUserName();
-		  player = player.Concat(MultiPlayer.MPManager.Instance().lostPlayer).ToDictionary(x => x.Key, x => x.Value);
-		  if (avatarList == null) avatarList = new Dictionary<string, Image>();
-		  if (avatarList.Count == player.Count + 1 && LostCount == MultiPlayer.MPManager.Instance().lostPlayer.Count) return;
-
-		  LostCount = MultiPlayer.MPManager.Instance().lostPlayer.Count;
-		  //add myself
-		  if (!avatarList.ContainsKey(username))
-		  {
-			  AddAvatar(username, Program.Simulator.Settings.AvatarURL);
-		  }
-
-		  foreach (var p in player) {
-			  if (avatarList.ContainsKey(p.Key)) continue;
-			  AddAvatar(p.Key, p.Value.url);
-		  }
-
-		  Dictionary<string, Image> tmplist = null;
-		  foreach (var a in avatarList)
-		  {
-			  if (player.ContainsKey(a.Key) || a.Key == username) continue;
-			  if (tmplist == null) tmplist = new Dictionary<string, Image>();
-			  tmplist.Add(a.Key, a.Value);
-		  }
-
-		  if (tmplist != null)
-		  {
-			  foreach (var t in tmplist) avatarList.Remove(t.Key);
-		  }
-		  imageList1.Images.Clear();
-		  AvatarView.Items.Clear();
-		  var i = 0;
-		  if (!Program.Simulator.Settings.ShowAvatar)
-		  {
-			  this.AvatarView.View = View.List;
-			  foreach (var pair in avatarList)
-			  {
-				  if (pair.Key != username) continue;
-				  AvatarView.Items.Add(pair.Key);
-			  }
-			  i = 1;
-			  foreach (var pair in avatarList)
-			  {
-				  if (pair.Key == username) continue;
-				  if (MultiPlayer.MPManager.Instance().aiderList.Contains(pair.Key))
-				  {
-					  AvatarView.Items.Add(pair.Key + " (H)");
-				  }
-				  else if (MultiPlayer.MPManager.Instance().lostPlayer.ContainsKey(pair.Key))
-				  {
-					  AvatarView.Items.Add(pair.Key + " (Q)");
-				  }
-				  else AvatarView.Items.Add(pair.Key);
-				  i++;
-			  }
-		  }
-		  else
-		  {
-			  this.AvatarView.View = View.LargeIcon;
-			  AvatarView.LargeImageList = imageList1;
-			  foreach (var pair in avatarList)
-			  {
-				  if (pair.Key != username) continue;
-
-				  if (pair.Value == null) AvatarView.Items.Add(pair.Key).ImageIndex = -1;
-				  else
-				  {
-					  AvatarView.Items.Add(pair.Key).ImageIndex = 0;
-					  imageList1.Images.Add(pair.Value);
-				  }
-			  }
-
-			  i = 1;
-			  foreach (var pair in avatarList)
-			  {
-				  if (pair.Key == username) continue;
-				  var text = pair.Key;
-				  if (MultiPlayer.MPManager.Instance().aiderList.Contains(pair.Key)) text = pair.Key + " (H)";
-
-				  if (pair.Value == null) AvatarView.Items.Add(name).ImageIndex = -1;
-				  else
-				  {
-					  AvatarView.Items.Add(text).ImageIndex = i;
-					  imageList1.Images.Add(pair.Value);
-					  i++;
-				  }
-			  }
-		  }
-	  }
-
-	  #endregion
-
-	  #region Draw
-	  public bool firstShow = true;
-      public bool followTrain;
-	  float subX, subY;
-      float oldWidth;
-      float oldHeight;
-       //determine locations of buttons and boxes
-      void DetermineLocations()
-      {
-          if (this.Height < 600 || this.Width < 800) return;
-          if (oldHeight != this.Height || oldWidth != label1.Left)//use the label "Res" as anchor point to determine the picture size
-          {
-              oldWidth = label1.Left; oldHeight = this.Height;
-              IM_Width = label1.Left - 20;
-              IM_Height = this.Height - pictureBox1.Top;
-              pictureBox1.Width = IM_Width;
-              pictureBox1.Height = IM_Height;
-              if (pictureBox1.Image != null)
-              {
-                  pictureBox1.Image.Dispose();
-              }
-
-              pictureBox1.Image = new Bitmap(pictureBox1.Width, pictureBox1.Height);
-
-              if (btnAssist.Left - 10 < composeMSG.Right)
-              {
-                  var size = composeMSG.Width;
-                  composeMSG.Left = msgAll.Left = msgSelected.Left = reply2Selected.Left = btnAssist.Left - 10 - size;
-                  MSG.Width = messages.Width = composeMSG.Left - 20;
-              }
-              firstShow = true;
-          }
-      }
-      /// <summary>
-      /// Regenerates the 2D view. At the moment, examines the track network
-      /// each time the view is drawn. Later, the traversal and drawing can be separated.
-      /// </summary>
-      public void GenerateView()
-      {
-
-
-		  if (!Inited) return;
-
-		  if (pictureBox1.Image == null) InitImage();
-          DetermineLocations();
-
-		  if (firstShow)
-		  {
-			  if (!MultiPlayer.MPManager.IsServer())
-			  {
-				  this.chkAllowUserSwitch.Visible = false;
-				  this.chkAllowUserSwitch.Checked = false;
-				  this.rmvButton.Visible = false;
-				  this.btnAssist.Visible = false;
-				  this.btnNormal.Visible = false;
-				  this.msgAll.Text = "MSG to Server";
-			  }
-			  else
-			  {
-				  this.msgAll.Text = "MSG to All";
-			  }
-			  if (MultiPlayer.MPManager.IsServer()) { rmvButton.Visible = true; chkAllowNew.Visible = true; chkAllowUserSwitch.Visible = true; }
-			  else { rmvButton.Visible = false; chkAllowNew.Visible = false; chkAllowUserSwitch.Visible = false; chkBoxPenalty.Visible = false; chkPreferGreen.Visible = false; }
-		  }
-		  if (firstShow || followTrain) {
-			  WorldPosition pos;
-			  //see who should I look at:
-			  //if the player is selected in the avatar list, show the player, otherwise, show the one with the lowest index
-			  if (Program.Simulator.PlayerLocomotive != null) pos = Program.Simulator.PlayerLocomotive.WorldPosition;
-			  else pos = Program.Simulator.Trains[0].Cars[0].WorldPosition;
-			  bool hasSelectedTrain = false;
-			  if (AvatarView.SelectedIndices.Count > 0 && !AvatarView.SelectedIndices.Contains(0))
-			  {
-					  try
-					  {
-						  var i = 10000;
-						  foreach (var index in AvatarView.SelectedIndices)
-						  {
-							  if ((int)index < i) i = (int)index;
-						  }
-						  var name = AvatarView.Items[i].Text.Split(' ')[0].Trim() ;
-						  if (MultiPlayer.MPManager.OnlineTrains.Players.ContainsKey(name))
-						  {
-							  pos = MultiPlayer.MPManager.OnlineTrains.Players[name].Train.Cars[0].WorldPosition;
-						  }
-						  else if (MultiPlayer.MPManager.Instance().lostPlayer.ContainsKey(name))
-						  {
-							  pos = MultiPlayer.MPManager.Instance().lostPlayer[name].Train.Cars[0].WorldPosition;
-						  }
-						  hasSelectedTrain = true;
-					  }
-					  catch { }
-			  }
-			  if (hasSelectedTrain == false && PickedTrain != null && PickedTrain.Cars != null && PickedTrain.Cars.Count > 0)
-			  {
-				  pos = PickedTrain.Cars[0].WorldPosition;
-			  }
-			  var ploc = new PointF(pos.TileX * 2048 + pos.Location.X, pos.TileZ * 2048 + pos.Location.Z);
-			  ViewWindow.X = ploc.X - minX - ViewWindow.Width / 2; ViewWindow.Y = ploc.Y - minY - ViewWindow.Width / 2;
-			  firstShow = false;
-		  }
-
-		  try
-		  {
-			  CheckAvatar();
-		  }
-		  catch {  } //errors for avatar, just ignore
-         using(Graphics g = Graphics.FromImage(pictureBox1.Image))
-         {
-			 subX = minX + ViewWindow.X; subY = minY + ViewWindow.Y;
-            g.Clear(Color.White);
-            
-            xScale = pictureBox1.Width / ViewWindow.Width;
-            yScale = pictureBox1.Height/ ViewWindow.Height;
-
-			PointF[] points = new PointF[3];
-			Pen p = grayPen;
-
-			p.Width = (int) xScale;
-			if (p.Width < 1) p.Width = 1;
-			else if (p.Width > 3) p.Width = 3;
-			greenPen.Width = orangePen.Width = redPen.Width = p.Width; pathPen.Width = 2 * p.Width;
-			trainPen.Width = p.Width*6;
-			var forwardDist = 100 / xScale; if (forwardDist < 5) forwardDist = 5;
-			//if (xScale > 3) p.Width = 3f;
-			//else if (xScale > 2) p.Width = 2f;
-			//else p.Width = 1f;
-			PointF scaledA = new PointF(0, 0);
-			PointF scaledB = new PointF(0, 0);
-			PointF scaledC = new PointF(0, 0);
-
-			foreach (var line in segments)
-            {
-
-                scaledA.X = (line.A.TileX * 2048 - subX + (float)line.A.X) * xScale; scaledA.Y = pictureBox1.Height - (line.A.TileZ * 2048 - subY + (float)line.A.Z) * yScale;
-                scaledB.X = (line.B.TileX * 2048 - subX + (float)line.B.X) * xScale; scaledB.Y = pictureBox1.Height - (line.B.TileZ * 2048 - subY + (float)line.B.Z) * yScale;
-
-
-				if ((scaledA.X < 0 && scaledB.X < 0) || (scaledA.X > IM_Width && scaledB.X > IM_Width) || (scaledA.Y > IM_Height && scaledB.Y > IM_Height) || (scaledA.Y < 0 && scaledB.Y < 0)) continue;
-
-
-               //if (highlightTrackSections.Checked)
-               //{
-               //   if (line.Section != null && line.Section.InterlockingTrack == trackSections.SelectedValue)
-               //   {
-               //      p.Width = 5f;
-               //   }
-               //}
-
-			   if (line.isCurved == true)
-			   {
-				   scaledC.X = ((float)line.C.X - subX) * xScale; scaledC.Y = pictureBox1.Height - ((float)line.C.Z - subY) * yScale;
-				   points[0] = scaledA; points[1] = scaledC; points[2] = scaledB;
-				   g.DrawCurve(p, points);
-			   }
-               else g.DrawLine(p, scaledA, scaledB);
-
-               /*if (line.MySection != null)
-               {
-                   g.DrawString(""+line.MySection.StartElev+" "+line.MySection.EndElev, sidingFont, sidingBrush, scaledB);
-               }*/
-            }
-			
-			switchItemsDrawn.Clear();
-			signalItemsDrawn.Clear();
-			 float x, y;
-			 PointF scaledItem = new PointF(0f, 0f);
-			 var width = 6f * p.Width; if (width > 15) width = 15;//not to make it too large
-			 for (var i = 0; i < switches.Count; i++)
-			 {
-				 SwitchWidget sw = switches[i];
-
-				 x = (sw.Location.X - subX) * xScale; y = pictureBox1.Height - (sw.Location.Y - subY) * yScale;
-
-				 if (x < 0 || x > IM_Width || y > IM_Height || y < 0) continue;
-
-				 scaledItem.X = x; scaledItem.Y = y;
-
-
-				 if (sw.Item.TrJunctionNode.SelectedRoute == sw.main) g.FillEllipse(Brushes.Black, GetRect(scaledItem, width));
-				 else g.FillEllipse(Brushes.Gray, GetRect(scaledItem, width));
-
-                 //g.DrawString("" + sw.Item.TrJunctionNode.SelectedRoute, trainFont, trainBrush, scaledItem);
-
-				 sw.Location2D.X = scaledItem.X; sw.Location2D.Y = scaledItem.Y;
-#if false
-				 if (sw.main == sw.Item.TrJunctionNode.SelectedRoute)
-				 {
-					 scaledA.X = ((float)sw.mainEnd.X - minX - ViewWindow.X) * xScale; scaledA.Y = pictureBox1.Height - ((float)sw.mainEnd.Y - minY - ViewWindow.Y) * yScale;
-					 g.DrawLine(redPen, scaledA, scaledItem);
-
-				 }
-#endif
-				 switchItemsDrawn.Add(sw);
-			 }
-
-			 foreach (var s in signals)
-			 {
-                 if (float.IsNaN(s.Location.X) || float.IsNaN(s.Location.Y)) continue;
-				 x = (s.Location.X - subX) * xScale; y = pictureBox1.Height - (s.Location.Y - subY) * yScale;
-				 if (x < 0 || x > IM_Width || y > IM_Height || y < 0) continue;
-				 scaledItem.X = x; scaledItem.Y = y;
-				 s.Location2D.X = scaledItem.X; s.Location2D.Y = scaledItem.Y;
-				 if (s.Signal.isSignalNormal())//only show nor
-				 {
-					 var color = Brushes.Green;
-					 var pen = greenPen;
-					 if (s.IsProceed == 0)
-					 {
-					 }
-					 else if (s.IsProceed == 1)
-					 {
-						 color = Brushes.Orange;
-						 pen = orangePen;
-					 }
-					 else
-					 {
-						 color = Brushes.Red;
-						 pen = redPen;
-					 }
-					 g.FillEllipse(color, GetRect(scaledItem, width));
-					 //if (s.Signal.enabledTrain != null) g.DrawString(""+s.Signal.enabledTrain.Train.Number, trainFont, Brushes.Black, scaledItem);
-					 signalItemsDrawn.Add(s);
-					 if (s.hasDir)
-					 {
-						 scaledB.X = (s.Dir.X - subX) * xScale; scaledB.Y = pictureBox1.Height - (s.Dir.Y - subY) * yScale;
-						 g.DrawLine(pen, scaledItem, scaledB);
-					 }
-				 }
-			 }
-
-            if (true/*showPlayerTrain.Checked*/)
-            {
-
-				CleanVerticalCells();//clean the drawing area for text of sidings
-				foreach (var s in sidings)
-				{
-					scaledItem.X = (s.Location.X - subX) * xScale;
-					scaledItem.Y = DetermineSidingLocation(scaledItem.X, pictureBox1.Height - (s.Location.Y - subY) * yScale, s.Name);
-					if (scaledItem.Y >= 0f) //if we need to draw the siding names
-					{
-
-						g.DrawString(s.Name, sidingFont, sidingBrush, scaledItem);
-					}
-				}
-				var margin = 30 * xScale;//margins to determine if we want to draw a train
-				var margin2 = 5000 * xScale;
-
-				//variable for drawing train path
-				var mDist = 5000f; var pDist = 50; //segment length when draw path
-
-				selectedTrainList.Clear();
-				foreach (var t in simulator.Trains) selectedTrainList.Add(t);
-
-				var redTrain = selectedTrainList.Count;
-
-				//choosen trains will be drawn later using blue, so it will overlap on the red lines
-				var chosen = AvatarView.SelectedItems;
-				if (chosen.Count > 0)
-				{
-					for (var i = 0; i < chosen.Count; i++)
-					{
-						var name = chosen[i].Text.Split(' ')[0].Trim(); //filter out (H) in the text
-						var train = MultiPlayer.MPManager.OnlineTrains.findTrain(name);
-						if (train != null) { selectedTrainList.Remove(train); selectedTrainList.Add(train); redTrain--; }
-						//if selected include myself, will show it as blue
-						if (MultiPlayer.MPManager.GetUserName() == name && Program.Simulator.PlayerLocomotive != null)
-						{
-							selectedTrainList.Remove(Program.Simulator.PlayerLocomotive.Train); selectedTrainList.Add(Program.Simulator.PlayerLocomotive.Train);
-							redTrain--;
-						}
-
-					}
-				}
-
-				//trains selected in the avatar view list will be drawn in blue, others will be drawn in red
-				pathPen.Color = Color.Red;
-				var drawRed = 0;
-				int ValidTrain = selectedTrainList.Count();
-				//add trains quit into the end, will draw them in gray
-				try
-				{
-					foreach (var lost in MultiPlayer.MPManager.Instance().lostPlayer)
-					{
-						if (lost.Value.Train != null && !selectedTrainList.Contains(lost.Value.Train)) selectedTrainList.Add(lost.Value.Train);
-					}
-				}
-				catch { }
-				foreach (Train t in selectedTrainList)
-				{
-					drawRed++;//how many red has been drawn
-					if (drawRed > redTrain) pathPen.Color = Color.Blue; //more than the red should be drawn, thus draw in blue
-
-					name = "";
-					TrainCar firstCar = null;
-					if (t.LeadLocomotive != null)
-					{
-						worldPos = t.LeadLocomotive.WorldPosition;
-						name = t.GetTrainName(t.LeadLocomotive.CarID);
-						firstCar = t.LeadLocomotive;
-					}
-					else if (t.Cars != null && t.Cars.Count > 0)
-					{
-						worldPos = t.Cars[0].WorldPosition;
-						name = t.GetTrainName(t.Cars[0].CarID);
-						if (t.TrainType == Train.TRAINTYPE.AI)
-							name = t.Number.ToString() + ":" +t.Name;
-						firstCar = t.Cars[0];
-					}
-					else continue;
-
-					if (xScale < 0.3 || t.FrontTDBTraveller == null || t.RearTDBTraveller == null)
-					{
-						worldPos = firstCar.WorldPosition;
-						scaledItem.X = (worldPos.TileX * 2048 -subX + worldPos.Location.X) * xScale; 
-						scaledItem.Y = pictureBox1.Height - (worldPos.TileZ * 2048 - subY + worldPos.Location.Z) * yScale;
-						if (scaledItem.X < -margin2 || scaledItem.X > IM_Width + margin2 || scaledItem.Y > IM_Height + margin2 || scaledItem.Y < -margin2) continue;
-						if (drawRed > ValidTrain) g.FillRectangle(Brushes.Gray, GetRect(scaledItem, 15f));
-						else
-						{
-							if (t == PickedTrain) g.FillRectangle(Brushes.Red, GetRect(scaledItem, 15f));
-							else g.FillRectangle(Brushes.DarkGreen, GetRect(scaledItem, 15f));
-							scaledItem.Y -= 25;
-							DrawTrainPath(t, subX, subY, pathPen, g, scaledA, scaledB, pDist, mDist);
-						}
-						g.DrawString(name, trainFont, trainBrush, scaledItem);
-						continue;
-					}
-					var loc = t.FrontTDBTraveller.WorldLocation;
-					x = (loc.TileX * 2048 + loc.Location.X - subX) * xScale; y = pictureBox1.Height - (loc.TileZ * 2048 + loc.Location.Z - subY) * yScale;
-					if (x < -margin2 || x > IM_Width + margin2 || y > IM_Height + margin2 || y < -margin2) continue;
-					
-					//train quit will not draw path, others will draw it
-					if (drawRed <= ValidTrain) DrawTrainPath(t, subX, subY, pathPen, g, scaledA, scaledB, pDist, mDist);
-					
-					trainPen.Color = Color.DarkGreen;
-					foreach (var car in t.Cars)
-					{
-						Traveller t1 = new Traveller(t.RearTDBTraveller);
-						worldPos = car.WorldPosition;
-						var dist = t1.DistanceTo(worldPos.WorldLocation.TileX, worldPos.WorldLocation.TileZ, worldPos.WorldLocation.Location.X, worldPos.WorldLocation.Location.Y, worldPos.WorldLocation.Location.Z);
-						if (dist > 0)
-						{
-							t1.Move(dist - 1 + car.CarLengthM / 2);
-							x = (t1.TileX * 2048 + t1.Location.X - subX) * xScale; y = pictureBox1.Height - (t1.TileZ * 2048 + t1.Location.Z - subY) * yScale;
-							//x = (worldPos.TileX * 2048 + worldPos.Location.X - minX - ViewWindow.X) * xScale; y = pictureBox1.Height - (worldPos.TileZ * 2048 + worldPos.Location.Z - minY - ViewWindow.Y) * yScale;
-							if (x < -margin || x > IM_Width + margin || y > IM_Height + margin || y < -margin) continue;
-
-							scaledItem.X = x; scaledItem.Y = y;
-
-							t1.Move(-car.CarLengthM);
-							x = (t1.TileX * 2048 + t1.Location.X - subX) * xScale; y = pictureBox1.Height - (t1.TileZ * 2048 + t1.Location.Z - subY) * yScale;
-							if (x < -margin || x > IM_Width + margin || y > IM_Height + margin || y < -margin) continue;
-
-							scaledA.X = x; scaledA.Y = y;
-							
-							//if the train has quit, will draw in gray, if the train is selected by left click of the mouse, will draw it in red
-							if (drawRed > ValidTrain) trainPen.Color = Color.Gray;
-							else if (t == PickedTrain) trainPen.Color = Color.Red;
-							g.DrawLine(trainPen, scaledA, scaledItem);
-							
-							//g.FillEllipse(Brushes.DarkGreen, GetRect(scaledItem, car.Length * xScale));
-						}
-					}
-					worldPos = firstCar.WorldPosition;
-					scaledItem.X = (worldPos.TileX * 2048 -subX + worldPos.Location.X) * xScale; 
-					scaledItem.Y = -25 + pictureBox1.Height - (worldPos.TileZ * 2048 - subY + worldPos.Location.Z) * yScale;
-
-					g.DrawString(name, trainFont, trainBrush, scaledItem);
-
-				}
-				if (switchPickedItemHandled) switchPickedItem = null;
-				if (signalPickedItemHandled) signalPickedItem = null;
-
-#if false
-				if (switchPickedItem != null /*&& switchPickedItemChanged == true*/ && !switchPickedItemHandled && simulator.GameTime - switchPickedTime < 5)
-				{
-					switchPickedLocation.X = switchPickedItem.Location2D.X + 150; switchPickedLocation.Y = switchPickedItem.Location2D.Y;
-					//g.FillRectangle(Brushes.LightGray, GetRect(switchPickedLocation, 400f, 64f));
-
-					switchPickedLocation.X -= 180; switchPickedLocation.Y += 10;
-					var node = switchPickedItem.Item.TrJunctionNode;
-					if (node.SelectedRoute == switchPickedItem.main) g.DrawString("Current Route: Main Route", trainFont, trainBrush, switchPickedLocation);
-					else g.DrawString("Current Route: Side Route", trainFont, trainBrush, switchPickedLocation);
-					if (!MultiPlayer.MPManager.IsMultiPlayer() || MultiPlayer.MPManager.IsServer())
-					{
-						switchPickedLocation.Y -= 22;
-						g.DrawString(InputSettings.Commands[(int)UserCommand.GameSwitchPicked] + " to throw the switch", trainFont, trainBrush, switchPickedLocation);
-						switchPickedLocation.Y += 8;
-					}
-					switchPickedLocation.Y -= 30;
-					g.DrawString(InputSettings.Commands[(int)UserCommand.CameraJumpSeeSwitch] + " to see the switch", trainFont, trainBrush, switchPickedLocation);
-				}
-				if (signalPickedItem != null /*&& signalPickedItemChanged == true*/ && !signalPickedItemHandled && simulator.GameTime - signalPickedTime < 5)
-				{
-					signalPickedLocation.X = signalPickedItem.Location2D.X + 150; signalPickedLocation.Y = signalPickedItem.Location2D.Y;
-					//g.FillRectangle(Brushes.LightGray, GetRect(signalPickedLocation, 400f, 64f));
-					signalPickedLocation.X -= 180; signalPickedLocation.Y -= 2;
-					if (signalPickedItem.IsProceed == 0) g.DrawString("Current Signal: Proceed", trainFont, trainBrush, signalPickedLocation);
-					else if (signalPickedItem.IsProceed == 1) g.DrawString("Current Signal: Approach", trainFont, trainBrush, signalPickedLocation);
-					else g.DrawString("Current Signal: Stop", trainFont, trainBrush, signalPickedLocation);
-					if (!MultiPlayer.MPManager.IsMultiPlayer() || MultiPlayer.MPManager.IsServer())
-					{
-						signalPickedLocation.Y -= 24;
-						g.DrawString(InputSettings.Commands[(int)UserCommand.GameSignalPicked] + " to change signal", trainFont, trainBrush, signalPickedLocation);
-					}
-				}
-#endif
-			}
-
-         }
-
-         pictureBox1.Invalidate();
-      }
-
-	  private Vector2[][] alignedTextY;
-	  private int[] alignedTextNum;
-	  private int spacing = 12;
-	  private void CleanVerticalCells()
-	  {
-		  if (alignedTextY == null || alignedTextY.Length != IM_Height / spacing) //first time to put text, or the text height has changed
-		  {
-			  alignedTextY = new Vector2[IM_Height/spacing][];
-			  alignedTextNum = new int[IM_Height/spacing];
-			  for (var i = 0; i < IM_Height / spacing; i++) alignedTextY[i] = new Vector2[4]; //each line has at most 4 sidings
-		  }
-		  for (var i = 0; i < IM_Height / spacing; i++) { alignedTextNum[i] = 0; }
-
-	  }
-	  private float DetermineSidingLocation(float startX, float wantY, string name)
-	  {
-		  //out of drawing area
-		  if (startX < -64 || startX > IM_Width || wantY < -spacing || wantY > IM_Height) return -1f;
-
-		  int position = (int)(wantY / spacing);//the cell of the text it wants in
-		  if (position > alignedTextY.Length) return wantY;//position is larger than the number of cells
-		  var endX = startX + name.Length*trainFont.Size;
-		  int desiredPosition = position;
-		  while (position < alignedTextY.Length && position >= 0)
-		  {
-			  //if the line contains no text yet, put it there
-			  if (alignedTextNum[position] == 0)
-			  {
-				  alignedTextY[position][alignedTextNum[position]].X = startX;
-				  alignedTextY[position][alignedTextNum[position]].Y = endX;//add info for the text (i.e. start and end location)
-				  alignedTextNum[position]++;
-				  return position * spacing;
-			  }
-
-			  bool conflict = false;
-			  //check if it is intersect any one in the cell
-			  foreach (Vector2 v in alignedTextY[position])
-			  {
-				  //check conflict with a text, v.x is the start of the text, v.y is the end of the text
-				  if ((startX > v.X && startX < v.Y) || (endX > v.X && endX < v.Y) || (v.X > startX && v.X < endX) || (v.Y > startX && v.Y < endX))
-				  {
-					  conflict = true;
-					  break;
-				  }
-			  }
-			  if (conflict == false) //no conflict
-			  {
-				  if (alignedTextNum[position] >= alignedTextY[position].Length) return -1f;
-				  alignedTextY[position][alignedTextNum[position]].X = startX;
-				  alignedTextY[position][alignedTextNum[position]].Y = endX;//add info for the text (i.e. start and end location)
-				  alignedTextNum[position]++;
-				  return position * spacing;
-			  }
-			  position--;
-			  //cannot move up, then try to move it down
-			  if (position - desiredPosition < -1)
-			  {
-				  position = desiredPosition + 2;
-			  }
-			  //could not find any position up or down, just return negative
-			  if (position == desiredPosition) return -1f;
-		  }
-		  return position * spacing;
-	  }
-	  
-	    const float SignalErrorDistance = 100;
-        const float SignalWarningDistance = 500;
-        const float DisplayDistance = 1000;
-        const float DisplaySegmentLength = 10;
-        const float MaximumSectionDistance = 10000;
-
-	  Dictionary<int, SignallingDebugWindow.TrackSectionCacheEntry> Cache = new Dictionary<int, SignallingDebugWindow.TrackSectionCacheEntry>();
-	  SignallingDebugWindow.TrackSectionCacheEntry GetCacheEntry(Traveller position)
-        {
-            SignallingDebugWindow.TrackSectionCacheEntry rv;
-            if (Cache.TryGetValue(position.TrackNodeIndex, out rv) && (rv.Direction == position.Direction))
-                return rv;
-            Cache[position.TrackNodeIndex] = rv = new SignallingDebugWindow.TrackSectionCacheEntry()
-            {
-                Direction = position.Direction,
-                Length = 0,
-                Objects = new List<SignallingDebugWindow.TrackSectionObject>(),
-            };
-            var nodeIndex = position.TrackNodeIndex;
-            var trackNode = new Traveller(position);
-            while (true)
-            {
-                rv.Length += MaximumSectionDistance - trackNode.MoveInSection(MaximumSectionDistance);
-                if (!trackNode.NextSection())
-                    break;
-                if (trackNode.IsEnd)
-                    rv.Objects.Add(new SignallingDebugWindow.TrackSectionEndOfLine() { Distance = rv.Length });
-                else if (trackNode.IsJunction)
-                    rv.Objects.Add(new SignallingDebugWindow.TrackSectionSwitch() { Distance = rv.Length, TrackNode = trackNode.TN, NodeIndex = nodeIndex });
-                else
-                    rv.Objects.Add(new SignallingDebugWindow.TrackSectionObject() { Distance = rv.Length }); // Always have an object at the end.
-                if (trackNode.TrackNodeIndex != nodeIndex)
-                    break;
-            }
-            trackNode = new Traveller(position);
-
-            rv.Objects = rv.Objects.OrderBy(tso => tso.Distance).ToList();
-            return rv;
-        }
-
-	   //draw the train path if it is within the window
-		public void DrawTrainPath(Train train, float subX, float subY, Pen pathPen, Graphics g, PointF scaledA, PointF scaledB, float stepDist, float MaximumSectionDistance)
-		{
-			if (DrawPath != true) return;
-			bool ok = false;
-			if (train == Program.Simulator.PlayerLocomotive.Train) ok = true;
-			if (MultiPlayer.MPManager.IsMultiPlayer())
-			{
-				if (MultiPlayer.MPManager.OnlineTrains.findTrain(train)) ok = true;
-			}
-			if (train.FirstCar != null & train.FirstCar.CarID.Contains("AI")) ok = true; //AI train
-			if (Math.Abs(train.SpeedMpS) > 0.001) ok = true;
-			if (ok == false) return;
-
-			var DisplayDistance = MaximumSectionDistance;
-			var position = train.MUDirection != Direction.Reverse ? new Traveller(train.FrontTDBTraveller) : new Traveller(train.RearTDBTraveller, Traveller.TravellerDirection.Backward);
-			var caches = new List<SignallingDebugWindow.TrackSectionCacheEntry>();
-			// Work backwards until we end up on a different track section.
-			var cacheNode = new Traveller(position);
-			cacheNode.ReverseDirection();
-			var initialNodeOffsetCount = 0;
-			while (cacheNode.TrackNodeIndex == position.TrackNodeIndex && cacheNode.NextSection())
-				initialNodeOffsetCount++;
-			// Now do it again, but don't go the last track section (because it is from a different track node).
-			cacheNode = new Traveller(position);
-			cacheNode.ReverseDirection();
-			for (var i = 1; i < initialNodeOffsetCount; i++)
-				cacheNode.NextSection();
-			// Push the location right up to the end of the section.
-			cacheNode.MoveInSection(MaximumSectionDistance);
-			// Now back facing the right way, calculate the distance to the train location.
-			cacheNode.ReverseDirection();
-			var initialNodeOffset = cacheNode.DistanceTo(position.TileX, position.TileZ, position.X, position.Y, position.Z);
-			// Go and collect all the cache entries for the visible range of vector nodes (straights, curves).
-			var totalDistance = 0f;
-			while (!cacheNode.IsEnd && totalDistance - initialNodeOffset < DisplayDistance)
-			{
-				if (cacheNode.IsTrack)
-				{
-					var cache = GetCacheEntry(cacheNode);
-					cache.Age = 0;
-					caches.Add(cache);
-					totalDistance += cache.Length;
-				}
-				var nodeIndex = cacheNode.TrackNodeIndex;
-				while (cacheNode.TrackNodeIndex == nodeIndex && cacheNode.NextSection()) ;
-			}
-
-			var switchErrorDistance = initialNodeOffset + DisplayDistance + SignalWarningDistance;
-			var signalErrorDistance = initialNodeOffset + DisplayDistance + SignalWarningDistance;
-			var currentDistance = 0f;
-			foreach (var cache in caches)
-			{
-				foreach (var obj in cache.Objects)
-				{
-					var objDistance = currentDistance + obj.Distance;
-					if (objDistance < initialNodeOffset)
-						continue;
-
-					var switchObj = obj as SignallingDebugWindow.TrackSectionSwitch;
-					if (switchObj != null)
-					{
-						for (var pin = switchObj.TrackNode.Inpins; pin < switchObj.TrackNode.Inpins + switchObj.TrackNode.Outpins; pin++)
-						{
-							if (switchObj.TrackNode.TrPins[pin].Link == switchObj.NodeIndex)
-							{
-								if (pin - switchObj.TrackNode.Inpins != switchObj.TrackNode.TrJunctionNode.SelectedRoute)
-									switchErrorDistance = objDistance;
-								break;
-							}
-						}
-						if (switchErrorDistance < DisplayDistance)
-							break;
-					}
-
-				}
-				if (switchErrorDistance < DisplayDistance || signalErrorDistance < DisplayDistance)
-					break;
-				currentDistance += cache.Length;
-			}
-
-			var currentPosition = new Traveller(position);
-			currentPosition.Move(-initialNodeOffset);
-			currentDistance = 0;
-
-			foreach (var cache in caches)
-			{
-				var lastObjDistance = 0f;
-				foreach (var obj in cache.Objects)
-				{
-					var objDistance = currentDistance + obj.Distance;
-
-					for (var step = lastObjDistance; step < obj.Distance; step += DisplaySegmentLength)
-					{
-						var stepDistance = currentDistance + step;
-						var stepLength = DisplaySegmentLength > obj.Distance - step ? obj.Distance - step : DisplaySegmentLength;
-						var previousLocation = currentPosition.WorldLocation;
-						currentPosition.Move(stepLength);
-						if (stepDistance + stepLength >= initialNodeOffset && stepDistance <= initialNodeOffset + DisplayDistance)
-						{
-							var currentLocation = currentPosition.WorldLocation;
-							scaledA.X = (previousLocation.TileX * 2048 + previousLocation.Location.X - subX) * xScale; scaledA.Y = pictureBox1.Height - (previousLocation.TileZ * 2048 + previousLocation.Location.Z - subY) * yScale;
-							scaledB.X = (currentLocation.TileX * 2048 + currentLocation.Location.X - subX) * xScale; scaledB.Y = pictureBox1.Height - (currentPosition.TileZ * 2048 + currentPosition.Location.Z - subY) * yScale;
-							g.DrawLine(pathPen, scaledA, scaledB);
-						}
-					}
-					lastObjDistance = obj.Distance;
-
-					if (objDistance >= switchErrorDistance)
-						break;
-				}
-				currentDistance += cache.Length;
-				if (currentDistance >= switchErrorDistance)
-					break;
-
-			}
-
-			currentPosition = new Traveller(position);
-			currentPosition.Move(-initialNodeOffset);
-			currentDistance = 0;
-			foreach (var cache in caches)
-			{
-				var lastObjDistance = 0f;
-				foreach (var obj in cache.Objects)
-				{
-					currentPosition.Move(obj.Distance - lastObjDistance);
-					lastObjDistance = obj.Distance;
-
-					var objDistance = currentDistance + obj.Distance;
-					if (objDistance < initialNodeOffset || objDistance > initialNodeOffset + DisplayDistance)
-						continue;
-
-					var switchObj = obj as SignallingDebugWindow.TrackSectionSwitch;
-					if (switchObj != null)
-					{
-						for (var pin = switchObj.TrackNode.Inpins; pin < switchObj.TrackNode.Inpins + switchObj.TrackNode.Outpins; pin++)
-						{
-							if (switchObj.TrackNode.TrPins[pin].Link == switchObj.NodeIndex && pin - switchObj.TrackNode.Inpins != switchObj.TrackNode.TrJunctionNode.SelectedRoute)
-							{
-								foreach (var sw in switchItemsDrawn)
-								{
-									if (sw.Item.TrJunctionNode == switchObj.TrackNode.TrJunctionNode)
-									{
-										var r = 6 * greenPen.Width;
-										g.DrawLine(pathPen, new PointF(sw.Location2D.X - r, sw.Location2D.Y - r), new PointF(sw.Location2D.X + r, sw.Location2D.Y + r));
-										g.DrawLine(pathPen, new PointF(sw.Location2D.X - r, sw.Location2D.Y + r), new PointF(sw.Location2D.X + r, sw.Location2D.Y - r));
-										break;
-									}
-								}
-							}
-						}
-					}
-
-					if (objDistance >= switchErrorDistance)
-						break;
-				}
-				currentDistance += cache.Length;
-				if (currentDistance >= switchErrorDistance)
-					break;
-			}
-			// Clean up any cache entries who haven't been using for 30 seconds.
-			var oldCaches = Cache.Where(kvp => kvp.Value.Age > 30 * 4).ToArray();
-			foreach (var oldCache in oldCaches)
-				Cache.Remove(oldCache.Key);
-
-		}
-	  #endregion
-
-		/// <summary>
-      /// Generates a rectangle representing a dot being drawn.
-      /// </summary>
-      /// <param name="p">Center point of the dot, in pixels.</param>
-      /// <param name="size">Size of the dot's diameter, in pixels</param>
-      /// <returns></returns>
-      static RectangleF GetRect(PointF p, float size)
-      {
-         return new RectangleF(p.X - size / 2f, p.Y - size / 2f, size, size);
-      }
-
-	  /// <summary>
-      /// Generates line segments from an array of TrVectorSection. Also computes 
-      /// the bounds of the entire route being drawn.
-      /// </summary>
-      /// <param name="segments"></param>
-      /// <param name="items"></param>
-      /// <param name="minX"></param>
-      /// <param name="minY"></param>
-      /// <param name="maxX"></param>
-      /// <param name="maxY"></param>
-      /// <param name="simulator"></param>
-      private static void AddSegments(List<LineSegment> segments, TrackNode node, TrVectorSection[] items,  ref float minX, ref float minY, ref float maxX, ref float maxY, Simulator simulator)
-      {
-
-         bool occupied = false;
-
-
-         //if (simulator.InterlockingSystem.Tracks.ContainsKey(node))
-         //{
-         //   occupied = node.InterlockingTrack.IsOccupied;
-         //}
-
-         double tempX1, tempX2, tempZ1, tempZ2;
-
-         for (int i = 0; i < items.Length - 1; i++)
-         {
-			 dVector A = new dVector(items[i].TileX , items[i].X, items[i].TileZ, items[i].Z);
-			 dVector B = new dVector(items[i + 1].TileX, items[i + 1].X, items[i + 1].TileZ, items[i + 1].Z);
-
-             tempX1 = A.TileX * 2048 + A.X; tempX2 = B.TileX * 2048 + B.X;
-             tempZ1 = A.TileZ * 2048 + A.Z; tempZ2 = B.TileZ * 2048 + B.Z; 
-             CalcBounds(ref maxX, tempX1, true);
-            CalcBounds(ref maxY, tempZ1, true);
-            CalcBounds(ref maxX, tempX2, true);
-            CalcBounds(ref maxY, tempZ2, true);
-
-            CalcBounds(ref minX, tempX1, false);
-            CalcBounds(ref minY, tempZ1, false);
-            CalcBounds(ref minX, tempX2, false);
-            CalcBounds(ref minY, tempZ2, false);
-
-            segments.Add(new LineSegment(A, B, occupied, items[i]));
-         }
-      }
-
-      /// <summary>
-      /// Given a value representing a limit, evaluate if the given value exceeds the current limit.
-      /// If so, expand the limit.
-      /// </summary>
-      /// <param name="limit">The current limit.</param>
-      /// <param name="value">The value to compare the limit to.</param>
-      /// <param name="gt">True when comparison is greater-than. False if less-than.</param>
-      private static void CalcBounds(ref float limit, double v, bool gt)
-      {
-		  float value = (float)v;
-         if (gt)
-         {
-            if (value > limit)
-            {
-               limit = value;
-            }
-         }
-         else
-         {
-            if (value < limit)
-            {
-               limit = value;
-            }
-         }
-      }
-
-
-      private float ScrollSpeedX
-      {
-         get
-         {
-            return ViewWindow.Width * 0.10f;
-         }
-      }
-
-      private float ScrollSpeedY
-      {
-         get
-         {
-            return ViewWindow.Width * 0.10f;
-         }
-      }
-
-      private void refreshButton_Click(object sender, EventArgs e)
-      {
-		  followTrain = false;
-		  firstShow = true;
-         GenerateView();
-      }
-
-      private void ShiftViewUp()
-      {
-         ViewWindow.Offset(0, -ScrollSpeedY);
-
-         GenerateView();
-      }
-      private void ShiftViewDown()
-      {
-         ViewWindow.Offset(0, ScrollSpeedY);
-
-         GenerateView();
-      }
-
-      private void ShiftViewRight()
-      {
-         ViewWindow.Offset(ScrollSpeedX, 0);
-
-         GenerateView();
-      }
-
-
-      private void ShiftViewLeft()
-      {
-         ViewWindow.Offset(-ScrollSpeedX, 0);
-
-         GenerateView();
-      }
-
-	  private void rmvButton_Click(object sender, EventArgs e)
-	  {
-		  if (!MultiPlayer.MPManager.IsServer()) return;
-		  AvatarView.SelectedIndices.Remove(0);//remove myself is not possible.
-		  var chosen = AvatarView.SelectedItems;
-		  if (chosen.Count > 0)
-		  {
-			  for (var i =0; i < chosen.Count; i++)
-			  {
-				  var tmp = chosen[i];
-				  var name = (tmp.Text.Split(' '))[0];//the name may have (H) in it, need to filter that out
-				  if (MultiPlayer.MPManager.OnlineTrains.Players.ContainsKey(name))
-				  {
-					  MultiPlayer.MPManager.OnlineTrains.Players[name].status = MultiPlayer.OnlinePlayer.Status.Removed;
-					  MultiPlayer.MPManager.BroadCast((new MultiPlayer.MSGMessage(name, "Error", "Sorry the server has removed you")).ToString());
-
-				  }
-			  }
-		  }
-
-	  }
-
-
-
-      private void windowSizeUpDown_ValueChanged(object sender, EventArgs e)
-      {
-         // this is the center, before increasing the size
-         PointF center = new PointF(ViewWindow.X + ViewWindow.Width / 2f, ViewWindow.Y + ViewWindow.Height / 2f);
-
-
-         float newSize = (float)windowSizeUpDown.Value;
-
-         ViewWindow = new RectangleF(center.X - newSize / 2f, center.Y - newSize / 2f, newSize, newSize);
-
-
-         GenerateView();
-
-      }
-
-
-	  protected override void OnMouseWheel(MouseEventArgs e)
-	  {
-		  decimal tempValue = windowSizeUpDown.Value;
-		  if (e.Delta < 0) tempValue /= 0.95m;
-		  else if (e.Delta > 0) tempValue *= 0.95m;
-		  else return;
-
-		  if (tempValue < windowSizeUpDown.Minimum) tempValue = windowSizeUpDown.Minimum;
-		  if (tempValue > windowSizeUpDown.Maximum) tempValue = windowSizeUpDown.Maximum;
-		  windowSizeUpDown.Value = tempValue;
-	  }
-
-      private bool Zooming;
-      private bool LeftClick;
-      private bool RightClick;
-
-	  private void pictureBoxMouseDown(object sender, MouseEventArgs e)
-	  {
-		  if (e.Button == MouseButtons.Left) LeftClick = true;
-		  if (e.Button == MouseButtons.Right) RightClick = true;
-
-		  if (LeftClick == true && RightClick == false)
-		  {
-			  if (Dragging == false) Dragging = true;
-		  }
-		  else if (LeftClick == true && RightClick == true)
-		  {
-			  if (Zooming == false) Zooming = true;
-		  }
-		  LastCursorPosition.X = e.X;
-		  LastCursorPosition.Y = e.Y;
-		  //MSG.Enabled = false;
-		  MultiPlayer.MPManager.Instance().ComposingText = false;
-	  }
-
-	  private void pictureBoxMouseUp(object sender, MouseEventArgs e)
-	  {
-		  if (e.Button == MouseButtons.Left) LeftClick = false;
-		  if (e.Button == MouseButtons.Right) RightClick = false; 
-
-		  if (LeftClick == false)
-		  {
-			  Dragging = false;
-			  Zooming = false;
-		  }
-
-          if ((Control.ModifierKeys & Keys.Shift) == Keys.Shift)
-          {
-              PictureMoveAndZoomInOut(e.X, e.Y, 1200);
-          }
-          else if ((Control.ModifierKeys & Keys.Alt) == Keys.Alt)
-          {
-              PictureMoveAndZoomInOut(e.X, e.Y, 30000);
-          }
-          else if ((Control.ModifierKeys & Keys.Control) == Keys.Control)
-          {
-              PictureMoveAndZoomInOut(e.X, e.Y, windowSizeUpDown.Maximum);
-          }
-          else if (LeftClick == false)
-          {
-              if (LastCursorPosition.X == e.X && LastCursorPosition.Y == e.Y)
-              {
-                  var range = 5 * (int)xScale; if (range > 10) range = 10;
-                  var temp = findItemFromMouse(e.X, e.Y, range);
-                  if (temp != null)
-                  {
-                      //GenerateView();
-                      if (temp is SwitchWidget) { switchPickedItem = (SwitchWidget)temp; signalPickedItem = null; HandlePickedSwitch(); }
-                      if (temp is SignalWidget) { signalPickedItem = (SignalWidget)temp; switchPickedItem = null; HandlePickedSignal(); }
-#if false
-					  pictureBox1.ContextMenu.Show(pictureBox1, e.Location);
-					  pictureBox1.ContextMenu.MenuItems[0].Checked = pictureBox1.ContextMenu.MenuItems[1].Checked = false;
-					  if (pickedItem.Item.TrJunctionNode != null)
-					  {
-						  if (pickedItem.Item.TrJunctionNode.SelectedRoute == 0) pictureBox1.ContextMenu.MenuItems[0].Checked = true;
-						  else pictureBox1.ContextMenu.MenuItems[1].Checked = true;
-					  }
-#endif
-                  }
-                  else { switchPickedItem = null; signalPickedItem = null; UnHandleItemPick(); PickedTrain = null; }
-              }
-
-          }
-
-	  }
-#if false
-	  void switchMainClick(object sender, EventArgs e)
-	  {
-		  if (switchPickedItem != null && switchPickedItem.Item.TrJunctionNode != null)
-		  {
-			  TrJunctionNode nextSwitchTrack = Program.DebugViewer.switchPickedItem.Item.TrJunctionNode;
-			  if (nextSwitchTrack != null && !Program.Simulator.SwitchIsOccupied(nextSwitchTrack))
-			  {
-				  if (nextSwitchTrack.SelectedRoute == 0)
-					  nextSwitchTrack.SelectedRoute = 1;
-				  else
-					  nextSwitchTrack.SelectedRoute = 0;
-			  }
-		  }
-
-	  }
-
-	   	  void switchSideClick(object sender, EventArgs e)
-	  {
-		  if (switchPickedItem != null && switchPickedItem.Item.TrJunctionNode != null)
-		  {
-			  TrJunctionNode nextSwitchTrack = Program.DebugViewer.switchPickedItem.Item.TrJunctionNode;
-			  if (nextSwitchTrack != null && !Program.Simulator.SwitchIsOccupied(nextSwitchTrack))
-			  {
-				  if (nextSwitchTrack.SelectedRoute == 0)
-					  nextSwitchTrack.SelectedRoute = 1;
-				  else
-					  nextSwitchTrack.SelectedRoute = 0;
-			  }
-		  }
-
-	  }
-#endif
-
-	  private void UnHandleItemPick()
-	  {
-		  boxSetSignal.Visible = false;
-		  //boxSetSignal.Enabled = false;
-		  //boxSetSwitch.Enabled = false;
-		  boxSetSwitch.Visible = false;
-	  }
-	  private void HandlePickedSignal()
-	  {
-		  if (MultiPlayer.MPManager.IsClient() && !MultiPlayer.MPManager.Instance().AmAider) return;//normal client not server or aider
-		  //boxSetSwitch.Enabled = false;
-		  boxSetSwitch.Visible = false;
-		  if (signalPickedItem == null) return;
-		  var y = LastCursorPosition.Y;
-		  if (LastCursorPosition.Y < 100) y = 100;
-		  if (LastCursorPosition.Y > pictureBox1.Size.Height - 100) y = pictureBox1.Size.Height - 100;
-		  boxSetSignal.Location = new System.Drawing.Point(LastCursorPosition.X + 2, y);
-		  boxSetSignal.Enabled = true;
-		  boxSetSignal.Focus();
-		  boxSetSignal.SelectedIndex = -1;
-		  boxSetSignal.Visible = true;
-		  return;
-	  }
-
-	  private void HandlePickedSwitch()
-	  {
-		  if (MultiPlayer.MPManager.IsClient() && !MultiPlayer.MPManager.Instance().AmAider) return;//normal client not server
-		  //boxSetSignal.Enabled = false;
-		  boxSetSignal.Visible = false;
-		  if (switchPickedItem == null) return;
-		  var y = LastCursorPosition.Y + 100;
-		  if (y < 140) y = 140;
-		  if (y > pictureBox1.Size.Height + 100) y = pictureBox1.Size.Height + 100;
-		  boxSetSwitch.Location = new System.Drawing.Point(LastCursorPosition.X + 2, y);
-		  boxSetSwitch.Enabled = true;
-		  boxSetSwitch.Focus();
-		  boxSetSwitch.SelectedIndex = -1;
-		  boxSetSwitch.Visible = true;
-		  return;
-	  }
-
-	   private ItemWidget findItemFromMouse(int x, int y, int range)
-	  {
-		  if (range < 5) range = 5;
-		  double closest = float.NaN;
-		  ItemWidget closestItem = null;
-		  if (chkPickSwitches.Checked == true)
-		  {
-			  foreach (var item in switchItemsDrawn)
-			  {
-				  //if out of range, continue
-				  if (item.Location2D.X < x - range || item.Location2D.X > x + range
-					 || item.Location2D.Y < y - range || item.Location2D.Y > y + range) continue;
-
-				  if (closestItem != null)
-				  {
-					  var dist = Math.Pow(item.Location2D.X - closestItem.Location2D.X, 2) + Math.Pow(item.Location2D.Y - closestItem.Location2D.Y, 2);
-					  if (dist < closest)
-					  {
-						  closest = dist; closestItem = item;
-					  }
-				  }
-				  else closestItem = item;
-			  }
-			  if (closestItem != null) { switchPickedTime = simulator.GameTime; return closestItem; }
-		  }
-		  if (chkPickSignals.Checked == true)
-		  {
-			  foreach (var item in signalItemsDrawn)
-			  {
-				  //if out of range, continue
-				  if (item.Location2D.X < x - range || item.Location2D.X > x + range
-					 || item.Location2D.Y < y - range || item.Location2D.Y > y + range) continue;
-
-				  if (closestItem != null)
-				  {
-					  var dist = Math.Pow(item.Location2D.X - closestItem.Location2D.X, 2) + Math.Pow(item.Location2D.Y - closestItem.Location2D.Y, 2);
-					  if (dist < closest)
-					  {
-						  closest = dist; closestItem = item;
-					  }
-				  }
-				  else closestItem = item;
-			  }
-			  if (closestItem != null) { switchPickedTime = simulator.GameTime; return closestItem; }
-		  }
-
-		   //now check for trains (first car only)
-		  TrainCar firstCar;
-		  PickedTrain = null;  float tX, tY;
-		  closest = 100f;
-
-		  foreach (var t in Program.Simulator.Trains)
-		  {
-			  firstCar = null;
-			  if (t.LeadLocomotive != null)
-			  {
-				  worldPos = t.LeadLocomotive.WorldPosition;
-				  firstCar = t.LeadLocomotive;
-			  }
-			  else if (t.Cars != null && t.Cars.Count > 0)
-			  {
-				  worldPos = t.Cars[0].WorldPosition;
-				  firstCar = t.Cars[0];
-
-			  }
-			  else continue;
-
-			  worldPos = firstCar.WorldPosition;
-			  tX = (worldPos.TileX * 2048 -subX + worldPos.Location.X) * xScale; 
-			  tY = pictureBox1.Height - (worldPos.TileZ * 2048 -subY + worldPos.Location.Z) * yScale;
-              float xSpeedCorr = Math.Abs(t.SpeedMpS) * xScale * 1.5f;
-              float ySpeedCorr = Math.Abs(t.SpeedMpS) * yScale * 1.5f;
-
-			  if (tX < x - range-xSpeedCorr || tX > x + range+xSpeedCorr || tY < y - range-ySpeedCorr || tY > y + range+ySpeedCorr) continue;
-			  if (PickedTrain == null) PickedTrain = t;
-		  }
-		   //if a train is picked, will clear the avatar list selection
-		  if (PickedTrain != null)
-		  {
-			  AvatarView.SelectedItems.Clear();
-			  return new TrainWidget(PickedTrain);
-		  }
-		  return null;
-	  }
-
-	  private void pictureBoxMouseMove(object sender, MouseEventArgs e)
-	  {
-		  if (Dragging&&!Zooming)
-		  {
-			  int diffX = LastCursorPosition.X - e.X;
-			  int diffY = LastCursorPosition.Y - e.Y;
-
-			  ViewWindow.Offset(diffX * ScrollSpeedX/10, -diffY * ScrollSpeedX/10);
-			  GenerateView();
-		  }
-		  else if (Zooming)
-		  {
-			  decimal tempValue = windowSizeUpDown.Value;
-			  if (LastCursorPosition.Y - e.Y < 0) tempValue /= 0.95m;
-			  else if (LastCursorPosition.Y - e.Y > 0) tempValue *= 0.95m;
-
-			  if (tempValue < windowSizeUpDown.Minimum) tempValue = windowSizeUpDown.Minimum;
-			  if (tempValue > windowSizeUpDown.Maximum) tempValue = windowSizeUpDown.Maximum;
-			  windowSizeUpDown.Value = tempValue;
-			  GenerateView();
-
-		  }
-		  LastCursorPosition.X = e.X;
-		  LastCursorPosition.Y = e.Y;
-	  }
-
-	  public bool addNewMessage(double time, string msg)
-	  {
-		  var count = 0;
-		  while (count < 3)
-		  {
-			  try
-			  {
-				  if (messages.Items.Count > 10)
-				  {
-					  messages.Items.RemoveAt(0);
-				  }
-				  messages.Items.Add(msg);
-				  messages.SelectedIndex = messages.Items.Count - 1;
-				  messages.SelectedIndex = -1;
-				  break;
-			  }
-			  catch { count++; }
-		  }
-		  return true;
-	  }
-
-	  private void chkAllowUserSwitch_CheckedChanged(object sender, EventArgs e)
-	  {
-		  MultiPlayer.MPManager.AllowedManualSwitch = chkAllowUserSwitch.Checked;
-          if (chkAllowUserSwitch.Checked == true) { MultiPlayer.MPManager.BroadCast((new MultiPlayer.MSGMessage("All", "SwitchOK", "OK to switch")).ToString()); }
-          else { MultiPlayer.MPManager.BroadCast((new MultiPlayer.MSGMessage("All", "SwitchWarning", "Cannot switch")).ToString()); }
-	  }
-
-	  private void chkShowAvatars_CheckedChanged(object sender, EventArgs e)
-	  {
-		  Program.Simulator.Settings.ShowAvatar = chkShowAvatars.Checked;
-		  AvatarView.Items.Clear();
-		  if (avatarList != null) avatarList.Clear();
-		  if (chkShowAvatars.Checked) AvatarView.Font = new Font(FontFamily.GenericSansSerif, 12);
-		  else AvatarView.Font = new Font(FontFamily.GenericSansSerif, 16);
-		  try { CheckAvatar(); }
-		  catch { }
-	  }
-	  
-	  private const int CP_NOCLOSE_BUTTON = 0x200;
-	  protected override CreateParams CreateParams
-	  {
-		  get
-		  {
-			  CreateParams myCp = base.CreateParams;
-			  myCp.ClassStyle = myCp.ClassStyle | CP_NOCLOSE_BUTTON;
-			  return myCp;
-		  }
-	  }
-	  string imagestring = "iVBORw0KGgoAAAANSUhEUgAAABAAAAAQCAYAAAAf8/9hAAAAAXNSR0IArs4c6QAAAARnQU1BAACxjwv8YQUAAAAgY0hSTQAAeiYAAICEAAD6AAAAgOgAAHUwAADqYAAAOpgAABdwnLpRPAAAACpJREFUOE9jYBjs4D/QgSBMNhg1ABKAFAUi2aFPNY0Ue4FiA6jmlUFsEABfyg/x8/L8/gAAAABJRU5ErkJggg==";
-
-	  private void composeMSG_Click(object sender, EventArgs e)
-	  {
-		  MSG.Enabled = true;
-		  MSG.Focus();
-		  MultiPlayer.MPManager.Instance().ComposingText = true;
-		  msgAll.Enabled = true;
-		  if (messages.SelectedItems.Count > 0) msgSelected.Enabled = true;
-		  if (AvatarView.SelectedItems.Count > 0) reply2Selected.Enabled = true;
-	  }
-
-	  private void msgAll_Click(object sender, EventArgs e)
-	  {
-		  msgDefault();
-	  }
-
-	  private void msgDefault()
-	  {
-		  msgAll.Enabled = false;
-		  msgSelected.Enabled = false;
-		  reply2Selected.Enabled = false;
-		  if (!MultiPlayer.MPManager.IsMultiPlayer()) return;
-		  var msg = MSG.Text;
-		  msg = msg.Replace("\r", "");
-		  msg = msg.Replace("\t", "");
-		  MultiPlayer.MPManager.Instance().ComposingText = false;
-		  MSG.Enabled = false;
-		  if (msg != "")
-		  {
-			  if (MultiPlayer.MPManager.IsServer())
-			  {
-				  try
-				  {
-					  var user = "";
-					  foreach (var p in MultiPlayer.MPManager.OnlineTrains.Players)
-					  {
-						  user += p.Key + "\r";
-					  }
-					  user += "0END";
-					  MultiPlayer.MPManager.Notify((new MultiPlayer.MSGText(MultiPlayer.MPManager.GetUserName(), user, msg)).ToString());
-					  MSG.Text = "";
-
-				  }
-				  catch { }
-			  }
-			  else
-			  {
-				  var user = "0Server\r+0END";
-				  MultiPlayer.MPManager.Notify((new MultiPlayer.MSGText(MultiPlayer.MPManager.GetUserName(), user, msg)).ToString());
-				  MSG.Text = "";
-			  }
-		  }
-	  }
-	  private void replySelected(object sender, EventArgs e)
-	  {
-		  msgAll.Enabled = false;
-		  msgSelected.Enabled = false;
-		  reply2Selected.Enabled = false;
-
-		  if (!MultiPlayer.MPManager.IsMultiPlayer()) return;
-		  var msg = MSG.Text;
-		  msg = msg.Replace("\r", "");
-		  msg = msg.Replace("\t", "");
-		  MultiPlayer.MPManager.Instance().ComposingText = false;
-		  MSG.Text = "";
-		  MSG.Enabled = false;
-		  if (msg == "") return;
-		  var user = "";
-		  if (messages.SelectedItems.Count > 0)
-		  {
-			  var chosen = messages.SelectedItems;
-			  for (var i = 0; i < chosen.Count; i++)
-			  {
-				  var tmp = (string)(chosen[i]);
-				  var index = tmp.IndexOf(':');
-				  if (index < 0) continue;
-				  tmp = tmp.Substring(0, index) + "\r";
-				  if (user.Contains(tmp)) continue;
-				  user += tmp;
-			  }
-			  user += "0END";
-		  }
-		  else return;
-		  MultiPlayer.MPManager.Notify((new MultiPlayer.MSGText(MultiPlayer.MPManager.GetUserName(), user, msg)).ToString());
-
-
-	  }
-
-	  private void MSGLeave(object sender, EventArgs e)
-	  {
-		  //MultiPlayer.MPManager.Instance().ComposingText = false;
-	  }
-
-	  private void MSGEnter(object sender, EventArgs e)
-	  {
-		  //MultiPlayer.MPManager.Instance().ComposingText = true;
-	  }
-
-	  private void DispatcherLeave(object sender, EventArgs e)
-	  {
-		  //MultiPlayer.MPManager.Instance().ComposingText = false;
-	  }
-
-	  private void checkKeys(object sender, PreviewKeyDownEventArgs e)
-	  {
-		  if (e.KeyValue == 13)
-		  {
-			  if (e.KeyValue == 13)
-			  {
-				  var msg = MSG.Text;
-				  msg = msg.Replace("\r", "");
-				  msg = msg.Replace("\t", "");
-				  msg = msg.Replace("\n", "");
-				  MultiPlayer.MPManager.Instance().ComposingText = false;
-				  MSG.Enabled = false;
-				  MSG.Text = "";
-				  if (msg == "") return;
-				  var user = "";
-
-				  if (MultiPlayer.MPManager.IsServer())
-				  {
-					  try
-					  {
-						  foreach (var p in MultiPlayer.MPManager.OnlineTrains.Players)
-						  {
-							  user += p.Key + "\r";
-						  }
-						  user += "0END";
-						  MultiPlayer.MPManager.Notify((new MultiPlayer.MSGText(MultiPlayer.MPManager.GetUserName(), user, msg)).ToString());
-						  MSG.Text = "";
-
-					  }
-					  catch { }
-				  }
-				  else
-				  {
-					  user = "0Server\r+0END";
-					  MultiPlayer.MPManager.Notify((new MultiPlayer.MSGText(MultiPlayer.MPManager.GetUserName(), user, msg)).ToString());
-					  MSG.Text = "";
-				  }
-			  }
-		  }
-	  }
-
-	  private void msgSelected_Click(object sender, EventArgs e)
-	  {
-		  msgAll.Enabled = false;
-		  msgSelected.Enabled = false;
-		  reply2Selected.Enabled = false;
-		  MultiPlayer.MPManager.Instance().ComposingText = false;
-		  MSG.Enabled = false;
-
-		  if (!MultiPlayer.MPManager.IsMultiPlayer()) return;
-		  var msg = MSG.Text;
-		  MSG.Text = "";
-		  msg = msg.Replace("\r", "");
-		  msg = msg.Replace("\t", "");
-		  if (msg == "") return;
-		  var user = "";
-		  if (AvatarView.SelectedItems.Count > 0)
-		  {
-			  var chosen = this.AvatarView.SelectedItems;
-			  for (var i = 0; i < chosen.Count; i++)
-			  {
-				  var name = chosen[i].Text.Split(' ')[0]; //text may have (H) in it, so need to filter out
-				  if (name == MultiPlayer.MPManager.GetUserName()) continue;
-				  user += name + "\r";
-			  }
-			  user += "0END";
-
-
-		  }
-		  else return;
-
-		  MultiPlayer.MPManager.Notify((new MultiPlayer.MSGText(MultiPlayer.MPManager.GetUserName(), user, msg)).ToString());
-
-	  }
-
-	  private void msgSelectedChanged(object sender, EventArgs e)
-	  {
-		  AvatarView.SelectedItems.Clear();
-		  msgSelected.Enabled = false;
-		  if (MSG.Enabled == true) reply2Selected.Enabled = true;
-	  }
-
-	  private void AvatarView_SelectedIndexChanged(object sender, EventArgs e)
-	  {
-		  messages.SelectedItems.Clear();
-		  reply2Selected.Enabled = false;
-		  if (MSG.Enabled == true) msgSelected.Enabled = true;
-		  if (AvatarView.SelectedItems.Count <= 0) return;
-		  var name = AvatarView.SelectedItems[0].Text.Split(' ')[0].Trim();
-		  if (name == MultiPlayer.MPManager.GetUserName())
-		  {
-			  if (Program.Simulator.PlayerLocomotive != null) PickedTrain = Program.Simulator.PlayerLocomotive.Train;
-			  else if (Program.Simulator.Trains.Count > 0) PickedTrain = Program.Simulator.Trains[0];
-		  }
-		  else PickedTrain = MultiPlayer.MPManager.OnlineTrains.findTrain(name);
-
-	  }
-
-	  private void chkDrawPathChanged(object sender, EventArgs e)
-	  {
-		  this.DrawPath = chkDrawPath.Checked;
-	  }
-
-	  private void boxSetSignalChosen(object sender, EventArgs e)
-	  {
-		  if (signalPickedItem == null)
-		  {
-			  UnHandleItemPick(); return;
-		  }
-		  var signal = signalPickedItem.Signal;
-		  var type = boxSetSignal.SelectedIndex;
-		  if (MultiPlayer.MPManager.Instance().AmAider)
-		  {
-			  MultiPlayer.MPManager.Notify((new MultiPlayer.MSGSignalChange(signal, type)).ToString());
-			  UnHandleItemPick();
-			  return;
-		  }
-		  switch (type)
-		  {
-			  case 0:
-                  signal.clearHoldSignalDispatcher();
-				  break;
-			  case 1:
-                  signal.requestHoldSignalDispatcher(true);
-				  break;
-			  case 2:
-                  signal.holdState = SignalObject.HoldState.ManualApproach;
-                  foreach (var sigHead in signal.SignalHeads)
-                  {
-                      var drawstate1 = sigHead.def_draw_state(MstsSignalAspect.APPROACH_1);
-                      var drawstate2 = sigHead.def_draw_state(MstsSignalAspect.APPROACH_2);
-                      var drawstate3 = sigHead.def_draw_state(MstsSignalAspect.APPROACH_3);
-                      if (drawstate1 > 0) { sigHead.state = MstsSignalAspect.APPROACH_1; }
-                      else if (drawstate2 > 0) { sigHead.state = MstsSignalAspect.APPROACH_2; }
-                      else { sigHead.state = MstsSignalAspect.APPROACH_3; }
-                      sigHead.draw_state = sigHead.def_draw_state(sigHead.state);
-                  }
-				  break;
-			  case 3:
-                  signal.holdState = SignalObject.HoldState.ManualPass;
-                  foreach (var sigHead in signal.SignalHeads)
-                  {
-                      sigHead.SetLeastRestrictiveAspect();
-                      sigHead.draw_state = sigHead.def_draw_state(sigHead.state);
-                  }
-				  break;
-		  }
-		  UnHandleItemPick();
-	  }
-
-	  private void boxSetSwitchChosen(object sender, EventArgs e)
-	  {
-		  if (switchPickedItem == null)
-		  {
-			  UnHandleItemPick(); return;
-		  }
-		  var sw = switchPickedItem.Item.TrJunctionNode;
-		  var type = boxSetSwitch.SelectedIndex;
-
-		  //aider can send message to the server for a switch
-		  if (MultiPlayer.MPManager.IsMultiPlayer() && MultiPlayer.MPManager.Instance().AmAider)
-		  {
-			  var nextSwitchTrack = sw;
-			  var Selected = 0;
-			  switch (type)
-			  {
-				  case 0:
-					  Selected = (int)switchPickedItem.main;
-					  break;
-				  case 1:
-					  Selected = 1 - (int)switchPickedItem.main;
-					  break;
-			  }
-			  //aider selects and throws the switch, but need to confirm by the dispatcher
-			  MultiPlayer.MPManager.Notify((new MultiPlayer.MSGSwitch(MultiPlayer.MPManager.GetUserName(),
-				  nextSwitchTrack.TN.UiD.WorldTileX, nextSwitchTrack.TN.UiD.WorldTileZ, nextSwitchTrack.TN.UiD.WorldId, Selected, true)).ToString());
-			  Program.Simulator.Confirmer.Information(Viewer.Catalog.GetString("Switching Request Sent to the Server"));
-
-		  }
-		  //server throws the switch immediately
-		  else
-		  {
-			  switch (type)
-			  {
-				  case 0:
-                      Program.Simulator.Signals.RequestSetSwitch(sw.TN, (int)switchPickedItem.main);
-					  //sw.SelectedRoute = (int)switchPickedItem.main;
-					  break;
-				  case 1:
-                      Program.Simulator.Signals.RequestSetSwitch(sw.TN, 1 - (int)switchPickedItem.main);
-                      //sw.SelectedRoute = 1 - (int)switchPickedItem.main;
-					  break;
-			  }
-		  }
-		  UnHandleItemPick();
-
-	  }
-
-	  private void chkAllowNewCheck(object sender, EventArgs e)
-	  {
-		  MultiPlayer.MPManager.Instance().AllowNewPlayer = chkAllowNew.Checked;
-	  }
-
-	  private void AssistClick(object sender, EventArgs e)
-	  {
-		  AvatarView.SelectedIndices.Remove(0);
-		  if (AvatarView.SelectedIndices.Count > 0)
-		  {
-			  var tmp = AvatarView.SelectedItems[0].Text.Split(' ');
-			  var name = tmp[0].Trim();
-			  if (MultiPlayer.MPManager.Instance().aiderList.Contains(name)) return;
-			  if (MultiPlayer.MPManager.OnlineTrains.Players.ContainsKey(name))
-			  {
-				  MultiPlayer.MPManager.BroadCast((new MultiPlayer.MSGAider(name, true)).ToString());
-				  MultiPlayer.MPManager.Instance().aiderList.Add(name);
-			  }
-			  AvatarView.Items.Clear();
-			  if (avatarList != null) avatarList.Clear();
-		  }
-	  }
-
-	  private void btnNormalClick(object sender, EventArgs e)
-	  {
-		  if (AvatarView.SelectedIndices.Count > 0)
-		  {
-			  var tmp = AvatarView.SelectedItems[0].Text.Split(' ');
-			  var name = tmp[0].Trim();
-			  if (MultiPlayer.MPManager.OnlineTrains.Players.ContainsKey(name))
-			  {
-				  MultiPlayer.MPManager.BroadCast((new MultiPlayer.MSGAider(name, false)).ToString());
-				  MultiPlayer.MPManager.Instance().aiderList.Remove(name);
-			  }
-			  AvatarView.Items.Clear();
-			  if (avatarList != null) avatarList.Clear();
-		  }
-
-	  }
-
-	  private void btnFollowClick(object sender, EventArgs e)
-	  {
-		  followTrain = true;
-	  }
-
-	  private void chkOPenaltyHandle(object sender, EventArgs e)
-	  {
-		  MultiPlayer.MPManager.Instance().CheckSpad = chkBoxPenalty.Checked;
-		  if (this.chkBoxPenalty.Checked == false) { MultiPlayer.MPManager.BroadCast((new MultiPlayer.MSGMessage("All", "OverSpeedOK", "OK to go overspeed and pass stop light")).ToString()); }
-		  else { MultiPlayer.MPManager.BroadCast((new MultiPlayer.MSGMessage("All", "NoOverSpeed", "Penalty for overspeed and passing stop light")).ToString()); }
-
-	  }
-
-	  private void chkPreferGreenHandle(object sender, EventArgs e)
-	  {
-		  MultiPlayer.MPManager.PreferGreen = chkBoxPenalty.Checked;
-
-	  }
-
-      public bool ClickedTrain;
-	  private void btnSeeInGameClick(object sender, EventArgs e)
-	  {
-		  if (PickedTrain != null) ClickedTrain = true;
-		  else ClickedTrain = false;
-	  }
-
-      private void PictureMoveAndZoomInOut(int x, int y, decimal scale)
-      {
-          int diffX = x -pictureBox1.Width/2;
-          int diffY = y -pictureBox1.Height/2;
-          ViewWindow.Offset(diffX / xScale, -diffY/yScale);
-          if (scale < windowSizeUpDown.Minimum) scale = windowSizeUpDown.Minimum;
-          if (scale > windowSizeUpDown.Maximum) scale = windowSizeUpDown.Maximum;
-          windowSizeUpDown.Value = scale;
-          GenerateView();
-      }
-   }
-
-   #region SignalWidget
-   /// <summary>
-   /// Defines a signal being drawn in a 2D view.
-   /// </summary>
-   public class SignalWidget : ItemWidget
-   {
-	   public TrItem Item;
-	   /// <summary>
-	   /// The underlying signal object as referenced by the TrItem.
-	   /// </summary>
-	   public SignalObject Signal;
-
-	   public PointF Dir;
-       public bool hasDir;
-	   /// <summary>
-	   /// For now, returns true if any of the signal heads shows any "clear" aspect.
-	   /// This obviously needs some refinement.
-	   /// </summary>
-	   public int IsProceed
-	   {
-		   get
-		   {
-			   int returnValue = 2;
-
-			   foreach (var head in Signal.SignalHeads)
-			   {
-                   if (head.state == MstsSignalAspect.CLEAR_1 ||
-                       head.state == MstsSignalAspect.CLEAR_2)
-				   {
-					   returnValue = 0;
-				   }
-                   if (head.state == MstsSignalAspect.APPROACH_1 ||
-                       head.state == MstsSignalAspect.APPROACH_2 || head.state == MstsSignalAspect.APPROACH_3)
-				   {
-					   returnValue = 1;
-				   }
-			   }
-
-			   return returnValue;
-		   }
-	   }
-
-	   /// <summary>
-	   /// 
-	   /// </summary>
-	   /// <param name="item"></param>
-	   /// <param name="signal"></param>
-	   public SignalWidget(SignalItem item, SignalObject signal)
-	   {
-		   Item = item;
-		   Signal = signal;
-		   hasDir = false;
-		   Location.X = item.TileX * 2048 + item.X; Location.Y = item.TileZ * 2048 + item.Z;
-		   try
-		   {
-			   var node = Program.Simulator.TDB.TrackDB.TrackNodes[signal.trackNode];
-			   Vector2 v2;
-			   if (node.TrVectorNode != null) { var ts = node.TrVectorNode.TrVectorSections[0]; v2 = new Vector2(ts.TileX * 2048 + ts.X, ts.TileZ * 2048 + ts.Z); }
-			   else if (node.TrJunctionNode != null) { var ts = node.UiD; v2 = new Vector2(ts.TileX * 2048 + ts.X, ts.TileZ * 2048 + ts.Z); }
-			   else throw new Exception();
-			   var v1 = new Vector2(Location.X, Location.Y); var v3 = v1 - v2; v3.Normalize(); v2 = v1 - Vector2.Multiply(v3, signal.direction == 0 ? 12f : -12f);
-			   Dir.X = v2.X; Dir.Y = v2.Y;
-               v2 = v1 - Vector2.Multiply(v3, signal.direction == 0 ? 1.5f : -1.5f);//shift signal along the dir for 2m, so signals will not be overlapped
-               Location.X = v2.X; Location.Y = v2.Y;
-			   hasDir = true;
-		   }
-		   catch {  }
-	   }
-   }
-   #endregion
-
-   #region SwitchWidget
-   /// <summary>
-   /// Defines a signal being drawn in a 2D view.
-   /// </summary>
-   public class SwitchWidget : ItemWidget
-   {
-	   public TrackNode Item;
-	   public uint main;
-#if false
-	   public dVector mainEnd;
-#endif
-	   /// <summary>
-	   /// 
-	   /// </summary>
-	   /// <param name="item"></param>
-	   /// <param name="signal"></param>
-	   public SwitchWidget(TrackNode item)
-	   {
-		   Item = item;
-		   var TS = Program.Simulator.TSectionDat.TrackShapes.Get(item.TrJunctionNode.ShapeIndex);  // TSECTION.DAT tells us which is the main route
-
-		   if (TS != null) { main = TS.MainRoute;}
-		   else main = 0;
-#if false
-		   try
-		   {
-			   var pin = item.TrPins[1];
-			   TrVectorSection tn;
-
-			   if (pin.Direction == 1) tn = Program.Simulator.TDB.TrackDB.TrackNodes[pin.Link].TrVectorNode.TrVectorSections.First();
-			   else tn = Program.Simulator.TDB.TrackDB.TrackNodes[pin.Link].TrVectorNode.TrVectorSections.Last();
-
-			   if (tn.SectionIndex == TS.SectionIdxs[TS.MainRoute].TrackSections[0]) { mainEnd = new dVector(tn.TileX * 2048 + tn.X, tn.TileZ * 2048 + tn.Z); }
-			   else
-			   {
-				   var pin2 = item.TrPins[2];
-				   TrVectorSection tn2;
-
-				   if (pin2.Direction == 1) tn2 = Program.Simulator.TDB.TrackDB.TrackNodes[pin2.Link].TrVectorNode.TrVectorSections.First();
-				   else tn2 = Program.Simulator.TDB.TrackDB.TrackNodes[pin2.Link].TrVectorNode.TrVectorSections.Last();
-				   if (tn2.SectionIndex == TS.SectionIdxs[TS.MainRoute].TrackSections[0]) { mainEnd = new dVector(tn.TileX * 2048 + tn.X, tn.TileZ * 2048 + tn.Z); }
-			   }
-			  
-		   }
-		   catch { mainEnd = null; }
-#endif
-		   Location.X = Item.UiD.TileX * 2048 + Item.UiD.X; Location.Y = Item.UiD.TileZ * 2048 + Item.UiD.Z;
-	   }
-   }
-
-   #endregion
-
-   #region BufferWidget
-   public class BufferWidget : ItemWidget
-   {
-	   public TrackNode Item;
-
-	   /// <summary>
-	   /// 
-	   /// </summary>
-	   /// <param name="item"></param>
-	   /// <param name="signal"></param>
-	   public BufferWidget(TrackNode item)
-	   {
-		   Item = item;
-
-		   Location.X = Item.UiD.TileX * 2048 + Item.UiD.X; Location.Y = Item.UiD.TileZ * 2048 + Item.UiD.Z;
-	   }
-   }
-   #endregion
-
-   #region ItemWidget
-   public class ItemWidget
-   {
-	   public PointF Location;
-	   public PointF Location2D;
-
-	   /// <summary>
-	   /// 
-	   /// </summary>
-	   /// <param name="item"></param>
-	   public ItemWidget()
-	   {
-
-		   Location = new PointF(float.NegativeInfinity, float.NegativeInfinity);
-		   Location2D = new PointF(float.NegativeInfinity, float.NegativeInfinity);
-	   }
-
-   }
-   #endregion
-
-   #region TrainWidget
-   public class TrainWidget : ItemWidget
-   {
-	   public Train Train;
-
-	   /// <summary>
-	   /// 
-	   /// </summary>
-	   /// <param name="item"></param>
-	   public TrainWidget(Train t)
-	   {
-		   Train = t;
-	   }
-
-   }
-   #endregion
-   #region LineSegment
-   /// <summary>
-   /// Defines a geometric line segment.
-   /// </summary>
-   public class LineSegment
-   {
-	   public dVector A;
-	   public dVector B;
-	   public dVector C;
-	   //public float radius;
-       public bool isCurved;
-
-	   public float angle1, angle2;
-	   //public SectionCurve curve = null;
-       //public TrVectorSection MySection;
-	   public LineSegment(dVector A, dVector B, bool Occupied, TrVectorSection Section)
-	   {
-		   this.A = A;
-		   this.B = B;
-
-		   isCurved = false; 
-		   if (Section == null) return;
-           //MySection = Section;
-		   uint k = Section.SectionIndex;
-		   TrackSection ts = Program.Simulator.TSectionDat.TrackSections.Get(k);
-		   if (ts != null)
-		   {
-			   if (ts.SectionCurve != null)
-			   {
-				   float diff = (float) (ts.SectionCurve.Radius * (1 - Math.Cos(ts.SectionCurve.Angle * 3.14f / 360)));
-				   if (diff < 3) return; //not need to worry, curve too small
-				   //curve = ts.SectionCurve;
-				   Vector3 v = new Vector3((float)((B.TileX-A.TileX)*2048 + B.X - A.X), 0, (float)((B.TileZ - A.TileZ)*2048 + B.Z - A.Z));
-				   isCurved = true;
-				   Vector3 v2 = Vector3.Cross(Vector3.Up, v); v2.Normalize();
-                   v = v / 2; v.X += A.TileX * 2048 + (float)A.X; v.Z += A.TileZ * 2048 + (float)A.Z;
-				   if (ts.SectionCurve.Angle > 0)
-				   {
-					   v = v2*-diff + v;
-				   }
-				   else v = v2*diff + v;
-				   C = new dVector(0, v.X, 0, v.Z);
-			   }
-		   }
-
-	   }
-   }
-
-   #endregion
-
-   #region SidingWidget
-
-   /// <summary>
-   /// Defines a siding name being drawn in a 2D view.
-   /// </summary>
-   public struct SidingWidget
-   {
-	   public PointF Location;
-	   public string Name;
-	   /// <summary>
-	   /// The underlying track item.
-	   /// </summary>
-	   private TrItem Item;
-
-	   /// <summary>
-	   /// 
-	   /// </summary>
-	   /// <param name="item"></param>
-	   /// <param name="signal"></param>
-	   public SidingWidget(TrItem item)
-	   {
-		   Item = item;
-
-		   Name = item.ItemName;
-
-		   Location = new PointF(item.TileX * 2048 + item.X, item.TileZ * 2048 + item.Z);
-	   }
-   }
-   #endregion
-
-   public class dVector
-   {
-       public int TileX, TileZ;
-	   public double X, Z;
-       public dVector(int tilex1, double x1, int tilez1, double z1) { TileX = tilex1; TileZ = tilez1; X = x1; Z = z1; }
-       static public double DistanceSqr(dVector v1, dVector v2) { return Math.Pow((v1.TileX - v2.TileX)*2048 + v1.X - v2.X, 2)
-           + Math.Pow((v1.TileZ - v2.TileZ) * 2048 + v1.Z - v2.Z, 2);
-       }
-   }
-}
->>>>>>> 74fa3003
+﻿// COPYRIGHT 2010, 2011, 2012, 2013, 2014, 2015 by the Open Rails project.
+// 
+// This file is part of Open Rails.
+// 
+// Open Rails is free software: you can redistribute it and/or modify
+// it under the terms of the GNU General Public License as published by
+// the Free Software Foundation, either version 3 of the License, or
+// (at your option) any later version.
+// 
+// Open Rails is distributed in the hope that it will be useful,
+// but WITHOUT ANY WARRANTY; without even the implied warranty of
+// MERCHANTABILITY or FITNESS FOR A PARTICULAR PURPOSE.  See the
+// GNU General Public License for more details.
+// 
+// You should have received a copy of the GNU General Public License
+// along with Open Rails.  If not, see <http://www.gnu.org/licenses/>.
+
+// Principal Author:
+//     Author: Charlie Salts / Signalsoft Rail Consultancy Ltd.
+// Contributor:
+//    Richard Plokhaar / Signalsoft Rail Consultancy Ltd.
+// 
+
+using System;
+using System.Collections.Generic;
+using System.Data;
+using System.Drawing;
+using System.IO;
+using System.Linq;
+using System.Net;
+using System.Windows.Forms;
+using GNU.Gettext.WinForms;
+using Microsoft.Xna.Framework;
+using Orts.Formats.Msts;
+using Orts.Simulation;
+using Orts.Simulation.Physics;
+using Orts.Simulation.RollingStocks;
+using Orts.Simulation.Signalling;
+using Orts.Viewer3D.Popups;
+using ORTS.Common;
+using Control = System.Windows.Forms.Control;
+using Image = System.Drawing.Image;
+using Color = System.Drawing.Color;
+
+namespace Orts.Viewer3D.Debugging
+{
+
+
+    /// <summary>
+    /// Defines an external window for use as a debugging viewer 
+    /// when using Open Rails 
+    /// </summary>
+    public partial class DispatchViewer : Form
+   {
+
+
+      #region Data Viewers
+	  //public MessageViewer MessageViewer;
+      #endregion
+
+      /// <summary>
+      /// Reference to the main simulator object.
+      /// </summary>
+      private readonly Simulator simulator;
+
+
+      private int IM_Width = 720;
+      private int IM_Height = 720;
+
+	  /// <summary>
+	  /// True when the user is dragging the route view
+	  /// </summary>
+      private bool Dragging;
+	  private WorldPosition worldPos;
+      float xScale = 1; 
+      float yScale = 1; 
+
+	  string name = "";
+	  List<SwitchWidget> switchItemsDrawn;
+	  List<SignalWidget> signalItemsDrawn;
+
+      public SwitchWidget switchPickedItem;
+      public SignalWidget signalPickedItem;
+      public bool switchPickedItemHandled;
+      public double switchPickedTime;
+      public bool signalPickedItemHandled;
+      public double signalPickedTime;
+	  public bool DrawPath = true; //draw train path
+      ImageList imageList1;
+      public List<Train> selectedTrainList;
+	  /// <summary>
+	  /// contains the last position of the mouse
+	  /// </summary>
+	  private System.Drawing.Point LastCursorPosition = new System.Drawing.Point();
+	Pen redPen = new Pen(Color.Red);
+	Pen greenPen = new Pen(Color.Green);
+	Pen orangePen = new Pen(Color.Orange);
+	Pen trainPen = new Pen(Color.DarkGreen);
+	Pen pathPen = new Pen(Color.DeepPink);
+	Pen grayPen = new Pen(Color.Gray);
+
+	   //the train selected by leftclicking the mouse
+	public Train PickedTrain;
+
+      /// <summary>
+      /// Defines the area to view, in meters.
+      /// </summary>
+      private RectangleF ViewWindow;
+
+      /// <summary>
+      /// Used to periodically check if we should shift the view when the
+      /// user is holding down a "shift view" button.
+      /// </summary>
+      private Timer UITimer;
+
+      bool loaded;
+	  TrackNode[] nodes;
+	  float minX = float.MaxValue;
+	  float minY = float.MaxValue;
+
+	  float maxX = float.MinValue;
+	  float maxY = float.MinValue;
+
+	  Viewer Viewer;
+        /// <summary>
+        /// Creates a new DebugViewerForm.
+        /// </summary>
+        /// <param name="simulator"></param>
+        /// /// <param name="viewer"></param>
+        public DispatchViewer(Simulator simulator, Viewer viewer)
+        {
+            InitializeComponent();
+
+            if (simulator == null)
+            {
+                throw new ArgumentNullException("simulator", "Simulator object cannot be null.");
+            }
+
+            this.simulator = simulator;
+            this.Viewer = viewer;
+
+            nodes = simulator.TDB.TrackDB.TrackNodes;
+
+            trainFont = new Font("Arial", 14, FontStyle.Bold);
+            sidingFont = new Font("Arial", 12, FontStyle.Bold);
+
+            trainBrush = new SolidBrush(Color.Red);
+            sidingBrush = new SolidBrush(Color.Blue);
+
+
+            // initialise the timer used to handle user input
+            UITimer = new Timer();
+            UITimer.Interval = 100;
+            UITimer.Tick += new System.EventHandler(UITimer_Tick);
+            UITimer.Start();
+
+            ViewWindow = new RectangleF(0, 0, 5000f, 5000f);
+            windowSizeUpDown.Accelerations.Add(new NumericUpDownAcceleration(1, 100));
+            boxSetSignal.Items.Add("System Controlled");
+            boxSetSignal.Items.Add("Stop");
+            boxSetSignal.Items.Add("Approach");
+            boxSetSignal.Items.Add("Proceed");
+            chkAllowUserSwitch.Checked = false;
+            selectedTrainList = new List<Train>();
+            if (MultiPlayer.MPManager.IsMultiPlayer()) { MultiPlayer.MPManager.AllowedManualSwitch = false; }
+
+
+            InitData();
+            InitImage();
+            chkShowAvatars.Checked = Program.Simulator.Settings.ShowAvatar;
+            if (!MultiPlayer.MPManager.IsMultiPlayer())//single player mode, make those unnecessary removed
+            {
+                msgAll.Visible = false; msgSelected.Visible = false; composeMSG.Visible = false; MSG.Visible = false; messages.Visible = false;
+                AvatarView.Visible = false; composeMSG.Visible = false; reply2Selected.Visible = false; chkShowAvatars.Visible = false; chkAllowNew.Visible = false;
+                chkBoxPenalty.Visible = false; chkPreferGreen.Visible = false;
+                pictureBox1.Location = new System.Drawing.Point(pictureBox1.Location.X, label1.Location.Y + 18);
+                refreshButton.Text = "View Self";
+            }
+
+            /*
+          if (MultiPlayer.MPManager.IsMultiPlayer())
+          {
+              MessageViewer = new MessageViewer();
+              MessageViewer.Show();
+              MessageViewer.Visible = false;
+          }*/
+
+            MultiPlayer.MPManager.Instance().ServerChanged += (sender, e) =>
+            {
+                firstShow = true;
+            };
+
+            MultiPlayer.MPManager.Instance().AvatarUpdated += (sender, e) =>
+            {
+                AddAvatar(e.User, e.URL);
+            };
+
+            MultiPlayer.MPManager.Instance().MessageReceived += (sender, e) =>
+            {
+                addNewMessage(e.Time, e.Message);
+            };
+        }
+
+
+      public int RedrawCount;
+	  private Font trainFont;
+	  private Font sidingFont;
+	  private SolidBrush trainBrush;
+	  private SolidBrush sidingBrush;
+      private double lastUpdateTime;
+
+      /// <summary>
+      /// When the user holds down the  "L", "R", "U", "D" buttons,
+      /// shift the view. Avoids the case when the user has to click
+      /// buttons like crazy.
+      /// </summary>
+      /// <param name="sender"></param>
+      /// <param name="e"></param>
+      void UITimer_Tick(object sender, EventArgs e)
+      {
+		  if (Viewer.DebugViewerEnabled == false) { this.Visible = false; firstShow = true; return; }
+		  else this.Visible = true;
+
+		 if (Program.Simulator.GameTime - lastUpdateTime < 1) return;
+		 lastUpdateTime = Program.Simulator.GameTime;
+
+            GenerateView();
+	  }
+
+	  #region initData
+	  private void InitData()
+	  {
+		  if (!loaded)
+		  {
+			  // do this only once
+			  loaded = true;
+			  //trackSections.DataSource = new List<InterlockingTrack>(simulator.InterlockingSystem.Tracks.Values).ToArray();
+              Localizer.Localize(this, Viewer.Catalog);
+		  }
+
+		  switchItemsDrawn = new List<SwitchWidget>();
+		  signalItemsDrawn = new List<SignalWidget>();
+		  switches = new List<SwitchWidget>();
+		  for (int i = 0; i < nodes.Length; i++)
+		  {
+			  TrackNode currNode = nodes[i];
+
+			  if (currNode != null)
+			  {
+
+				  if (currNode.TrEndNode)
+				  {
+					  //buffers.Add(new PointF(currNode.UiD.TileX * 2048 + currNode.UiD.X, currNode.UiD.TileZ * 2048 + currNode.UiD.Z));
+				  }
+				  else if (currNode.TrVectorNode != null)
+				  {
+
+					  if (currNode.TrVectorNode.TrVectorSections.Length > 1)
+					  {
+						  AddSegments(segments, currNode, currNode.TrVectorNode.TrVectorSections, ref minX, ref minY, ref maxX, ref maxY, simulator);
+					  }
+					  else
+					  {
+						  TrVectorSection s = currNode.TrVectorNode.TrVectorSections[0];
+
+						  foreach (TrPin pin in currNode.TrPins)
+						  {
+
+							  TrackNode connectedNode = nodes[pin.Link];
+
+
+							  //bool occupied = false;
+
+							  //if (simulator.InterlockingSystem.Tracks.ContainsKey(connectedNode))
+							  //{
+							  //occupied = connectedNode   
+							  //}
+
+							  //if (currNode.UiD == null)
+							  //{
+							  dVector A = new dVector(s.TileX, s.X, s.TileZ, + s.Z);
+							  dVector B = new dVector(connectedNode.UiD.TileX, connectedNode.UiD.X, connectedNode.UiD.TileZ, connectedNode.UiD.Z);
+								  segments.Add(new LineSegment(A, B, /*s.InterlockingTrack.IsOccupied*/ false, null));
+							  //}
+						  }
+
+
+					  }
+				  }
+				  else if (currNode.TrJunctionNode != null)
+				  {
+					  foreach (TrPin pin in currNode.TrPins)
+					  {
+						  TrVectorSection item = null;
+						  try
+						  {
+							  if (nodes[pin.Link].TrVectorNode == null || nodes[pin.Link].TrVectorNode.TrVectorSections.Length < 1) continue;
+							  if (pin.Direction == 1) item = nodes[pin.Link].TrVectorNode.TrVectorSections.First();
+							  else item = nodes[pin.Link].TrVectorNode.TrVectorSections.Last();
+						  }
+						  catch { continue; }
+						  dVector A = new dVector(currNode.UiD.TileX, currNode.UiD.X, currNode.UiD.TileZ, + currNode.UiD.Z);
+						  dVector B = new dVector(item.TileX, + item.X, item.TileZ, + item.Z);
+                          var x = dVector.DistanceSqr(A, B);
+						  if (x < 0.1) continue;
+						  segments.Add(new LineSegment(B, A, /*s.InterlockingTrack.IsOccupied*/ false, item));
+					  }
+					  switches.Add(new SwitchWidget(currNode));
+				  }
+			  }
+		  }
+
+          var maxsize = maxX - minX > maxY - minY ? maxX - minX : maxY - minY;
+          maxsize = (int)(maxsize / 100 +1 ) * 100;
+          windowSizeUpDown.Maximum = (decimal)maxsize;
+          Inited = true;
+
+          if (simulator.TDB == null || simulator.TDB.TrackDB == null || simulator.TDB.TrackDB.TrItemTable == null) return;
+
+		  foreach (var item in simulator.TDB.TrackDB.TrItemTable)
+		  {
+			  if (item.ItemType == TrItem.trItemType.trSIGNAL)
+			  {
+				  if (item is SignalItem)
+				  {
+
+					  SignalItem si = item as SignalItem;
+					  
+					  if (si.SigObj >=0  && si.SigObj < simulator.Signals.SignalObjects.Length)
+					  {
+						  SignalObject s = simulator.Signals.SignalObjects[si.SigObj];
+						  if (s != null && s.isSignal && s.isSignalNormal()) signals.Add(new SignalWidget(si, s));
+					  }
+				  }
+
+			  }
+			  if (item.ItemType == TrItem.trItemType.trSIDING || item.ItemType == TrItem.trItemType.trPLATFORM)
+			  {
+				  sidings.Add(new SidingWidget(item));
+			  }
+		  }
+          return;
+	  }
+
+      bool Inited;
+	  List<LineSegment> segments = new List<LineSegment>();
+	  List<SwitchWidget> switches;
+	  //List<PointF> buffers = new List<PointF>();
+	  List<SignalWidget> signals = new List<SignalWidget>();
+	  List<SidingWidget> sidings = new List<SidingWidget>();
+
+	   /// <summary>
+      /// Initialises the picturebox and the image it contains. 
+      /// </summary>
+      public void InitImage()
+      {
+         pictureBox1.Width = IM_Width;
+         pictureBox1.Height = IM_Height;
+
+         if (pictureBox1.Image != null)
+         {
+            pictureBox1.Image.Dispose();
+         }
+
+         pictureBox1.Image = new Bitmap(pictureBox1.Width, pictureBox1.Height);
+		 imageList1 = new ImageList();
+		 this.AvatarView.View = View.LargeIcon;
+		 imageList1.ImageSize = new Size(64, 64);
+		 this.AvatarView.LargeImageList = this.imageList1;
+
+	  }
+
+	  #endregion
+
+	  #region avatar
+      Dictionary<string, Image> avatarList;
+	  public void AddAvatar(string name, string url)
+	  {
+		  if (avatarList == null) avatarList = new Dictionary<string, Image>();
+		  bool FindDefault = false;
+		  try
+		  {
+			  if (Program.Simulator.Settings.ShowAvatar == false) throw new Exception();
+			  FindDefault = true;
+			  var request = WebRequest.Create(url);
+			  using (var response = request.GetResponse())
+			  using (var stream = response.GetResponseStream())
+			  {
+				  Image newImage = Image.FromStream(stream);//Image.FromFile("C:\\test1.png");//
+				  avatarList[name] = newImage;
+
+				  /*using (MemoryStream ms = new MemoryStream())
+				  {
+					  // Convert Image to byte[]
+					  newImage.Save(ms, System.Drawing.Imaging.ImageFormat.Png);
+					  byte[] imageBytes = ms.ToArray();
+
+					  // Convert byte[] to Base64 String
+					  string base64String = Convert.ToBase64String(imageBytes);
+				  }*/
+			  }
+		  }
+		  catch
+		  {
+			  if (FindDefault)
+			  {
+				  byte[] imageBytes = Convert.FromBase64String(imagestring);
+				  MemoryStream ms = new MemoryStream(imageBytes, 0,
+					imageBytes.Length);
+
+				  // Convert byte[] to Image
+				  ms.Write(imageBytes, 0, imageBytes.Length);
+				  Image newImage = Image.FromStream(ms, true);
+				  avatarList[name] = newImage;
+			  }
+			  else
+			  {
+				  avatarList[name] = null;
+			  }
+		  }
+
+
+		  /*
+		  imageList1.Images.Clear();
+		  AvatarView.Items.Clear();
+		  var i = 0;
+		  foreach (var pair in avatarList)
+		  {
+			  if (pair.Value == null) AvatarView.Items.Add(pair.Key);
+			  else
+			  {
+				  AvatarView.Items.Add(pair.Key).ImageIndex = i;
+				  imageList1.Images.Add(pair.Value);
+				  i++;
+			  }
+		  }*/
+	  }
+
+	  int LostCount = 0;//how many players in the lost list (quit)
+	  public void CheckAvatar()
+	  {
+		  if (!MultiPlayer.MPManager.IsMultiPlayer() || MultiPlayer.MPManager.OnlineTrains == null || MultiPlayer.MPManager.OnlineTrains.Players == null) return;
+		  var player = MultiPlayer.MPManager.OnlineTrains.Players;
+		  var username =MultiPlayer.MPManager.GetUserName();
+		  player = player.Concat(MultiPlayer.MPManager.Instance().lostPlayer).ToDictionary(x => x.Key, x => x.Value);
+		  if (avatarList == null) avatarList = new Dictionary<string, Image>();
+		  if (avatarList.Count == player.Count + 1 && LostCount == MultiPlayer.MPManager.Instance().lostPlayer.Count) return;
+
+		  LostCount = MultiPlayer.MPManager.Instance().lostPlayer.Count;
+		  //add myself
+		  if (!avatarList.ContainsKey(username))
+		  {
+			  AddAvatar(username, Program.Simulator.Settings.AvatarURL);
+		  }
+
+		  foreach (var p in player) {
+			  if (avatarList.ContainsKey(p.Key)) continue;
+			  AddAvatar(p.Key, p.Value.url);
+		  }
+
+		  Dictionary<string, Image> tmplist = null;
+		  foreach (var a in avatarList)
+		  {
+			  if (player.ContainsKey(a.Key) || a.Key == username) continue;
+			  if (tmplist == null) tmplist = new Dictionary<string, Image>();
+			  tmplist.Add(a.Key, a.Value);
+		  }
+
+		  if (tmplist != null)
+		  {
+			  foreach (var t in tmplist) avatarList.Remove(t.Key);
+		  }
+		  imageList1.Images.Clear();
+		  AvatarView.Items.Clear();
+		  var i = 0;
+		  if (!Program.Simulator.Settings.ShowAvatar)
+		  {
+			  this.AvatarView.View = View.List;
+			  foreach (var pair in avatarList)
+			  {
+				  if (pair.Key != username) continue;
+				  AvatarView.Items.Add(pair.Key);
+			  }
+			  i = 1;
+			  foreach (var pair in avatarList)
+			  {
+				  if (pair.Key == username) continue;
+				  if (MultiPlayer.MPManager.Instance().aiderList.Contains(pair.Key))
+				  {
+					  AvatarView.Items.Add(pair.Key + " (H)");
+				  }
+				  else if (MultiPlayer.MPManager.Instance().lostPlayer.ContainsKey(pair.Key))
+				  {
+					  AvatarView.Items.Add(pair.Key + " (Q)");
+				  }
+				  else AvatarView.Items.Add(pair.Key);
+				  i++;
+			  }
+		  }
+		  else
+		  {
+			  this.AvatarView.View = View.LargeIcon;
+			  AvatarView.LargeImageList = imageList1;
+			  foreach (var pair in avatarList)
+			  {
+				  if (pair.Key != username) continue;
+
+				  if (pair.Value == null) AvatarView.Items.Add(pair.Key).ImageIndex = -1;
+				  else
+				  {
+					  AvatarView.Items.Add(pair.Key).ImageIndex = 0;
+					  imageList1.Images.Add(pair.Value);
+				  }
+			  }
+
+			  i = 1;
+			  foreach (var pair in avatarList)
+			  {
+				  if (pair.Key == username) continue;
+				  var text = pair.Key;
+				  if (MultiPlayer.MPManager.Instance().aiderList.Contains(pair.Key)) text = pair.Key + " (H)";
+
+				  if (pair.Value == null) AvatarView.Items.Add(name).ImageIndex = -1;
+				  else
+				  {
+					  AvatarView.Items.Add(text).ImageIndex = i;
+					  imageList1.Images.Add(pair.Value);
+					  i++;
+				  }
+			  }
+		  }
+	  }
+
+	  #endregion
+
+	  #region Draw
+	  public bool firstShow = true;
+      public bool followTrain;
+	  float subX, subY;
+      float oldWidth;
+      float oldHeight;
+       //determine locations of buttons and boxes
+      void DetermineLocations()
+      {
+          if (this.Height < 600 || this.Width < 800) return;
+          if (oldHeight != this.Height || oldWidth != label1.Left)//use the label "Res" as anchor point to determine the picture size
+          {
+              oldWidth = label1.Left; oldHeight = this.Height;
+              IM_Width = label1.Left - 20;
+              IM_Height = this.Height - pictureBox1.Top;
+              pictureBox1.Width = IM_Width;
+              pictureBox1.Height = IM_Height;
+              if (pictureBox1.Image != null)
+              {
+                  pictureBox1.Image.Dispose();
+              }
+
+              pictureBox1.Image = new Bitmap(pictureBox1.Width, pictureBox1.Height);
+
+              if (btnAssist.Left - 10 < composeMSG.Right)
+              {
+                  var size = composeMSG.Width;
+                  composeMSG.Left = msgAll.Left = msgSelected.Left = reply2Selected.Left = btnAssist.Left - 10 - size;
+                  MSG.Width = messages.Width = composeMSG.Left - 20;
+              }
+              firstShow = true;
+          }
+      }
+      /// <summary>
+      /// Regenerates the 2D view. At the moment, examines the track network
+      /// each time the view is drawn. Later, the traversal and drawing can be separated.
+      /// </summary>
+      public void GenerateView()
+      {
+
+
+		  if (!Inited) return;
+
+		  if (pictureBox1.Image == null) InitImage();
+          DetermineLocations();
+
+		  if (firstShow)
+		  {
+			  if (!MultiPlayer.MPManager.IsServer())
+			  {
+				  this.chkAllowUserSwitch.Visible = false;
+				  this.chkAllowUserSwitch.Checked = false;
+				  this.rmvButton.Visible = false;
+				  this.btnAssist.Visible = false;
+				  this.btnNormal.Visible = false;
+				  this.msgAll.Text = "MSG to Server";
+			  }
+			  else
+			  {
+				  this.msgAll.Text = "MSG to All";
+			  }
+			  if (MultiPlayer.MPManager.IsServer()) { rmvButton.Visible = true; chkAllowNew.Visible = true; chkAllowUserSwitch.Visible = true; }
+			  else { rmvButton.Visible = false; chkAllowNew.Visible = false; chkAllowUserSwitch.Visible = false; chkBoxPenalty.Visible = false; chkPreferGreen.Visible = false; }
+		  }
+		  if (firstShow || followTrain) {
+			  WorldPosition pos;
+			  //see who should I look at:
+			  //if the player is selected in the avatar list, show the player, otherwise, show the one with the lowest index
+			  if (Program.Simulator.PlayerLocomotive != null) pos = Program.Simulator.PlayerLocomotive.WorldPosition;
+			  else pos = Program.Simulator.Trains[0].Cars[0].WorldPosition;
+			  bool hasSelectedTrain = false;
+			  if (AvatarView.SelectedIndices.Count > 0 && !AvatarView.SelectedIndices.Contains(0))
+			  {
+					  try
+					  {
+						  var i = 10000;
+						  foreach (var index in AvatarView.SelectedIndices)
+						  {
+							  if ((int)index < i) i = (int)index;
+						  }
+						  var name = AvatarView.Items[i].Text.Split(' ')[0].Trim() ;
+						  if (MultiPlayer.MPManager.OnlineTrains.Players.ContainsKey(name))
+						  {
+							  pos = MultiPlayer.MPManager.OnlineTrains.Players[name].Train.Cars[0].WorldPosition;
+						  }
+						  else if (MultiPlayer.MPManager.Instance().lostPlayer.ContainsKey(name))
+						  {
+							  pos = MultiPlayer.MPManager.Instance().lostPlayer[name].Train.Cars[0].WorldPosition;
+						  }
+						  hasSelectedTrain = true;
+					  }
+					  catch { }
+			  }
+			  if (hasSelectedTrain == false && PickedTrain != null && PickedTrain.Cars != null && PickedTrain.Cars.Count > 0)
+			  {
+				  pos = PickedTrain.Cars[0].WorldPosition;
+			  }
+			  var ploc = new PointF(pos.TileX * 2048 + pos.Location.X, pos.TileZ * 2048 + pos.Location.Z);
+			  ViewWindow.X = ploc.X - minX - ViewWindow.Width / 2; ViewWindow.Y = ploc.Y - minY - ViewWindow.Width / 2;
+			  firstShow = false;
+		  }
+
+		  try
+		  {
+			  CheckAvatar();
+		  }
+		  catch {  } //errors for avatar, just ignore
+         using(Graphics g = Graphics.FromImage(pictureBox1.Image))
+         {
+			 subX = minX + ViewWindow.X; subY = minY + ViewWindow.Y;
+            g.Clear(Color.White);
+            
+            xScale = pictureBox1.Width / ViewWindow.Width;
+            yScale = pictureBox1.Height/ ViewWindow.Height;
+
+			PointF[] points = new PointF[3];
+			Pen p = grayPen;
+
+			p.Width = (int) xScale;
+			if (p.Width < 1) p.Width = 1;
+			else if (p.Width > 3) p.Width = 3;
+			greenPen.Width = orangePen.Width = redPen.Width = p.Width; pathPen.Width = 2 * p.Width;
+			trainPen.Width = p.Width*6;
+			var forwardDist = 100 / xScale; if (forwardDist < 5) forwardDist = 5;
+			//if (xScale > 3) p.Width = 3f;
+			//else if (xScale > 2) p.Width = 2f;
+			//else p.Width = 1f;
+			PointF scaledA = new PointF(0, 0);
+			PointF scaledB = new PointF(0, 0);
+			PointF scaledC = new PointF(0, 0);
+
+			foreach (var line in segments)
+            {
+
+                scaledA.X = (line.A.TileX * 2048 - subX + (float)line.A.X) * xScale; scaledA.Y = pictureBox1.Height - (line.A.TileZ * 2048 - subY + (float)line.A.Z) * yScale;
+                scaledB.X = (line.B.TileX * 2048 - subX + (float)line.B.X) * xScale; scaledB.Y = pictureBox1.Height - (line.B.TileZ * 2048 - subY + (float)line.B.Z) * yScale;
+
+
+				if ((scaledA.X < 0 && scaledB.X < 0) || (scaledA.X > IM_Width && scaledB.X > IM_Width) || (scaledA.Y > IM_Height && scaledB.Y > IM_Height) || (scaledA.Y < 0 && scaledB.Y < 0)) continue;
+
+
+               //if (highlightTrackSections.Checked)
+               //{
+               //   if (line.Section != null && line.Section.InterlockingTrack == trackSections.SelectedValue)
+               //   {
+               //      p.Width = 5f;
+               //   }
+               //}
+
+			   if (line.isCurved == true)
+			   {
+				   scaledC.X = ((float)line.C.X - subX) * xScale; scaledC.Y = pictureBox1.Height - ((float)line.C.Z - subY) * yScale;
+				   points[0] = scaledA; points[1] = scaledC; points[2] = scaledB;
+				   g.DrawCurve(p, points);
+			   }
+               else g.DrawLine(p, scaledA, scaledB);
+
+               /*if (line.MySection != null)
+               {
+                   g.DrawString(""+line.MySection.StartElev+" "+line.MySection.EndElev, sidingFont, sidingBrush, scaledB);
+               }*/
+            }
+			
+			switchItemsDrawn.Clear();
+			signalItemsDrawn.Clear();
+			 float x, y;
+			 PointF scaledItem = new PointF(0f, 0f);
+			 var width = 6f * p.Width; if (width > 15) width = 15;//not to make it too large
+			 for (var i = 0; i < switches.Count; i++)
+			 {
+				 SwitchWidget sw = switches[i];
+
+				 x = (sw.Location.X - subX) * xScale; y = pictureBox1.Height - (sw.Location.Y - subY) * yScale;
+
+				 if (x < 0 || x > IM_Width || y > IM_Height || y < 0) continue;
+
+				 scaledItem.X = x; scaledItem.Y = y;
+
+
+				 if (sw.Item.TrJunctionNode.SelectedRoute == sw.main) g.FillEllipse(Brushes.Black, GetRect(scaledItem, width));
+				 else g.FillEllipse(Brushes.Gray, GetRect(scaledItem, width));
+
+                 //g.DrawString("" + sw.Item.TrJunctionNode.SelectedRoute, trainFont, trainBrush, scaledItem);
+
+				 sw.Location2D.X = scaledItem.X; sw.Location2D.Y = scaledItem.Y;
+#if false
+				 if (sw.main == sw.Item.TrJunctionNode.SelectedRoute)
+				 {
+					 scaledA.X = ((float)sw.mainEnd.X - minX - ViewWindow.X) * xScale; scaledA.Y = pictureBox1.Height - ((float)sw.mainEnd.Y - minY - ViewWindow.Y) * yScale;
+					 g.DrawLine(redPen, scaledA, scaledItem);
+
+				 }
+#endif
+				 switchItemsDrawn.Add(sw);
+			 }
+
+			 foreach (var s in signals)
+			 {
+                 if (float.IsNaN(s.Location.X) || float.IsNaN(s.Location.Y)) continue;
+				 x = (s.Location.X - subX) * xScale; y = pictureBox1.Height - (s.Location.Y - subY) * yScale;
+				 if (x < 0 || x > IM_Width || y > IM_Height || y < 0) continue;
+				 scaledItem.X = x; scaledItem.Y = y;
+				 s.Location2D.X = scaledItem.X; s.Location2D.Y = scaledItem.Y;
+				 if (s.Signal.isSignalNormal())//only show nor
+				 {
+					 var color = Brushes.Green;
+					 var pen = greenPen;
+					 if (s.IsProceed == 0)
+					 {
+					 }
+					 else if (s.IsProceed == 1)
+					 {
+						 color = Brushes.Orange;
+						 pen = orangePen;
+					 }
+					 else
+					 {
+						 color = Brushes.Red;
+						 pen = redPen;
+					 }
+					 g.FillEllipse(color, GetRect(scaledItem, width));
+					 //if (s.Signal.enabledTrain != null) g.DrawString(""+s.Signal.enabledTrain.Train.Number, trainFont, Brushes.Black, scaledItem);
+					 signalItemsDrawn.Add(s);
+					 if (s.hasDir)
+					 {
+						 scaledB.X = (s.Dir.X - subX) * xScale; scaledB.Y = pictureBox1.Height - (s.Dir.Y - subY) * yScale;
+						 g.DrawLine(pen, scaledItem, scaledB);
+					 }
+				 }
+			 }
+
+            if (true/*showPlayerTrain.Checked*/)
+            {
+
+				CleanVerticalCells();//clean the drawing area for text of sidings
+				foreach (var s in sidings)
+				{
+					scaledItem.X = (s.Location.X - subX) * xScale;
+					scaledItem.Y = DetermineSidingLocation(scaledItem.X, pictureBox1.Height - (s.Location.Y - subY) * yScale, s.Name);
+					if (scaledItem.Y >= 0f) //if we need to draw the siding names
+					{
+
+						g.DrawString(s.Name, sidingFont, sidingBrush, scaledItem);
+					}
+				}
+				var margin = 30 * xScale;//margins to determine if we want to draw a train
+				var margin2 = 5000 * xScale;
+
+				//variable for drawing train path
+				var mDist = 5000f; var pDist = 50; //segment length when draw path
+
+				selectedTrainList.Clear();
+				foreach (var t in simulator.Trains) selectedTrainList.Add(t);
+
+				var redTrain = selectedTrainList.Count;
+
+				//choosen trains will be drawn later using blue, so it will overlap on the red lines
+				var chosen = AvatarView.SelectedItems;
+				if (chosen.Count > 0)
+				{
+					for (var i = 0; i < chosen.Count; i++)
+					{
+						var name = chosen[i].Text.Split(' ')[0].Trim(); //filter out (H) in the text
+						var train = MultiPlayer.MPManager.OnlineTrains.findTrain(name);
+						if (train != null) { selectedTrainList.Remove(train); selectedTrainList.Add(train); redTrain--; }
+						//if selected include myself, will show it as blue
+						if (MultiPlayer.MPManager.GetUserName() == name && Program.Simulator.PlayerLocomotive != null)
+						{
+							selectedTrainList.Remove(Program.Simulator.PlayerLocomotive.Train); selectedTrainList.Add(Program.Simulator.PlayerLocomotive.Train);
+							redTrain--;
+						}
+
+					}
+				}
+
+				//trains selected in the avatar view list will be drawn in blue, others will be drawn in red
+				pathPen.Color = Color.Red;
+				var drawRed = 0;
+				int ValidTrain = selectedTrainList.Count();
+				//add trains quit into the end, will draw them in gray
+				try
+				{
+					foreach (var lost in MultiPlayer.MPManager.Instance().lostPlayer)
+					{
+						if (lost.Value.Train != null && !selectedTrainList.Contains(lost.Value.Train)) selectedTrainList.Add(lost.Value.Train);
+					}
+				}
+				catch { }
+				foreach (Train t in selectedTrainList)
+				{
+					drawRed++;//how many red has been drawn
+					if (drawRed > redTrain) pathPen.Color = Color.Blue; //more than the red should be drawn, thus draw in blue
+
+					name = "";
+					TrainCar firstCar = null;
+					if (t.LeadLocomotive != null)
+					{
+						worldPos = t.LeadLocomotive.WorldPosition;
+						name = t.GetTrainName(t.LeadLocomotive.CarID);
+						firstCar = t.LeadLocomotive;
+					}
+					else if (t.Cars != null && t.Cars.Count > 0)
+					{
+						worldPos = t.Cars[0].WorldPosition;
+						name = t.GetTrainName(t.Cars[0].CarID);
+						if (t.TrainType == Train.TRAINTYPE.AI)
+							name = t.Number.ToString() + ":" +t.Name;
+						firstCar = t.Cars[0];
+					}
+					else continue;
+
+					if (xScale < 0.3 || t.FrontTDBTraveller == null || t.RearTDBTraveller == null)
+					{
+						worldPos = firstCar.WorldPosition;
+						scaledItem.X = (worldPos.TileX * 2048 -subX + worldPos.Location.X) * xScale; 
+						scaledItem.Y = pictureBox1.Height - (worldPos.TileZ * 2048 - subY + worldPos.Location.Z) * yScale;
+						if (scaledItem.X < -margin2 || scaledItem.X > IM_Width + margin2 || scaledItem.Y > IM_Height + margin2 || scaledItem.Y < -margin2) continue;
+						if (drawRed > ValidTrain) g.FillRectangle(Brushes.Gray, GetRect(scaledItem, 15f));
+						else
+						{
+							if (t == PickedTrain) g.FillRectangle(Brushes.Red, GetRect(scaledItem, 15f));
+							else g.FillRectangle(Brushes.DarkGreen, GetRect(scaledItem, 15f));
+							scaledItem.Y -= 25;
+							DrawTrainPath(t, subX, subY, pathPen, g, scaledA, scaledB, pDist, mDist);
+						}
+						g.DrawString(name, trainFont, trainBrush, scaledItem);
+						continue;
+					}
+					var loc = t.FrontTDBTraveller.WorldLocation;
+					x = (loc.TileX * 2048 + loc.Location.X - subX) * xScale; y = pictureBox1.Height - (loc.TileZ * 2048 + loc.Location.Z - subY) * yScale;
+					if (x < -margin2 || x > IM_Width + margin2 || y > IM_Height + margin2 || y < -margin2) continue;
+					
+					//train quit will not draw path, others will draw it
+					if (drawRed <= ValidTrain) DrawTrainPath(t, subX, subY, pathPen, g, scaledA, scaledB, pDist, mDist);
+					
+					trainPen.Color = Color.DarkGreen;
+					foreach (var car in t.Cars)
+					{
+						Traveller t1 = new Traveller(t.RearTDBTraveller);
+						worldPos = car.WorldPosition;
+						var dist = t1.DistanceTo(worldPos.WorldLocation.TileX, worldPos.WorldLocation.TileZ, worldPos.WorldLocation.Location.X, worldPos.WorldLocation.Location.Y, worldPos.WorldLocation.Location.Z);
+						if (dist > 0)
+						{
+							t1.Move(dist - 1 + car.CarLengthM / 2);
+							x = (t1.TileX * 2048 + t1.Location.X - subX) * xScale; y = pictureBox1.Height - (t1.TileZ * 2048 + t1.Location.Z - subY) * yScale;
+							//x = (worldPos.TileX * 2048 + worldPos.Location.X - minX - ViewWindow.X) * xScale; y = pictureBox1.Height - (worldPos.TileZ * 2048 + worldPos.Location.Z - minY - ViewWindow.Y) * yScale;
+							if (x < -margin || x > IM_Width + margin || y > IM_Height + margin || y < -margin) continue;
+
+							scaledItem.X = x; scaledItem.Y = y;
+
+							t1.Move(-car.CarLengthM);
+							x = (t1.TileX * 2048 + t1.Location.X - subX) * xScale; y = pictureBox1.Height - (t1.TileZ * 2048 + t1.Location.Z - subY) * yScale;
+							if (x < -margin || x > IM_Width + margin || y > IM_Height + margin || y < -margin) continue;
+
+							scaledA.X = x; scaledA.Y = y;
+							
+							//if the train has quit, will draw in gray, if the train is selected by left click of the mouse, will draw it in red
+							if (drawRed > ValidTrain) trainPen.Color = Color.Gray;
+							else if (t == PickedTrain) trainPen.Color = Color.Red;
+							g.DrawLine(trainPen, scaledA, scaledItem);
+							
+							//g.FillEllipse(Brushes.DarkGreen, GetRect(scaledItem, car.Length * xScale));
+						}
+					}
+					worldPos = firstCar.WorldPosition;
+					scaledItem.X = (worldPos.TileX * 2048 -subX + worldPos.Location.X) * xScale; 
+					scaledItem.Y = -25 + pictureBox1.Height - (worldPos.TileZ * 2048 - subY + worldPos.Location.Z) * yScale;
+
+					g.DrawString(name, trainFont, trainBrush, scaledItem);
+
+				}
+				if (switchPickedItemHandled) switchPickedItem = null;
+				if (signalPickedItemHandled) signalPickedItem = null;
+
+#if false
+				if (switchPickedItem != null /*&& switchPickedItemChanged == true*/ && !switchPickedItemHandled && simulator.GameTime - switchPickedTime < 5)
+				{
+					switchPickedLocation.X = switchPickedItem.Location2D.X + 150; switchPickedLocation.Y = switchPickedItem.Location2D.Y;
+					//g.FillRectangle(Brushes.LightGray, GetRect(switchPickedLocation, 400f, 64f));
+
+					switchPickedLocation.X -= 180; switchPickedLocation.Y += 10;
+					var node = switchPickedItem.Item.TrJunctionNode;
+					if (node.SelectedRoute == switchPickedItem.main) g.DrawString("Current Route: Main Route", trainFont, trainBrush, switchPickedLocation);
+					else g.DrawString("Current Route: Side Route", trainFont, trainBrush, switchPickedLocation);
+					if (!MultiPlayer.MPManager.IsMultiPlayer() || MultiPlayer.MPManager.IsServer())
+					{
+						switchPickedLocation.Y -= 22;
+						g.DrawString(InputSettings.Commands[(int)UserCommand.GameSwitchPicked] + " to throw the switch", trainFont, trainBrush, switchPickedLocation);
+						switchPickedLocation.Y += 8;
+					}
+					switchPickedLocation.Y -= 30;
+					g.DrawString(InputSettings.Commands[(int)UserCommand.CameraJumpSeeSwitch] + " to see the switch", trainFont, trainBrush, switchPickedLocation);
+				}
+				if (signalPickedItem != null /*&& signalPickedItemChanged == true*/ && !signalPickedItemHandled && simulator.GameTime - signalPickedTime < 5)
+				{
+					signalPickedLocation.X = signalPickedItem.Location2D.X + 150; signalPickedLocation.Y = signalPickedItem.Location2D.Y;
+					//g.FillRectangle(Brushes.LightGray, GetRect(signalPickedLocation, 400f, 64f));
+					signalPickedLocation.X -= 180; signalPickedLocation.Y -= 2;
+					if (signalPickedItem.IsProceed == 0) g.DrawString("Current Signal: Proceed", trainFont, trainBrush, signalPickedLocation);
+					else if (signalPickedItem.IsProceed == 1) g.DrawString("Current Signal: Approach", trainFont, trainBrush, signalPickedLocation);
+					else g.DrawString("Current Signal: Stop", trainFont, trainBrush, signalPickedLocation);
+					if (!MultiPlayer.MPManager.IsMultiPlayer() || MultiPlayer.MPManager.IsServer())
+					{
+						signalPickedLocation.Y -= 24;
+						g.DrawString(InputSettings.Commands[(int)UserCommand.GameSignalPicked] + " to change signal", trainFont, trainBrush, signalPickedLocation);
+					}
+				}
+#endif
+			}
+
+         }
+
+         pictureBox1.Invalidate();
+      }
+
+	  private Vector2[][] alignedTextY;
+	  private int[] alignedTextNum;
+	  private int spacing = 12;
+	  private void CleanVerticalCells()
+	  {
+		  if (alignedTextY == null || alignedTextY.Length != IM_Height / spacing) //first time to put text, or the text height has changed
+		  {
+			  alignedTextY = new Vector2[IM_Height/spacing][];
+			  alignedTextNum = new int[IM_Height/spacing];
+			  for (var i = 0; i < IM_Height / spacing; i++) alignedTextY[i] = new Vector2[4]; //each line has at most 4 sidings
+		  }
+		  for (var i = 0; i < IM_Height / spacing; i++) { alignedTextNum[i] = 0; }
+
+	  }
+	  private float DetermineSidingLocation(float startX, float wantY, string name)
+	  {
+		  //out of drawing area
+		  if (startX < -64 || startX > IM_Width || wantY < -spacing || wantY > IM_Height) return -1f;
+
+		  int position = (int)(wantY / spacing);//the cell of the text it wants in
+		  if (position > alignedTextY.Length) return wantY;//position is larger than the number of cells
+		  var endX = startX + name.Length*trainFont.Size;
+		  int desiredPosition = position;
+		  while (position < alignedTextY.Length && position >= 0)
+		  {
+			  //if the line contains no text yet, put it there
+			  if (alignedTextNum[position] == 0)
+			  {
+				  alignedTextY[position][alignedTextNum[position]].X = startX;
+				  alignedTextY[position][alignedTextNum[position]].Y = endX;//add info for the text (i.e. start and end location)
+				  alignedTextNum[position]++;
+				  return position * spacing;
+			  }
+
+			  bool conflict = false;
+			  //check if it is intersect any one in the cell
+			  foreach (Vector2 v in alignedTextY[position])
+			  {
+				  //check conflict with a text, v.x is the start of the text, v.y is the end of the text
+				  if ((startX > v.X && startX < v.Y) || (endX > v.X && endX < v.Y) || (v.X > startX && v.X < endX) || (v.Y > startX && v.Y < endX))
+				  {
+					  conflict = true;
+					  break;
+				  }
+			  }
+			  if (conflict == false) //no conflict
+			  {
+				  if (alignedTextNum[position] >= alignedTextY[position].Length) return -1f;
+				  alignedTextY[position][alignedTextNum[position]].X = startX;
+				  alignedTextY[position][alignedTextNum[position]].Y = endX;//add info for the text (i.e. start and end location)
+				  alignedTextNum[position]++;
+				  return position * spacing;
+			  }
+			  position--;
+			  //cannot move up, then try to move it down
+			  if (position - desiredPosition < -1)
+			  {
+				  position = desiredPosition + 2;
+			  }
+			  //could not find any position up or down, just return negative
+			  if (position == desiredPosition) return -1f;
+		  }
+		  return position * spacing;
+	  }
+	  
+	    const float SignalErrorDistance = 100;
+        const float SignalWarningDistance = 500;
+        const float DisplayDistance = 1000;
+        const float DisplaySegmentLength = 10;
+        const float MaximumSectionDistance = 10000;
+
+	  Dictionary<int, SignallingDebugWindow.TrackSectionCacheEntry> Cache = new Dictionary<int, SignallingDebugWindow.TrackSectionCacheEntry>();
+	  SignallingDebugWindow.TrackSectionCacheEntry GetCacheEntry(Traveller position)
+        {
+            SignallingDebugWindow.TrackSectionCacheEntry rv;
+            if (Cache.TryGetValue(position.TrackNodeIndex, out rv) && (rv.Direction == position.Direction))
+                return rv;
+            Cache[position.TrackNodeIndex] = rv = new SignallingDebugWindow.TrackSectionCacheEntry()
+            {
+                Direction = position.Direction,
+                Length = 0,
+                Objects = new List<SignallingDebugWindow.TrackSectionObject>(),
+            };
+            var nodeIndex = position.TrackNodeIndex;
+            var trackNode = new Traveller(position);
+            while (true)
+            {
+                rv.Length += MaximumSectionDistance - trackNode.MoveInSection(MaximumSectionDistance);
+                if (!trackNode.NextSection())
+                    break;
+                if (trackNode.IsEnd)
+                    rv.Objects.Add(new SignallingDebugWindow.TrackSectionEndOfLine() { Distance = rv.Length });
+                else if (trackNode.IsJunction)
+                    rv.Objects.Add(new SignallingDebugWindow.TrackSectionSwitch() { Distance = rv.Length, TrackNode = trackNode.TN, NodeIndex = nodeIndex });
+                else
+                    rv.Objects.Add(new SignallingDebugWindow.TrackSectionObject() { Distance = rv.Length }); // Always have an object at the end.
+                if (trackNode.TrackNodeIndex != nodeIndex)
+                    break;
+            }
+            trackNode = new Traveller(position);
+
+            rv.Objects = rv.Objects.OrderBy(tso => tso.Distance).ToList();
+            return rv;
+        }
+
+	   //draw the train path if it is within the window
+		public void DrawTrainPath(Train train, float subX, float subY, Pen pathPen, Graphics g, PointF scaledA, PointF scaledB, float stepDist, float MaximumSectionDistance)
+		{
+			if (DrawPath != true) return;
+			bool ok = false;
+			if (train == Program.Simulator.PlayerLocomotive.Train) ok = true;
+			if (MultiPlayer.MPManager.IsMultiPlayer())
+			{
+				if (MultiPlayer.MPManager.OnlineTrains.findTrain(train)) ok = true;
+			}
+			if (train.FirstCar != null & train.FirstCar.CarID.Contains("AI")) ok = true; //AI train
+			if (Math.Abs(train.SpeedMpS) > 0.001) ok = true;
+			if (ok == false) return;
+
+			var DisplayDistance = MaximumSectionDistance;
+			var position = train.MUDirection != Direction.Reverse ? new Traveller(train.FrontTDBTraveller) : new Traveller(train.RearTDBTraveller, Traveller.TravellerDirection.Backward);
+			var caches = new List<SignallingDebugWindow.TrackSectionCacheEntry>();
+			// Work backwards until we end up on a different track section.
+			var cacheNode = new Traveller(position);
+			cacheNode.ReverseDirection();
+			var initialNodeOffsetCount = 0;
+			while (cacheNode.TrackNodeIndex == position.TrackNodeIndex && cacheNode.NextSection())
+				initialNodeOffsetCount++;
+			// Now do it again, but don't go the last track section (because it is from a different track node).
+			cacheNode = new Traveller(position);
+			cacheNode.ReverseDirection();
+			for (var i = 1; i < initialNodeOffsetCount; i++)
+				cacheNode.NextSection();
+			// Push the location right up to the end of the section.
+			cacheNode.MoveInSection(MaximumSectionDistance);
+			// Now back facing the right way, calculate the distance to the train location.
+			cacheNode.ReverseDirection();
+			var initialNodeOffset = cacheNode.DistanceTo(position.TileX, position.TileZ, position.X, position.Y, position.Z);
+			// Go and collect all the cache entries for the visible range of vector nodes (straights, curves).
+			var totalDistance = 0f;
+			while (!cacheNode.IsEnd && totalDistance - initialNodeOffset < DisplayDistance)
+			{
+				if (cacheNode.IsTrack)
+				{
+					var cache = GetCacheEntry(cacheNode);
+					cache.Age = 0;
+					caches.Add(cache);
+					totalDistance += cache.Length;
+				}
+				var nodeIndex = cacheNode.TrackNodeIndex;
+				while (cacheNode.TrackNodeIndex == nodeIndex && cacheNode.NextSection()) ;
+			}
+
+			var switchErrorDistance = initialNodeOffset + DisplayDistance + SignalWarningDistance;
+			var signalErrorDistance = initialNodeOffset + DisplayDistance + SignalWarningDistance;
+			var currentDistance = 0f;
+			foreach (var cache in caches)
+			{
+				foreach (var obj in cache.Objects)
+				{
+					var objDistance = currentDistance + obj.Distance;
+					if (objDistance < initialNodeOffset)
+						continue;
+
+					var switchObj = obj as SignallingDebugWindow.TrackSectionSwitch;
+					if (switchObj != null)
+					{
+						for (var pin = switchObj.TrackNode.Inpins; pin < switchObj.TrackNode.Inpins + switchObj.TrackNode.Outpins; pin++)
+						{
+							if (switchObj.TrackNode.TrPins[pin].Link == switchObj.NodeIndex)
+							{
+								if (pin - switchObj.TrackNode.Inpins != switchObj.TrackNode.TrJunctionNode.SelectedRoute)
+									switchErrorDistance = objDistance;
+								break;
+							}
+						}
+						if (switchErrorDistance < DisplayDistance)
+							break;
+					}
+
+				}
+				if (switchErrorDistance < DisplayDistance || signalErrorDistance < DisplayDistance)
+					break;
+				currentDistance += cache.Length;
+			}
+
+			var currentPosition = new Traveller(position);
+			currentPosition.Move(-initialNodeOffset);
+			currentDistance = 0;
+
+			foreach (var cache in caches)
+			{
+				var lastObjDistance = 0f;
+				foreach (var obj in cache.Objects)
+				{
+					var objDistance = currentDistance + obj.Distance;
+
+					for (var step = lastObjDistance; step < obj.Distance; step += DisplaySegmentLength)
+					{
+						var stepDistance = currentDistance + step;
+						var stepLength = DisplaySegmentLength > obj.Distance - step ? obj.Distance - step : DisplaySegmentLength;
+						var previousLocation = currentPosition.WorldLocation;
+						currentPosition.Move(stepLength);
+						if (stepDistance + stepLength >= initialNodeOffset && stepDistance <= initialNodeOffset + DisplayDistance)
+						{
+							var currentLocation = currentPosition.WorldLocation;
+							scaledA.X = (previousLocation.TileX * 2048 + previousLocation.Location.X - subX) * xScale; scaledA.Y = pictureBox1.Height - (previousLocation.TileZ * 2048 + previousLocation.Location.Z - subY) * yScale;
+							scaledB.X = (currentLocation.TileX * 2048 + currentLocation.Location.X - subX) * xScale; scaledB.Y = pictureBox1.Height - (currentPosition.TileZ * 2048 + currentPosition.Location.Z - subY) * yScale;
+							g.DrawLine(pathPen, scaledA, scaledB);
+						}
+					}
+					lastObjDistance = obj.Distance;
+
+					if (objDistance >= switchErrorDistance)
+						break;
+				}
+				currentDistance += cache.Length;
+				if (currentDistance >= switchErrorDistance)
+					break;
+
+			}
+
+			currentPosition = new Traveller(position);
+			currentPosition.Move(-initialNodeOffset);
+			currentDistance = 0;
+			foreach (var cache in caches)
+			{
+				var lastObjDistance = 0f;
+				foreach (var obj in cache.Objects)
+				{
+					currentPosition.Move(obj.Distance - lastObjDistance);
+					lastObjDistance = obj.Distance;
+
+					var objDistance = currentDistance + obj.Distance;
+					if (objDistance < initialNodeOffset || objDistance > initialNodeOffset + DisplayDistance)
+						continue;
+
+					var switchObj = obj as SignallingDebugWindow.TrackSectionSwitch;
+					if (switchObj != null)
+					{
+						for (var pin = switchObj.TrackNode.Inpins; pin < switchObj.TrackNode.Inpins + switchObj.TrackNode.Outpins; pin++)
+						{
+							if (switchObj.TrackNode.TrPins[pin].Link == switchObj.NodeIndex && pin - switchObj.TrackNode.Inpins != switchObj.TrackNode.TrJunctionNode.SelectedRoute)
+							{
+								foreach (var sw in switchItemsDrawn)
+								{
+									if (sw.Item.TrJunctionNode == switchObj.TrackNode.TrJunctionNode)
+									{
+										var r = 6 * greenPen.Width;
+										g.DrawLine(pathPen, new PointF(sw.Location2D.X - r, sw.Location2D.Y - r), new PointF(sw.Location2D.X + r, sw.Location2D.Y + r));
+										g.DrawLine(pathPen, new PointF(sw.Location2D.X - r, sw.Location2D.Y + r), new PointF(sw.Location2D.X + r, sw.Location2D.Y - r));
+										break;
+									}
+								}
+							}
+						}
+					}
+
+					if (objDistance >= switchErrorDistance)
+						break;
+				}
+				currentDistance += cache.Length;
+				if (currentDistance >= switchErrorDistance)
+					break;
+			}
+			// Clean up any cache entries who haven't been using for 30 seconds.
+			var oldCaches = Cache.Where(kvp => kvp.Value.Age > 30 * 4).ToArray();
+			foreach (var oldCache in oldCaches)
+				Cache.Remove(oldCache.Key);
+
+		}
+	  #endregion
+
+		/// <summary>
+      /// Generates a rectangle representing a dot being drawn.
+      /// </summary>
+      /// <param name="p">Center point of the dot, in pixels.</param>
+      /// <param name="size">Size of the dot's diameter, in pixels</param>
+      /// <returns></returns>
+      static RectangleF GetRect(PointF p, float size)
+      {
+         return new RectangleF(p.X - size / 2f, p.Y - size / 2f, size, size);
+      }
+
+	  /// <summary>
+      /// Generates line segments from an array of TrVectorSection. Also computes 
+      /// the bounds of the entire route being drawn.
+      /// </summary>
+      /// <param name="segments"></param>
+      /// <param name="items"></param>
+      /// <param name="minX"></param>
+      /// <param name="minY"></param>
+      /// <param name="maxX"></param>
+      /// <param name="maxY"></param>
+      /// <param name="simulator"></param>
+      private static void AddSegments(List<LineSegment> segments, TrackNode node, TrVectorSection[] items,  ref float minX, ref float minY, ref float maxX, ref float maxY, Simulator simulator)
+      {
+
+         bool occupied = false;
+
+
+         //if (simulator.InterlockingSystem.Tracks.ContainsKey(node))
+         //{
+         //   occupied = node.InterlockingTrack.IsOccupied;
+         //}
+
+         double tempX1, tempX2, tempZ1, tempZ2;
+
+         for (int i = 0; i < items.Length - 1; i++)
+         {
+			 dVector A = new dVector(items[i].TileX , items[i].X, items[i].TileZ, items[i].Z);
+			 dVector B = new dVector(items[i + 1].TileX, items[i + 1].X, items[i + 1].TileZ, items[i + 1].Z);
+
+             tempX1 = A.TileX * 2048 + A.X; tempX2 = B.TileX * 2048 + B.X;
+             tempZ1 = A.TileZ * 2048 + A.Z; tempZ2 = B.TileZ * 2048 + B.Z; 
+             CalcBounds(ref maxX, tempX1, true);
+            CalcBounds(ref maxY, tempZ1, true);
+            CalcBounds(ref maxX, tempX2, true);
+            CalcBounds(ref maxY, tempZ2, true);
+
+            CalcBounds(ref minX, tempX1, false);
+            CalcBounds(ref minY, tempZ1, false);
+            CalcBounds(ref minX, tempX2, false);
+            CalcBounds(ref minY, tempZ2, false);
+
+            segments.Add(new LineSegment(A, B, occupied, items[i]));
+         }
+      }
+
+      /// <summary>
+      /// Given a value representing a limit, evaluate if the given value exceeds the current limit.
+      /// If so, expand the limit.
+      /// </summary>
+      /// <param name="limit">The current limit.</param>
+      /// <param name="value">The value to compare the limit to.</param>
+      /// <param name="gt">True when comparison is greater-than. False if less-than.</param>
+      private static void CalcBounds(ref float limit, double v, bool gt)
+      {
+		  float value = (float)v;
+         if (gt)
+         {
+            if (value > limit)
+            {
+               limit = value;
+            }
+         }
+         else
+         {
+            if (value < limit)
+            {
+               limit = value;
+            }
+         }
+      }
+
+
+      private float ScrollSpeedX
+      {
+         get
+         {
+            return ViewWindow.Width * 0.10f;
+         }
+      }
+
+      private float ScrollSpeedY
+      {
+         get
+         {
+            return ViewWindow.Width * 0.10f;
+         }
+      }
+
+      private void refreshButton_Click(object sender, EventArgs e)
+      {
+		  followTrain = false;
+		  firstShow = true;
+         GenerateView();
+      }
+
+      private void ShiftViewUp()
+      {
+         ViewWindow.Offset(0, -ScrollSpeedY);
+
+         GenerateView();
+      }
+      private void ShiftViewDown()
+      {
+         ViewWindow.Offset(0, ScrollSpeedY);
+
+         GenerateView();
+      }
+
+      private void ShiftViewRight()
+      {
+         ViewWindow.Offset(ScrollSpeedX, 0);
+
+         GenerateView();
+      }
+
+
+      private void ShiftViewLeft()
+      {
+         ViewWindow.Offset(-ScrollSpeedX, 0);
+
+         GenerateView();
+      }
+
+	  private void rmvButton_Click(object sender, EventArgs e)
+	  {
+		  if (!MultiPlayer.MPManager.IsServer()) return;
+		  AvatarView.SelectedIndices.Remove(0);//remove myself is not possible.
+		  var chosen = AvatarView.SelectedItems;
+		  if (chosen.Count > 0)
+		  {
+			  for (var i =0; i < chosen.Count; i++)
+			  {
+				  var tmp = chosen[i];
+				  var name = (tmp.Text.Split(' '))[0];//the name may have (H) in it, need to filter that out
+				  if (MultiPlayer.MPManager.OnlineTrains.Players.ContainsKey(name))
+				  {
+					  MultiPlayer.MPManager.OnlineTrains.Players[name].status = MultiPlayer.OnlinePlayer.Status.Removed;
+					  MultiPlayer.MPManager.BroadCast((new MultiPlayer.MSGMessage(name, "Error", "Sorry the server has removed you")).ToString());
+
+				  }
+			  }
+		  }
+
+	  }
+
+
+
+      private void windowSizeUpDown_ValueChanged(object sender, EventArgs e)
+      {
+         // this is the center, before increasing the size
+         PointF center = new PointF(ViewWindow.X + ViewWindow.Width / 2f, ViewWindow.Y + ViewWindow.Height / 2f);
+
+
+         float newSize = (float)windowSizeUpDown.Value;
+
+         ViewWindow = new RectangleF(center.X - newSize / 2f, center.Y - newSize / 2f, newSize, newSize);
+
+
+         GenerateView();
+
+      }
+
+
+	  protected override void OnMouseWheel(MouseEventArgs e)
+	  {
+		  decimal tempValue = windowSizeUpDown.Value;
+		  if (e.Delta < 0) tempValue /= 0.95m;
+		  else if (e.Delta > 0) tempValue *= 0.95m;
+		  else return;
+
+		  if (tempValue < windowSizeUpDown.Minimum) tempValue = windowSizeUpDown.Minimum;
+		  if (tempValue > windowSizeUpDown.Maximum) tempValue = windowSizeUpDown.Maximum;
+		  windowSizeUpDown.Value = tempValue;
+	  }
+
+      private bool Zooming;
+      private bool LeftClick;
+      private bool RightClick;
+
+	  private void pictureBoxMouseDown(object sender, MouseEventArgs e)
+	  {
+		  if (e.Button == MouseButtons.Left) LeftClick = true;
+		  if (e.Button == MouseButtons.Right) RightClick = true;
+
+		  if (LeftClick == true && RightClick == false)
+		  {
+			  if (Dragging == false) Dragging = true;
+		  }
+		  else if (LeftClick == true && RightClick == true)
+		  {
+			  if (Zooming == false) Zooming = true;
+		  }
+		  LastCursorPosition.X = e.X;
+		  LastCursorPosition.Y = e.Y;
+		  //MSG.Enabled = false;
+		  MultiPlayer.MPManager.Instance().ComposingText = false;
+	  }
+
+	  private void pictureBoxMouseUp(object sender, MouseEventArgs e)
+	  {
+		  if (e.Button == MouseButtons.Left) LeftClick = false;
+		  if (e.Button == MouseButtons.Right) RightClick = false; 
+
+		  if (LeftClick == false)
+		  {
+			  Dragging = false;
+			  Zooming = false;
+		  }
+
+          if ((Control.ModifierKeys & Keys.Shift) == Keys.Shift)
+          {
+              PictureMoveAndZoomInOut(e.X, e.Y, 1200);
+          }
+          else if ((Control.ModifierKeys & Keys.Alt) == Keys.Alt)
+          {
+              PictureMoveAndZoomInOut(e.X, e.Y, 30000);
+          }
+          else if ((Control.ModifierKeys & Keys.Control) == Keys.Control)
+          {
+              PictureMoveAndZoomInOut(e.X, e.Y, windowSizeUpDown.Maximum);
+          }
+          else if (LeftClick == false)
+          {
+              if (LastCursorPosition.X == e.X && LastCursorPosition.Y == e.Y)
+              {
+                  var range = 5 * (int)xScale; if (range > 10) range = 10;
+                  var temp = findItemFromMouse(e.X, e.Y, range);
+                  if (temp != null)
+                  {
+                      //GenerateView();
+                      if (temp is SwitchWidget) { switchPickedItem = (SwitchWidget)temp; signalPickedItem = null; HandlePickedSwitch(); }
+                      if (temp is SignalWidget) { signalPickedItem = (SignalWidget)temp; switchPickedItem = null; HandlePickedSignal(); }
+#if false
+					  pictureBox1.ContextMenu.Show(pictureBox1, e.Location);
+					  pictureBox1.ContextMenu.MenuItems[0].Checked = pictureBox1.ContextMenu.MenuItems[1].Checked = false;
+					  if (pickedItem.Item.TrJunctionNode != null)
+					  {
+						  if (pickedItem.Item.TrJunctionNode.SelectedRoute == 0) pictureBox1.ContextMenu.MenuItems[0].Checked = true;
+						  else pictureBox1.ContextMenu.MenuItems[1].Checked = true;
+					  }
+#endif
+                  }
+                  else { switchPickedItem = null; signalPickedItem = null; UnHandleItemPick(); PickedTrain = null; }
+              }
+
+          }
+
+	  }
+#if false
+	  void switchMainClick(object sender, EventArgs e)
+	  {
+		  if (switchPickedItem != null && switchPickedItem.Item.TrJunctionNode != null)
+		  {
+			  TrJunctionNode nextSwitchTrack = Program.DebugViewer.switchPickedItem.Item.TrJunctionNode;
+			  if (nextSwitchTrack != null && !Program.Simulator.SwitchIsOccupied(nextSwitchTrack))
+			  {
+				  if (nextSwitchTrack.SelectedRoute == 0)
+					  nextSwitchTrack.SelectedRoute = 1;
+				  else
+					  nextSwitchTrack.SelectedRoute = 0;
+			  }
+		  }
+
+	  }
+
+	   	  void switchSideClick(object sender, EventArgs e)
+	  {
+		  if (switchPickedItem != null && switchPickedItem.Item.TrJunctionNode != null)
+		  {
+			  TrJunctionNode nextSwitchTrack = Program.DebugViewer.switchPickedItem.Item.TrJunctionNode;
+			  if (nextSwitchTrack != null && !Program.Simulator.SwitchIsOccupied(nextSwitchTrack))
+			  {
+				  if (nextSwitchTrack.SelectedRoute == 0)
+					  nextSwitchTrack.SelectedRoute = 1;
+				  else
+					  nextSwitchTrack.SelectedRoute = 0;
+			  }
+		  }
+
+	  }
+#endif
+
+	  private void UnHandleItemPick()
+	  {
+		  boxSetSignal.Visible = false;
+		  //boxSetSignal.Enabled = false;
+		  //boxSetSwitch.Enabled = false;
+		  boxSetSwitch.Visible = false;
+	  }
+	  private void HandlePickedSignal()
+	  {
+		  if (MultiPlayer.MPManager.IsClient() && !MultiPlayer.MPManager.Instance().AmAider) return;//normal client not server or aider
+		  //boxSetSwitch.Enabled = false;
+		  boxSetSwitch.Visible = false;
+		  if (signalPickedItem == null) return;
+		  var y = LastCursorPosition.Y;
+		  if (LastCursorPosition.Y < 100) y = 100;
+		  if (LastCursorPosition.Y > pictureBox1.Size.Height - 100) y = pictureBox1.Size.Height - 100;
+		  boxSetSignal.Location = new System.Drawing.Point(LastCursorPosition.X + 2, y);
+		  boxSetSignal.Enabled = true;
+		  boxSetSignal.Focus();
+		  boxSetSignal.SelectedIndex = -1;
+		  boxSetSignal.Visible = true;
+		  return;
+	  }
+
+	  private void HandlePickedSwitch()
+	  {
+		  if (MultiPlayer.MPManager.IsClient() && !MultiPlayer.MPManager.Instance().AmAider) return;//normal client not server
+		  //boxSetSignal.Enabled = false;
+		  boxSetSignal.Visible = false;
+		  if (switchPickedItem == null) return;
+		  var y = LastCursorPosition.Y + 100;
+		  if (y < 140) y = 140;
+		  if (y > pictureBox1.Size.Height + 100) y = pictureBox1.Size.Height + 100;
+		  boxSetSwitch.Location = new System.Drawing.Point(LastCursorPosition.X + 2, y);
+		  boxSetSwitch.Enabled = true;
+		  boxSetSwitch.Focus();
+		  boxSetSwitch.SelectedIndex = -1;
+		  boxSetSwitch.Visible = true;
+		  return;
+	  }
+
+	   private ItemWidget findItemFromMouse(int x, int y, int range)
+	  {
+		  if (range < 5) range = 5;
+		  double closest = float.NaN;
+		  ItemWidget closestItem = null;
+		  if (chkPickSwitches.Checked == true)
+		  {
+			  foreach (var item in switchItemsDrawn)
+			  {
+				  //if out of range, continue
+				  if (item.Location2D.X < x - range || item.Location2D.X > x + range
+					 || item.Location2D.Y < y - range || item.Location2D.Y > y + range) continue;
+
+				  if (closestItem != null)
+				  {
+					  var dist = Math.Pow(item.Location2D.X - closestItem.Location2D.X, 2) + Math.Pow(item.Location2D.Y - closestItem.Location2D.Y, 2);
+					  if (dist < closest)
+					  {
+						  closest = dist; closestItem = item;
+					  }
+				  }
+				  else closestItem = item;
+			  }
+			  if (closestItem != null) { switchPickedTime = simulator.GameTime; return closestItem; }
+		  }
+		  if (chkPickSignals.Checked == true)
+		  {
+			  foreach (var item in signalItemsDrawn)
+			  {
+				  //if out of range, continue
+				  if (item.Location2D.X < x - range || item.Location2D.X > x + range
+					 || item.Location2D.Y < y - range || item.Location2D.Y > y + range) continue;
+
+				  if (closestItem != null)
+				  {
+					  var dist = Math.Pow(item.Location2D.X - closestItem.Location2D.X, 2) + Math.Pow(item.Location2D.Y - closestItem.Location2D.Y, 2);
+					  if (dist < closest)
+					  {
+						  closest = dist; closestItem = item;
+					  }
+				  }
+				  else closestItem = item;
+			  }
+			  if (closestItem != null) { switchPickedTime = simulator.GameTime; return closestItem; }
+		  }
+
+		   //now check for trains (first car only)
+		  TrainCar firstCar;
+		  PickedTrain = null;  float tX, tY;
+		  closest = 100f;
+
+		  foreach (var t in Program.Simulator.Trains)
+		  {
+			  firstCar = null;
+			  if (t.LeadLocomotive != null)
+			  {
+				  worldPos = t.LeadLocomotive.WorldPosition;
+				  firstCar = t.LeadLocomotive;
+			  }
+			  else if (t.Cars != null && t.Cars.Count > 0)
+			  {
+				  worldPos = t.Cars[0].WorldPosition;
+				  firstCar = t.Cars[0];
+
+			  }
+			  else continue;
+
+			  worldPos = firstCar.WorldPosition;
+			  tX = (worldPos.TileX * 2048 -subX + worldPos.Location.X) * xScale; 
+			  tY = pictureBox1.Height - (worldPos.TileZ * 2048 -subY + worldPos.Location.Z) * yScale;
+              float xSpeedCorr = Math.Abs(t.SpeedMpS) * xScale * 1.5f;
+              float ySpeedCorr = Math.Abs(t.SpeedMpS) * yScale * 1.5f;
+
+			  if (tX < x - range-xSpeedCorr || tX > x + range+xSpeedCorr || tY < y - range-ySpeedCorr || tY > y + range+ySpeedCorr) continue;
+			  if (PickedTrain == null) PickedTrain = t;
+		  }
+		   //if a train is picked, will clear the avatar list selection
+		  if (PickedTrain != null)
+		  {
+			  AvatarView.SelectedItems.Clear();
+			  return new TrainWidget(PickedTrain);
+		  }
+		  return null;
+	  }
+
+	  private void pictureBoxMouseMove(object sender, MouseEventArgs e)
+	  {
+		  if (Dragging&&!Zooming)
+		  {
+			  int diffX = LastCursorPosition.X - e.X;
+			  int diffY = LastCursorPosition.Y - e.Y;
+
+			  ViewWindow.Offset(diffX * ScrollSpeedX/10, -diffY * ScrollSpeedX/10);
+			  GenerateView();
+		  }
+		  else if (Zooming)
+		  {
+			  decimal tempValue = windowSizeUpDown.Value;
+			  if (LastCursorPosition.Y - e.Y < 0) tempValue /= 0.95m;
+			  else if (LastCursorPosition.Y - e.Y > 0) tempValue *= 0.95m;
+
+			  if (tempValue < windowSizeUpDown.Minimum) tempValue = windowSizeUpDown.Minimum;
+			  if (tempValue > windowSizeUpDown.Maximum) tempValue = windowSizeUpDown.Maximum;
+			  windowSizeUpDown.Value = tempValue;
+			  GenerateView();
+
+		  }
+		  LastCursorPosition.X = e.X;
+		  LastCursorPosition.Y = e.Y;
+	  }
+
+	  public bool addNewMessage(double time, string msg)
+	  {
+		  var count = 0;
+		  while (count < 3)
+		  {
+			  try
+			  {
+				  if (messages.Items.Count > 10)
+				  {
+					  messages.Items.RemoveAt(0);
+				  }
+				  messages.Items.Add(msg);
+				  messages.SelectedIndex = messages.Items.Count - 1;
+				  messages.SelectedIndex = -1;
+				  break;
+			  }
+			  catch { count++; }
+		  }
+		  return true;
+	  }
+
+	  private void chkAllowUserSwitch_CheckedChanged(object sender, EventArgs e)
+	  {
+		  MultiPlayer.MPManager.AllowedManualSwitch = chkAllowUserSwitch.Checked;
+          if (chkAllowUserSwitch.Checked == true) { MultiPlayer.MPManager.BroadCast((new MultiPlayer.MSGMessage("All", "SwitchOK", "OK to switch")).ToString()); }
+          else { MultiPlayer.MPManager.BroadCast((new MultiPlayer.MSGMessage("All", "SwitchWarning", "Cannot switch")).ToString()); }
+	  }
+
+	  private void chkShowAvatars_CheckedChanged(object sender, EventArgs e)
+	  {
+		  Program.Simulator.Settings.ShowAvatar = chkShowAvatars.Checked;
+		  AvatarView.Items.Clear();
+		  if (avatarList != null) avatarList.Clear();
+		  if (chkShowAvatars.Checked) AvatarView.Font = new Font(FontFamily.GenericSansSerif, 12);
+		  else AvatarView.Font = new Font(FontFamily.GenericSansSerif, 16);
+		  try { CheckAvatar(); }
+		  catch { }
+	  }
+	  
+	  private const int CP_NOCLOSE_BUTTON = 0x200;
+	  protected override CreateParams CreateParams
+	  {
+		  get
+		  {
+			  CreateParams myCp = base.CreateParams;
+			  myCp.ClassStyle = myCp.ClassStyle | CP_NOCLOSE_BUTTON;
+			  return myCp;
+		  }
+	  }
+	  string imagestring = "iVBORw0KGgoAAAANSUhEUgAAABAAAAAQCAYAAAAf8/9hAAAAAXNSR0IArs4c6QAAAARnQU1BAACxjwv8YQUAAAAgY0hSTQAAeiYAAICEAAD6AAAAgOgAAHUwAADqYAAAOpgAABdwnLpRPAAAACpJREFUOE9jYBjs4D/QgSBMNhg1ABKAFAUi2aFPNY0Ue4FiA6jmlUFsEABfyg/x8/L8/gAAAABJRU5ErkJggg==";
+
+	  private void composeMSG_Click(object sender, EventArgs e)
+	  {
+		  MSG.Enabled = true;
+		  MSG.Focus();
+		  MultiPlayer.MPManager.Instance().ComposingText = true;
+		  msgAll.Enabled = true;
+		  if (messages.SelectedItems.Count > 0) msgSelected.Enabled = true;
+		  if (AvatarView.SelectedItems.Count > 0) reply2Selected.Enabled = true;
+	  }
+
+	  private void msgAll_Click(object sender, EventArgs e)
+	  {
+		  msgDefault();
+	  }
+
+	  private void msgDefault()
+	  {
+		  msgAll.Enabled = false;
+		  msgSelected.Enabled = false;
+		  reply2Selected.Enabled = false;
+		  if (!MultiPlayer.MPManager.IsMultiPlayer()) return;
+		  var msg = MSG.Text;
+		  msg = msg.Replace("\r", "");
+		  msg = msg.Replace("\t", "");
+		  MultiPlayer.MPManager.Instance().ComposingText = false;
+		  MSG.Enabled = false;
+		  if (msg != "")
+		  {
+			  if (MultiPlayer.MPManager.IsServer())
+			  {
+				  try
+				  {
+					  var user = "";
+					  foreach (var p in MultiPlayer.MPManager.OnlineTrains.Players)
+					  {
+						  user += p.Key + "\r";
+					  }
+					  user += "0END";
+					  MultiPlayer.MPManager.Notify((new MultiPlayer.MSGText(MultiPlayer.MPManager.GetUserName(), user, msg)).ToString());
+					  MSG.Text = "";
+
+				  }
+				  catch { }
+			  }
+			  else
+			  {
+				  var user = "0Server\r+0END";
+				  MultiPlayer.MPManager.Notify((new MultiPlayer.MSGText(MultiPlayer.MPManager.GetUserName(), user, msg)).ToString());
+				  MSG.Text = "";
+			  }
+		  }
+	  }
+	  private void replySelected(object sender, EventArgs e)
+	  {
+		  msgAll.Enabled = false;
+		  msgSelected.Enabled = false;
+		  reply2Selected.Enabled = false;
+
+		  if (!MultiPlayer.MPManager.IsMultiPlayer()) return;
+		  var msg = MSG.Text;
+		  msg = msg.Replace("\r", "");
+		  msg = msg.Replace("\t", "");
+		  MultiPlayer.MPManager.Instance().ComposingText = false;
+		  MSG.Text = "";
+		  MSG.Enabled = false;
+		  if (msg == "") return;
+		  var user = "";
+		  if (messages.SelectedItems.Count > 0)
+		  {
+			  var chosen = messages.SelectedItems;
+			  for (var i = 0; i < chosen.Count; i++)
+			  {
+				  var tmp = (string)(chosen[i]);
+				  var index = tmp.IndexOf(':');
+				  if (index < 0) continue;
+				  tmp = tmp.Substring(0, index) + "\r";
+				  if (user.Contains(tmp)) continue;
+				  user += tmp;
+			  }
+			  user += "0END";
+		  }
+		  else return;
+		  MultiPlayer.MPManager.Notify((new MultiPlayer.MSGText(MultiPlayer.MPManager.GetUserName(), user, msg)).ToString());
+
+
+	  }
+
+	  private void MSGLeave(object sender, EventArgs e)
+	  {
+		  //MultiPlayer.MPManager.Instance().ComposingText = false;
+	  }
+
+	  private void MSGEnter(object sender, EventArgs e)
+	  {
+		  //MultiPlayer.MPManager.Instance().ComposingText = true;
+	  }
+
+	  private void DispatcherLeave(object sender, EventArgs e)
+	  {
+		  //MultiPlayer.MPManager.Instance().ComposingText = false;
+	  }
+
+	  private void checkKeys(object sender, PreviewKeyDownEventArgs e)
+	  {
+		  if (e.KeyValue == 13)
+		  {
+			  if (e.KeyValue == 13)
+			  {
+				  var msg = MSG.Text;
+				  msg = msg.Replace("\r", "");
+				  msg = msg.Replace("\t", "");
+				  msg = msg.Replace("\n", "");
+				  MultiPlayer.MPManager.Instance().ComposingText = false;
+				  MSG.Enabled = false;
+				  MSG.Text = "";
+				  if (msg == "") return;
+				  var user = "";
+
+				  if (MultiPlayer.MPManager.IsServer())
+				  {
+					  try
+					  {
+						  foreach (var p in MultiPlayer.MPManager.OnlineTrains.Players)
+						  {
+							  user += p.Key + "\r";
+						  }
+						  user += "0END";
+						  MultiPlayer.MPManager.Notify((new MultiPlayer.MSGText(MultiPlayer.MPManager.GetUserName(), user, msg)).ToString());
+						  MSG.Text = "";
+
+					  }
+					  catch { }
+				  }
+				  else
+				  {
+					  user = "0Server\r+0END";
+					  MultiPlayer.MPManager.Notify((new MultiPlayer.MSGText(MultiPlayer.MPManager.GetUserName(), user, msg)).ToString());
+					  MSG.Text = "";
+				  }
+			  }
+		  }
+	  }
+
+	  private void msgSelected_Click(object sender, EventArgs e)
+	  {
+		  msgAll.Enabled = false;
+		  msgSelected.Enabled = false;
+		  reply2Selected.Enabled = false;
+		  MultiPlayer.MPManager.Instance().ComposingText = false;
+		  MSG.Enabled = false;
+
+		  if (!MultiPlayer.MPManager.IsMultiPlayer()) return;
+		  var msg = MSG.Text;
+		  MSG.Text = "";
+		  msg = msg.Replace("\r", "");
+		  msg = msg.Replace("\t", "");
+		  if (msg == "") return;
+		  var user = "";
+		  if (AvatarView.SelectedItems.Count > 0)
+		  {
+			  var chosen = this.AvatarView.SelectedItems;
+			  for (var i = 0; i < chosen.Count; i++)
+			  {
+				  var name = chosen[i].Text.Split(' ')[0]; //text may have (H) in it, so need to filter out
+				  if (name == MultiPlayer.MPManager.GetUserName()) continue;
+				  user += name + "\r";
+			  }
+			  user += "0END";
+
+
+		  }
+		  else return;
+
+		  MultiPlayer.MPManager.Notify((new MultiPlayer.MSGText(MultiPlayer.MPManager.GetUserName(), user, msg)).ToString());
+
+	  }
+
+	  private void msgSelectedChanged(object sender, EventArgs e)
+	  {
+		  AvatarView.SelectedItems.Clear();
+		  msgSelected.Enabled = false;
+		  if (MSG.Enabled == true) reply2Selected.Enabled = true;
+	  }
+
+	  private void AvatarView_SelectedIndexChanged(object sender, EventArgs e)
+	  {
+		  messages.SelectedItems.Clear();
+		  reply2Selected.Enabled = false;
+		  if (MSG.Enabled == true) msgSelected.Enabled = true;
+		  if (AvatarView.SelectedItems.Count <= 0) return;
+		  var name = AvatarView.SelectedItems[0].Text.Split(' ')[0].Trim();
+		  if (name == MultiPlayer.MPManager.GetUserName())
+		  {
+			  if (Program.Simulator.PlayerLocomotive != null) PickedTrain = Program.Simulator.PlayerLocomotive.Train;
+			  else if (Program.Simulator.Trains.Count > 0) PickedTrain = Program.Simulator.Trains[0];
+		  }
+		  else PickedTrain = MultiPlayer.MPManager.OnlineTrains.findTrain(name);
+
+	  }
+
+	  private void chkDrawPathChanged(object sender, EventArgs e)
+	  {
+		  this.DrawPath = chkDrawPath.Checked;
+	  }
+
+	  private void boxSetSignalChosen(object sender, EventArgs e)
+	  {
+		  if (signalPickedItem == null)
+		  {
+			  UnHandleItemPick(); return;
+		  }
+		  var signal = signalPickedItem.Signal;
+		  var type = boxSetSignal.SelectedIndex;
+		  if (MultiPlayer.MPManager.Instance().AmAider)
+		  {
+			  MultiPlayer.MPManager.Notify((new MultiPlayer.MSGSignalChange(signal, type)).ToString());
+			  UnHandleItemPick();
+			  return;
+		  }
+		  switch (type)
+		  {
+			  case 0:
+                  signal.clearHoldSignalDispatcher();
+				  break;
+			  case 1:
+                  signal.requestHoldSignalDispatcher(true);
+				  break;
+			  case 2:
+                  signal.holdState = SignalObject.HoldState.ManualApproach;
+                  foreach (var sigHead in signal.SignalHeads)
+                  {
+                      var drawstate1 = sigHead.def_draw_state(MstsSignalAspect.APPROACH_1);
+                      var drawstate2 = sigHead.def_draw_state(MstsSignalAspect.APPROACH_2);
+                      var drawstate3 = sigHead.def_draw_state(MstsSignalAspect.APPROACH_3);
+                      if (drawstate1 > 0) { sigHead.state = MstsSignalAspect.APPROACH_1; }
+                      else if (drawstate2 > 0) { sigHead.state = MstsSignalAspect.APPROACH_2; }
+                      else { sigHead.state = MstsSignalAspect.APPROACH_3; }
+                      sigHead.draw_state = sigHead.def_draw_state(sigHead.state);
+                  }
+				  break;
+			  case 3:
+                  signal.holdState = SignalObject.HoldState.ManualPass;
+                  foreach (var sigHead in signal.SignalHeads)
+                  {
+                      sigHead.SetLeastRestrictiveAspect();
+                      sigHead.draw_state = sigHead.def_draw_state(sigHead.state);
+                  }
+				  break;
+		  }
+		  UnHandleItemPick();
+	  }
+
+	  private void boxSetSwitchChosen(object sender, EventArgs e)
+	  {
+		  if (switchPickedItem == null)
+		  {
+			  UnHandleItemPick(); return;
+		  }
+		  var sw = switchPickedItem.Item.TrJunctionNode;
+		  var type = boxSetSwitch.SelectedIndex;
+
+		  //aider can send message to the server for a switch
+		  if (MultiPlayer.MPManager.IsMultiPlayer() && MultiPlayer.MPManager.Instance().AmAider)
+		  {
+			  var nextSwitchTrack = sw;
+			  var Selected = 0;
+			  switch (type)
+			  {
+				  case 0:
+					  Selected = (int)switchPickedItem.main;
+					  break;
+				  case 1:
+					  Selected = 1 - (int)switchPickedItem.main;
+					  break;
+			  }
+			  //aider selects and throws the switch, but need to confirm by the dispatcher
+			  MultiPlayer.MPManager.Notify((new MultiPlayer.MSGSwitch(MultiPlayer.MPManager.GetUserName(),
+				  nextSwitchTrack.TN.UiD.WorldTileX, nextSwitchTrack.TN.UiD.WorldTileZ, nextSwitchTrack.TN.UiD.WorldId, Selected, true)).ToString());
+			  Program.Simulator.Confirmer.Information(Viewer.Catalog.GetString("Switching Request Sent to the Server"));
+
+		  }
+		  //server throws the switch immediately
+		  else
+		  {
+			  switch (type)
+			  {
+				  case 0:
+                      Program.Simulator.Signals.RequestSetSwitch(sw.TN, (int)switchPickedItem.main);
+					  //sw.SelectedRoute = (int)switchPickedItem.main;
+					  break;
+				  case 1:
+                      Program.Simulator.Signals.RequestSetSwitch(sw.TN, 1 - (int)switchPickedItem.main);
+                      //sw.SelectedRoute = 1 - (int)switchPickedItem.main;
+					  break;
+			  }
+		  }
+		  UnHandleItemPick();
+
+	  }
+
+	  private void chkAllowNewCheck(object sender, EventArgs e)
+	  {
+		  MultiPlayer.MPManager.Instance().AllowNewPlayer = chkAllowNew.Checked;
+	  }
+
+	  private void AssistClick(object sender, EventArgs e)
+	  {
+		  AvatarView.SelectedIndices.Remove(0);
+		  if (AvatarView.SelectedIndices.Count > 0)
+		  {
+			  var tmp = AvatarView.SelectedItems[0].Text.Split(' ');
+			  var name = tmp[0].Trim();
+			  if (MultiPlayer.MPManager.Instance().aiderList.Contains(name)) return;
+			  if (MultiPlayer.MPManager.OnlineTrains.Players.ContainsKey(name))
+			  {
+				  MultiPlayer.MPManager.BroadCast((new MultiPlayer.MSGAider(name, true)).ToString());
+				  MultiPlayer.MPManager.Instance().aiderList.Add(name);
+			  }
+			  AvatarView.Items.Clear();
+			  if (avatarList != null) avatarList.Clear();
+		  }
+	  }
+
+	  private void btnNormalClick(object sender, EventArgs e)
+	  {
+		  if (AvatarView.SelectedIndices.Count > 0)
+		  {
+			  var tmp = AvatarView.SelectedItems[0].Text.Split(' ');
+			  var name = tmp[0].Trim();
+			  if (MultiPlayer.MPManager.OnlineTrains.Players.ContainsKey(name))
+			  {
+				  MultiPlayer.MPManager.BroadCast((new MultiPlayer.MSGAider(name, false)).ToString());
+				  MultiPlayer.MPManager.Instance().aiderList.Remove(name);
+			  }
+			  AvatarView.Items.Clear();
+			  if (avatarList != null) avatarList.Clear();
+		  }
+
+	  }
+
+	  private void btnFollowClick(object sender, EventArgs e)
+	  {
+		  followTrain = true;
+	  }
+
+	  private void chkOPenaltyHandle(object sender, EventArgs e)
+	  {
+		  MultiPlayer.MPManager.Instance().CheckSpad = chkBoxPenalty.Checked;
+		  if (this.chkBoxPenalty.Checked == false) { MultiPlayer.MPManager.BroadCast((new MultiPlayer.MSGMessage("All", "OverSpeedOK", "OK to go overspeed and pass stop light")).ToString()); }
+		  else { MultiPlayer.MPManager.BroadCast((new MultiPlayer.MSGMessage("All", "NoOverSpeed", "Penalty for overspeed and passing stop light")).ToString()); }
+
+	  }
+
+	  private void chkPreferGreenHandle(object sender, EventArgs e)
+	  {
+		  MultiPlayer.MPManager.PreferGreen = chkBoxPenalty.Checked;
+
+	  }
+
+      public bool ClickedTrain;
+	  private void btnSeeInGameClick(object sender, EventArgs e)
+	  {
+		  if (PickedTrain != null) ClickedTrain = true;
+		  else ClickedTrain = false;
+	  }
+
+      private void PictureMoveAndZoomInOut(int x, int y, decimal scale)
+      {
+          int diffX = x -pictureBox1.Width/2;
+          int diffY = y -pictureBox1.Height/2;
+          ViewWindow.Offset(diffX / xScale, -diffY/yScale);
+          if (scale < windowSizeUpDown.Minimum) scale = windowSizeUpDown.Minimum;
+          if (scale > windowSizeUpDown.Maximum) scale = windowSizeUpDown.Maximum;
+          windowSizeUpDown.Value = scale;
+          GenerateView();
+      }
+   }
+
+   #region SignalWidget
+   /// <summary>
+   /// Defines a signal being drawn in a 2D view.
+   /// </summary>
+   public class SignalWidget : ItemWidget
+   {
+	   public TrItem Item;
+	   /// <summary>
+	   /// The underlying signal object as referenced by the TrItem.
+	   /// </summary>
+	   public SignalObject Signal;
+
+	   public PointF Dir;
+       public bool hasDir;
+	   /// <summary>
+	   /// For now, returns true if any of the signal heads shows any "clear" aspect.
+	   /// This obviously needs some refinement.
+	   /// </summary>
+	   public int IsProceed
+	   {
+		   get
+		   {
+			   int returnValue = 2;
+
+			   foreach (var head in Signal.SignalHeads)
+			   {
+                   if (head.state == MstsSignalAspect.CLEAR_1 ||
+                       head.state == MstsSignalAspect.CLEAR_2)
+				   {
+					   returnValue = 0;
+				   }
+                   if (head.state == MstsSignalAspect.APPROACH_1 ||
+                       head.state == MstsSignalAspect.APPROACH_2 || head.state == MstsSignalAspect.APPROACH_3)
+				   {
+					   returnValue = 1;
+				   }
+			   }
+
+			   return returnValue;
+		   }
+	   }
+
+	   /// <summary>
+	   /// 
+	   /// </summary>
+	   /// <param name="item"></param>
+	   /// <param name="signal"></param>
+	   public SignalWidget(SignalItem item, SignalObject signal)
+	   {
+		   Item = item;
+		   Signal = signal;
+		   hasDir = false;
+		   Location.X = item.TileX * 2048 + item.X; Location.Y = item.TileZ * 2048 + item.Z;
+		   try
+		   {
+			   var node = Program.Simulator.TDB.TrackDB.TrackNodes[signal.trackNode];
+			   Vector2 v2;
+			   if (node.TrVectorNode != null) { var ts = node.TrVectorNode.TrVectorSections[0]; v2 = new Vector2(ts.TileX * 2048 + ts.X, ts.TileZ * 2048 + ts.Z); }
+			   else if (node.TrJunctionNode != null) { var ts = node.UiD; v2 = new Vector2(ts.TileX * 2048 + ts.X, ts.TileZ * 2048 + ts.Z); }
+			   else throw new Exception();
+			   var v1 = new Vector2(Location.X, Location.Y); var v3 = v1 - v2; v3.Normalize(); v2 = v1 - Vector2.Multiply(v3, signal.direction == 0 ? 12f : -12f);
+			   Dir.X = v2.X; Dir.Y = v2.Y;
+               v2 = v1 - Vector2.Multiply(v3, signal.direction == 0 ? 1.5f : -1.5f);//shift signal along the dir for 2m, so signals will not be overlapped
+               Location.X = v2.X; Location.Y = v2.Y;
+			   hasDir = true;
+		   }
+		   catch {  }
+	   }
+   }
+   #endregion
+
+   #region SwitchWidget
+   /// <summary>
+   /// Defines a signal being drawn in a 2D view.
+   /// </summary>
+   public class SwitchWidget : ItemWidget
+   {
+	   public TrackNode Item;
+	   public uint main;
+#if false
+	   public dVector mainEnd;
+#endif
+	   /// <summary>
+	   /// 
+	   /// </summary>
+	   /// <param name="item"></param>
+	   /// <param name="signal"></param>
+	   public SwitchWidget(TrackNode item)
+	   {
+		   Item = item;
+		   var TS = Program.Simulator.TSectionDat.TrackShapes.Get(item.TrJunctionNode.ShapeIndex);  // TSECTION.DAT tells us which is the main route
+
+		   if (TS != null) { main = TS.MainRoute;}
+		   else main = 0;
+#if false
+		   try
+		   {
+			   var pin = item.TrPins[1];
+			   TrVectorSection tn;
+
+			   if (pin.Direction == 1) tn = Program.Simulator.TDB.TrackDB.TrackNodes[pin.Link].TrVectorNode.TrVectorSections.First();
+			   else tn = Program.Simulator.TDB.TrackDB.TrackNodes[pin.Link].TrVectorNode.TrVectorSections.Last();
+
+			   if (tn.SectionIndex == TS.SectionIdxs[TS.MainRoute].TrackSections[0]) { mainEnd = new dVector(tn.TileX * 2048 + tn.X, tn.TileZ * 2048 + tn.Z); }
+			   else
+			   {
+				   var pin2 = item.TrPins[2];
+				   TrVectorSection tn2;
+
+				   if (pin2.Direction == 1) tn2 = Program.Simulator.TDB.TrackDB.TrackNodes[pin2.Link].TrVectorNode.TrVectorSections.First();
+				   else tn2 = Program.Simulator.TDB.TrackDB.TrackNodes[pin2.Link].TrVectorNode.TrVectorSections.Last();
+				   if (tn2.SectionIndex == TS.SectionIdxs[TS.MainRoute].TrackSections[0]) { mainEnd = new dVector(tn.TileX * 2048 + tn.X, tn.TileZ * 2048 + tn.Z); }
+			   }
+			  
+		   }
+		   catch { mainEnd = null; }
+#endif
+		   Location.X = Item.UiD.TileX * 2048 + Item.UiD.X; Location.Y = Item.UiD.TileZ * 2048 + Item.UiD.Z;
+	   }
+   }
+
+   #endregion
+
+   #region BufferWidget
+   public class BufferWidget : ItemWidget
+   {
+	   public TrackNode Item;
+
+	   /// <summary>
+	   /// 
+	   /// </summary>
+	   /// <param name="item"></param>
+	   /// <param name="signal"></param>
+	   public BufferWidget(TrackNode item)
+	   {
+		   Item = item;
+
+		   Location.X = Item.UiD.TileX * 2048 + Item.UiD.X; Location.Y = Item.UiD.TileZ * 2048 + Item.UiD.Z;
+	   }
+   }
+   #endregion
+
+   #region ItemWidget
+   public class ItemWidget
+   {
+	   public PointF Location;
+	   public PointF Location2D;
+
+	   /// <summary>
+	   /// 
+	   /// </summary>
+	   /// <param name="item"></param>
+	   public ItemWidget()
+	   {
+
+		   Location = new PointF(float.NegativeInfinity, float.NegativeInfinity);
+		   Location2D = new PointF(float.NegativeInfinity, float.NegativeInfinity);
+	   }
+
+   }
+   #endregion
+
+   #region TrainWidget
+   public class TrainWidget : ItemWidget
+   {
+	   public Train Train;
+
+	   /// <summary>
+	   /// 
+	   /// </summary>
+	   /// <param name="item"></param>
+	   public TrainWidget(Train t)
+	   {
+		   Train = t;
+	   }
+
+   }
+   #endregion
+   #region LineSegment
+   /// <summary>
+   /// Defines a geometric line segment.
+   /// </summary>
+   public class LineSegment
+   {
+	   public dVector A;
+	   public dVector B;
+	   public dVector C;
+	   //public float radius;
+       public bool isCurved;
+
+	   public float angle1, angle2;
+	   //public SectionCurve curve = null;
+       //public TrVectorSection MySection;
+	   public LineSegment(dVector A, dVector B, bool Occupied, TrVectorSection Section)
+	   {
+		   this.A = A;
+		   this.B = B;
+
+		   isCurved = false; 
+		   if (Section == null) return;
+           //MySection = Section;
+		   uint k = Section.SectionIndex;
+		   TrackSection ts = Program.Simulator.TSectionDat.TrackSections.Get(k);
+		   if (ts != null)
+		   {
+			   if (ts.SectionCurve != null)
+			   {
+				   float diff = (float) (ts.SectionCurve.Radius * (1 - Math.Cos(ts.SectionCurve.Angle * 3.14f / 360)));
+				   if (diff < 3) return; //not need to worry, curve too small
+				   //curve = ts.SectionCurve;
+				   Vector3 v = new Vector3((float)((B.TileX-A.TileX)*2048 + B.X - A.X), 0, (float)((B.TileZ - A.TileZ)*2048 + B.Z - A.Z));
+				   isCurved = true;
+				   Vector3 v2 = Vector3.Cross(Vector3.Up, v); v2.Normalize();
+                   v = v / 2; v.X += A.TileX * 2048 + (float)A.X; v.Z += A.TileZ * 2048 + (float)A.Z;
+				   if (ts.SectionCurve.Angle > 0)
+				   {
+					   v = v2*-diff + v;
+				   }
+				   else v = v2*diff + v;
+				   C = new dVector(0, v.X, 0, v.Z);
+			   }
+		   }
+
+	   }
+   }
+
+   #endregion
+
+   #region SidingWidget
+
+   /// <summary>
+   /// Defines a siding name being drawn in a 2D view.
+   /// </summary>
+   public struct SidingWidget
+   {
+	   public PointF Location;
+	   public string Name;
+	   /// <summary>
+	   /// The underlying track item.
+	   /// </summary>
+	   private TrItem Item;
+
+	   /// <summary>
+	   /// 
+	   /// </summary>
+	   /// <param name="item"></param>
+	   /// <param name="signal"></param>
+	   public SidingWidget(TrItem item)
+	   {
+		   Item = item;
+
+		   Name = item.ItemName;
+
+		   Location = new PointF(item.TileX * 2048 + item.X, item.TileZ * 2048 + item.Z);
+	   }
+   }
+   #endregion
+
+   public class dVector
+   {
+       public int TileX, TileZ;
+	   public double X, Z;
+       public dVector(int tilex1, double x1, int tilez1, double z1) { TileX = tilex1; TileZ = tilez1; X = x1; Z = z1; }
+       static public double DistanceSqr(dVector v1, dVector v2) { return Math.Pow((v1.TileX - v2.TileX)*2048 + v1.X - v2.X, 2)
+           + Math.Pow((v1.TileZ - v2.TileZ) * 2048 + v1.Z - v2.Z, 2);
+       }
+   }
+}