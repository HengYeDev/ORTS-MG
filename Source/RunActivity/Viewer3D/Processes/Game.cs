<<<<<<< HEAD
﻿// COPYRIGHT 2013, 2014 by the Open Rails project.
// 
// This file is part of Open Rails.
// 
// Open Rails is free software: you can redistribute it and/or modify
// it under the terms of the GNU General Public License as published by
// the Free Software Foundation, either version 3 of the License, or
// (at your option) any later version.
// 
// Open Rails is distributed in the hope that it will be useful,
// but WITHOUT ANY WARRANTY; without even the implied warranty of
// MERCHANTABILITY or FITNESS FOR A PARTICULAR PURPOSE.  See the
// GNU General Public License for more details.
// 
// You should have received a copy of the GNU General Public License
// along with Open Rails.  If not, see <http://www.gnu.org/licenses/>.

// This file is the responsibility of the 3D & Environment Team. 

using Orts.Common;
using ORTS.Common;
using ORTS.Settings;
using System;
using System.Collections.Generic;
using System.Diagnostics;
using System.Globalization;
using System.Linq;
using System.Threading;
using System.Windows.Forms;

namespace Orts.Viewer3D.Processes
{
    /// <summary>
    /// Provides the foundation for running the game.
    /// </summary>
    [CallOnThread("Render")]
    public class Game : Microsoft.Xna.Framework.Game
    {
        /// <summary>
        /// Gets the <see cref="UserSettings"/> for the game.
        /// </summary>
        public UserSettings Settings { get; private set; }

        /// <summary>
        /// Gets the directory path containing game-specific content.
        /// </summary>
        public string ContentPath { get; private set; }

        /// <summary>
        /// Exposes access to the <see cref="WatchdogProcess"/> for the game.
        /// </summary>
        public WatchdogProcess WatchdogProcess { get; private set; }

        /// <summary>
        /// Exposes access to the <see cref="RenderProcess"/> for the game.
        /// </summary>
        public RenderProcess RenderProcess { get; private set; }

        /// <summary>
        /// Exposes access to the <see cref="UpdaterProcess"/> for the game.
        /// </summary>
        public UpdaterProcess UpdaterProcess { get; private set; }

        /// <summary>
        /// Exposes access to the <see cref="LoaderProcess"/> for the game.
        /// </summary>
        public LoaderProcess LoaderProcess { get; private set; }

        /// <summary>
        /// Exposes access to the <see cref="SoundProcess"/> for the game.
        /// </summary>
        public SoundProcess SoundProcess { get; private set; }

        /// <summary>
        /// Gets the current <see cref="GameState"/>, if there is one, or <c>null</c>.
        /// </summary>
        public GameState State { get { return States.Count > 0 ? States.Peek() : null; } }

        Stack<GameState> States;

        /// <summary>
        /// Initializes a new instance of the <see cref="Game"/> based on the specified <see cref="UserSettings"/>.
        /// </summary>
        /// <param name="settings">The <see cref="UserSettings"/> for the game to use.</param>
        public Game(UserSettings settings)
        {
            Settings = settings;
            ContentPath = System.IO.Path.Combine(System.IO.Path.GetDirectoryName(System.Windows.Forms.Application.ExecutablePath), "Content");
            Exiting += new System.EventHandler<System.EventArgs>(Game_Exiting);
            WatchdogProcess = new WatchdogProcess(this);
            RenderProcess = new RenderProcess(this);
            UpdaterProcess = new UpdaterProcess(this);
            LoaderProcess = new LoaderProcess(this);
            SoundProcess = new SoundProcess(this);
            States = new Stack<GameState>();
        }

        [ThreadName("Render")]
        protected override void BeginRun()
        {
            // At this point, GraphicsDevice is initialized and set up.
            SoundProcess.Start();
            LoaderProcess.Start();
            UpdaterProcess.Start();
            RenderProcess.Start();
#if !DEBUG
            WatchdogProcess.Start();
#endif
            base.BeginRun();
        }

        [ThreadName("Render")]
        protected override void Update(Microsoft.Xna.Framework.GameTime gameTime)
        {
            // The first Update() is called before the window is displayed, with a gameTime == 0. The second is called
            // after the window is displayed.
            if (State == null)
                Exit();
            else
                RenderProcess.Update(gameTime);
            base.Update(gameTime);
        }

        [ThreadName("Render")]
        protected override bool BeginDraw()
        {
            if (!base.BeginDraw())
                return false;
            RenderProcess.BeginDraw();
            return true;
        }

        [ThreadName("Render")]
        protected override void Draw(Microsoft.Xna.Framework.GameTime gameTime)
        {
            RenderProcess.Draw();
            base.Draw(gameTime);
        }

        [ThreadName("Render")]
        protected override void EndDraw()
        {
            RenderProcess.EndDraw();
            base.EndDraw();
        }

        [ThreadName("Render")]
        protected override void EndRun()
        {
            base.EndRun();
            WatchdogProcess.Stop();
            RenderProcess.Stop();
            UpdaterProcess.Stop();
            LoaderProcess.Stop();
            SoundProcess.Stop();
        }

        [ThreadName("Render")]
        void Game_Exiting(object sender, EventArgs e)
        {
            while (State != null)
                PopState();
        }

        [CallOnThread("Loader")]
        internal void PushState(GameState state)
        {
            state.Game = this;
            States.Push(state);
            Trace.TraceInformation("Game.PushState({0})  {1}", state.GetType().Name, String.Join(" | ", States.Select(s => s.GetType().Name).ToArray()));
        }

        [CallOnThread("Loader")]
        internal void PopState()
        {
            State.Dispose();
            States.Pop();
            Trace.TraceInformation("Game.PopState()  {0}", String.Join(" | ", States.Select(s => s.GetType().Name).ToArray()));
        }

        [CallOnThread("Loader")]
        internal void ReplaceState(GameState state)
        {
            if (State != null)
            {
                State.Dispose();
                States.Pop();
            }
            state.Game = this;
            States.Push(state);
            Trace.TraceInformation("Game.ReplaceState({0})  {1}", state.GetType().Name, String.Join(" | ", States.Select(s => s.GetType().Name).ToArray()));
        }

        /// <summary>
        /// Updates the calling thread's <see cref="Thread.CurrentUICulture"/> to match the <see cref="Game"/>'s <see cref="Settings"/>.
        /// </summary>
        [CallOnThread("Render")]
        [CallOnThread("Updater")]
        [CallOnThread("Loader")]
        [CallOnThread("Watchdog")]
        public void SetThreadLanguage()
        {
            if (Settings.Language.Length > 0)
            {
                try
                {
                    Thread.CurrentThread.CurrentUICulture = new CultureInfo(Settings.Language);
                }
                catch { }
            }
        }

        /// <summary>
        /// Reports an <see cref="Exception"/> to the log file and/or user, exiting the game in the process.
        /// </summary>
        /// <param name="error">The <see cref="Exception"/> to report.</param>
        [CallOnThread("Render")]
        [CallOnThread("Updater")]
        [CallOnThread("Loader")]
        [CallOnThread("Sound")]
        public void ProcessReportError(Exception error)
        {
            // Turn off the watchdog since we're going down.
            WatchdogProcess.Stop();
            // Log the error first in case we're burning.
            Trace.WriteLine(new FatalException(error));
            // Stop the world!
            Exit();
            // Show the user that it's all gone horribly wrong.
            if (Settings.ShowErrorDialogs)
                System.Windows.Forms.MessageBox.Show(error.ToString(), Application.ProductName + " " + VersionInfo.VersionOrBuild);
        }
    }
}
=======
﻿// COPYRIGHT 2013, 2014 by the Open Rails project.
// 
// This file is part of Open Rails.
// 
// Open Rails is free software: you can redistribute it and/or modify
// it under the terms of the GNU General Public License as published by
// the Free Software Foundation, either version 3 of the License, or
// (at your option) any later version.
// 
// Open Rails is distributed in the hope that it will be useful,
// but WITHOUT ANY WARRANTY; without even the implied warranty of
// MERCHANTABILITY or FITNESS FOR A PARTICULAR PURPOSE.  See the
// GNU General Public License for more details.
// 
// You should have received a copy of the GNU General Public License
// along with Open Rails.  If not, see <http://www.gnu.org/licenses/>.

// This file is the responsibility of the 3D & Environment Team. 

using Orts.Common;
using ORTS.Common;
using ORTS.Settings;
using System;
using System.Collections.Generic;
using System.Diagnostics;
using System.Globalization;
using System.Linq;
using System.Threading;
using System.Windows.Forms;

namespace Orts.Viewer3D.Processes
{
    /// <summary>
    /// Provides the foundation for running the game.
    /// </summary>
    [CallOnThread("Render")]
    public class Game : Microsoft.Xna.Framework.Game
    {
        /// <summary>
        /// Gets the <see cref="UserSettings"/> for the game.
        /// </summary>
        public UserSettings Settings { get; private set; }

        /// <summary>
        /// Gets the directory path containing game-specific content.
        /// </summary>
        public string ContentPath { get; private set; }

        /// <summary>
        /// Exposes access to the <see cref="WatchdogProcess"/> for the game.
        /// </summary>
        public WatchdogProcess WatchdogProcess { get; private set; }

        /// <summary>
        /// Exposes access to the <see cref="RenderProcess"/> for the game.
        /// </summary>
        public RenderProcess RenderProcess { get; private set; }

        /// <summary>
        /// Exposes access to the <see cref="UpdaterProcess"/> for the game.
        /// </summary>
        public UpdaterProcess UpdaterProcess { get; private set; }

        /// <summary>
        /// Exposes access to the <see cref="LoaderProcess"/> for the game.
        /// </summary>
        public LoaderProcess LoaderProcess { get; private set; }

        /// <summary>
        /// Exposes access to the <see cref="SoundProcess"/> for the game.
        /// </summary>
        public SoundProcess SoundProcess { get; private set; }

        /// <summary>
        /// Gets the current <see cref="GameState"/>, if there is one, or <c>null</c>.
        /// </summary>
        public GameState State { get { return States.Count > 0 ? States.Peek() : null; } }

        Stack<GameState> States;

        /// <summary>
        /// Initializes a new instance of the <see cref="Game"/> based on the specified <see cref="UserSettings"/>.
        /// </summary>
        /// <param name="settings">The <see cref="UserSettings"/> for the game to use.</param>
        public Game(UserSettings settings)
        {
            Settings = settings;
            ContentPath = System.IO.Path.Combine(System.IO.Path.GetDirectoryName(System.Windows.Forms.Application.ExecutablePath), "Content");
            Exiting += new System.EventHandler(Game_Exiting);
            WatchdogProcess = new WatchdogProcess(this);
            RenderProcess = new RenderProcess(this);
            UpdaterProcess = new UpdaterProcess(this);
            LoaderProcess = new LoaderProcess(this);
            SoundProcess = new SoundProcess(this);
            States = new Stack<GameState>();
        }

        [ThreadName("Render")]
        protected override void BeginRun()
        {
            // At this point, GraphicsDevice is initialized and set up.
            SoundProcess.Start();
            LoaderProcess.Start();
            UpdaterProcess.Start();
            RenderProcess.Start();
            WatchdogProcess.Start();
            base.BeginRun();
        }

        [ThreadName("Render")]
        protected override void Update(Microsoft.Xna.Framework.GameTime gameTime)
        {
            // The first Update() is called before the window is displayed, with a gameTime == 0. The second is called
            // after the window is displayed.
            if (State == null)
                Exit();
            else
                RenderProcess.Update(gameTime);
            base.Update(gameTime);
        }

        [ThreadName("Render")]
        protected override bool BeginDraw()
        {
            if (!base.BeginDraw())
                return false;
            RenderProcess.BeginDraw();
            return true;
        }

        [ThreadName("Render")]
        protected override void Draw(Microsoft.Xna.Framework.GameTime gameTime)
        {
            RenderProcess.Draw();
            base.Draw(gameTime);
        }

        [ThreadName("Render")]
        protected override void EndDraw()
        {
            RenderProcess.EndDraw();
            base.EndDraw();
        }

        [ThreadName("Render")]
        protected override void EndRun()
        {
            base.EndRun();
            WatchdogProcess.Stop();
            RenderProcess.Stop();
            UpdaterProcess.Stop();
            LoaderProcess.Stop();
            SoundProcess.Stop();
        }

        [ThreadName("Render")]
        void Game_Exiting(object sender, EventArgs e)
        {
            while (State != null)
                PopState();
        }

        [CallOnThread("Loader")]
        internal void PushState(GameState state)
        {
            state.Game = this;
            States.Push(state);
            Trace.TraceInformation("Game.PushState({0})  {1}", state.GetType().Name, String.Join(" | ", States.Select(s => s.GetType().Name).ToArray()));
        }

        [CallOnThread("Loader")]
        internal void PopState()
        {
            State.Dispose();
            States.Pop();
            Trace.TraceInformation("Game.PopState()  {0}", String.Join(" | ", States.Select(s => s.GetType().Name).ToArray()));
        }

        [CallOnThread("Loader")]
        internal void ReplaceState(GameState state)
        {
            if (State != null)
            {
                State.Dispose();
                States.Pop();
            }
            state.Game = this;
            States.Push(state);
            Trace.TraceInformation("Game.ReplaceState({0})  {1}", state.GetType().Name, String.Join(" | ", States.Select(s => s.GetType().Name).ToArray()));
        }

        /// <summary>
        /// Updates the calling thread's <see cref="Thread.CurrentUICulture"/> to match the <see cref="Game"/>'s <see cref="Settings"/>.
        /// </summary>
        [CallOnThread("Render")]
        [CallOnThread("Updater")]
        [CallOnThread("Loader")]
        [CallOnThread("Watchdog")]
        public void SetThreadLanguage()
        {
            if (Settings.Language.Length > 0)
            {
                try
                {
                    CultureInfo.DefaultThreadCurrentUICulture = new CultureInfo(Settings.Language);
                }
                catch { }
            }
        }

        /// <summary>
        /// Reports an <see cref="Exception"/> to the log file and/or user, exiting the game in the process.
        /// </summary>
        /// <param name="error">The <see cref="Exception"/> to report.</param>
        [CallOnThread("Render")]
        [CallOnThread("Updater")]
        [CallOnThread("Loader")]
        [CallOnThread("Sound")]
        public void ProcessReportError(Exception error)
        {
            // Turn off the watchdog since we're going down.
            WatchdogProcess.Stop();
            // Log the error first in case we're burning.
            Trace.WriteLine(new FatalException(error));
            // Stop the world!
            Exit();
            // Show the user that it's all gone horribly wrong.
            if (Settings.ShowErrorDialogs)
                System.Windows.Forms.MessageBox.Show(error.ToString(), Application.ProductName + " " + VersionInfo.VersionOrBuild);
        }
    }
}
>>>>>>> efc8a86f
<|MERGE_RESOLUTION|>--- conflicted
+++ resolved
@@ -1,469 +1,234 @@
-<<<<<<< HEAD
-﻿// COPYRIGHT 2013, 2014 by the Open Rails project.
-// 
-// This file is part of Open Rails.
-// 
-// Open Rails is free software: you can redistribute it and/or modify
-// it under the terms of the GNU General Public License as published by
-// the Free Software Foundation, either version 3 of the License, or
-// (at your option) any later version.
-// 
-// Open Rails is distributed in the hope that it will be useful,
-// but WITHOUT ANY WARRANTY; without even the implied warranty of
-// MERCHANTABILITY or FITNESS FOR A PARTICULAR PURPOSE.  See the
-// GNU General Public License for more details.
-// 
-// You should have received a copy of the GNU General Public License
-// along with Open Rails.  If not, see <http://www.gnu.org/licenses/>.
-
-// This file is the responsibility of the 3D & Environment Team. 
-
-using Orts.Common;
-using ORTS.Common;
-using ORTS.Settings;
-using System;
-using System.Collections.Generic;
-using System.Diagnostics;
-using System.Globalization;
-using System.Linq;
-using System.Threading;
-using System.Windows.Forms;
-
-namespace Orts.Viewer3D.Processes
-{
-    /// <summary>
-    /// Provides the foundation for running the game.
-    /// </summary>
-    [CallOnThread("Render")]
-    public class Game : Microsoft.Xna.Framework.Game
-    {
-        /// <summary>
-        /// Gets the <see cref="UserSettings"/> for the game.
-        /// </summary>
-        public UserSettings Settings { get; private set; }
-
-        /// <summary>
-        /// Gets the directory path containing game-specific content.
-        /// </summary>
-        public string ContentPath { get; private set; }
-
-        /// <summary>
-        /// Exposes access to the <see cref="WatchdogProcess"/> for the game.
-        /// </summary>
-        public WatchdogProcess WatchdogProcess { get; private set; }
-
-        /// <summary>
-        /// Exposes access to the <see cref="RenderProcess"/> for the game.
-        /// </summary>
-        public RenderProcess RenderProcess { get; private set; }
-
-        /// <summary>
-        /// Exposes access to the <see cref="UpdaterProcess"/> for the game.
-        /// </summary>
-        public UpdaterProcess UpdaterProcess { get; private set; }
-
-        /// <summary>
-        /// Exposes access to the <see cref="LoaderProcess"/> for the game.
-        /// </summary>
-        public LoaderProcess LoaderProcess { get; private set; }
-
-        /// <summary>
-        /// Exposes access to the <see cref="SoundProcess"/> for the game.
-        /// </summary>
-        public SoundProcess SoundProcess { get; private set; }
-
-        /// <summary>
-        /// Gets the current <see cref="GameState"/>, if there is one, or <c>null</c>.
-        /// </summary>
-        public GameState State { get { return States.Count > 0 ? States.Peek() : null; } }
-
-        Stack<GameState> States;
-
-        /// <summary>
-        /// Initializes a new instance of the <see cref="Game"/> based on the specified <see cref="UserSettings"/>.
-        /// </summary>
-        /// <param name="settings">The <see cref="UserSettings"/> for the game to use.</param>
-        public Game(UserSettings settings)
-        {
-            Settings = settings;
-            ContentPath = System.IO.Path.Combine(System.IO.Path.GetDirectoryName(System.Windows.Forms.Application.ExecutablePath), "Content");
-            Exiting += new System.EventHandler<System.EventArgs>(Game_Exiting);
-            WatchdogProcess = new WatchdogProcess(this);
-            RenderProcess = new RenderProcess(this);
-            UpdaterProcess = new UpdaterProcess(this);
-            LoaderProcess = new LoaderProcess(this);
-            SoundProcess = new SoundProcess(this);
-            States = new Stack<GameState>();
-        }
-
-        [ThreadName("Render")]
-        protected override void BeginRun()
-        {
-            // At this point, GraphicsDevice is initialized and set up.
-            SoundProcess.Start();
-            LoaderProcess.Start();
-            UpdaterProcess.Start();
-            RenderProcess.Start();
-#if !DEBUG
-            WatchdogProcess.Start();
-#endif
-            base.BeginRun();
-        }
-
-        [ThreadName("Render")]
-        protected override void Update(Microsoft.Xna.Framework.GameTime gameTime)
-        {
-            // The first Update() is called before the window is displayed, with a gameTime == 0. The second is called
-            // after the window is displayed.
-            if (State == null)
-                Exit();
-            else
-                RenderProcess.Update(gameTime);
-            base.Update(gameTime);
-        }
-
-        [ThreadName("Render")]
-        protected override bool BeginDraw()
-        {
-            if (!base.BeginDraw())
-                return false;
-            RenderProcess.BeginDraw();
-            return true;
-        }
-
-        [ThreadName("Render")]
-        protected override void Draw(Microsoft.Xna.Framework.GameTime gameTime)
-        {
-            RenderProcess.Draw();
-            base.Draw(gameTime);
-        }
-
-        [ThreadName("Render")]
-        protected override void EndDraw()
-        {
-            RenderProcess.EndDraw();
-            base.EndDraw();
-        }
-
-        [ThreadName("Render")]
-        protected override void EndRun()
-        {
-            base.EndRun();
-            WatchdogProcess.Stop();
-            RenderProcess.Stop();
-            UpdaterProcess.Stop();
-            LoaderProcess.Stop();
-            SoundProcess.Stop();
-        }
-
-        [ThreadName("Render")]
-        void Game_Exiting(object sender, EventArgs e)
-        {
-            while (State != null)
-                PopState();
-        }
-
-        [CallOnThread("Loader")]
-        internal void PushState(GameState state)
-        {
-            state.Game = this;
-            States.Push(state);
-            Trace.TraceInformation("Game.PushState({0})  {1}", state.GetType().Name, String.Join(" | ", States.Select(s => s.GetType().Name).ToArray()));
-        }
-
-        [CallOnThread("Loader")]
-        internal void PopState()
-        {
-            State.Dispose();
-            States.Pop();
-            Trace.TraceInformation("Game.PopState()  {0}", String.Join(" | ", States.Select(s => s.GetType().Name).ToArray()));
-        }
-
-        [CallOnThread("Loader")]
-        internal void ReplaceState(GameState state)
-        {
-            if (State != null)
-            {
-                State.Dispose();
-                States.Pop();
-            }
-            state.Game = this;
-            States.Push(state);
-            Trace.TraceInformation("Game.ReplaceState({0})  {1}", state.GetType().Name, String.Join(" | ", States.Select(s => s.GetType().Name).ToArray()));
-        }
-
-        /// <summary>
-        /// Updates the calling thread's <see cref="Thread.CurrentUICulture"/> to match the <see cref="Game"/>'s <see cref="Settings"/>.
-        /// </summary>
-        [CallOnThread("Render")]
-        [CallOnThread("Updater")]
-        [CallOnThread("Loader")]
-        [CallOnThread("Watchdog")]
-        public void SetThreadLanguage()
-        {
-            if (Settings.Language.Length > 0)
-            {
-                try
-                {
-                    Thread.CurrentThread.CurrentUICulture = new CultureInfo(Settings.Language);
-                }
-                catch { }
-            }
-        }
-
-        /// <summary>
-        /// Reports an <see cref="Exception"/> to the log file and/or user, exiting the game in the process.
-        /// </summary>
-        /// <param name="error">The <see cref="Exception"/> to report.</param>
-        [CallOnThread("Render")]
-        [CallOnThread("Updater")]
-        [CallOnThread("Loader")]
-        [CallOnThread("Sound")]
-        public void ProcessReportError(Exception error)
-        {
-            // Turn off the watchdog since we're going down.
-            WatchdogProcess.Stop();
-            // Log the error first in case we're burning.
-            Trace.WriteLine(new FatalException(error));
-            // Stop the world!
-            Exit();
-            // Show the user that it's all gone horribly wrong.
-            if (Settings.ShowErrorDialogs)
-                System.Windows.Forms.MessageBox.Show(error.ToString(), Application.ProductName + " " + VersionInfo.VersionOrBuild);
-        }
-    }
-}
-=======
-﻿// COPYRIGHT 2013, 2014 by the Open Rails project.
-// 
-// This file is part of Open Rails.
-// 
-// Open Rails is free software: you can redistribute it and/or modify
-// it under the terms of the GNU General Public License as published by
-// the Free Software Foundation, either version 3 of the License, or
-// (at your option) any later version.
-// 
-// Open Rails is distributed in the hope that it will be useful,
-// but WITHOUT ANY WARRANTY; without even the implied warranty of
-// MERCHANTABILITY or FITNESS FOR A PARTICULAR PURPOSE.  See the
-// GNU General Public License for more details.
-// 
-// You should have received a copy of the GNU General Public License
-// along with Open Rails.  If not, see <http://www.gnu.org/licenses/>.
-
-// This file is the responsibility of the 3D & Environment Team. 
-
-using Orts.Common;
-using ORTS.Common;
-using ORTS.Settings;
-using System;
-using System.Collections.Generic;
-using System.Diagnostics;
-using System.Globalization;
-using System.Linq;
-using System.Threading;
-using System.Windows.Forms;
-
-namespace Orts.Viewer3D.Processes
-{
-    /// <summary>
-    /// Provides the foundation for running the game.
-    /// </summary>
-    [CallOnThread("Render")]
-    public class Game : Microsoft.Xna.Framework.Game
-    {
-        /// <summary>
-        /// Gets the <see cref="UserSettings"/> for the game.
-        /// </summary>
-        public UserSettings Settings { get; private set; }
-
-        /// <summary>
-        /// Gets the directory path containing game-specific content.
-        /// </summary>
-        public string ContentPath { get; private set; }
-
-        /// <summary>
-        /// Exposes access to the <see cref="WatchdogProcess"/> for the game.
-        /// </summary>
-        public WatchdogProcess WatchdogProcess { get; private set; }
-
-        /// <summary>
-        /// Exposes access to the <see cref="RenderProcess"/> for the game.
-        /// </summary>
-        public RenderProcess RenderProcess { get; private set; }
-
-        /// <summary>
-        /// Exposes access to the <see cref="UpdaterProcess"/> for the game.
-        /// </summary>
-        public UpdaterProcess UpdaterProcess { get; private set; }
-
-        /// <summary>
-        /// Exposes access to the <see cref="LoaderProcess"/> for the game.
-        /// </summary>
-        public LoaderProcess LoaderProcess { get; private set; }
-
-        /// <summary>
-        /// Exposes access to the <see cref="SoundProcess"/> for the game.
-        /// </summary>
-        public SoundProcess SoundProcess { get; private set; }
-
-        /// <summary>
-        /// Gets the current <see cref="GameState"/>, if there is one, or <c>null</c>.
-        /// </summary>
-        public GameState State { get { return States.Count > 0 ? States.Peek() : null; } }
-
-        Stack<GameState> States;
-
-        /// <summary>
-        /// Initializes a new instance of the <see cref="Game"/> based on the specified <see cref="UserSettings"/>.
-        /// </summary>
-        /// <param name="settings">The <see cref="UserSettings"/> for the game to use.</param>
-        public Game(UserSettings settings)
-        {
-            Settings = settings;
-            ContentPath = System.IO.Path.Combine(System.IO.Path.GetDirectoryName(System.Windows.Forms.Application.ExecutablePath), "Content");
-            Exiting += new System.EventHandler(Game_Exiting);
-            WatchdogProcess = new WatchdogProcess(this);
-            RenderProcess = new RenderProcess(this);
-            UpdaterProcess = new UpdaterProcess(this);
-            LoaderProcess = new LoaderProcess(this);
-            SoundProcess = new SoundProcess(this);
-            States = new Stack<GameState>();
-        }
-
-        [ThreadName("Render")]
-        protected override void BeginRun()
-        {
-            // At this point, GraphicsDevice is initialized and set up.
-            SoundProcess.Start();
-            LoaderProcess.Start();
-            UpdaterProcess.Start();
-            RenderProcess.Start();
-            WatchdogProcess.Start();
-            base.BeginRun();
-        }
-
-        [ThreadName("Render")]
-        protected override void Update(Microsoft.Xna.Framework.GameTime gameTime)
-        {
-            // The first Update() is called before the window is displayed, with a gameTime == 0. The second is called
-            // after the window is displayed.
-            if (State == null)
-                Exit();
-            else
-                RenderProcess.Update(gameTime);
-            base.Update(gameTime);
-        }
-
-        [ThreadName("Render")]
-        protected override bool BeginDraw()
-        {
-            if (!base.BeginDraw())
-                return false;
-            RenderProcess.BeginDraw();
-            return true;
-        }
-
-        [ThreadName("Render")]
-        protected override void Draw(Microsoft.Xna.Framework.GameTime gameTime)
-        {
-            RenderProcess.Draw();
-            base.Draw(gameTime);
-        }
-
-        [ThreadName("Render")]
-        protected override void EndDraw()
-        {
-            RenderProcess.EndDraw();
-            base.EndDraw();
-        }
-
-        [ThreadName("Render")]
-        protected override void EndRun()
-        {
-            base.EndRun();
-            WatchdogProcess.Stop();
-            RenderProcess.Stop();
-            UpdaterProcess.Stop();
-            LoaderProcess.Stop();
-            SoundProcess.Stop();
-        }
-
-        [ThreadName("Render")]
-        void Game_Exiting(object sender, EventArgs e)
-        {
-            while (State != null)
-                PopState();
-        }
-
-        [CallOnThread("Loader")]
-        internal void PushState(GameState state)
-        {
-            state.Game = this;
-            States.Push(state);
-            Trace.TraceInformation("Game.PushState({0})  {1}", state.GetType().Name, String.Join(" | ", States.Select(s => s.GetType().Name).ToArray()));
-        }
-
-        [CallOnThread("Loader")]
-        internal void PopState()
-        {
-            State.Dispose();
-            States.Pop();
-            Trace.TraceInformation("Game.PopState()  {0}", String.Join(" | ", States.Select(s => s.GetType().Name).ToArray()));
-        }
-
-        [CallOnThread("Loader")]
-        internal void ReplaceState(GameState state)
-        {
-            if (State != null)
-            {
-                State.Dispose();
-                States.Pop();
-            }
-            state.Game = this;
-            States.Push(state);
-            Trace.TraceInformation("Game.ReplaceState({0})  {1}", state.GetType().Name, String.Join(" | ", States.Select(s => s.GetType().Name).ToArray()));
-        }
-
-        /// <summary>
-        /// Updates the calling thread's <see cref="Thread.CurrentUICulture"/> to match the <see cref="Game"/>'s <see cref="Settings"/>.
-        /// </summary>
-        [CallOnThread("Render")]
-        [CallOnThread("Updater")]
-        [CallOnThread("Loader")]
-        [CallOnThread("Watchdog")]
-        public void SetThreadLanguage()
-        {
-            if (Settings.Language.Length > 0)
-            {
-                try
-                {
-                    CultureInfo.DefaultThreadCurrentUICulture = new CultureInfo(Settings.Language);
-                }
-                catch { }
-            }
-        }
-
-        /// <summary>
-        /// Reports an <see cref="Exception"/> to the log file and/or user, exiting the game in the process.
-        /// </summary>
-        /// <param name="error">The <see cref="Exception"/> to report.</param>
-        [CallOnThread("Render")]
-        [CallOnThread("Updater")]
-        [CallOnThread("Loader")]
-        [CallOnThread("Sound")]
-        public void ProcessReportError(Exception error)
-        {
-            // Turn off the watchdog since we're going down.
-            WatchdogProcess.Stop();
-            // Log the error first in case we're burning.
-            Trace.WriteLine(new FatalException(error));
-            // Stop the world!
-            Exit();
-            // Show the user that it's all gone horribly wrong.
-            if (Settings.ShowErrorDialogs)
-                System.Windows.Forms.MessageBox.Show(error.ToString(), Application.ProductName + " " + VersionInfo.VersionOrBuild);
-        }
-    }
-}
->>>>>>> efc8a86f
+﻿// COPYRIGHT 2013, 2014 by the Open Rails project.
+// 
+// This file is part of Open Rails.
+// 
+// Open Rails is free software: you can redistribute it and/or modify
+// it under the terms of the GNU General Public License as published by
+// the Free Software Foundation, either version 3 of the License, or
+// (at your option) any later version.
+// 
+// Open Rails is distributed in the hope that it will be useful,
+// but WITHOUT ANY WARRANTY; without even the implied warranty of
+// MERCHANTABILITY or FITNESS FOR A PARTICULAR PURPOSE.  See the
+// GNU General Public License for more details.
+// 
+// You should have received a copy of the GNU General Public License
+// along with Open Rails.  If not, see <http://www.gnu.org/licenses/>.
+
+// This file is the responsibility of the 3D & Environment Team. 
+
+using Orts.Common;
+using ORTS.Common;
+using ORTS.Settings;
+using System;
+using System.Collections.Generic;
+using System.Diagnostics;
+using System.Globalization;
+using System.Linq;
+using System.Threading;
+using System.Windows.Forms;
+
+namespace Orts.Viewer3D.Processes
+{
+    /// <summary>
+    /// Provides the foundation for running the game.
+    /// </summary>
+    [CallOnThread("Render")]
+    public class Game : Microsoft.Xna.Framework.Game
+    {
+        /// <summary>
+        /// Gets the <see cref="UserSettings"/> for the game.
+        /// </summary>
+        public UserSettings Settings { get; private set; }
+
+        /// <summary>
+        /// Gets the directory path containing game-specific content.
+        /// </summary>
+        public string ContentPath { get; private set; }
+
+        /// <summary>
+        /// Exposes access to the <see cref="WatchdogProcess"/> for the game.
+        /// </summary>
+        public WatchdogProcess WatchdogProcess { get; private set; }
+
+        /// <summary>
+        /// Exposes access to the <see cref="RenderProcess"/> for the game.
+        /// </summary>
+        public RenderProcess RenderProcess { get; private set; }
+
+        /// <summary>
+        /// Exposes access to the <see cref="UpdaterProcess"/> for the game.
+        /// </summary>
+        public UpdaterProcess UpdaterProcess { get; private set; }
+
+        /// <summary>
+        /// Exposes access to the <see cref="LoaderProcess"/> for the game.
+        /// </summary>
+        public LoaderProcess LoaderProcess { get; private set; }
+
+        /// <summary>
+        /// Exposes access to the <see cref="SoundProcess"/> for the game.
+        /// </summary>
+        public SoundProcess SoundProcess { get; private set; }
+
+        /// <summary>
+        /// Gets the current <see cref="GameState"/>, if there is one, or <c>null</c>.
+        /// </summary>
+        public GameState State { get { return States.Count > 0 ? States.Peek() : null; } }
+
+        Stack<GameState> States;
+
+        /// <summary>
+        /// Initializes a new instance of the <see cref="Game"/> based on the specified <see cref="UserSettings"/>.
+        /// </summary>
+        /// <param name="settings">The <see cref="UserSettings"/> for the game to use.</param>
+        public Game(UserSettings settings)
+        {
+            Settings = settings;
+            ContentPath = System.IO.Path.Combine(System.IO.Path.GetDirectoryName(System.Windows.Forms.Application.ExecutablePath), "Content");
+            Exiting += new System.EventHandler<System.EventArgs>(Game_Exiting);
+            WatchdogProcess = new WatchdogProcess(this);
+            RenderProcess = new RenderProcess(this);
+            UpdaterProcess = new UpdaterProcess(this);
+            LoaderProcess = new LoaderProcess(this);
+            SoundProcess = new SoundProcess(this);
+            States = new Stack<GameState>();
+        }
+
+        [ThreadName("Render")]
+        protected override void BeginRun()
+        {
+            // At this point, GraphicsDevice is initialized and set up.
+            SoundProcess.Start();
+            LoaderProcess.Start();
+            UpdaterProcess.Start();
+            RenderProcess.Start();
+#if !DEBUG
+            WatchdogProcess.Start();
+#endif
+            base.BeginRun();
+        }
+
+        [ThreadName("Render")]
+        protected override void Update(Microsoft.Xna.Framework.GameTime gameTime)
+        {
+            // The first Update() is called before the window is displayed, with a gameTime == 0. The second is called
+            // after the window is displayed.
+            if (State == null)
+                Exit();
+            else
+                RenderProcess.Update(gameTime);
+            base.Update(gameTime);
+        }
+
+        [ThreadName("Render")]
+        protected override bool BeginDraw()
+        {
+            if (!base.BeginDraw())
+                return false;
+            RenderProcess.BeginDraw();
+            return true;
+        }
+
+        [ThreadName("Render")]
+        protected override void Draw(Microsoft.Xna.Framework.GameTime gameTime)
+        {
+            RenderProcess.Draw();
+            base.Draw(gameTime);
+        }
+
+        [ThreadName("Render")]
+        protected override void EndDraw()
+        {
+            RenderProcess.EndDraw();
+            base.EndDraw();
+        }
+
+        [ThreadName("Render")]
+        protected override void EndRun()
+        {
+            base.EndRun();
+            WatchdogProcess.Stop();
+            RenderProcess.Stop();
+            UpdaterProcess.Stop();
+            LoaderProcess.Stop();
+            SoundProcess.Stop();
+        }
+
+        [ThreadName("Render")]
+        void Game_Exiting(object sender, EventArgs e)
+        {
+            while (State != null)
+                PopState();
+        }
+
+        [CallOnThread("Loader")]
+        internal void PushState(GameState state)
+        {
+            state.Game = this;
+            States.Push(state);
+            Trace.TraceInformation("Game.PushState({0})  {1}", state.GetType().Name, String.Join(" | ", States.Select(s => s.GetType().Name).ToArray()));
+        }
+
+        [CallOnThread("Loader")]
+        internal void PopState()
+        {
+            State.Dispose();
+            States.Pop();
+            Trace.TraceInformation("Game.PopState()  {0}", String.Join(" | ", States.Select(s => s.GetType().Name).ToArray()));
+        }
+
+        [CallOnThread("Loader")]
+        internal void ReplaceState(GameState state)
+        {
+            if (State != null)
+            {
+                State.Dispose();
+                States.Pop();
+            }
+            state.Game = this;
+            States.Push(state);
+            Trace.TraceInformation("Game.ReplaceState({0})  {1}", state.GetType().Name, String.Join(" | ", States.Select(s => s.GetType().Name).ToArray()));
+        }
+
+        /// <summary>
+        /// Updates the calling thread's <see cref="Thread.CurrentUICulture"/> to match the <see cref="Game"/>'s <see cref="Settings"/>.
+        /// </summary>
+        [CallOnThread("Render")]
+        [CallOnThread("Updater")]
+        [CallOnThread("Loader")]
+        [CallOnThread("Watchdog")]
+        public void SetThreadLanguage()
+        {
+            if (Settings.Language.Length > 0)
+            {
+                try
+                {
+                    CultureInfo.DefaultThreadCurrentUICulture = new CultureInfo(Settings.Language);
+                }
+                catch { }
+            }
+        }
+
+        /// <summary>
+        /// Reports an <see cref="Exception"/> to the log file and/or user, exiting the game in the process.
+        /// </summary>
+        /// <param name="error">The <see cref="Exception"/> to report.</param>
+        [CallOnThread("Render")]
+        [CallOnThread("Updater")]
+        [CallOnThread("Loader")]
+        [CallOnThread("Sound")]
+        public void ProcessReportError(Exception error)
+        {
+            // Turn off the watchdog since we're going down.
+            WatchdogProcess.Stop();
+            // Log the error first in case we're burning.
+            Trace.WriteLine(new FatalException(error));
+            // Stop the world!
+            Exit();
+            // Show the user that it's all gone horribly wrong.
+            if (Settings.ShowErrorDialogs)
+                System.Windows.Forms.MessageBox.Show(error.ToString(), Application.ProductName + " " + VersionInfo.VersionOrBuild);
+        }
+    }
+}