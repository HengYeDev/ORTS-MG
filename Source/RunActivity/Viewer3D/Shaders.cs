﻿// COPYRIGHT 2009, 2010, 2011, 2012, 2013 by the Open Rails project.
// 
// This file is part of Open Rails.
// 
// Open Rails is free software: you can redistribute it and/or modify
// it under the terms of the GNU General Public License as published by
// the Free Software Foundation, either version 3 of the License, or
// (at your option) any later version.
// 
// Open Rails is distributed in the hope that it will be useful,
// but WITHOUT ANY WARRANTY; without even the implied warranty of
// MERCHANTABILITY or FITNESS FOR A PARTICULAR PURPOSE.  See the
// GNU General Public License for more details.
// 
// You should have received a copy of the GNU General Public License
// along with Open Rails.  If not, see <http://www.gnu.org/licenses/>.

// This file is the responsibility of the 3D & Environment Team. 

using Microsoft.Xna.Framework;
using Microsoft.Xna.Framework.Graphics;
using Microsoft.Xna.Framework.Content.Pipeline;
using Microsoft.Xna.Framework.Content.Pipeline.Graphics;
using Microsoft.Xna.Framework.Content.Pipeline.Processors;
using Orts.Viewer3D.Processes;
using ORTS.Common;
using System;
using System.IO;

namespace Orts.Viewer3D
{
    public abstract class Shader : Effect
    {
        public Shader(GraphicsDevice graphicsDevice, string filename)
            : base(graphicsDevice, GetEffectCode(filename))
        {
        }

        static byte[] GetEffectCode(string filename)
        {
            var basePath = System.IO.Path.Combine(System.IO.Path.GetDirectoryName(System.Windows.Forms.Application.ExecutablePath), "Content");
            var effectFileName = System.IO.Path.Combine(basePath, filename + ".fx");

            EffectContent effectSource = new EffectContent
            {
                Identity = new ContentIdentity(effectFileName),
                EffectCode = File.ReadAllText(effectFileName),
            };
            EffectProcessor processor = new EffectProcessor();
            CompiledEffectContent compiledEffect = processor.Process(effectSource, new ProcessorContext());
            return compiledEffect.GetEffectCode();
<<<<<<< HEAD
            
#if DEBUG_SHADER_CODE
            // NOTE: We may need to implement a CompilerIncludeHandler here if we ever use #include in our shaders.
            var compiledEffect = Effect.CompileEffectFromFile(effectFileName, null, null, CompilerOptions.Debug, TargetPlatform.Windows);
            if (!compiledEffect.Success)
                throw new InvalidOperationException(compiledEffect.ErrorsAndWarnings);
            return compiledEffect.GetEffectCode();
#else
            // We have to use a file stream instead of passing the file name directly because the latter method just botches up non-ASCII paths. :(
            //using (var effectFileStream = File.OpenRead(effectFileName))
            //{
            //    // NOTE: We may need to implement a CompilerIncludeHandler here if we ever use #include in our shaders.
            //    var compiledEffect = Effect.CompileEffectFromFile(effectFileStream, null, null, CompilerOptions.None, TargetPlatform.Windows);
            //    if (!compiledEffect.Success)
            //        throw new InvalidOperationException(compiledEffect.ErrorsAndWarnings);
            //    return compiledEffect.GetEffectCode();
            //}
#endif
=======
        }
    }

    class ProcessorContext : ContentProcessorContext
    {
        public override TargetPlatform TargetPlatform { get { return TargetPlatform.Windows; } }
        public override GraphicsProfile TargetProfile { get { return GraphicsProfile.HiDef; } }
        public override string BuildConfiguration { get { return string.Empty; } }
        public override string IntermediateDirectory { get { return string.Empty; } }
        public override string OutputDirectory { get { return string.Empty; } }
        public override string OutputFilename { get { return string.Empty; } }
        public override ContentIdentity SourceIdentity { get { return new ContentIdentity(""); } }

        public override OpaqueDataDictionary Parameters { get { return parameters; } }
        OpaqueDataDictionary parameters = new OpaqueDataDictionary();

        public override ContentBuildLogger Logger { get { return logger; } }
        ContentBuildLogger logger = new Logger();

        public override void AddDependency(string filename) { }
        public override void AddOutputFile(string filename) { }

        public override TOutput Convert<TInput, TOutput>(TInput input, string processorName, OpaqueDataDictionary processorParameters) { throw new NotImplementedException(); }
        public override TOutput BuildAndLoadAsset<TInput, TOutput>(ExternalReference<TInput> sourceAsset, string processorName, OpaqueDataDictionary processorParameters, string importerName) { throw new NotImplementedException(); }
        public override ExternalReference<TOutput> BuildAsset<TInput, TOutput>(ExternalReference<TInput> sourceAsset, string processorName, OpaqueDataDictionary processorParameters, string importerName, string assetName) { throw new NotImplementedException(); }
    }

    class Logger : ContentBuildLogger
    {
        public override void LogMessage(string message, params object[] messageArgs) { Console.WriteLine(message, messageArgs); }
        public override void LogImportantMessage(string message, params object[] messageArgs) { Console.WriteLine(message, messageArgs); }
        public override void LogWarning(string helpLink, ContentIdentity contentIdentity, string message, params object[] messageArgs)
        {
            var warning = "";
            if (messageArgs != null && messageArgs.Length != 0)
                warning += string.Format(message, messageArgs);
            else if (!string.IsNullOrEmpty(message))
                warning += message;
            Console.WriteLine("{0}({1}): {2}", Path.GetFileName(contentIdentity.SourceFilename), contentIdentity.FragmentIdentifier, warning);
>>>>>>> 48992eec
        }
    }

    class ProcessorContext : ContentProcessorContext
    {
        public override TargetPlatform TargetPlatform { get { return TargetPlatform.Windows; } }
        public override GraphicsProfile TargetProfile { get { return GraphicsProfile.HiDef; } }
        public override string BuildConfiguration { get { return string.Empty; } }
        public override string IntermediateDirectory { get { return string.Empty; } }
        public override string OutputDirectory { get { return string.Empty; } }
        public override string OutputFilename { get { return string.Empty; } }
        public override ContentIdentity SourceIdentity { get { return new ContentIdentity(""); } }

        public override OpaqueDataDictionary Parameters { get { return parameters; } }
        OpaqueDataDictionary parameters = new OpaqueDataDictionary();

        public override ContentBuildLogger Logger { get { return logger; } }
        ContentBuildLogger logger = new Logger();

        public override void AddDependency(string filename) { }
        public override void AddOutputFile(string filename) { }

        public override TOutput Convert<TInput, TOutput>(TInput input, string processorName, OpaqueDataDictionary processorParameters) { throw new NotImplementedException(); }
        public override TOutput BuildAndLoadAsset<TInput, TOutput>(ExternalReference<TInput> sourceAsset, string processorName, OpaqueDataDictionary processorParameters, string importerName) { throw new NotImplementedException(); }
        public override ExternalReference<TOutput> BuildAsset<TInput, TOutput>(ExternalReference<TInput> sourceAsset, string processorName, OpaqueDataDictionary processorParameters, string importerName, string assetName) { throw new NotImplementedException(); }
    }

    class Logger : ContentBuildLogger
    {
        public override void LogMessage(string message, params object[] messageArgs) { Console.WriteLine(message, messageArgs); }
        public override void LogImportantMessage(string message, params object[] messageArgs) { Console.WriteLine(message, messageArgs); }
        public override void LogWarning(string helpLink, ContentIdentity contentIdentity, string message, params object[] messageArgs)
        {
            var warning = "";
            if (messageArgs != null && messageArgs.Length != 0)
                warning += string.Format(message, messageArgs);
            else if (!string.IsNullOrEmpty(message))
                warning += message;
            Console.WriteLine("{0}({1}): {2}", Path.GetFileName(contentIdentity.SourceFilename), contentIdentity.FragmentIdentifier, warning);
        }
    }

    [CallOnThread("Render")]
    public class SceneryShader : Shader
    {
        readonly EffectParameter world;
        readonly EffectParameter worldViewProjection;
        readonly EffectParameter[] lightViewProjectionShadowProjection;
        readonly EffectParameter[] shadowMapTextures;
        readonly EffectParameter shadowMapLimit;
        readonly EffectParameter zBias_Lighting;
        readonly EffectParameter fog;
        readonly EffectParameter lightVector_ZFar;
        readonly EffectParameter headlightPosition;
        readonly EffectParameter headlightDirection;
        readonly EffectParameter headlightRcpDistance;
        readonly EffectParameter headlightColor;
        readonly EffectParameter overcast;
        readonly EffectParameter viewerPos;
        readonly EffectParameter imageTextureIsNight;
        readonly EffectParameter nightColorModifier;
        readonly EffectParameter halfNightColorModifier;
        readonly EffectParameter vegetationAmbientModifier;
        readonly EffectParameter eyeVector;
        readonly EffectParameter sideVector;
        readonly EffectParameter imageTexture;
        readonly EffectParameter overlayTexture;
        readonly EffectParameter referenceAlpha;
        readonly EffectParameter overlayScale;

        Vector3 _eyeVector;
        Vector4 _zBias_Lighting;
        Vector3 _sunDirection;
        bool _imageTextureIsNight;

        public void SetViewMatrix(ref Matrix v)
        {
            _eyeVector = Vector3.Normalize(new Vector3(v.M13, v.M23, v.M33));

            eyeVector.SetValue(new Vector4(_eyeVector, Vector3.Dot(_eyeVector, _sunDirection) * 0.5f + 0.5f));
            sideVector.SetValue(Vector3.Normalize(Vector3.Cross(_eyeVector, Vector3.Down)));
        }

        public void SetMatrix(Matrix w, ref Matrix vp)
        {
            world.SetValue(w);
            worldViewProjection.SetValue(w * vp);

            int vIn = Program.Simulator.Settings.DayAmbientLight;
            
            float FullBrightness = (float)vIn / 20.0f ;
            //const float HalfShadowBrightness = 0.75;
            const float HalfNightBrightness = 0.6f;
            const float ShadowBrightness = 0.5f;
            const float NightBrightness = 0.2f;

            if (_imageTextureIsNight)
            {
                nightColorModifier.SetValue(FullBrightness);
                halfNightColorModifier.SetValue(FullBrightness);
                vegetationAmbientModifier.SetValue(FullBrightness);
            }
            else
            {
                // The following constants define the beginning and the end conditions of
                // the day-night transition. Values refer to the Y postion of LightVector.
                const float startNightTrans = 0.1f;
                const float finishNightTrans = -0.1f;

                var nightEffect = MathHelper.Clamp((_sunDirection.Y - finishNightTrans) / (startNightTrans - finishNightTrans), 0, 1);

                nightColorModifier.SetValue(MathHelper.Lerp(NightBrightness, FullBrightness, nightEffect));
                halfNightColorModifier.SetValue(MathHelper.Lerp(HalfNightBrightness, FullBrightness, nightEffect));
                vegetationAmbientModifier.SetValue(MathHelper.Lerp(ShadowBrightness, FullBrightness, _zBias_Lighting.Y));
            }
        }

        public void SetShadowMap(Matrix[] shadowProjections, Texture2D[] textures, float[] limits)
        {
            for (var i = 0; i < RenderProcess.ShadowMapCount; i++)
            {
                lightViewProjectionShadowProjection[i].SetValue(shadowProjections[i]);
                shadowMapTextures[i].SetValue(textures[i]);
            }
            shadowMapLimit.SetValue(new Vector4(limits[0], limits.Length > 1 ? limits[1] : 0, limits.Length > 2 ? limits[2] : 0, limits.Length > 3 ? limits[3] : 0));
        }

        public void ClearShadowMap()
        {
            shadowMapLimit.SetValue(Vector4.Zero);
        }

        public float ZBias { get { return _zBias_Lighting.X; } set { _zBias_Lighting.X = value; zBias_Lighting.SetValue(_zBias_Lighting); } }
        public float LightingDiffuse { get { return _zBias_Lighting.Y; } set { _zBias_Lighting.Y = value; zBias_Lighting.SetValue(_zBias_Lighting); } }
        public float LightingSpecular
        {
            get { return _zBias_Lighting.Z; }
            set
            {
                // Setting this exponent of HLSL pow() function to 0 in DX11 leads to undefined result. (HLSL bug?)
                _zBias_Lighting.Z = value >= 1 ? value : 1;
                _zBias_Lighting.W = value >= 1 ? 1 : 0;
                zBias_Lighting.SetValue(_zBias_Lighting);
            }
        }

        public void SetFog(float depth, ref Color color)
        {
            fog.SetValue(new Vector4(color.R / 255f, color.G / 255f, color.B / 255f, 1f / depth));
        }

        public void SetLightVector_ZFar(Vector3 sunDirection, int zFar)
        {
            _sunDirection = sunDirection;
            lightVector_ZFar.SetValue(new Vector4(sunDirection.X, sunDirection.Y, sunDirection.Z, zFar));
        }

        public void SetHeadlight(ref Vector3 position, ref Vector3 direction, float distance, float minDotProduct, float fadeTime, float fadeDuration, float clampValue, ref Vector4 color)
        {
            var lighting = fadeTime / fadeDuration * clampValue;
            if (lighting < 0) lighting = 1 + lighting;
            headlightPosition.SetValue(new Vector4(position, MathHelper.Clamp(lighting, 0, clampValue)));
            headlightDirection.SetValue(new Vector4(direction, 0.5f * (1 - minDotProduct))); // We want 50% brightness at the given dot product.
            headlightRcpDistance.SetValue(1f / distance); // Needed to be separated (direction * distance) because no pre-shaders are supported in XNA 4
            headlightColor.SetValue(color);
        }

        public void SetHeadlightOff()
        {
            headlightPosition.SetValue(Vector4.Zero);
        }

        public float Overcast { set { overcast.SetValue(new Vector2(value, value / 2)); } }

        public Vector3 ViewerPos { set { viewerPos.SetValue(value); } }

        public bool ImageTextureIsNight { set { _imageTextureIsNight = value; imageTextureIsNight.SetValue(value ? 1f : 0f); } }

        public Texture2D ImageTexture { set { imageTexture.SetValue(value); } }

        public Texture2D OverlayTexture { set { overlayTexture.SetValue(value); } }

        public int ReferenceAlpha { set { referenceAlpha.SetValue(value / 255f); } }

        public float OverlayScale { set { overlayScale.SetValue(value); } }

        public SceneryShader(GraphicsDevice graphicsDevice)
            : base(graphicsDevice, "SceneryShader")
        {
            world = Parameters["World"];
            worldViewProjection = Parameters["WorldViewProjection"];
            lightViewProjectionShadowProjection = new EffectParameter[RenderProcess.ShadowMapCountMaximum];
            shadowMapTextures = new EffectParameter[RenderProcess.ShadowMapCountMaximum];
            for (var i = 0; i < RenderProcess.ShadowMapCountMaximum; i++)
            {
                lightViewProjectionShadowProjection[i] = Parameters["LightViewProjectionShadowProjection" + i];
                shadowMapTextures[i] = Parameters["ShadowMapTexture" + i];
            }
            shadowMapLimit = Parameters["ShadowMapLimit"];
            zBias_Lighting = Parameters["ZBias_Lighting"];
            fog = Parameters["Fog"];
            lightVector_ZFar = Parameters["LightVector_ZFar"];
            headlightPosition = Parameters["HeadlightPosition"];
            headlightDirection = Parameters["HeadlightDirection"];
            headlightRcpDistance = Parameters["HeadlightRcpDistance"];
            headlightColor = Parameters["HeadlightColor"];
            overcast = Parameters["Overcast"];
            viewerPos = Parameters["ViewerPos"];
            imageTextureIsNight = Parameters["ImageTextureIsNight"];
            nightColorModifier = Parameters["NightColorModifier"];
            halfNightColorModifier = Parameters["HalfNightColorModifier"];
            vegetationAmbientModifier = Parameters["VegetationAmbientModifier"];
            eyeVector = Parameters["EyeVector"];
            sideVector = Parameters["SideVector"];
            imageTexture = Parameters["ImageTexture"];
            overlayTexture = Parameters["OverlayTexture"];
            referenceAlpha = Parameters["ReferenceAlpha"];
            overlayScale = Parameters["OverlayScale"];
        }
    }

    [CallOnThread("Render")]
    public class ShadowMapShader : Shader
    {
        readonly EffectParameter worldViewProjection;
        readonly EffectParameter sideVector;
        readonly EffectParameter imageBlurStep;
        readonly EffectParameter imageTexture;
        readonly EffectParameter blurTexture;

        public void SetData(ref Matrix v)
        {
            sideVector.SetValue(v.Right);
        }

        public void SetData(ref Matrix wvp, Texture2D texture)
        {
            worldViewProjection.SetValue(wvp);
            imageTexture.SetValue(texture);
        }

        public void SetBlurData(ref Matrix wvp)
        {
            worldViewProjection.SetValue(wvp);
        }

        public void SetBlurData(Texture2D texture)
        {
            blurTexture.SetValue(texture);
            imageBlurStep.SetValue(texture != null ? 1f / texture.Width : 0);
        }

        public ShadowMapShader(GraphicsDevice graphicsDevice)
            : base(graphicsDevice, "ShadowMap")
        {
            worldViewProjection = Parameters["WorldViewProjection"];
            sideVector = Parameters["SideVector"];
            imageBlurStep = Parameters["ImageBlurStep"];
            imageTexture = Parameters["ImageTexture"];
            blurTexture = Parameters["BlurTexture"];
        }
    }

    [CallOnThread("Render")]
    public class SkyShader : Shader
    {
        readonly EffectParameter worldViewProjection;
        readonly EffectParameter lightVector;
        readonly EffectParameter time;
        readonly EffectParameter overcast;
        readonly EffectParameter windDisplacement;
        readonly EffectParameter skyColor;
        readonly EffectParameter fogColor;
        readonly EffectParameter fog;
        readonly EffectParameter moonColor;
        readonly EffectParameter moonTexCoord;
        readonly EffectParameter cloudColor;
        readonly EffectParameter rightVector;
        readonly EffectParameter upVector;
        readonly EffectParameter skyMapTexture;
        readonly EffectParameter starMapTexture;
        readonly EffectParameter moonMapTexture;
        readonly EffectParameter moonMaskTexture;
        readonly EffectParameter cloudMapTexture;


        public Vector3 LightVector
        {
            set
            {
                lightVector.SetValue(new Vector4(value, 1f / value.Length()));

                cloudColor.SetValue(Day2Night(0.2f, -0.2f, 0.15f, value.Y));
                var skyColor1 = Day2Night(0.25f, -0.25f, -0.5f, value.Y);
                var skyColor2 = MathHelper.Clamp(skyColor1 + 0.55f, 0, 1);
                var skyColor3 = 0.001f / (0.8f * Math.Abs(value.Y - 0.1f));
                skyColor.SetValue(new Vector3(skyColor1, skyColor2, skyColor3)); 

                // Fade moon during daylight
                var moonColor1 = value.Y > 0.1f ? (1 - value.Y) / 1.5f : 1;
                // Mask stars behind dark side (mask fades in)
                var moonColor2 = _moonPhase != 6 && value.Y < 0.13 ? -6.25f * value.Y + 0.8125f : 0;
                moonColor.SetValue(new Vector2(moonColor1, moonColor2));
            }
        }

        public void SetFog(float depth, ref Color color)
        {
            fogColor.SetValue(new Vector3(color.R / 255f, color.G / 255f, color.B / 255f));
            fog.SetValue(new Vector4(5000f / depth, 0.015f * MathHelper.Clamp(depth / 5000f, 0, 1), MathHelper.Clamp(depth / 10000f, 0, 1), 0.05f * MathHelper.Clamp(depth / 10000f, 0, 1)));
        }

        float _time;
        public float Time
        {
            set
            {
                _time = value;
                time.SetValue(value);
            }
        }

        int _moonPhase;
        public float Random
        {
            set 
            { 
                _moonPhase = (int)value; 
                moonTexCoord.SetValue(new Vector2((value % 2) / 2, (int)(value / 2) / 4));
            }
        }

        public float Overcast
        {
            set
            {
                if (value < 0.2f)
                    overcast.SetValue(new Vector4(4 * value + 0.2f, 0.0f, 0.0f, 0.0f));
                else
                    // Coefficients selected by author to achieve the desired appearance
                    overcast.SetValue(new Vector4(MathHelper.Clamp(2 * value - 0.4f, 0, 1), 1.25f - 1.125f * value, 1.15f - 0.75f * value, 1f));
            }
        }

        public float WindSpeed { get; set; }

        public float WindDirection
        {
            set 
            {
                var totalWindDisplacement = 50 * WindSpeed * _time; // This exaggerates the wind speed, but it is necessary to get a visible effect
                windDisplacement.SetValue(new Vector2(-(float)Math.Sin(value) * totalWindDisplacement, (float)Math.Cos(value) * totalWindDisplacement));
            }
        }

        public float MoonScale { get; set; }

        public Texture2D SkyMapTexture { set { skyMapTexture.SetValue(value); } }
        public Texture2D StarMapTexture { set { starMapTexture.SetValue(value); } }
        public Texture2D MoonMapTexture { set { moonMapTexture.SetValue(value); } }
        public Texture2D MoonMaskTexture { set { moonMaskTexture.SetValue(value); } }
        public Texture2D CloudMapTexture { set { cloudMapTexture.SetValue(value); } }

        public void SetViewMatrix(ref Matrix view)
        {
            var moonScale = MoonScale;
            if (_moonPhase == 6)
                moonScale *= 2;

            var eye = Vector3.Normalize(new Vector3(view.M13, view.M23, view.M33));
            var right = Vector3.Cross(eye, Vector3.Up);
            var up = Vector3.Cross(right, eye);

            rightVector.SetValue(right * moonScale);
            upVector.SetValue(up * moonScale);
        }

        public void SetMatrix(ref Matrix wvp)
        {
            worldViewProjection.SetValueTranspose(wvp);
        }

        public SkyShader(GraphicsDevice graphicsDevice)
            : base(graphicsDevice, "SkyShader")
        {
            worldViewProjection = Parameters["WorldViewProjection"];
            lightVector = Parameters["LightVector"];
            time = Parameters["Time"];
            overcast = Parameters["Overcast"];
            windDisplacement = Parameters["WindDisplacement"];
            skyColor = Parameters["SkyColor"];
            fogColor = Parameters["FogColor"];
            fog = Parameters["Fog"];
            moonColor = Parameters["MoonColor"];
            moonTexCoord = Parameters["MoonTexCoord"];
            cloudColor = Parameters["CloudColor"];
            rightVector = Parameters["RightVector"];
            upVector = Parameters["UpVector"];
            skyMapTexture = Parameters["SkyMapTexture"];
            starMapTexture = Parameters["StarMapTexture"];
            moonMapTexture = Parameters["MoonMapTexture"];
            moonMaskTexture = Parameters["MoonMaskTexture"];
            cloudMapTexture = Parameters["CloudMapTexture"];
        }
        

        // This function dims the lighting at night, with a transition period as the sun rises or sets
        static float Day2Night(float startNightTrans, float finishNightTrans, float minDarknessCoeff, float sunDirectionY)
        {
            int vIn = Program.Simulator.Settings.DayAmbientLight;
            float dayAmbientLight = (float)vIn / 20.0f ;
              
            // The following two are used to interpoate between day and night lighting (y = mx + b)
            var slope = (dayAmbientLight - minDarknessCoeff) / (startNightTrans - finishNightTrans); // "m"
            var incpt = dayAmbientLight - slope * startNightTrans; // "b"
            // This is the return value used to darken scenery
            float adjustment;

            if (sunDirectionY < finishNightTrans)
                adjustment = minDarknessCoeff;
            else if (sunDirectionY > startNightTrans)
                adjustment = dayAmbientLight; // Scenery is fully lit during the day
            else
                adjustment = slope * sunDirectionY + incpt;

            return adjustment;
        }
    }

    [CallOnThread("Render")]
    public class ParticleEmitterShader : Shader
    {
        EffectParameter emitSize;
        EffectParameter tileXY;
        EffectParameter currentTime;
        EffectParameter wvp;
        EffectParameter invView;
        EffectParameter texture;
        EffectParameter lightVector;
        EffectParameter fog;

        public float CurrentTime
        {
            set { currentTime.SetValue(value); }
        }

        public Vector2 CameraTileXY
        {
            set { tileXY.SetValue(value); }
        }

        public Texture2D Texture
        {
            set { texture.SetValue(value); }
        }

        public float EmitSize
        {
            set { emitSize.SetValue(value); }
        }

        public Vector3 LightVector
        {
            set { lightVector.SetValue(value); }
        }

        public ParticleEmitterShader(GraphicsDevice graphicsDevice)
            : base(graphicsDevice, "ParticleEmitterShader")
        {
            emitSize = Parameters["emitSize"];
            currentTime = Parameters["currentTime"];
            wvp = Parameters["worldViewProjection"];
            invView = Parameters["invView"];
            tileXY = Parameters["cameraTileXY"];
            texture = Parameters["particle_Tex"];
            lightVector = Parameters["LightVector"];
            fog = Parameters["Fog"];
        }

        public void SetMatrix(Matrix world, ref Matrix view, ref Matrix projection)
        {
            wvp.SetValue(world * view * projection);
            invView.SetValue(Matrix.Invert(view));
        }

        public void SetFog(float depth, ref Color color)
        {
            fog.SetValue(new Vector4(color.R / 255f, color.G / 255f, color.B / 255f, MathHelper.Clamp(300f / depth, 0, 1)));
        }
    }

    [CallOnThread("Render")]
    public class LightGlowShader : Shader
    {
        readonly EffectParameter worldViewProjection;
        readonly EffectParameter fade;
        readonly EffectParameter lightGlowTexture;

        public Texture2D LightGlowTexture { set { lightGlowTexture.SetValue(value); } }

        public void SetMatrix(ref Matrix wvp)
        {
            worldViewProjection.SetValueTranspose(wvp);
        }

        public void SetFade(Vector2 fadeValues)
        {
            fade.SetValue(fadeValues);
        }

        public LightGlowShader(GraphicsDevice graphicsDevice)
            : base(graphicsDevice, "LightGlowShader")
        {
            worldViewProjection = Parameters["WorldViewProjection"];
            fade = Parameters["Fade"];
            lightGlowTexture = Parameters["LightGlowTexture"];
        }
    }

    [CallOnThread("Render")]
    public class LightConeShader : Shader
    {
        EffectParameter worldViewProjection;
        EffectParameter fade;

        public LightConeShader(GraphicsDevice graphicsDevice)
            : base(graphicsDevice, "LightConeShader")
        {
            worldViewProjection = Parameters["WorldViewProjection"];
            fade = Parameters["Fade"];
        }

        public void SetMatrix(ref Matrix wvp)
        {
            worldViewProjection.SetValue(wvp);
        }

        public void SetFade(Vector2 fadeValues)
        {
            fade.SetValue(fadeValues);
        }
    }

    [CallOnThread("Render")]
    public class PopupWindowShader : Shader
    {
        readonly EffectParameter world;
        readonly EffectParameter worldViewProjection;
        readonly EffectParameter glassColor;
        readonly EffectParameter screenSize;
        readonly EffectParameter screenTexture;

        public Texture2D Screen
        {
            set
            {
                screenTexture.SetValue(value);
                if (value == null)
                    screenSize.SetValue(new Vector2(0, 0));
                else
                    screenSize.SetValue(new Vector2(value.Width, value.Height));
            }
        }

        public Color GlassColor { set { glassColor.SetValue(new Vector3(value.R / 255f, value.G / 255f, value.B / 255f)); } }

        public void SetMatrix(Matrix w, ref Matrix wvp)
        {
            world.SetValue(w);
            worldViewProjection.SetValue(wvp);
        }

        public PopupWindowShader(Viewer viewer, GraphicsDevice graphicsDevice)
            : base(graphicsDevice, "PopupWindow")
        {
            world = Parameters["World"];
            worldViewProjection = Parameters["WorldViewProjection"];
            glassColor = Parameters["GlassColor"];
            screenSize = Parameters["ScreenSize"];
            screenTexture = Parameters["ScreenTexture"];
            // TODO: This should happen on the loader thread.
            Parameters["WindowTexture"].SetValue(SharedTextureManager.Get(graphicsDevice, System.IO.Path.Combine(viewer.ContentPath, "Window.png")));
        }
    }

    [CallOnThread("Render")]
    public class CabShader : Shader
    {
        readonly EffectParameter nightColorModifier;
        readonly EffectParameter lightOn;
        readonly EffectParameter light1Pos;
        readonly EffectParameter light2Pos;
        readonly EffectParameter light1Col;
        readonly EffectParameter light2Col;
        readonly EffectParameter texPos;
        readonly EffectParameter texSize;
        readonly EffectParameter imageTexture;

        public void SetTextureData(float x, float y, float width, float height)
        {
            texPos.SetValue(new Vector2(x, y));
            texSize.SetValue(new Vector2(width, height));
        }

        public void SetLightPositions (Vector4 light1Position, Vector4 light2Position)
        {
            light1Pos.SetValue(light1Position);
            light2Pos.SetValue(light2Position);
        }

        public void SetData(Vector3 sunDirection, bool isNightTexture, bool isDashLight, float overcast)
        {
            nightColorModifier.SetValue(MathHelper.Lerp(0.2f + (isDashLight ? 0.15f : 0), 1, isNightTexture ? 1 : MathHelper.Clamp((sunDirection.Y + 0.1f) / 0.2f, 0, 1) * MathHelper.Clamp(1.5f - overcast, 0, 1)));
            lightOn.SetValue(isDashLight);
        }

        public CabShader(GraphicsDevice graphicsDevice, Vector4 light1Position, Vector4 light2Position, Vector3 light1Color, Vector3 light2Color)
            : base(graphicsDevice, "CabShader")
        {
            nightColorModifier = Parameters["NightColorModifier"];
            lightOn = Parameters["LightOn"];
            light1Pos = Parameters["Light1Pos"];
            light2Pos = Parameters["Light2Pos"];
            light1Col = Parameters["Light1Col"];
            light2Col = Parameters["Light2Col"];
            texPos = Parameters["TexPos"];
            texSize = Parameters["TexSize"];
            imageTexture = Parameters["ImageTexture"];

            light1Pos.SetValue(light1Position);
            light2Pos.SetValue(light2Position);
            light1Col.SetValue(light1Color);
            light2Col.SetValue(light2Color);
        }
    }

    [CallOnThread("Render")]
    public class DriverMachineInterfaceShader : Shader
    {
        readonly EffectParameter limitAngle;
        readonly EffectParameter normalColor;
        readonly EffectParameter limitColor;
        readonly EffectParameter pointerColor;
        readonly EffectParameter backgroundColor;
        readonly EffectParameter imageTexture;

        public void SetData(Vector4 angle, Color gaugeColor, Color needleColor)
        {
            limitAngle.SetValue(angle);
            limitColor.SetValue(gaugeColor.ToVector4());
            pointerColor.SetValue(needleColor.ToVector4());
        }

        public DriverMachineInterfaceShader(GraphicsDevice graphicsDevice)
            : base(graphicsDevice, "DriverMachineInterfaceShader")
        {
            normalColor = Parameters["NormalColor"];
            limitColor = Parameters["LimitColor"];
            pointerColor = Parameters["PointerColor"];
            backgroundColor = Parameters["BackgroundColor"];
            limitAngle = Parameters["LimitAngle"];
            imageTexture = Parameters["ImageTexture"];
        }
    }

    [CallOnThread("Render")]
    public class DebugShader : Shader
    {
        readonly EffectParameter worldViewProjection;
        readonly EffectParameter screenSize;
        readonly EffectParameter graphPos;
        readonly EffectParameter graphSample;

        public Vector2 ScreenSize { set { screenSize.SetValue(value); } }

        public Vector4 GraphPos { set { graphPos.SetValue(value); } }

        public Vector2 GraphSample { set { graphSample.SetValue(value); } }

        public DebugShader(GraphicsDevice graphicsDevice)
            : base(graphicsDevice, "DebugShader")
        {
            worldViewProjection = Parameters["WorldViewProjection"];
            screenSize = Parameters["ScreenSize"];
            graphPos = Parameters["GraphPos"];
            graphSample = Parameters["GraphSample"];
        }

        public void SetMatrix(Matrix matrix, ref Matrix viewproj)
        {
            worldViewProjection.SetValue(matrix * viewproj);
        }
    }
}<|MERGE_RESOLUTION|>--- conflicted
+++ resolved
@@ -49,66 +49,6 @@
             EffectProcessor processor = new EffectProcessor();
             CompiledEffectContent compiledEffect = processor.Process(effectSource, new ProcessorContext());
             return compiledEffect.GetEffectCode();
-<<<<<<< HEAD
-            
-#if DEBUG_SHADER_CODE
-            // NOTE: We may need to implement a CompilerIncludeHandler here if we ever use #include in our shaders.
-            var compiledEffect = Effect.CompileEffectFromFile(effectFileName, null, null, CompilerOptions.Debug, TargetPlatform.Windows);
-            if (!compiledEffect.Success)
-                throw new InvalidOperationException(compiledEffect.ErrorsAndWarnings);
-            return compiledEffect.GetEffectCode();
-#else
-            // We have to use a file stream instead of passing the file name directly because the latter method just botches up non-ASCII paths. :(
-            //using (var effectFileStream = File.OpenRead(effectFileName))
-            //{
-            //    // NOTE: We may need to implement a CompilerIncludeHandler here if we ever use #include in our shaders.
-            //    var compiledEffect = Effect.CompileEffectFromFile(effectFileStream, null, null, CompilerOptions.None, TargetPlatform.Windows);
-            //    if (!compiledEffect.Success)
-            //        throw new InvalidOperationException(compiledEffect.ErrorsAndWarnings);
-            //    return compiledEffect.GetEffectCode();
-            //}
-#endif
-=======
-        }
-    }
-
-    class ProcessorContext : ContentProcessorContext
-    {
-        public override TargetPlatform TargetPlatform { get { return TargetPlatform.Windows; } }
-        public override GraphicsProfile TargetProfile { get { return GraphicsProfile.HiDef; } }
-        public override string BuildConfiguration { get { return string.Empty; } }
-        public override string IntermediateDirectory { get { return string.Empty; } }
-        public override string OutputDirectory { get { return string.Empty; } }
-        public override string OutputFilename { get { return string.Empty; } }
-        public override ContentIdentity SourceIdentity { get { return new ContentIdentity(""); } }
-
-        public override OpaqueDataDictionary Parameters { get { return parameters; } }
-        OpaqueDataDictionary parameters = new OpaqueDataDictionary();
-
-        public override ContentBuildLogger Logger { get { return logger; } }
-        ContentBuildLogger logger = new Logger();
-
-        public override void AddDependency(string filename) { }
-        public override void AddOutputFile(string filename) { }
-
-        public override TOutput Convert<TInput, TOutput>(TInput input, string processorName, OpaqueDataDictionary processorParameters) { throw new NotImplementedException(); }
-        public override TOutput BuildAndLoadAsset<TInput, TOutput>(ExternalReference<TInput> sourceAsset, string processorName, OpaqueDataDictionary processorParameters, string importerName) { throw new NotImplementedException(); }
-        public override ExternalReference<TOutput> BuildAsset<TInput, TOutput>(ExternalReference<TInput> sourceAsset, string processorName, OpaqueDataDictionary processorParameters, string importerName, string assetName) { throw new NotImplementedException(); }
-    }
-
-    class Logger : ContentBuildLogger
-    {
-        public override void LogMessage(string message, params object[] messageArgs) { Console.WriteLine(message, messageArgs); }
-        public override void LogImportantMessage(string message, params object[] messageArgs) { Console.WriteLine(message, messageArgs); }
-        public override void LogWarning(string helpLink, ContentIdentity contentIdentity, string message, params object[] messageArgs)
-        {
-            var warning = "";
-            if (messageArgs != null && messageArgs.Length != 0)
-                warning += string.Format(message, messageArgs);
-            else if (!string.IsNullOrEmpty(message))
-                warning += message;
-            Console.WriteLine("{0}({1}): {2}", Path.GetFileName(contentIdentity.SourceFilename), contentIdentity.FragmentIdentifier, warning);
->>>>>>> 48992eec
         }
     }
 
