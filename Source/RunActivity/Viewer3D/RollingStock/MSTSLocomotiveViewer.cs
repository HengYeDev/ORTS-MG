--- conflicted
+++ resolved
@@ -1008,10 +1008,6 @@
 
     public class CabRenderer : RenderPrimitive
     {
-<<<<<<< HEAD
-        //private SpriteBatchMaterial _Sprite2DCabView;
-=======
->>>>>>> 48992eec
         private CabSpriteBatchMaterial _SpriteShader2DCabView;
         private Rectangle _CabRect = new Rectangle();
         private Matrix _Scale = Matrix.Identity;
