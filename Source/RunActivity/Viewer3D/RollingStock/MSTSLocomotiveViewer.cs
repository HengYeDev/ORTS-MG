﻿// COPYRIGHT 2009, 2010, 2011, 2012, 2013, 2014, 2015 by the Open Rails project.
// 
// This file is part of Open Rails.
// 
// Open Rails is free software: you can redistribute it and/or modify
// it under the terms of the GNU General Public License as published by
// the Free Software Foundation, either version 3 of the License, or
// (at your option) any later version.
// 
// Open Rails is distributed in the hope that it will be useful,
// but WITHOUT ANY WARRANTY; without even the implied warranty of
// MERCHANTABILITY or FITNESS FOR A PARTICULAR PURPOSE.  See the
// GNU General Public License for more details.
// 
// You should have received a copy of the GNU General Public License
// along with Open Rails.  If not, see <http://www.gnu.org/licenses/>.

// This file is the responsibility of the 3D & Environment Team. 

using System;
using System.Collections.Generic;
using System.Diagnostics;
using System.IO;
using System.Linq;
using Microsoft.Xna.Framework;
using Microsoft.Xna.Framework.Graphics;
using Orts.Common;
using Orts.Formats.Msts;
using Orts.Simulation;
using Orts.Simulation.Physics;
using Orts.Simulation.RollingStocks;
using Orts.Simulation.RollingStocks.SubSystems.Controllers;
using Orts.Viewer3D.Common;
using Orts.Viewer3D.Popups;
using ORTS.Common;
using ORTS.Common.Input;
using ORTS.Scripting.Api;
using Event = Orts.Common.Event;

namespace Orts.Viewer3D.RollingStock
{
    public class MSTSLocomotiveViewer : MSTSWagonViewer
    {
        MSTSLocomotive Locomotive;

        protected MSTSLocomotive MSTSLocomotive { get { return (MSTSLocomotive)Car; } }

        public bool _hasCabRenderer;
        public bool _has3DCabRenderer;
        public CabRenderer _CabRenderer;
        public ThreeDimentionCabViewer ThreeDimentionCabViewer = null;
        public CabRenderer ThreeDimentionCabRenderer = null; //allow user to have different setting of .cvf file under CABVIEW3D

        public static int DbfEvalEBPBstopped = 0;//Debrief eval
        public static int DbfEvalEBPBmoving = 0;//Debrief eval
        public bool lemergencybuttonpressed = false;

        public MSTSLocomotiveViewer(Viewer viewer, MSTSLocomotive car)
            : base(viewer, car)
        {
            Locomotive = car;

            string wagonFolderSlash = Path.GetDirectoryName(Locomotive.WagFilePath) + "\\";
            if (Locomotive.CabSoundFileName != null) LoadCarSound(wagonFolderSlash, Locomotive.CabSoundFileName);

            //Viewer.SoundProcess.AddSoundSource(this, new TrackSoundSource(MSTSWagon, Viewer));

            if (Locomotive.TrainControlSystem != null && Locomotive.TrainControlSystem.Sounds.Count > 0)
                foreach (var script in Locomotive.TrainControlSystem.Sounds.Keys)
                {
                    try
                    {
                        Viewer.SoundProcess.AddSoundSources(script, new List<SoundSourceBase>() {
                            new SoundSource(Viewer, Locomotive, Locomotive.TrainControlSystem.Sounds[script])});
                    }
                    catch (Exception error)
                    {
                        Trace.TraceInformation("File " + Locomotive.TrainControlSystem.Sounds[script] + " in script of locomotive of train " + Locomotive.Train.Name + " : " + error.Message);
                    }
                }
        }

        protected virtual void StartGearBoxIncrease()
        {
            if (Locomotive.GearBoxController != null)
                Locomotive.StartGearBoxIncrease();
        }

        protected virtual void StopGearBoxIncrease()
        {
            if (Locomotive.GearBoxController != null)
                Locomotive.StopGearBoxIncrease();
        }

        protected virtual void StartGearBoxDecrease()
        {
            if (Locomotive.GearBoxController != null)
                Locomotive.StartGearBoxDecrease();
        }

        protected virtual void StopGearBoxDecrease()
        {
            if (Locomotive.GearBoxController != null)
                Locomotive.StopGearBoxDecrease();
        }

        protected virtual void ReverserControlForwards()
        {
            if (Locomotive.Direction != Direction.Forward
            && (Locomotive.ThrottlePercent >= 1
            || Math.Abs(Locomotive.SpeedMpS) > 1))
            {
                Viewer.Simulator.Confirmer.Warning(CabControl.Reverser, CabSetting.Warn1);
                return;
            }
            new ReverserCommand(Viewer.Log, true);    // No harm in trying to engage Forward when already engaged.
        }

        protected virtual void ReverserControlBackwards()
        {
            if (Locomotive.Direction != Direction.Reverse
            && (Locomotive.ThrottlePercent >= 1
            || Math.Abs(Locomotive.SpeedMpS) > 1))
            {
                Viewer.Simulator.Confirmer.Warning(CabControl.Reverser, CabSetting.Warn1);
                return;
            }
            new ReverserCommand(Viewer.Log, false);    // No harm in trying to engage Reverse when already engaged.
        }

        public override void InitializeUserInputCommands()
        {
            // Steam locomotives handle these differently, and might have set them already
            if (!UserInputCommands.ContainsKey(UserCommand.ControlForwards))
                UserInputCommands.Add(UserCommand.ControlForwards, new Action[] { Noop, () => ReverserControlForwards() });
            if (!UserInputCommands.ContainsKey(UserCommand.ControlBackwards))
                UserInputCommands.Add(UserCommand.ControlBackwards, new Action[] { Noop, () => ReverserControlBackwards() });

            UserInputCommands.Add(UserCommand.ControlThrottleIncrease, new Action[] { () => Locomotive.StopThrottleIncrease(), () => Locomotive.StartThrottleIncrease() });
            UserInputCommands.Add(UserCommand.ControlThrottleDecrease, new Action[] { () => Locomotive.StopThrottleDecrease(), () => Locomotive.StartThrottleDecrease() });
            UserInputCommands.Add(UserCommand.ControlThrottleZero, new Action[] { Noop, () => Locomotive.ThrottleToZero() });
            UserInputCommands.Add(UserCommand.ControlGearUp, new Action[] { () => StopGearBoxIncrease(), () => StartGearBoxIncrease() });
            UserInputCommands.Add(UserCommand.ControlGearDown, new Action[] { () => StopGearBoxDecrease(), () => StartGearBoxDecrease() });
            UserInputCommands.Add(UserCommand.ControlTrainBrakeIncrease, new Action[] { () => Locomotive.StopTrainBrakeIncrease(), () => Locomotive.StartTrainBrakeIncrease(null) });
            UserInputCommands.Add(UserCommand.ControlTrainBrakeDecrease, new Action[] { () => Locomotive.StopTrainBrakeDecrease(), () => Locomotive.StartTrainBrakeDecrease(null) });
            UserInputCommands.Add(UserCommand.ControlTrainBrakeZero, new Action[] { Noop, () => Locomotive.StartTrainBrakeDecrease(0, true) });
            UserInputCommands.Add(UserCommand.ControlEngineBrakeIncrease, new Action[] { () => Locomotive.StopEngineBrakeIncrease(), () => Locomotive.StartEngineBrakeIncrease(null) });
            UserInputCommands.Add(UserCommand.ControlEngineBrakeDecrease, new Action[] { () => Locomotive.StopEngineBrakeDecrease(), () => Locomotive.StartEngineBrakeDecrease(null) });
            UserInputCommands.Add(UserCommand.ControlDynamicBrakeIncrease, new Action[] { () => Locomotive.StopDynamicBrakeIncrease(), () => Locomotive.StartDynamicBrakeIncrease(null) });
            UserInputCommands.Add(UserCommand.ControlDynamicBrakeDecrease, new Action[] { () => Locomotive.StopDynamicBrakeDecrease(), () => Locomotive.StartDynamicBrakeDecrease(null) });
            UserInputCommands.Add(UserCommand.ControlSteamHeatIncrease, new Action[] { () => Locomotive.StopSteamHeatIncrease(), () => Locomotive.StartSteamHeatIncrease(null) });
            UserInputCommands.Add(UserCommand.ControlSteamHeatDecrease, new Action[] { () => Locomotive.StopSteamHeatDecrease(), () => Locomotive.StartSteamHeatDecrease(null) });
            UserInputCommands.Add(UserCommand.ControlBailOff, new Action[] { () => new BailOffCommand(Viewer.Log, false), () => new BailOffCommand(Viewer.Log, true) });
            UserInputCommands.Add(UserCommand.ControlInitializeBrakes, new Action[] { Noop, () => new InitializeBrakesCommand(Viewer.Log) });
            UserInputCommands.Add(UserCommand.ControlHandbrakeNone, new Action[] { Noop, () => new HandbrakeCommand(Viewer.Log, false) });
            UserInputCommands.Add(UserCommand.ControlHandbrakeFull, new Action[] { Noop, () => new HandbrakeCommand(Viewer.Log, true) });
            UserInputCommands.Add(UserCommand.ControlRetainersOff, new Action[] { Noop, () => new RetainersCommand(Viewer.Log, false) });
            UserInputCommands.Add(UserCommand.ControlRetainersOn, new Action[] { Noop, () => new RetainersCommand(Viewer.Log, true) });
            UserInputCommands.Add(UserCommand.ControlBrakeHoseConnect, new Action[] { Noop, () => new BrakeHoseConnectCommand(Viewer.Log, true) });
            UserInputCommands.Add(UserCommand.ControlBrakeHoseDisconnect, new Action[] { Noop, () => new BrakeHoseConnectCommand(Viewer.Log, false) });
            UserInputCommands.Add(UserCommand.ControlEmergencyPushButton, new Action[] { Noop, () => new EmergencyPushButtonCommand(Viewer.Log) });
            UserInputCommands.Add(UserCommand.ControlSander, new Action[] { () => new SanderCommand(Viewer.Log, false), () => new SanderCommand(Viewer.Log, true) });
            UserInputCommands.Add(UserCommand.ControlSanderToggle, new Action[] { Noop, () => new SanderCommand(Viewer.Log, !Locomotive.Sander) });
            UserInputCommands.Add(UserCommand.ControlWiper, new Action[] { Noop, () => new WipersCommand(Viewer.Log, !Locomotive.Wiper) });
            UserInputCommands.Add(UserCommand.ControlHorn, new Action[] { () => new HornCommand(Viewer.Log, false), () => new HornCommand(Viewer.Log, true) });
            UserInputCommands.Add(UserCommand.ControlBell, new Action[] { () => new BellCommand(Viewer.Log, false), () => new BellCommand(Viewer.Log, true) });
            UserInputCommands.Add(UserCommand.ControlBellToggle, new Action[] { Noop, () => new BellCommand(Viewer.Log, !Locomotive.Bell) });
            UserInputCommands.Add(UserCommand.ControlAlerter, new Action[] { () => new AlerterCommand(Viewer.Log, false), () => new AlerterCommand(Viewer.Log, true) });
            UserInputCommands.Add(UserCommand.ControlHeadlightIncrease, new Action[] { Noop, () => new HeadlightCommand(Viewer.Log, true) });
            UserInputCommands.Add(UserCommand.ControlHeadlightDecrease, new Action[] { Noop, () => new HeadlightCommand(Viewer.Log, false) });
            UserInputCommands.Add(UserCommand.ControlLight, new Action[] { Noop, () => new ToggleCabLightCommand(Viewer.Log) });
            UserInputCommands.Add(UserCommand.ControlRefill, new Action[] { () => StopRefillingOrUnloading(Viewer.Log), () => AttemptToRefillOrUnload() });
            UserInputCommands.Add(UserCommand.ControlImmediateRefill, new Action[] { () => StopImmediateRefilling(Viewer.Log), () => ImmediateRefill() });
            UserInputCommands.Add(UserCommand.ControlWaterScoop, new Action[] { Noop, () => new ToggleWaterScoopCommand(Viewer.Log) });
            UserInputCommands.Add(UserCommand.ControlOdoMeterShowHide, new Action[] { Noop, () => new ToggleOdometerCommand(Viewer.Log) });
            UserInputCommands.Add(UserCommand.ControlOdoMeterReset, new Action[] { Noop, () => new ResetOdometerCommand(Viewer.Log) });
            UserInputCommands.Add(UserCommand.ControlOdoMeterDirection, new Action[] { Noop, () => new ToggleOdometerDirectionCommand(Viewer.Log) });
            UserInputCommands.Add(UserCommand.ControlCabRadio, new Action[] { Noop, () => new CabRadioCommand(Viewer.Log, !Locomotive.CabRadioOn) });
            UserInputCommands.Add(UserCommand.ControlDieselHelper, new Action[] { Noop, () => new ToggleHelpersEngineCommand(Viewer.Log) });
            base.InitializeUserInputCommands();
        }

        /// <summary>
        /// A keyboard or mouse click has occurred. Read the UserInput
        /// structure to determine what was pressed.
        /// </summary>
        public override void HandleUserInput(ElapsedTime elapsedTime)
        {
            if (UserInput.IsPressed(UserCommand.CameraToggleShowCab))
                Locomotive.ShowCab = !Locomotive.ShowCab;

            // By Matej Pacha
            if (UserInput.IsPressed(UserCommand.DebugResetWheelSlip)) { Locomotive.Train.SignalEvent(Event._ResetWheelSlip); }
            if (UserInput.IsPressed(UserCommand.DebugToggleAdvancedAdhesion)) { Locomotive.Train.SignalEvent(Event._ResetWheelSlip); Locomotive.Simulator.UseAdvancedAdhesion = !Locomotive.Simulator.UseAdvancedAdhesion; }

            if (UserInput.RDState != null)
            {
                if (UserInput.RDState.BailOff)
                {
                    Locomotive.SetBailOff(true);
                }
                if (UserInput.RDState.Changed)
                {
                    Locomotive.AlerterReset();

                    Locomotive.SetThrottlePercent(UserInput.RDState.ThrottlePercent);
                    Locomotive.SetTrainBrakePercent(UserInput.RDState.TrainBrakePercent);
                    Locomotive.SetEngineBrakePercent(UserInput.RDState.EngineBrakePercent);
                    if (Locomotive.CombinedControlType != MSTSLocomotive.CombinedControl.ThrottleAir)
                        Locomotive.SetDynamicBrakePercent(UserInput.RDState.DynamicBrakePercent);
                    if (UserInput.RDState.DirectionPercent > 50)
                        Locomotive.SetDirection(Direction.Forward);
                    else if (UserInput.RDState.DirectionPercent < -50)
                        Locomotive.SetDirection(Direction.Reverse);
                    else
                        Locomotive.SetDirection(Direction.N);
                    if (UserInput.RDState.Emergency)
                        Locomotive.SetEmergency(true);
                    else
                        Locomotive.SetEmergency(false);
                    if (UserInput.RDState.Wipers == 1 && Locomotive.Wiper)
                        Locomotive.SignalEvent(Event.WiperOff);
                    if (UserInput.RDState.Wipers != 1 && !Locomotive.Wiper)
                        Locomotive.SignalEvent(Event.WiperOn);
                    // changing Headlight more than one step at a time doesn't work for some reason
                    if (Locomotive.Headlight < UserInput.RDState.Lights - 1)
                        Locomotive.Headlight++;
                    if (Locomotive.Headlight > UserInput.RDState.Lights - 1)
                        Locomotive.Headlight--;
                }
            }

            foreach (var command in UserInputCommands.Keys)
            {
                if (UserInput.IsPressed(command))
                {
                    UserInputCommands[command][1]();
                    //Debrief eval
                    if (!lemergencybuttonpressed && Locomotive.EmergencyButtonPressed && Locomotive.IsPlayerTrain)
                    {
                        var train = Program.Viewer.PlayerLocomotive.Train;
                        if (Math.Abs(Locomotive.SpeedMpS) == 0) DbfEvalEBPBstopped++;
                        if (Math.Abs(Locomotive.SpeedMpS) > 0) DbfEvalEBPBmoving++;
                        lemergencybuttonpressed = true;
                        train.DbfEvalValueChanged = true;//Debrief eval
                    }
                }
                else if (UserInput.IsReleased(command))
                {
                    UserInputCommands[command][0]();
                    //Debrief eval
                    if (lemergencybuttonpressed && !Locomotive.EmergencyButtonPressed) lemergencybuttonpressed = false;
                }
            }
        }

        /// <summary>
        /// We are about to display a video frame.  Calculate positions for 
        /// animated objects, and add their primitives to the RenderFrame list.
        /// </summary>
        public override void PrepareFrame(RenderFrame frame, ElapsedTime elapsedTime)
        {
            if (Viewer.Camera.AttachedCar == this.MSTSWagon && Viewer.Camera.Style == Camera.Styles.ThreeDimCab)
            {
                if (ThreeDimentionCabViewer != null)
                    ThreeDimentionCabViewer.PrepareFrame(frame, elapsedTime);
<<<<<<< HEAD
                //return;
=======
>>>>>>> a55289c9
            }

            // Wipers and bell animation
            Wipers.UpdateLoop(Locomotive.Wiper, elapsedTime);
            Bell.UpdateLoop(Locomotive.Bell, elapsedTime, TrainCarShape.SharedShape.BellAnimationFPS);

            // Draw 2D CAB View - by GeorgeS
            if (Viewer.Camera.AttachedCar == this.MSTSWagon &&
                Viewer.Camera.Style == Camera.Styles.Cab)
            {
                if (_CabRenderer != null)
                    _CabRenderer.PrepareFrame(frame, elapsedTime);
            }

            base.PrepareFrame(frame, elapsedTime);
        }

        internal override void LoadForPlayer()
        {
            if (!_hasCabRenderer)
            {
                if (Locomotive.CabViewList.Count > 0)
                {
                    if (Locomotive.CabViewList[(int)CabViewType.Front].CVFFile != null && Locomotive.CabViewList[(int)CabViewType.Front].CVFFile.TwoDViews.Count > 0)
                        _CabRenderer = new CabRenderer(Viewer, Locomotive);
                    _hasCabRenderer = true;
                }
            }
            if (!_has3DCabRenderer)
            {
                if (Locomotive.CabViewpoints != null)
                {
                    ThreeDimentionCabViewer tmp3DViewer = null;
                    try
                    {
                        tmp3DViewer = new ThreeDimentionCabViewer(Viewer, this.Locomotive, this); //this constructor may throw an error
                        ThreeDimentionCabViewer = tmp3DViewer; //if not catching an error, we will assign it
                        _has3DCabRenderer = true;
                    }
                    catch (Exception error)
                    {
                        Trace.WriteLine(new Exception("Could not load 3D cab.", error));
                    }
                }
            }
        }

        internal override void Mark()
        {
            foreach (var pdl in ParticleDrawers.Values)
                foreach (var pd in pdl)
                    pd.Mark();
            if (_CabRenderer != null)
                _CabRenderer.Mark();
            base.Mark();
        }

        /// <summary>
        /// Release sounds of TCS if any, but not for player locomotive
        /// </summary>
        public override void Unload()
        {
            if (Locomotive.TrainControlSystem != null && Locomotive.TrainControlSystem.Sounds.Count > 0)
                foreach (var script in Locomotive.TrainControlSystem.Sounds.Keys)
                {
                         Viewer.SoundProcess.RemoveSoundSources(script);
                }
            base.Unload();
        }

        /// <summary>
        /// Finds the pickup point which is closest to the loco or tender that uses coal, water or diesel oil.
        /// Uses that pickup to refill the loco or tender.
        /// Not implemented yet:
        /// 1. allowing for the position of the intake on the wagon/loco.
        /// 2. allowing for the rate at with the pickup can supply.
        /// 3. refilling any but the first loco in the player's train.
        /// 4. refilling AI trains.
        /// 5. animation is in place, but the animated object should be able to swing into place first, then the refueling process begins.
        /// 6. currently ignores locos and tenders without intake points.
        /// The note below may not be accurate since I released a fix that allows the setting of both coal and water level for the tender to be set at start of activity(EK).
        /// Note that the activity class currently parses the initial level of diesel oil, coal and water
        /// but does not use it yet.
        /// Note: With the introduction of the  animated object, I implemented the RefillProcess class as a starter to allow outside classes to use, but
        /// to solve #5 above, its probably best that the processes below be combined in a common class so that both Shapes.cs and FuelPickup.cs can properly keep up with events(EK).
        /// </summary>
        #region Refill loco or tender from pickup points

        WagonAndMatchingPickup MatchedWagonAndPickup;

        /// <summary>
        /// Converts from enum to words for user messages.  
        /// </summary>
        public Dictionary<uint, string> PickupTypeDictionary = new Dictionary<uint, string>()
        {
            {(uint)MSTSWagon.PickupType.FreightGrain, Viewer.Catalog.GetString("freight-grain")},
            {(uint)MSTSWagon.PickupType.FreightCoal, Viewer.Catalog.GetString("freight-coal")},
            {(uint)MSTSWagon.PickupType.FreightGravel, Viewer.Catalog.GetString("freight-gravel")},
            {(uint)MSTSWagon.PickupType.FreightSand, Viewer.Catalog.GetString("freight-sand")},
            {(uint)MSTSWagon.PickupType.FuelWater, Viewer.Catalog.GetString("water")},
            {(uint)MSTSWagon.PickupType.FuelCoal, Viewer.Catalog.GetString("coal")},
            {(uint)MSTSWagon.PickupType.FuelDiesel, Viewer.Catalog.GetString("diesel oil")},
            {(uint)MSTSWagon.PickupType.FuelWood, Viewer.Catalog.GetString("wood")},
            {(uint)MSTSWagon.PickupType.FuelSand, Viewer.Catalog.GetString("sand")},
            {(uint)MSTSWagon.PickupType.FreightGeneral, Viewer.Catalog.GetString("freight-general")},
            {(uint)MSTSWagon.PickupType.FreightLivestock, Viewer.Catalog.GetString("freight-livestock")},
            {(uint)MSTSWagon.PickupType.FreightFuel, Viewer.Catalog.GetString("freight-fuel")},
            {(uint)MSTSWagon.PickupType.FreightMilk, Viewer.Catalog.GetString("freight-milk")},
            {(uint)MSTSWagon.PickupType.SpecialMail, Viewer.Catalog.GetString("mail")}
        };

        /// <summary>
        /// Holds data for an intake point on a wagon (e.g. tender) or loco and a pickup point which can supply that intake. 
        /// </summary>
        public class WagonAndMatchingPickup
        {
            public PickupObj Pickup;
            public MSTSWagon Wagon;
            public MSTSLocomotive SteamLocomotiveWithTender;
            public IntakePoint IntakePoint;

        }

        /// <summary>
        /// Scans the train's cars for intake points and the world files for pickup refilling points of the same type.
        /// (e.g. "fuelwater").
        /// TODO: Allow for position of intake point within the car. Currently all intake points are assumed to be at the back of the car.
        /// </summary>
        /// <param name="train"></param>
        /// <returns>a combination of intake point and pickup that are closest</returns>
        // <CJComment> Might be better in the MSTSLocomotive class, but can't see the World objects from there. </CJComment>
        WagonAndMatchingPickup GetMatchingPickup(Train train)
        {
            var worldFiles = Viewer.World.Scenery.WorldFiles;
            var shortestD2 = float.MaxValue;
            WagonAndMatchingPickup nearestPickup = null;
            float distanceFromFrontOfTrainM = 0f;
            int index = 0;
            foreach (var car in train.Cars)
            {
                if (car is MSTSWagon)
                {
                    MSTSWagon wagon = (MSTSWagon)car;
                    foreach (var intake in wagon.IntakePointList)
                    {
                        // TODO Use the value calculated below
                        //if (intake.DistanceFromFrontOfTrainM == null)
                        //{
                        //    intake.DistanceFromFrontOfTrainM = distanceFromFrontOfTrainM + (wagon.LengthM / 2) - intake.OffsetM;
                        //}
                        foreach (var worldFile in worldFiles)
                        {
                            foreach (var pickup in worldFile.PickupList)
                            {
                                if (pickup.Location == WorldLocation.None)
                                    pickup.Location = new WorldLocation(
                                        worldFile.TileX, worldFile.TileZ,
                                        pickup.Position.X, pickup.Position.Y, pickup.Position.Z);
                                if ((wagon.FreightAnimations != null && ((uint)wagon.FreightAnimations.FreightType == pickup.PickupType || wagon.FreightAnimations.FreightType == MSTSWagon.PickupType.None) &&
                                    (uint)intake.Type == pickup.PickupType)
                                 || ((uint)intake.Type == pickup.PickupType && (uint)intake.Type > (uint)MSTSWagon.PickupType.FreightSand && (wagon.WagonType == TrainCar.WagonTypes.Tender || wagon is MSTSLocomotive)))
                                {
                                    var intakePosition = new Vector3(0, 0, -intake.OffsetM);
                                    Vector3.Transform(ref intakePosition, ref car.WorldPosition.XNAMatrix, out intakePosition);

                                    var intakeLocation = new WorldLocation(
                                        car.WorldPosition.TileX, car.WorldPosition.TileZ,
                                        intakePosition.X, intakePosition.Y, -intakePosition.Z);

                                    var d2 = WorldLocation.GetDistanceSquared(intakeLocation, pickup.Location);
                                    if (d2 < shortestD2)
                                    {
                                        shortestD2 = d2;
                                        nearestPickup = new WagonAndMatchingPickup();
                                        nearestPickup.Pickup = pickup;
                                        nearestPickup.Wagon = wagon;
                                        if (wagon.WagonType == TrainCar.WagonTypes.Tender)
                                        {
                                            // Normal arrangement would be steam locomotive followed by the tender car.
                                            if (index > 0 && train.Cars[index - 1] is MSTSSteamLocomotive && !wagon.Flipped && !train.Cars[index - 1].Flipped)
                                                nearestPickup.SteamLocomotiveWithTender = train.Cars[index - 1] as MSTSLocomotive;
                                            // but after reversal point or turntable reversal order of cars is reversed too!
                                            else if (index < train.Cars.Count - 1 && train.Cars[index + 1] is MSTSSteamLocomotive && wagon.Flipped && train.Cars[index + 1].Flipped)
                                                nearestPickup.SteamLocomotiveWithTender = train.Cars[index + 1] as MSTSLocomotive;
                                            else if (index > 0 && train.Cars[index - 1] is MSTSSteamLocomotive)
                                                nearestPickup.SteamLocomotiveWithTender = train.Cars[index - 1] as MSTSLocomotive;
                                            else if (index < train.Cars.Count - 1 && train.Cars[index + 1] is MSTSSteamLocomotive)
                                                nearestPickup.SteamLocomotiveWithTender = train.Cars[index + 1] as MSTSLocomotive;
                                        }
                                        nearestPickup.IntakePoint = intake;
                                    }
                                }
                            }
                        }
                    }
                    distanceFromFrontOfTrainM += wagon.CarLengthM;
                }
                index++;
            }
            return nearestPickup;
        }

        /// <summary>
        /// Returns 
        /// TODO Allow for position of intake point within the car. Currently all intake points are assumed to be at the back of the car.
        /// </summary>
        /// <param name="match"></param>
        /// <returns></returns>
        float GetDistanceToM(WagonAndMatchingPickup match)
        {
            var intakePosition = new Vector3(0, 0, -match.IntakePoint.OffsetM);
            Vector3.Transform(ref intakePosition, ref match.Wagon.WorldPosition.XNAMatrix, out intakePosition);

            var intakeLocation = new WorldLocation(
                match.Wagon.WorldPosition.TileX, match.Wagon.WorldPosition.TileZ,
                intakePosition.X, intakePosition.Y, -intakePosition.Z);

            return (float)Math.Sqrt(WorldLocation.GetDistanceSquared(intakeLocation, match.Pickup.Location));
        }

        /// <summary>
        // This process is tied to the Shift T key combination
        // The purpose of is to perform immediate refueling without having to pull up alongside the fueling station.
        /// </summary>
        public void ImmediateRefill()
        {
            var loco = this.Locomotive;
            
            if (loco == null)
                return;
            
            foreach(var car in loco.Train.Cars)
            {
                // There is no need to check for the tender.  The MSTSSteamLocomotive is the primary key in the refueling process when using immediate refueling.
                if (car is MSTSDieselLocomotive || car is MSTSSteamLocomotive)
                {
                    Viewer.Simulator.Confirmer.Message(ConfirmLevel.None, Viewer.Catalog.GetString("Refill: Immediate refill process selected, refilling immediately."));
                    (car as MSTSLocomotive).RefillImmediately();
                }
            }
        }

        /// <summary>
        /// Prompts if cannot refill yet, else starts continuous refilling.
        /// Tries to find the nearest supply (pickup point) which can refill the locos and tenders in the train.  
        /// </summary>
        public void AttemptToRefillOrUnload()
        {
            MatchedWagonAndPickup = null;   // Ensures that releasing the T key doesn't do anything unless there is something to do.

            var loco = this.Locomotive;

            var match = GetMatchingPickup(loco.Train);
            if (match == null && !(loco is MSTSElectricLocomotive))
                return;
            if (match == null)
            {
                Viewer.Simulator.Confirmer.Message(ConfirmLevel.None, Viewer.Catalog.GetString("Refill: Electric loco and no pickup. Command rejected"));
                return;
            }

            float distanceToPickupM = GetDistanceToM(match) - 2.5f; // Deduct an extra 2.5 so that the tedious placement is less of an issue.
            if (distanceToPickupM > match.IntakePoint.WidthM / 2)
            {
                Viewer.Simulator.Confirmer.Message(ConfirmLevel.None, Viewer.Catalog.GetStringFmt("Refill: Distance to {0} supply is {1}.",
                    PickupTypeDictionary[(uint)match.Pickup.PickupType], Viewer.Catalog.GetPluralStringFmt("{0} meter", "{0} meters", (long)(distanceToPickupM+1f))));
                return;
            }
            if (distanceToPickupM <= match.IntakePoint.WidthM / 2)
                MSTSWagon.RefillProcess.ActivePickupObjectUID = (int)match.Pickup.UID;
            if (loco.SpeedMpS != 0 && match.Pickup.SpeedRange.MaxMpS == 0f)
            {
                Viewer.Simulator.Confirmer.Message(ConfirmLevel.None, Viewer.Catalog.GetStringFmt("Refill: Loco must be stationary to refill {0}.",
                    PickupTypeDictionary[(uint)match.Pickup.PickupType]));
                return;
            }
            if (loco.SpeedMpS < match.Pickup.SpeedRange.MinMpS)
            {
                Viewer.Simulator.Confirmer.Message(ConfirmLevel.None, Viewer.Catalog.GetStringFmt("Refill: Loco speed must exceed {0}.",
                    FormatStrings.FormatSpeedLimit(match.Pickup.SpeedRange.MinMpS, Viewer.MilepostUnitsMetric)));
                return;
            }
            if (loco.SpeedMpS > match.Pickup.SpeedRange.MaxMpS)
            {
                var speedLimitMpH = MpS.ToMpH(match.Pickup.SpeedRange.MaxMpS);
                Viewer.Simulator.Confirmer.Message(ConfirmLevel.None, Viewer.Catalog.GetStringFmt("Refill: Loco speed must not exceed {0}.",
                    FormatStrings.FormatSpeedLimit(match.Pickup.SpeedRange.MaxMpS, Viewer.MilepostUnitsMetric)));
                return;
            }
            if (match.Wagon is MSTSDieselLocomotive || match.Wagon is MSTSSteamLocomotive || (match.Wagon.WagonType == TrainCar.WagonTypes.Tender && match.SteamLocomotiveWithTender != null))
            {
                // Note: The tender contains the intake information, but the steam locomotive includes the controller information that is needed for the refueling process.

                float fraction = 0;

                // classical MSTS Freightanim, handled as usual
                if(match.SteamLocomotiveWithTender != null)
                    fraction = match.SteamLocomotiveWithTender.GetFilledFraction(match.Pickup.PickupType);
                else
                    fraction = match.Wagon.GetFilledFraction(match.Pickup.PickupType);
                                
                if (fraction > 0.99)
                {
                    Viewer.Simulator.Confirmer.Message(ConfirmLevel.None, Viewer.Catalog.GetStringFmt("Refill: {0} supply now replenished.",
                        PickupTypeDictionary[match.Pickup.PickupType]));
                    return;
                }
                else
                {
                    MSTSWagon.RefillProcess.OkToRefill = true;
                    if (match.SteamLocomotiveWithTender != null)
                        StartRefilling(match.Pickup, fraction, match.SteamLocomotiveWithTender);
                    else
                        StartRefilling(match.Pickup, fraction, match.Wagon);

                    MatchedWagonAndPickup = match;  // Save away for HandleUserInput() to use when key is released.
                }
            }
            else if (match.Wagon.FreightAnimations != null)
            {
                // freight wagon animation
                var fraction = match.Wagon.GetFilledFraction(match.Pickup.PickupType);
                if (fraction > 0.99 && match.Pickup.PickupCapacity.FeedRateKGpS >= 0)
                {
                    Viewer.Simulator.Confirmer.Message(ConfirmLevel.None, Viewer.Catalog.GetStringFmt("Refill: {0} supply now replenished.",
                        PickupTypeDictionary[match.Pickup.PickupType]));
                    return;
                }
                else if (fraction < 0.01 && match.Pickup.PickupCapacity.FeedRateKGpS < 0)
                {
                    Viewer.Simulator.Confirmer.Message(ConfirmLevel.None, Viewer.Catalog.GetStringFmt("Unload: {0} fuel or freight now unloaded.",
                        PickupTypeDictionary[match.Pickup.PickupType]));
                    return;
                }
                else
                {
                    MSTSWagon.RefillProcess.OkToRefill = true;
                    MSTSWagon.RefillProcess.Unload = match.Pickup.PickupCapacity.FeedRateKGpS < 0;
                    match.Wagon.StartRefillingOrUnloading(match.Pickup, match.IntakePoint, fraction, MSTSWagon.RefillProcess.Unload);
                    MatchedWagonAndPickup = match;  // Save away for HandleUserInput() to use when key is released.
                }
            }
        }

        /// <summary>
        /// Called by RefillCommand during replay.
        /// </summary>
        public void RefillChangeTo(float? target)
        {
            MSTSNotchController controller = new MSTSNotchController();
            var loco = this.Locomotive;

            var matchedWagonAndPickup = GetMatchingPickup(loco.Train);   // Save away for RefillCommand to use.
            if (matchedWagonAndPickup != null)
            {
                if (matchedWagonAndPickup.SteamLocomotiveWithTender != null)
                    controller = matchedWagonAndPickup.SteamLocomotiveWithTender.GetRefillController((uint)matchedWagonAndPickup.Pickup.PickupType);
                else
                    controller = (matchedWagonAndPickup.Wagon as MSTSLocomotive).GetRefillController((uint)matchedWagonAndPickup.Pickup.PickupType);
                controller.StartIncrease(target);
            }
        }

        /// <summary>
        /// Starts a continuous increase in controlled value. This method also receives TrainCar car to process individual locomotives for refueling.
        /// </summary>
        /// <param name="type">Pickup point</param>
        public void StartRefilling(PickupObj matchPickup, float fraction, TrainCar car)
        {
            var controller = (car as MSTSLocomotive).GetRefillController(matchPickup.PickupType);

            if (controller == null)
            {
                Viewer.Simulator.Confirmer.Message(ConfirmLevel.Error, Viewer.Catalog.GetString("Incompatible pickup type"));
                return;
            }
            (car as MSTSLocomotive).SetStepSize(matchPickup);
            controller.SetValue(fraction);
            controller.CommandStartTime = Viewer.Simulator.ClockTime;  // for Replay to use 
            Viewer.Simulator.Confirmer.Message(ConfirmLevel.Information, Viewer.Catalog.GetString("Starting refill"));
            controller.StartIncrease(controller.MaximumValue);
        }

        /// <summary>
        /// Starts a continuous increase in controlled value.
        /// </summary>
        /// <param name="type">Pickup point</param>
        public void StartRefilling(uint type, float fraction)
        {
            var controller = Locomotive.GetRefillController(type);
            if (controller == null)
            {
                Viewer.Simulator.Confirmer.Message(ConfirmLevel.Error, Viewer.Catalog.GetString("Incompatible pickup type"));
                return;
            }
            controller.SetValue(fraction);
            controller.CommandStartTime = Viewer.Simulator.ClockTime;  // for Replay to use 
            Viewer.Simulator.Confirmer.Message(ConfirmLevel.Information, Viewer.Catalog.GetString("Starting refill"));
            controller.StartIncrease(controller.MaximumValue);
        }

        /// <summary>
        // Immediate refueling process is different from the process of refueling individual locomotives.
        /// </summary> 
        public void StopImmediateRefilling(CommandLog log)
        {
            new ImmediateRefillCommand(log);  // for Replay to use
        }

        /// <summary>
        /// Ends a continuous increase in controlled value.
        /// </summary>
        public void StopRefillingOrUnloading(CommandLog log)
        {
            if (MatchedWagonAndPickup == null)
                return;
            MSTSWagon.RefillProcess.OkToRefill = false;
            MSTSWagon.RefillProcess.ActivePickupObjectUID = 0;
            var match = MatchedWagonAndPickup;
            var controller = new MSTSNotchController();
            if (match.Wagon is MSTSDieselLocomotive || match.Wagon is MSTSSteamLocomotive || (match.Wagon.WagonType == TrainCar.WagonTypes.Tender && match.SteamLocomotiveWithTender != null))
            {
                if (match.SteamLocomotiveWithTender != null)
                    controller = match.SteamLocomotiveWithTender.GetRefillController(MatchedWagonAndPickup.Pickup.PickupType);
                else
                    controller = (match.Wagon as MSTSLocomotive).GetRefillController(MatchedWagonAndPickup.Pickup.PickupType);
            }
            else
            {
                controller = match.Wagon.WeightLoadController;
                match.Wagon.UnloadingPartsOpen = false;
            }

            new RefillCommand(log, controller.CurrentValue, controller.CommandStartTime);  // for Replay to use
            if (controller.UpdateValue >= 0)
                controller.StopIncrease();
            else controller.StopDecrease();
        }
        #endregion
    } // Class LocomotiveViewer

    // By GeorgeS
    /// <summary>
    /// Manages all CAB View textures - light conditions and texture parts
    /// </summary>
    public static class CABTextureManager
    {
        private static Dictionary<string, Texture2D> DayTextures = new Dictionary<string, Texture2D>();
        private static Dictionary<string, Texture2D> NightTextures = new Dictionary<string, Texture2D>();
        private static Dictionary<string, Texture2D> LightTextures = new Dictionary<string, Texture2D>();
        private static Dictionary<string, Texture2D[]> PDayTextures = new Dictionary<string, Texture2D[]>();
        private static Dictionary<string, Texture2D[]> PNightTextures = new Dictionary<string, Texture2D[]>();
        private static Dictionary<string, Texture2D[]> PLightTextures = new Dictionary<string, Texture2D[]>();

        /// <summary>
        /// Loads a texture, day night and cablight
        /// </summary>
        /// <param name="viewer">Viver3D</param>
        /// <param name="FileName">Name of the Texture</param>
        public static bool LoadTextures(Viewer viewer, string FileName)
        {
            if (string.IsNullOrEmpty(FileName))
                return false;

            if (DayTextures.Keys.Contains(FileName))
                return false;

            DayTextures.Add(FileName, viewer.TextureManager.Get(FileName, true));

            var nightpath = Path.Combine(Path.Combine(Path.GetDirectoryName(FileName), "night"), Path.GetFileName(FileName));
            NightTextures.Add(FileName, viewer.TextureManager.Get(nightpath));

            var lightdirectory = Path.Combine(Path.GetDirectoryName(FileName), "cablight");
            var lightpath = Path.Combine(lightdirectory, Path.GetFileName(FileName));
            var lightTexture = viewer.TextureManager.Get(lightpath);
            LightTextures.Add(FileName, lightTexture);
            return Directory.Exists(lightdirectory);
        }

        static Texture2D[] Disassemble(GraphicsDevice graphicsDevice, Texture2D texture, int frameCount, Point frameGrid, string fileName)
        {
            if (frameGrid.X < 1 || frameGrid.Y < 1 || frameCount < 1)
            {
                Trace.TraceWarning("Cab control has invalid frame data {1}*{2}={3} (no frames will be shown) for {0}", fileName, frameGrid.X, frameGrid.Y, frameCount);
                return new Texture2D[0];
            }

            var frameSize = new Point(texture.Width / frameGrid.X, texture.Height / frameGrid.Y);
            var frames = new Texture2D[frameCount];
            var frameIndex = 0;

            if (frameCount > frameGrid.X * frameGrid.Y)
                Trace.TraceWarning("Cab control frame count {1} is larger than the number of frames {2}*{3}={4} (some frames will be blank) for {0}", fileName, frameCount, frameGrid.X, frameGrid.Y, frameGrid.X * frameGrid.Y);

            if (texture.Format != SurfaceFormat.Color && texture.Format != SurfaceFormat.Dxt1)
            {
                Trace.TraceWarning("Cab control texture {0} has unsupported format {1}; only Color and Dxt1 are supported.", fileName, texture.Format);
            }
            else
            {
                var copySize = new Point(frameSize.X, frameSize.Y);
                Point controlSize;
                if (texture.Format == SurfaceFormat.Dxt1)
                {
                    controlSize.X = (int)Math.Ceiling((float)copySize.X / 4) * 4;
                    controlSize.Y = (int)Math.Ceiling((float)copySize.Y / 4) * 4;
                    var buffer = new byte[(int)Math.Ceiling((float)copySize.X / 4) * 4 * (int)Math.Ceiling((float)copySize.Y / 4) * 4 / 2];
                    frameIndex = DisassembleFrames(graphicsDevice, texture, frameCount, frameGrid, frames, frameSize, copySize, controlSize, buffer);
                }
                else
                {
                    var buffer = new Color[copySize.X * copySize.Y];
                    frameIndex = DisassembleFrames(graphicsDevice, texture, frameCount, frameGrid, frames, frameSize, copySize, copySize, buffer);
                }
            }

            while (frameIndex < frameCount)
                frames[frameIndex++] = SharedMaterialManager.MissingTexture;

            return frames;
        }

        static int DisassembleFrames<T>(GraphicsDevice graphicsDevice, Texture2D texture, int frameCount, Point frameGrid, Texture2D[] frames, Point frameSize, Point copySize, Point controlSize, T[] buffer) where T : struct
        {
            //Trace.TraceInformation("Disassembling {0} {1} frames in {2}x{3}; control {4}x{5}, frame {6}x{7}, copy {8}x{9}.", texture.Format, frameCount, frameGrid.X, frameGrid.Y, controlSize.X, controlSize.Y, frameSize.X, frameSize.Y, copySize.X, copySize.Y);
            var frameIndex = 0;
            for (var y = 0; y < frameGrid.Y; y++)
            {
                for (var x = 0; x < frameGrid.X; x++)
                {
                    if (frameIndex < frameCount)
                    {
                        texture.GetData(0, new Rectangle(x * frameSize.X, y * frameSize.Y, copySize.X, copySize.Y), buffer, 0, buffer.Length);
                        var frame = frames[frameIndex++] = new Texture2D(graphicsDevice, controlSize.X, controlSize.Y, false, texture.Format);
                        frame.SetData(0, new Rectangle(0, 0, copySize.X, copySize.Y), buffer, 0, buffer.Length);
                    }
                }
            }
            return frameIndex;
        }

        /// <summary>
        /// Disassembles all compound textures into parts
        /// </summary>
        /// <param name="graphicsDevice">The GraphicsDevice</param>
        /// <param name="fileName">Name of the Texture to be disassembled</param>
        /// <param name="width">Width of the Cab View Control</param>
        /// <param name="height">Height of the Cab View Control</param>
        /// <param name="frameCount">Number of frames</param>
        /// <param name="framesX">Number of frames in the X dimension</param>
        /// <param name="framesY">Number of frames in the Y direction</param>
        public static void DisassembleTexture(GraphicsDevice graphicsDevice, string fileName, int width, int height, int frameCount, int framesX, int framesY)
        {
            var frameGrid = new Point(framesX, framesY);

            PDayTextures[fileName] = null;
            if (DayTextures.ContainsKey(fileName))
            {
                var texture = DayTextures[fileName];
                if (texture != SharedMaterialManager.MissingTexture)
                {
                    PDayTextures[fileName] = Disassemble(graphicsDevice, texture, frameCount, frameGrid, fileName + ":day");
                }
            }

            PNightTextures[fileName] = null;
            if (NightTextures.ContainsKey(fileName))
            {
                var texture = NightTextures[fileName];
                if (texture != SharedMaterialManager.MissingTexture)
                {
                    PNightTextures[fileName] = Disassemble(graphicsDevice, texture, frameCount, frameGrid, fileName + ":night");
                }
            }

            PLightTextures[fileName] = null;
            if (LightTextures.ContainsKey(fileName))
            {
                var texture = LightTextures[fileName];
                if (texture != SharedMaterialManager.MissingTexture)
                {
                    PLightTextures[fileName] = Disassemble(graphicsDevice, texture, frameCount, frameGrid, fileName + ":light");
                }
            }
        }

        /// <summary>
        /// Gets a Texture from the given array
        /// </summary>
        /// <param name="arr">Texture array</param>
        /// <param name="indx">Index</param>
        /// <param name="FileName">Name of the file to report</param>
        /// <returns>The given Texture</returns>
        private static Texture2D SafeGetAt(Texture2D[] arr, int indx, string FileName)
        {
            if (arr == null)
            {
                Trace.TraceWarning("Passed null Texture[] for accessing {0}", FileName);
                return SharedMaterialManager.MissingTexture;
            }

            if (arr.Length < 1)
            {
                Trace.TraceWarning("Disassembled texture invalid for {0}", FileName);
                return SharedMaterialManager.MissingTexture;
            }

            indx = (int)MathHelper.Clamp(indx, 0, arr.Length - 1);

            try
            {
                return arr[indx];
            }
            catch (IndexOutOfRangeException)
            {
                Trace.TraceWarning("Index {1} out of range for array length {2} while accessing texture for {0}", FileName, indx, arr.Length);
                return SharedMaterialManager.MissingTexture;
            }
        }

        /// <summary>
        /// Returns the compound part of a Texture previously disassembled
        /// </summary>
        /// <param name="FileName">Name of the disassembled Texture</param>
        /// <param name="indx">Index of the part</param>
        /// <param name="isDark">Is dark out there?</param>
        /// <param name="isLight">Is Cab Light on?</param>
        /// <param name="isNightTexture"></param>
        /// <returns>The Texture represented by its index</returns>
        public static Texture2D GetTextureByIndexes(string FileName, int indx, bool isDark, bool isLight, out bool isNightTexture, bool hasCabLightDirectory)
        {
            Texture2D retval = SharedMaterialManager.MissingTexture;
            Texture2D[] tmp = null;

            isNightTexture = false;

            if (string.IsNullOrEmpty(FileName) || !PDayTextures.Keys.Contains(FileName))
                return SharedMaterialManager.MissingTexture;

            if (isLight)
            {
                // Light on: use light texture when dark, if available; else select accordingly presence of CabLight directory.
                if (isDark)
                {
                    tmp = PLightTextures[FileName];
                    if (tmp == null)
                    {
                        if (hasCabLightDirectory)
                            tmp = PNightTextures[FileName];
                        else
                            tmp = PDayTextures[FileName];
                    }
                }
                // Both light and day textures should be used as-is in this situation.
                isNightTexture = true;
            }
            else if (isDark)
            {
                // Darkness: use night texture, if available.
                tmp = PNightTextures[FileName];
                // Only use night texture as-is in this situation.
                isNightTexture = tmp != null;
            }

            // No light or dark texture selected/available? Use day texture instead.
            if (tmp == null)
                tmp = PDayTextures[FileName];

            if (tmp != null)
                retval = SafeGetAt(tmp, indx, FileName);

            return retval;
        }

        /// <summary>
        /// Returns a Texture by its name
        /// </summary>
        /// <param name="FileName">Name of the Texture</param>
        /// <param name="isDark">Is dark out there?</param>
        /// <param name="isLight">Is Cab Light on?</param>
        /// <param name="isNightTexture"></param>
        /// <returns>The Texture</returns>
        public static Texture2D GetTexture(string FileName, bool isDark, bool isLight, out bool isNightTexture, bool hasCabLightDirectory)
        {
            Texture2D retval = SharedMaterialManager.MissingTexture;
            isNightTexture = false;

            if (string.IsNullOrEmpty(FileName) || !DayTextures.Keys.Contains(FileName))
                return retval;

            if (isLight)
            {
                // Light on: use light texture when dark, if available; else check if CabLightDirectory available to decide.
                if (isDark)
                {
                    retval = LightTextures[FileName];
                    if (retval == SharedMaterialManager.MissingTexture)
                        retval = hasCabLightDirectory ? NightTextures[FileName] : DayTextures[FileName];
                }

                // Both light and day textures should be used as-is in this situation.
                isNightTexture = true;
            }
            else if (isDark)
            {
                // Darkness: use night texture, if available.
                retval = NightTextures[FileName];
                // Only use night texture as-is in this situation.
                isNightTexture = retval != SharedMaterialManager.MissingTexture;
            }

            // No light or dark texture selected/available? Use day texture instead.
            if (retval == SharedMaterialManager.MissingTexture)
                retval = DayTextures[FileName];

            return retval;
        }

        [CallOnThread("Loader")]
        public static void Mark(Viewer viewer)
        {
            foreach (var texture in DayTextures.Values)
                viewer.TextureManager.Mark(texture);
            foreach (var texture in NightTextures.Values)
                viewer.TextureManager.Mark(texture);
            foreach (var texture in LightTextures.Values)
                viewer.TextureManager.Mark(texture);
            foreach (var textureList in PDayTextures.Values)
                if (textureList != null)
                    foreach (var texture in textureList)
                        viewer.TextureManager.Mark(texture);
            foreach (var textureList in PNightTextures.Values)
                if (textureList != null)
                    foreach (var texture in textureList)
                        viewer.TextureManager.Mark(texture);
            foreach (var textureList in PLightTextures.Values)
                if (textureList != null)
                    foreach (var texture in textureList)
                        viewer.TextureManager.Mark(texture);
        }
    }

    public class CabRenderer : RenderPrimitive
    {
        //private SpriteBatchMaterial _Sprite2DCabView;
        private CabSpriteBatchMaterial _SpriteShader2DCabView;
        private Rectangle _CabRect = new Rectangle();
        private Matrix _Scale = Matrix.Identity;
        private Texture2D _CabTexture;
        private CabShader _Shader;  // Shaders must have unique Keys - below
        private int ShaderKey = 1;  // Shader Key must refer to only o

        private Point _PrevScreenSize;

        //private List<CabViewControls> CabViewControlsList = new List<CabViewControls>();
        private List<List<CabViewControlRenderer>> CabViewControlRenderersList = new List<List<CabViewControlRenderer>>();
        private Viewer _Viewer;
        private MSTSLocomotive _Locomotive;
        private int _Location;
        private bool _isNightTexture;
        private bool HasCabLightDirectory = false;
        public Dictionary<int, CabViewControlRenderer> ControlMap;

        [CallOnThread("Loader")]
        public CabRenderer(Viewer viewer, MSTSLocomotive car)
        {
            //Sequence = RenderPrimitiveSequence.CabView;
            _Viewer = viewer;
            _Locomotive = car;

            _Viewer.AdjustCabHeight(_Viewer.DisplaySize.X, _Viewer.DisplaySize.Y);
            
            _Viewer.CabCamera.ScreenChanged();
            
                        // _Viewer.DisplaySize intercepted to adjust cab view height
            Point DisplaySize = _Viewer.DisplaySize;
            DisplaySize.Y = _Viewer.CabHeightPixels;
            
            // Use same shader for both front-facing and rear-facing cabs.
            if (_Locomotive.CabViewList[(int)CabViewType.Front].ExtendedCVF != null)
            {
                _Shader = new CabShader(viewer.GraphicsDevice,
                ExtendedCVF.TranslatedPosition(_Locomotive.CabViewList[(int)CabViewType.Front].ExtendedCVF.Light1Position, DisplaySize),
                ExtendedCVF.TranslatedPosition(_Locomotive.CabViewList[(int)CabViewType.Front].ExtendedCVF.Light2Position, DisplaySize),
                ExtendedCVF.TranslatedColor(_Locomotive.CabViewList[(int)CabViewType.Front].ExtendedCVF.Light1Color),
                ExtendedCVF.TranslatedColor(_Locomotive.CabViewList[(int)CabViewType.Front].ExtendedCVF.Light2Color));
            }
            _PrevScreenSize = DisplaySize;
            _SpriteShader2DCabView = (CabSpriteBatchMaterial)viewer.MaterialManager.Load("CabSpriteBatch", null, 0, 0, ShaderKey, _Shader);

            #region Create Control renderers
            ControlMap = new Dictionary<int, CabViewControlRenderer>();
            int[] count = new int[256];//enough to hold all types, count the occurence of each type
            var i = 0;
            foreach (var cabView in car.CabViewList)
            {
                if (cabView.CVFFile != null)
                {
                    // Loading ACE files, skip displaying ERROR messages
                    foreach (var cabfile in cabView.CVFFile.TwoDViews)
                    {
                        HasCabLightDirectory = CABTextureManager.LoadTextures(viewer, cabfile);
                    }

                    if (cabView.CVFFile.CabViewControls == null)
                        continue;

                    var controlSortIndex = 1;  // Controls are drawn atop the cabview and in order they appear in the CVF file.
                                               // This allows the segments of moving-scale meters to be hidden by covers (e.g. TGV-A)
                    CabViewControlRenderersList.Add(new List<CabViewControlRenderer>());
                    foreach (CabViewControl cvc in cabView.CVFFile.CabViewControls)
                    {
                        controlSortIndex++;
                        int key = 1000 * (int)cvc.ControlType + count[(int)cvc.ControlType];
                        CVCDial dial = cvc as CVCDial;
                        if (dial != null)
                        {
                            CabViewDialRenderer cvcr = new CabViewDialRenderer(viewer, car, dial, _Shader);
                            cvcr.SortIndex = controlSortIndex;
                            CabViewControlRenderersList[i].Add(cvcr);
                            if (!ControlMap.ContainsKey(key)) ControlMap.Add(key, cvcr);
                            count[(int)cvc.ControlType]++;
                            continue;
                        }
                        CVCFirebox firebox = cvc as CVCFirebox;
                        if (firebox != null)
                        {
                            CabViewGaugeRenderer cvgrFire = new CabViewGaugeRenderer(viewer, car, firebox, _Shader);
                            cvgrFire.SortIndex = controlSortIndex++;
                            CabViewControlRenderersList[i].Add(cvgrFire);
                            // don't "continue", because this cvc has to be also recognized as CVCGauge
                        }
                        CVCGauge gauge = cvc as CVCGauge;
                        if (gauge != null)
                        {
                            CabViewGaugeRenderer cvgr = new CabViewGaugeRenderer(viewer, car, gauge, _Shader);
                            cvgr.SortIndex = controlSortIndex;
                            CabViewControlRenderersList[i].Add(cvgr);
                            if (!ControlMap.ContainsKey(key)) ControlMap.Add(key, cvgr);
                            count[(int)cvc.ControlType]++;
                            continue;
                        }
                        CVCSignal asp = cvc as CVCSignal;
                        if (asp != null)
                        {
                            CabViewDiscreteRenderer aspr = new CabViewDiscreteRenderer(viewer, car, asp, _Shader);
                            aspr.SortIndex = controlSortIndex;
                            CabViewControlRenderersList[i].Add(aspr);
                            if (!ControlMap.ContainsKey(key)) ControlMap.Add(key, aspr);
                            count[(int)cvc.ControlType]++;
                            continue;
                        }
                        CVCMultiStateDisplay multi = cvc as CVCMultiStateDisplay;
                        if (multi != null)
                        {
                            CabViewDiscreteRenderer mspr = new CabViewDiscreteRenderer(viewer, car, multi, _Shader);
                            mspr.SortIndex = controlSortIndex;
                            CabViewControlRenderersList[i].Add(mspr);
                            if (!ControlMap.ContainsKey(key)) ControlMap.Add(key, mspr);
                            count[(int)cvc.ControlType]++;
                            continue;
                        }
                        CVCDiscrete disc = cvc as CVCDiscrete;
                        if (disc != null)
                        {
                            CabViewDiscreteRenderer cvdr = new CabViewDiscreteRenderer(viewer, car, disc, _Shader);
                            cvdr.SortIndex = controlSortIndex;
                            CabViewControlRenderersList[i].Add(cvdr);
                            if (!ControlMap.ContainsKey(key)) ControlMap.Add(key, cvdr);
                            count[(int)cvc.ControlType]++;
                            continue;
                        }
                        CVCDigital digital = cvc as CVCDigital;
                        if (digital != null)
                        {
                            CabViewDigitalRenderer cvdr;
                            if (viewer.Settings.CircularSpeedGauge && digital.ControlStyle == CABViewControlStyles.NEEDLE)
                                cvdr = new CabViewCircularSpeedGaugeRenderer(viewer, car, digital, _Shader);
                            else
                                cvdr = new CabViewDigitalRenderer(viewer, car, digital, _Shader);
                            cvdr.SortIndex = controlSortIndex;
                            CabViewControlRenderersList[i].Add(cvdr);
                            if (!ControlMap.ContainsKey(key)) ControlMap.Add(key, cvdr);
                            count[(int)cvc.ControlType]++;
                            continue;
                        }
                    }
                }
                i++;
            }
            #endregion

        }

        public CabRenderer(Viewer viewer, MSTSLocomotive car, CabViewFile CVFFile) //used by 3D cab as a refrence, thus many can be eliminated
        {
            _Viewer = viewer;
            _Locomotive = car;


            #region Create Control renderers
            ControlMap = new Dictionary<int, CabViewControlRenderer>();
            int[] count = new int[256];//enough to hold all types, count the occurence of each type
            var i = 0;

            var controlSortIndex = 1;  // Controls are drawn atop the cabview and in order they appear in the CVF file.
            // This allows the segments of moving-scale meters to be hidden by covers (e.g. TGV-A)
            CabViewControlRenderersList.Add(new List<CabViewControlRenderer>());
            foreach (CabViewControl cvc in CVFFile.CabViewControls)
            {
                controlSortIndex++;
                int key = 1000 * (int)cvc.ControlType + count[(int)cvc.ControlType];
                CVCDial dial = cvc as CVCDial;
                if (dial != null)
                {
                    CabViewDialRenderer cvcr = new CabViewDialRenderer(viewer, car, dial, _Shader);
                    cvcr.SortIndex = controlSortIndex;
                    CabViewControlRenderersList[i].Add(cvcr);
                    if (!ControlMap.ContainsKey(key)) ControlMap.Add(key, cvcr);
                    count[(int)cvc.ControlType]++;
                    continue;
                }
                CVCFirebox firebox = cvc as CVCFirebox;
                if (firebox != null)
                {
                    CabViewGaugeRenderer cvgrFire = new CabViewGaugeRenderer(viewer, car, firebox, _Shader);
                    cvgrFire.SortIndex = controlSortIndex++;
                    CabViewControlRenderersList[i].Add(cvgrFire);
                    // don't "continue", because this cvc has to be also recognized as CVCGauge
                }
                CVCGauge gauge = cvc as CVCGauge;
                if (gauge != null)
                {
                    CabViewGaugeRenderer cvgr = new CabViewGaugeRenderer(viewer, car, gauge, _Shader);
                    cvgr.SortIndex = controlSortIndex;
                    CabViewControlRenderersList[i].Add(cvgr);
                    if (!ControlMap.ContainsKey(key)) ControlMap.Add(key, cvgr);
                    count[(int)cvc.ControlType]++;
                    continue;
                }
                CVCSignal asp = cvc as CVCSignal;
                if (asp != null)
                {
                    CabViewDiscreteRenderer aspr = new CabViewDiscreteRenderer(viewer, car, asp, _Shader);
                    aspr.SortIndex = controlSortIndex;
                    CabViewControlRenderersList[i].Add(aspr);
                    if (!ControlMap.ContainsKey(key)) ControlMap.Add(key, aspr);
                    count[(int)cvc.ControlType]++;
                    continue;
                }
                CVCMultiStateDisplay multi = cvc as CVCMultiStateDisplay;
                if (multi != null)
                {
                    CabViewDiscreteRenderer mspr = new CabViewDiscreteRenderer(viewer, car, multi, _Shader);
                    mspr.SortIndex = controlSortIndex;
                    CabViewControlRenderersList[i].Add(mspr);
                    if (!ControlMap.ContainsKey(key)) ControlMap.Add(key, mspr);
                    count[(int)cvc.ControlType]++;
                    continue;
                }
                CVCDiscrete disc = cvc as CVCDiscrete;
                if (disc != null)
                {
                    CabViewDiscreteRenderer cvdr = new CabViewDiscreteRenderer(viewer, car, disc, _Shader);
                    cvdr.SortIndex = controlSortIndex;
                    CabViewControlRenderersList[i].Add(cvdr);
                    if (!ControlMap.ContainsKey(key)) ControlMap.Add(key, cvdr);
                    count[(int)cvc.ControlType]++;
                    continue;
                }
                CVCDigital digital = cvc as CVCDigital;
                if (digital != null)
                {
                    CabViewDigitalRenderer cvdr;
                    if (viewer.Settings.CircularSpeedGauge && digital.ControlStyle == CABViewControlStyles.NEEDLE)
                        cvdr = new CabViewCircularSpeedGaugeRenderer(viewer, car, digital, _Shader);
                    else
                        cvdr = new CabViewDigitalRenderer(viewer, car, digital, _Shader);
                    cvdr.SortIndex = controlSortIndex;
                    CabViewControlRenderersList[i].Add(cvdr);
                    if (!ControlMap.ContainsKey(key)) ControlMap.Add(key, cvdr);
                    count[(int)cvc.ControlType]++;
                    continue;
                }
            }
            #endregion
        }
        public void PrepareFrame(RenderFrame frame, ElapsedTime elapsedTime)
        {
            if (!_Locomotive.ShowCab)
                return;

            bool Dark = _Viewer.MaterialManager.sunDirection.Y <= -0.085f || _Viewer.Camera.IsUnderground;
            bool CabLight = _Locomotive.CabLightOn;

            CabCamera cbc = _Viewer.Camera as CabCamera;
            if (cbc != null)
            {
                _Location = cbc.SideLocation;
            }
            else
            {
                _Location = 0;
            }

            var i = (_Locomotive.UsingRearCab) ? 1 : 0;
            _CabTexture = CABTextureManager.GetTexture(_Locomotive.CabViewList[i].CVFFile.TwoDViews[_Location], Dark, CabLight, out _isNightTexture, HasCabLightDirectory);
            if (_CabTexture == SharedMaterialManager.MissingTexture)
                return;

            // Cab view height adjusted to allow for clip or stretch
            _CabRect.Width = _Viewer.CabWidthPixels;
            _CabRect.Height = _Viewer.CabHeightPixels;

            if (_PrevScreenSize != _Viewer.DisplaySize && _Shader != null)
            {
                _PrevScreenSize = _Viewer.DisplaySize;
                _Shader.SetLightPositions(
                    ExtendedCVF.TranslatedPosition(_Locomotive.CabViewList[i].ExtendedCVF.Light1Position, _Viewer.DisplaySize),
                    ExtendedCVF.TranslatedPosition(_Locomotive.CabViewList[i].ExtendedCVF.Light2Position, _Viewer.DisplaySize));
            }

            frame.AddPrimitive(_SpriteShader2DCabView, this, RenderPrimitiveGroup.Cab, ref _Scale);
            //frame.AddPrimitive(Materials.SpriteBatchMaterial, this, RenderPrimitiveGroup.Cab, ref _Scale);

            if (_Location == 0)
                foreach (var cvcr in CabViewControlRenderersList[i])
                    cvcr.PrepareFrame(frame, elapsedTime);
        }

        public override void Draw(GraphicsDevice graphicsDevice)
        {
            // Cab view vertical position adjusted to allow for clip or stretch.
            Rectangle stretchedCab;
            if (_Viewer.Simulator.CarVibrating > 0 || _Viewer.Simulator.UseSuperElevation > 0 || _Locomotive.Train.IsTilting)
            {
                if (_CabTexture != null)
                    stretchedCab = new Rectangle(-50, -40, _CabTexture.Width + 100, _CabTexture.Height + 80);
                else stretchedCab = new Rectangle(_CabRect.Left - _Viewer.CabXOffsetPixels, _CabRect.Top + _Viewer.CabYOffsetPixels, _CabRect.Width, _CabRect.Height);
            }
            else
                stretchedCab = new Rectangle(_CabRect.Left - _Viewer.CabXOffsetPixels, _CabRect.Top + _Viewer.CabYOffsetPixels, _CabRect.Width, _CabRect.Height);

            if (_Shader != null)
            {
                // TODO: Readd ability to control night time lighting.
                if (_Viewer.Settings.UseMSTSEnv == false)
                    _Shader.SetData(_Viewer.MaterialManager.sunDirection, _isNightTexture, false, _Viewer.Simulator.Weather.OvercastFactor);
                else
                    _Shader.SetData(_Viewer.MaterialManager.sunDirection, _isNightTexture, false, _Viewer.World.MSTSSky.mstsskyovercastFactor);

                _Shader.SetTextureData(stretchedCab.Left, stretchedCab.Top, stretchedCab.Width, stretchedCab.Height);
            }

            if (_CabTexture != null)
            {
                if (this._Viewer.Simulator.UseSuperElevation > 0 || _Viewer.Simulator.CarVibrating > 0 || _Locomotive.Train.IsTilting)
                {
                    var scale = new Vector2((float)_CabRect.Width / _CabTexture.Width, (float)_CabRect.Height / _CabTexture.Height);
                    var place = new Vector2(_CabRect.Width / 2 - _Viewer.CabXOffsetPixels - 50 * scale.X, _CabRect.Height / 2 + _Viewer.CabYOffsetPixels - 40 * scale.Y);
                    var place2 = new Vector2(_CabTexture.Width / 2, _CabTexture.Height / 2);
                    _SpriteShader2DCabView.SpriteBatch.Draw(_CabTexture, place, stretchedCab, Color.White, 0, place2, scale, SpriteEffects.None, 0f);
                }
                else
                {
                    _SpriteShader2DCabView.SpriteBatch.Draw(_CabTexture, stretchedCab, Color.White);
                }
            }
        }

        internal void Mark()
        {
            _Viewer.TextureManager.Mark(_CabTexture);

            var i = (_Locomotive.UsingRearCab) ? 1 : 0;
            foreach (var cvcr in CabViewControlRenderersList[i])
                cvcr.Mark();
        }
    }

    /// <summary>
    /// Base class for rendering Cab Controls
    /// </summary>
    public abstract class CabViewControlRenderer : RenderPrimitive
    {
        protected readonly Viewer Viewer;
        protected readonly MSTSLocomotive Locomotive;
        protected readonly CabViewControl Control;
        protected readonly CabShader Shader;
        protected readonly int ShaderKey = 1;
        protected readonly CabSpriteBatchMaterial CabShaderControlView;

        protected Vector2 Position;
        protected Texture2D Texture;
        protected bool IsNightTexture;
        protected bool HasCabLightDirectory;

        Matrix Matrix = Matrix.Identity;

        public CabViewControlRenderer(Viewer viewer, MSTSLocomotive locomotive, CabViewControl control, CabShader shader)
        {
            Viewer = viewer;
            Locomotive = locomotive;
            Control = control;
            Shader = shader;

            CabShaderControlView = (CabSpriteBatchMaterial)viewer.MaterialManager.Load("CabSpriteBatch", null, 0, 0, ShaderKey, Shader);

            HasCabLightDirectory = CABTextureManager.LoadTextures(Viewer, Control.ACEFile);
        }

        public CABViewControlTypes GetControlType()
        {
            return Control.ControlType;
        }
        /// <summary>
        /// Gets the requested Locomotive data and returns it as a fraction (from 0 to 1) of the range between Min and Max values.
        /// </summary>
        /// <returns>Data value as fraction (from 0 to 1) of the range between Min and Max values</returns>
        public float GetRangeFraction()
        {
            var data = Locomotive.GetDataOf(Control);
            if (data < Control.MinValue)
                return 0;
            if (data > Control.MaxValue)
                return 1;

            if (Control.MaxValue == Control.MinValue)
                return 0;

            return (float)((data - Control.MinValue) / (Control.MaxValue - Control.MinValue));
        }

        public CABViewControlStyles GetStyle()
        {
            return Control.ControlStyle;
        }

        [CallOnThread("Updater")]
        public virtual void PrepareFrame(RenderFrame frame, ElapsedTime elapsedTime)
        {
            frame.AddPrimitive(CabShaderControlView, this, RenderPrimitiveGroup.Cab, ref Matrix);
        }

        internal void Mark()
        {
            Viewer.TextureManager.Mark(Texture);
        }
    }

    /// <summary>
    /// Dial Cab Control Renderer
    /// Problems with aspect ratio
    /// </summary>
    public class CabViewDialRenderer : CabViewControlRenderer
    {
        readonly CVCDial ControlDial;
        /// <summary>
        /// Rotation center point, in unscaled texture coordinates
        /// </summary>
        readonly Vector2 Origin;
        /// <summary>
        /// Scale factor. Only downscaling is allowed by MSTS, so the value is in 0-1 range
        /// </summary>
        readonly float Scale = 1;
        /// <summary>
        /// 0° is 12 o'clock, 90° is 3 o'clock
        /// </summary>
        float Rotation;
        float ScaleToScreen = 1;

        public CabViewDialRenderer(Viewer viewer, MSTSLocomotive locomotive, CVCDial control, CabShader shader)
            : base(viewer, locomotive, control, shader)
        {
            ControlDial = control;

            Texture = CABTextureManager.GetTexture(Control.ACEFile, false, false, out IsNightTexture, HasCabLightDirectory);
            if (ControlDial.Height < Texture.Height)
                Scale = (float)(ControlDial.Height / Texture.Height);
            Origin = new Vector2((float)Texture.Width / 2, ControlDial.Center / Scale);
        }

        public override void PrepareFrame(RenderFrame frame, ElapsedTime elapsedTime)
        {
            var dark = Viewer.MaterialManager.sunDirection.Y <= -0.085f || Viewer.Camera.IsUnderground;

            Texture = CABTextureManager.GetTexture(Control.ACEFile, dark, Locomotive.CabLightOn, out IsNightTexture, HasCabLightDirectory);
            if (Texture == SharedMaterialManager.MissingTexture)
                return;

            base.PrepareFrame(frame, elapsedTime);

            // Cab view height and vertical position adjusted to allow for clip or stretch.
            Position.X = (float)Viewer.CabWidthPixels / 640 * ((float)Control.PositionX + Origin.X * Scale) - Viewer.CabXOffsetPixels;
            Position.Y = (float)Viewer.CabHeightPixels / 480 * ((float)Control.PositionY + Origin.Y * Scale) + Viewer.CabYOffsetPixels;
            ScaleToScreen = (float)Viewer.DisplaySize.X / 640 * Scale;

            var rangeFraction = GetRangeFraction();
            var direction = ControlDial.Direction == 0 ? 1 : -1;
            var rangeDegrees = direction * (ControlDial.ToDegree - ControlDial.FromDegree);
            while (rangeDegrees <= 0)
                rangeDegrees += 360;
            Rotation = MathHelper.WrapAngle(MathHelper.ToRadians(ControlDial.FromDegree + direction * rangeDegrees * rangeFraction));
        }

        public override void Draw(GraphicsDevice graphicsDevice)
        {
            if (Shader != null)
            {
                Shader.SetTextureData(Position.X, Position.Y, Texture.Width * ScaleToScreen, Texture.Height * ScaleToScreen);
            }
            CabShaderControlView.SpriteBatch.Draw(Texture, Position, null, Color.White, Rotation, Origin, ScaleToScreen, SpriteEffects.None, 0);
        }
    }

    /// <summary>
    /// Gauge type renderer
    /// Supports pointer, liquid, solid
    /// Supports Orientation and Direction
    /// </summary>
    public class CabViewGaugeRenderer : CabViewControlRenderer
    {
        readonly CVCGauge Gauge;
        readonly Rectangle SourceRectangle;

        Rectangle DestinationRectangle = new Rectangle();
        //      bool LoadMeterPositive = true;
        Color DrawColor;
        Double Num;
        bool IsFire;

        public CabViewGaugeRenderer(Viewer viewer, MSTSLocomotive locomotive, CVCGauge control, CabShader shader)
            : base(viewer, locomotive, control, shader)
        {
            Gauge = control;
            if ((Control.ControlType == CABViewControlTypes.REVERSER_PLATE) || (Gauge.ControlStyle == CABViewControlStyles.POINTER))
            {
                DrawColor = Color.White;
                Texture = CABTextureManager.GetTexture(Control.ACEFile, false, Locomotive.CabLightOn, out IsNightTexture, HasCabLightDirectory);
                SourceRectangle.Width = (int)Texture.Width;
                SourceRectangle.Height = (int)Texture.Height;
            }
            else
            {
                DrawColor = new Color(Gauge.PositiveColor.R, Gauge.PositiveColor.G, Gauge.PositiveColor.B);
                SourceRectangle = Gauge.Area;
            }
        }

        public CabViewGaugeRenderer(Viewer viewer, MSTSLocomotive locomotive, CVCFirebox control, CabShader shader)
            : base(viewer, locomotive, control, shader)
        {
            Gauge = control;
            HasCabLightDirectory = CABTextureManager.LoadTextures(Viewer, control.FireACEFile);
            Texture = CABTextureManager.GetTexture(control.FireACEFile, false, Locomotive.CabLightOn, out IsNightTexture, HasCabLightDirectory);
            DrawColor = Color.White;
            SourceRectangle.Width = (int)Texture.Width;
            SourceRectangle.Height = (int)Texture.Height;
            IsFire = true;
        }

        public color GetColor(out bool positive)
        {
            if (Locomotive.GetDataOf(Control) < 0) { positive = false; return Gauge.NegativeColor; }
            else { positive = true; return Gauge.PositiveColor; }
        }

        public CVCGauge GetGauge() { return Gauge; }

        public override void PrepareFrame(RenderFrame frame, ElapsedTime elapsedTime)
        {
            if (!(Gauge is CVCFirebox))
            {
                var dark = Viewer.MaterialManager.sunDirection.Y <= -0.085f || Viewer.Camera.IsUnderground;
                Texture = CABTextureManager.GetTexture(Control.ACEFile, dark, Locomotive.CabLightOn, out IsNightTexture, HasCabLightDirectory);
            }
            if (Texture == SharedMaterialManager.MissingTexture)
                return;

            base.PrepareFrame(frame, elapsedTime);

            // Cab view height adjusted to allow for clip or stretch.
            var xratio = (float)Viewer.CabWidthPixels / 640;
            var yratio = (float)Viewer.CabHeightPixels / 480;

            float percent, xpos, ypos, zeropos;

            percent = IsFire ? 1f : GetRangeFraction();
            //           LoadMeterPositive = percent + Gauge.MinValue / (Gauge.MaxValue - Gauge.MinValue) >= 0;
            Num = Locomotive.GetDataOf(Control);

            if (Gauge.Orientation == 0)  // gauge horizontal
            {
                ypos = (float)Gauge.Height;
                zeropos = (float)(Gauge.Width * -Control.MinValue / (Control.MaxValue - Control.MinValue));
                xpos = (float)Gauge.Width * percent;
            }
            else  // gauge vertical
            {
                xpos = (float)Gauge.Width;
                zeropos = (float)(Gauge.Height * -Control.MinValue / (Control.MaxValue - Control.MinValue));
                ypos = (float)Gauge.Height * percent;
            }

            if (Gauge.ControlStyle == CABViewControlStyles.SOLID || Gauge.ControlStyle == CABViewControlStyles.LIQUID)
            {
                if (Control.MinValue < 0)
                {
                    if (Gauge.Orientation == 0)
                    {
                        DestinationRectangle.X = (int)(xratio * (Control.PositionX + (zeropos < xpos ? zeropos : xpos))) - Viewer.CabXOffsetPixels;
                        DestinationRectangle.Y = (int)(yratio * Control.PositionY) + Viewer.CabYOffsetPixels;
                        DestinationRectangle.Width = (int)(xratio * (xpos > zeropos ? xpos - zeropos : zeropos - xpos));
                        DestinationRectangle.Height = (int)(yratio * ypos);
                    }
                    else
                    {
                        DestinationRectangle.X = (int)(xratio * Control.PositionX) - Viewer.CabXOffsetPixels;
                        if (Gauge.Direction != 1 && !IsFire)
                        DestinationRectangle.Y = (int)(yratio * (Control.PositionY + (zeropos > ypos ? zeropos : 2 * zeropos - ypos))) - Viewer.CabYOffsetPixels;
                        else
                        DestinationRectangle.Y = (int)(yratio * (Control.PositionY + (zeropos < ypos ? zeropos : ypos))) + Viewer.CabYOffsetPixels;
                        DestinationRectangle.Width = (int)(xratio * xpos);
                        DestinationRectangle.Height = (int)(yratio * (ypos > zeropos ? ypos - zeropos : zeropos - ypos));
                    }
                }
                else
                {
                    DestinationRectangle.X = (int)(xratio * Control.PositionX) - Viewer.CabXOffsetPixels;
                    var topY = Control.PositionY;  // top of visible column. +ve Y is downwards
                    if (Gauge.Direction != 0)  // column grows from bottom or from right
                    {
                        DestinationRectangle.X = (int)(xratio * (Control.PositionX + Gauge.Width - xpos)) - Viewer.CabXOffsetPixels;
                        if (Gauge.Orientation != 0) topY += Gauge.Height * (1 - percent);
                    }
                    // Cab view vertical position adjusted to allow for clip or stretch.
                    DestinationRectangle.Y = (int)(yratio * topY) + Viewer.CabYOffsetPixels;
                    DestinationRectangle.Width = (int)(xratio * xpos);
                    DestinationRectangle.Height = (int)(yratio * ypos);
                }
            }
            else // pointer gauge using texture
            {
                var topY = Control.PositionY;  // top of visible column. +ve Y is downwards
                if (Gauge.Orientation == 0) // gauge horizontal
                {
                    DestinationRectangle.X = (int)(xratio * (Control.PositionX - 0.5 * Gauge.Area.Width + xpos)) - Viewer.CabXOffsetPixels;
                    if (Gauge.Direction != 0)  // column grows from right
                        DestinationRectangle.X = (int)(xratio * (Control.PositionX + Gauge.Width - 0.5 * Gauge.Area.Width - xpos)) - Viewer.CabXOffsetPixels;
                }
                else // gauge vertical
                {
                    topY += ypos - 0.5 * Gauge.Area.Height;
                    DestinationRectangle.X = (int)(xratio * Control.PositionX) - Viewer.CabXOffsetPixels;
                    if (Gauge.Direction != 0)  // column grows from bottom
                        topY += Gauge.Height - 2 * ypos;
                }
                // Cab view vertical position adjusted to allow for clip or stretch.
                DestinationRectangle.Y = (int)(yratio * topY) + Viewer.CabYOffsetPixels;
                DestinationRectangle.Width = (int)(xratio * Gauge.Area.Width);
                DestinationRectangle.Height = (int)(yratio * Gauge.Area.Height);

                // Adjust coal texture height, because it mustn't show up at the bottom of door (see Scotsman)
                // TODO: cut the texture at the bottom instead of stretching
                if (Gauge is CVCFirebox)
                    DestinationRectangle.Height = Math.Min(DestinationRectangle.Height, (int)(yratio * (Control.PositionY + 0.5 * Gauge.Area.Height)) - DestinationRectangle.Y);
            }
            if (Control.MinValue < 0 && Control.ControlType != CABViewControlTypes.REVERSER_PLATE && Gauge.ControlStyle != CABViewControlStyles.POINTER)
            {
                if (Num < 0 && Gauge.NegativeColor.A != 0)
                {
                    if ((Gauge.NumNegativeColors >= 2) && (Num < Gauge.NegativeSwitchVal))
                        DrawColor = new Color(Gauge.SecondNegativeColor.R, Gauge.SecondNegativeColor.G, Gauge.SecondNegativeColor.B, Gauge.SecondNegativeColor.A);
                    else DrawColor = new Color(Gauge.NegativeColor.R, Gauge.NegativeColor.G, Gauge.NegativeColor.B, Gauge.NegativeColor.A);
                }
                else
                {
                    if ((Gauge.NumPositiveColors >= 2) && (Num > Gauge.PositiveSwitchVal))
                        DrawColor = new Color(Gauge.SecondPositiveColor.R, Gauge.SecondPositiveColor.G, Gauge.SecondPositiveColor.B, Gauge.SecondPositiveColor.A);
                    else DrawColor = new Color(Gauge.PositiveColor.R, Gauge.PositiveColor.G, Gauge.PositiveColor.B, Gauge.PositiveColor.A);
                }
            }
        }

        public override void Draw(GraphicsDevice graphicsDevice)
        {
            if (Shader != null)
            {
                Shader.SetTextureData(DestinationRectangle.Left, DestinationRectangle.Top, DestinationRectangle.Width, DestinationRectangle.Height);
            }
            CabShaderControlView.SpriteBatch.Draw(Texture, DestinationRectangle, SourceRectangle, DrawColor);
        }
    }

    /// <summary>
    /// Discrete renderer for Lever, Twostate, Tristate, Multistate, Signal
    /// </summary>
    public class CabViewDiscreteRenderer : CabViewControlRenderer
    {
        readonly CVCWithFrames ControlDiscrete;
        readonly Rectangle SourceRectangle;
        Rectangle DestinationRectangle = new Rectangle();
        public readonly float CVCFlashTimeOn = 0.75f;
        public readonly float CVCFlashTimeTotal = 1.5f;
        float CumulativeTime;
        float Scale = 1;

        /// <summary>
        /// Accumulated mouse movement. Used for controls with no assigned notch controllers, e.g. headlight and reverser.
        /// </summary>
        float IntermediateValue;

        /// <summary>
        /// Function calculating response value for mouse events (movement, left-click), determined by configured style.
        /// </summary>
        readonly Func<float, float> ChangedValue;

        public CabViewDiscreteRenderer(Viewer viewer, MSTSLocomotive locomotive, CVCWithFrames control, CabShader shader)
            : base(viewer, locomotive, control, shader)
        {
            ControlDiscrete = control;
            CABTextureManager.DisassembleTexture(viewer.GraphicsDevice, Control.ACEFile, (int)Control.Width, (int)Control.Height, ControlDiscrete.FramesCount, ControlDiscrete.FramesX, ControlDiscrete.FramesY);
            Texture = CABTextureManager.GetTextureByIndexes(Control.ACEFile, 0, false, false, out IsNightTexture, HasCabLightDirectory);
            SourceRectangle = new Rectangle(0, 0, Texture.Width, Texture.Height);
            Scale = (float)(Math.Min(Control.Height, Texture.Height) / Texture.Height); // Allow only downscaling of the texture, and not upscaling

            switch (ControlDiscrete.ControlStyle)
            {
                case CABViewControlStyles.ONOFF: ChangedValue = (value) => UserInput.IsMouseLeftButtonPressed ? 1 - value : value; break;
                case CABViewControlStyles.WHILE_PRESSED:
                case CABViewControlStyles.PRESSED: ChangedValue = (value) => UserInput.IsMouseLeftButtonDown ? 1 : 0; break;
                case CABViewControlStyles.NONE:
                    ChangedValue = (value) =>
                    {
                        IntermediateValue %= 0.5f;
                        IntermediateValue += NormalizedMouseMovement();
                        return IntermediateValue > 0.5f ? 1 : IntermediateValue < -0.5f ? -1 : 0;
                    };
                    break;
                default: ChangedValue = (value) => value + NormalizedMouseMovement(); break;
            }
        }

        public override void PrepareFrame(RenderFrame frame, ElapsedTime elapsedTime)
        {
            var index = GetDrawIndex();

            var mS = Control as CVCMultiStateDisplay;
            if (mS != null)
            {
                CumulativeTime += elapsedTime.ClockSeconds;
                while (CumulativeTime > CVCFlashTimeTotal)
                    CumulativeTime -= CVCFlashTimeTotal;
                if ((mS.MSStyles.Count > index) && (mS.MSStyles[index] == 1) && (CumulativeTime > CVCFlashTimeOn))
                    return;
            }
            var dark = Viewer.MaterialManager.sunDirection.Y <= -0.085f || Viewer.Camera.IsUnderground;

            Texture = CABTextureManager.GetTextureByIndexes(Control.ACEFile, index, dark, Locomotive.CabLightOn, out IsNightTexture, HasCabLightDirectory);
            if (Texture == SharedMaterialManager.MissingTexture)
                return;

            base.PrepareFrame(frame, elapsedTime);

            // Cab view height and vertical position adjusted to allow for clip or stretch.
            var xratio = (float)Viewer.CabWidthPixels / 640;
            var yratio = (float)Viewer.CabHeightPixels / 480;
            DestinationRectangle.X = (int)(xratio * Control.PositionX * 1.0001) - Viewer.CabXOffsetPixels;
            DestinationRectangle.Y = (int)(yratio * Control.PositionY * 1.0001) + Viewer.CabYOffsetPixels;
            DestinationRectangle.Width = (int)(xratio * Math.Min(Control.Width, Texture.Width));  // Allow only downscaling of the texture, and not upscaling
            DestinationRectangle.Height = (int)(yratio * Math.Min(Control.Height, Texture.Height));  // Allow only downscaling of the texture, and not upscaling
        }

        public override void Draw(GraphicsDevice graphicsDevice)
        {
            if (Shader != null)
            {
                Shader.SetTextureData(DestinationRectangle.Left, DestinationRectangle.Top, DestinationRectangle.Width, DestinationRectangle.Height);
            }
            CabShaderControlView.SpriteBatch.Draw(Texture, DestinationRectangle, SourceRectangle, Color.White);
        }

        /// <summary>
        /// Determines the index of the Texture to be drawn
        /// </summary>
        /// <returns>index of the Texture</returns>
        public int GetDrawIndex()
        {
            var data = Locomotive.GetDataOf(Control);

            var index = 0;
            switch (ControlDiscrete.ControlType)
            {
                case CABViewControlTypes.ENGINE_BRAKE:
                case CABViewControlTypes.TRAIN_BRAKE:
                case CABViewControlTypes.REGULATOR:
                case CABViewControlTypes.CUTOFF:
                case CABViewControlTypes.BLOWER:
                case CABViewControlTypes.DAMPERS_FRONT:
                case CABViewControlTypes.STEAM_HEAT:
                case CABViewControlTypes.ORTS_WATER_SCOOP:
                case CABViewControlTypes.WATER_INJECTOR1:
                case CABViewControlTypes.WATER_INJECTOR2:
                case CABViewControlTypes.FIREHOLE:
                    index = PercentToIndex(data);
                    break;
                case CABViewControlTypes.THROTTLE:
                case CABViewControlTypes.THROTTLE_DISPLAY:
                    index = PercentToIndex(data);
                    break;
                case CABViewControlTypes.FRICTION_BRAKING:
                    index = data > 0.001 ? 1 : 0;
                    break;
                case CABViewControlTypes.DYNAMIC_BRAKE:
                case CABViewControlTypes.DYNAMIC_BRAKE_DISPLAY:
                    if (Locomotive.DynamicBrakeController != null)
                    {
                        if (Locomotive.DynamicBrakePercent == -1)
                            break;
                        if (!Locomotive.HasSmoothStruc)
                            index = Locomotive.DynamicBrakeController != null ? Locomotive.DynamicBrakeController.CurrentNotch : 0;
                        else
                            index = PercentToIndex(Locomotive.DynamicBrakePercent);
                    }
                    else
                    {
                        index = PercentToIndex(Locomotive.DynamicBrakePercent);
                    }
                    break;
                case CABViewControlTypes.CPH_DISPLAY:
                    if (Locomotive.CombinedControlType == MSTSLocomotive.CombinedControl.ThrottleDynamic && Locomotive.DynamicBrakePercent >= 0)
                        // TODO <CSComment> This is a sort of hack to allow MSTS-compliant operation of Dynamic brake indications in the standard USA case with 8 steps (e.g. Dash9)
                        // This hack returns to code of previous OR versions (e.g. release 1.0).
                        // The clean solution for MSTS compliance would be not to increment the percentage of the dynamic brake at first dynamic brake key pression, so that
                        // subsequent steps become of 12.5% as in MSTS instead of 11.11% as in OR. This requires changes in the physics logic </CSComment>
                        index = (int)((ControlDiscrete.FramesCount) * Locomotive.GetCombinedHandleValue(false));
                    else
                        index = PercentToIndex(Locomotive.GetCombinedHandleValue(false));
                    break;
                case CABViewControlTypes.CP_HANDLE:
                    if (Locomotive.CombinedControlType == MSTSLocomotive.CombinedControl.ThrottleDynamic && Locomotive.DynamicBrakePercent >= 0
                        || Locomotive.CombinedControlType == MSTSLocomotive.CombinedControl.ThrottleAir && Locomotive.TrainBrakeController.CurrentValue > 0)
                        index = PercentToIndex(Locomotive.GetCombinedHandleValue(false));
                    else
                        index = PercentToIndex(Locomotive.GetCombinedHandleValue(false));
                    break;
                case CABViewControlTypes.ALERTER_DISPLAY:
                case CABViewControlTypes.RESET:
                case CABViewControlTypes.WIPERS:
                case CABViewControlTypes.EXTERNALWIPERS:
                case CABViewControlTypes.LEFTDOOR:
                case CABViewControlTypes.RIGHTDOOR:
                case CABViewControlTypes.MIRRORS:
                case CABViewControlTypes.HORN:
                case CABViewControlTypes.WHISTLE:
                case CABViewControlTypes.BELL:
                case CABViewControlTypes.SANDERS:
                case CABViewControlTypes.SANDING:
                case CABViewControlTypes.WHEELSLIP:
                case CABViewControlTypes.FRONT_HLIGHT:
                case CABViewControlTypes.PANTOGRAPH:
                case CABViewControlTypes.PANTOGRAPH2:
                case CABViewControlTypes.ORTS_PANTOGRAPH3:
                case CABViewControlTypes.ORTS_PANTOGRAPH4:
                case CABViewControlTypes.PANTOGRAPHS_4:
                case CABViewControlTypes.PANTOGRAPHS_4C:
                case CABViewControlTypes.PANTOGRAPHS_5:
                case CABViewControlTypes.PANTO_DISPLAY:
                case CABViewControlTypes.ORTS_CIRCUIT_BREAKER_DRIVER_CLOSING_ORDER:
                case CABViewControlTypes.ORTS_CIRCUIT_BREAKER_DRIVER_OPENING_ORDER:
                case CABViewControlTypes.ORTS_CIRCUIT_BREAKER_DRIVER_CLOSING_AUTHORIZATION:
                case CABViewControlTypes.ORTS_CIRCUIT_BREAKER_STATE:
                case CABViewControlTypes.ORTS_CIRCUIT_BREAKER_CLOSED:
                case CABViewControlTypes.ORTS_CIRCUIT_BREAKER_OPEN:
                case CABViewControlTypes.ORTS_CIRCUIT_BREAKER_AUTHORIZED:
                case CABViewControlTypes.ORTS_CIRCUIT_BREAKER_OPEN_AND_AUTHORIZED:
                case CABViewControlTypes.DIRECTION:
                case CABViewControlTypes.DIRECTION_DISPLAY:
                case CABViewControlTypes.ASPECT_DISPLAY:
                case CABViewControlTypes.GEARS:
                case CABViewControlTypes.OVERSPEED:
                case CABViewControlTypes.PENALTY_APP:
                case CABViewControlTypes.EMERGENCY_BRAKE:
                case CABViewControlTypes.DOORS_DISPLAY:
                case CABViewControlTypes.CYL_COCKS:
                case CABViewControlTypes.ORTS_CYL_COMP:
                case CABViewControlTypes.STEAM_INJ1:
                case CABViewControlTypes.STEAM_INJ2:
                case CABViewControlTypes.SMALL_EJECTOR:
                case CABViewControlTypes.GEARS_DISPLAY:
                case CABViewControlTypes.CAB_RADIO:
                case CABViewControlTypes.ORTS_PLAYER_DIESEL_ENGINE:
                case CABViewControlTypes.ORTS_HELPERS_DIESEL_ENGINES:
                case CABViewControlTypes.ORTS_PLAYER_DIESEL_ENGINE_STATE:
                case CABViewControlTypes.ORTS_PLAYER_DIESEL_ENGINE_STARTER:
                case CABViewControlTypes.ORTS_PLAYER_DIESEL_ENGINE_STOPPER:
                case CABViewControlTypes.ORTS_CABLIGHT:
                case CABViewControlTypes.ORTS_LEFTDOOR:
                case CABViewControlTypes.ORTS_RIGHTDOOR:
                case CABViewControlTypes.ORTS_MIRRORS:
                    index = (int)data;
                    break;
            }
            // If it is a control with NumPositions and NumValues, the index becomes the reference to the Positions entry, which in turn is the frame index within the .ace file
            if (ControlDiscrete is CVCDiscrete && !(ControlDiscrete is CVCSignal) && (ControlDiscrete as CVCDiscrete).Positions.Count > index &&
                (ControlDiscrete as CVCDiscrete).Positions.Count == ControlDiscrete.Values.Count && index >= 0)
                index = (ControlDiscrete as CVCDiscrete).Positions[index];

            if (index >= ControlDiscrete.FramesCount) index = ControlDiscrete.FramesCount - 1;
            if (index < 0) index = 0;
            return index;
        }

        /// <summary>
        /// Converts absolute mouse movement to control value change, respecting the configured orientation and increase direction
        /// </summary>
        float NormalizedMouseMovement()
        {
            return (ControlDiscrete.Orientation > 0
                ? (float)UserInput.MouseMoveY / (float)Control.Height
                : (float)UserInput.MouseMoveX / (float)Control.Width)
                * (ControlDiscrete.Direction > 0 ? -1 : 1);
        }

        public bool IsMouseWithin()
        {
            return ControlDiscrete.MouseControl & DestinationRectangle.Contains(UserInput.MouseX, UserInput.MouseY);
        }

        /// <summary>
        /// Handles cabview mouse events, and changes the corresponding locomotive control values.
        /// </summary>
        public void HandleUserInput()
        {
            switch (Control.ControlType)
            {
                case CABViewControlTypes.REGULATOR:
                case CABViewControlTypes.THROTTLE: Locomotive.SetThrottleValue(ChangedValue(Locomotive.ThrottleController.IntermediateValue)); break;
                case CABViewControlTypes.ENGINE_BRAKE: Locomotive.SetEngineBrakeValue(ChangedValue(Locomotive.EngineBrakeController.IntermediateValue)); break;
                case CABViewControlTypes.TRAIN_BRAKE: Locomotive.SetTrainBrakeValue(ChangedValue(Locomotive.TrainBrakeController.IntermediateValue)); break;
                case CABViewControlTypes.DYNAMIC_BRAKE: Locomotive.SetDynamicBrakeValue(ChangedValue(Locomotive.DynamicBrakeController.IntermediateValue)); break;
                case CABViewControlTypes.GEARS: Locomotive.SetGearBoxValue(ChangedValue(Locomotive.GearBoxController.IntermediateValue)); break;
                case CABViewControlTypes.DIRECTION: var dir = ChangedValue(0); if (dir != 0) new ReverserCommand(Viewer.Log, dir > 0); break;
                case CABViewControlTypes.FRONT_HLIGHT: var hl = ChangedValue(0); if (hl != 0) new HeadlightCommand(Viewer.Log, hl > 0); break;
                case CABViewControlTypes.WHISTLE:
                case CABViewControlTypes.HORN: new HornCommand(Viewer.Log, ChangedValue(Locomotive.Horn ? 1 : 0) > 0); break;
                case CABViewControlTypes.BELL: new BellCommand(Viewer.Log, ChangedValue(Locomotive.Bell ? 1 : 0) > 0); break;
                case CABViewControlTypes.SANDERS:
                case CABViewControlTypes.SANDING: new SanderCommand(Viewer.Log, ChangedValue(Locomotive.Sander ? 1 : 0) > 0); break;
                case CABViewControlTypes.PANTOGRAPH: new PantographCommand(Viewer.Log, 1, ChangedValue(Locomotive.Pantographs[1].CommandUp ? 1 : 0) > 0); break;
                case CABViewControlTypes.PANTOGRAPH2: new PantographCommand(Viewer.Log, 2, ChangedValue(Locomotive.Pantographs[2].CommandUp ? 1 : 0) > 0); break;
                case CABViewControlTypes.ORTS_PANTOGRAPH3: new PantographCommand(Viewer.Log, 3, ChangedValue(Locomotive.Pantographs[3].CommandUp ? 1 : 0) > 0); break;
                case CABViewControlTypes.ORTS_PANTOGRAPH4: new PantographCommand(Viewer.Log, 4, ChangedValue(Locomotive.Pantographs[4].CommandUp ? 1 : 0) > 0); break;
                case CABViewControlTypes.PANTOGRAPHS_4C:
                case CABViewControlTypes.PANTOGRAPHS_4:
                    var pantos = ChangedValue(0);
                    if (pantos != 0)
                    {
                        if (Locomotive.Pantographs[1].State == PantographState.Down && Locomotive.Pantographs[2].State == PantographState.Down)
                        {
                            if (pantos > 0) new PantographCommand(Viewer.Log, 1, true);
                            else if (Control.ControlType == CABViewControlTypes.PANTOGRAPHS_4C) new PantographCommand(Viewer.Log, 2, true);
                        }
                        else if (Locomotive.Pantographs[1].State == PantographState.Up && Locomotive.Pantographs[2].State == PantographState.Down)
                        {
                            if (pantos > 0) new PantographCommand(Viewer.Log, 2, true);
                            else new PantographCommand(Viewer.Log, 1, false);
                        }
                        else if (Locomotive.Pantographs[1].State == PantographState.Up && Locomotive.Pantographs[2].State == PantographState.Up)
                        {
                            if (pantos > 0) new PantographCommand(Viewer.Log, 1, false);
                            else new PantographCommand(Viewer.Log, 2, false);
                        }
                        else if (Locomotive.Pantographs[1].State == PantographState.Down && Locomotive.Pantographs[2].State == PantographState.Up)
                        {
                            if (pantos < 0) new PantographCommand(Viewer.Log, 1, true);
                            else if (Control.ControlType == CABViewControlTypes.PANTOGRAPHS_4C) new PantographCommand(Viewer.Log, 2, false);
                        }
                    }
                    break;
                case CABViewControlTypes.STEAM_HEAT: Locomotive.SetSteamHeatValue(ChangedValue(Locomotive.SteamHeatController.IntermediateValue)); break;
                case CABViewControlTypes.ORTS_WATER_SCOOP: if (((Locomotive as MSTSSteamLocomotive).WaterScoopDown ? 1 : 0) != ChangedValue(Locomotive.WaterScoopDown ? 1 : 0)) ; break;
                case CABViewControlTypes.ORTS_CIRCUIT_BREAKER_DRIVER_CLOSING_ORDER:
                    new CircuitBreakerClosingOrderCommand(Viewer.Log, ChangedValue((Locomotive as MSTSElectricLocomotive).PowerSupply.CircuitBreaker.DriverClosingOrder ? 1 : 0) > 0);
                    new CircuitBreakerClosingOrderButtonCommand(Viewer.Log, ChangedValue(UserInput.IsMouseLeftButtonPressed ? 1 : 0) > 0);
                    break;
                case CABViewControlTypes.ORTS_CIRCUIT_BREAKER_DRIVER_OPENING_ORDER: new CircuitBreakerOpeningOrderButtonCommand(Viewer.Log, ChangedValue(UserInput.IsMouseLeftButtonPressed ? 1 : 0) > 0); break;
                case CABViewControlTypes.ORTS_CIRCUIT_BREAKER_DRIVER_CLOSING_AUTHORIZATION: new CircuitBreakerClosingAuthorizationCommand(Viewer.Log, ChangedValue((Locomotive as MSTSElectricLocomotive).PowerSupply.CircuitBreaker.DriverClosingAuthorization ? 1 : 0) > 0); break;
                case CABViewControlTypes.EMERGENCY_BRAKE: if ((Locomotive.EmergencyButtonPressed ? 1 : 0) != ChangedValue(Locomotive.EmergencyButtonPressed ? 1 : 0)) new EmergencyPushButtonCommand(Viewer.Log); break;
                case CABViewControlTypes.RESET: new AlerterCommand(Viewer.Log, ChangedValue(Locomotive.TrainControlSystem.AlerterButtonPressed ? 1 : 0) > 0); break;
                case CABViewControlTypes.CP_HANDLE: Locomotive.SetCombinedHandleValue(ChangedValue(Locomotive.GetCombinedHandleValue(true))); break;
 
             // Steam locomotives only:
                case CABViewControlTypes.CUTOFF: (Locomotive as MSTSSteamLocomotive).SetCutoffValue(ChangedValue((Locomotive as MSTSSteamLocomotive).CutoffController.IntermediateValue)); break;
                case CABViewControlTypes.BLOWER: (Locomotive as MSTSSteamLocomotive).SetBlowerValue(ChangedValue((Locomotive as MSTSSteamLocomotive).BlowerController.IntermediateValue)); break;
                case CABViewControlTypes.DAMPERS_FRONT: (Locomotive as MSTSSteamLocomotive).SetDamperValue(ChangedValue((Locomotive as MSTSSteamLocomotive).DamperController.IntermediateValue)); break;
                case CABViewControlTypes.FIREHOLE: (Locomotive as MSTSSteamLocomotive).SetFireboxDoorValue(ChangedValue((Locomotive as MSTSSteamLocomotive).FireboxDoorController.IntermediateValue)); break;
                case CABViewControlTypes.WATER_INJECTOR1: (Locomotive as MSTSSteamLocomotive).SetInjector1Value(ChangedValue((Locomotive as MSTSSteamLocomotive).Injector1Controller.IntermediateValue)); break;
                case CABViewControlTypes.WATER_INJECTOR2: (Locomotive as MSTSSteamLocomotive).SetInjector2Value(ChangedValue((Locomotive as MSTSSteamLocomotive).Injector2Controller.IntermediateValue)); break;
                case CABViewControlTypes.CYL_COCKS: if (((Locomotive as MSTSSteamLocomotive).CylinderCocksAreOpen ? 1 : 0) != ChangedValue((Locomotive as MSTSSteamLocomotive).CylinderCocksAreOpen ? 1 : 0)) new ToggleCylinderCocksCommand(Viewer.Log); break;
                case CABViewControlTypes.ORTS_CYL_COMP: if (((Locomotive as MSTSSteamLocomotive).CylinderCompoundOn ? 1 : 0) != ChangedValue((Locomotive as MSTSSteamLocomotive).CylinderCompoundOn ? 1 : 0)) new ToggleCylinderCompoundCommand(Viewer.Log); break;
                case CABViewControlTypes.STEAM_INJ1: if (((Locomotive as MSTSSteamLocomotive).Injector1IsOn ? 1 : 0) != ChangedValue((Locomotive as MSTSSteamLocomotive).Injector1IsOn ? 1 : 0)) new ToggleInjectorCommand(Viewer.Log, 1); break;
                case CABViewControlTypes.STEAM_INJ2: if (((Locomotive as MSTSSteamLocomotive).Injector2IsOn ? 1 : 0) != ChangedValue((Locomotive as MSTSSteamLocomotive).Injector2IsOn ? 1 : 0)) new ToggleInjectorCommand(Viewer.Log, 2); break;
                case CABViewControlTypes.SMALL_EJECTOR: (Locomotive as MSTSSteamLocomotive).SetSmallEjectorValue(ChangedValue((Locomotive as MSTSSteamLocomotive).SmallEjectorController.IntermediateValue)); break;
                //
                case CABViewControlTypes.CAB_RADIO: new CabRadioCommand(Viewer.Log, ChangedValue(Locomotive.CabRadioOn ? 1 : 0) > 0); break;
                case CABViewControlTypes.WIPERS: new WipersCommand(Viewer.Log, ChangedValue(Locomotive.Wiper ? 1 : 0) > 0); break;
                case CABViewControlTypes.ORTS_PLAYER_DIESEL_ENGINE:
                    var dieselLoco = Locomotive as MSTSDieselLocomotive;
                    if ((dieselLoco.DieselEngines[0].EngineStatus == Orts.Simulation.RollingStocks.SubSystems.PowerSupplies.DieselEngine.Status.Running ||
                                dieselLoco.DieselEngines[0].EngineStatus == Orts.Simulation.RollingStocks.SubSystems.PowerSupplies.DieselEngine.Status.Stopped) &&
                                ChangedValue(1) == 0) new TogglePlayerEngineCommand(Viewer.Log); break;
                case CABViewControlTypes.ORTS_HELPERS_DIESEL_ENGINES:
                    foreach (var car in Locomotive.Train.Cars)
                    {
                        dieselLoco = car as MSTSDieselLocomotive;
                        if (dieselLoco != null && dieselLoco.AcceptMUSignals)
                        {
                            if (car == Viewer.Simulator.PlayerLocomotive && dieselLoco.DieselEngines.Count > 1)
                            {
                                if ((dieselLoco.DieselEngines[1].EngineStatus == Orts.Simulation.RollingStocks.SubSystems.PowerSupplies.DieselEngine.Status.Running ||
                                            dieselLoco.DieselEngines[1].EngineStatus == Orts.Simulation.RollingStocks.SubSystems.PowerSupplies.DieselEngine.Status.Stopped) &&
                                            ChangedValue(1) == 0) new ToggleHelpersEngineCommand(Viewer.Log);
                                break;
                            }
                            else if (car != Viewer.Simulator.PlayerLocomotive)
                            {
                                if ((dieselLoco.DieselEngines[0].EngineStatus == Orts.Simulation.RollingStocks.SubSystems.PowerSupplies.DieselEngine.Status.Running ||
                                            dieselLoco.DieselEngines[0].EngineStatus == Orts.Simulation.RollingStocks.SubSystems.PowerSupplies.DieselEngine.Status.Stopped) &&
                                            ChangedValue(1) == 0) new ToggleHelpersEngineCommand(Viewer.Log);
                                break;
                            }
                        }
                    }
                    break;
                case CABViewControlTypes.ORTS_PLAYER_DIESEL_ENGINE_STARTER:
                    dieselLoco = Locomotive as MSTSDieselLocomotive;
                    if (dieselLoco.DieselEngines[0].EngineStatus == Orts.Simulation.RollingStocks.SubSystems.PowerSupplies.DieselEngine.Status.Stopped &&
                                ChangedValue(1) == 0) new TogglePlayerEngineCommand(Viewer.Log); break;
                case CABViewControlTypes.ORTS_PLAYER_DIESEL_ENGINE_STOPPER:
                    dieselLoco = Locomotive as MSTSDieselLocomotive;
                    if (dieselLoco.DieselEngines[0].EngineStatus == Orts.Simulation.RollingStocks.SubSystems.PowerSupplies.DieselEngine.Status.Running &&
                                ChangedValue(1) == 0) new TogglePlayerEngineCommand(Viewer.Log); break;
                case CABViewControlTypes.ORTS_CABLIGHT:
                    if ((Locomotive.CabLightOn ? 1 : 0) != ChangedValue(Locomotive.CabLightOn ? 1 : 0)) new ToggleCabLightCommand(Viewer.Log); break;
                case CABViewControlTypes.ORTS_LEFTDOOR:
                    if ((Locomotive.GetCabFlipped() ? (Locomotive.DoorRightOpen ? 1 : 0) : Locomotive.DoorLeftOpen ? 1 : 0)
                        != ChangedValue(Locomotive.GetCabFlipped() ? (Locomotive.DoorRightOpen ? 1 : 0) : Locomotive.DoorLeftOpen ? 1 : 0)) new ToggleDoorsLeftCommand(Viewer.Log); break;
                case CABViewControlTypes.ORTS_RIGHTDOOR:
                    if ((Locomotive.GetCabFlipped() ? (Locomotive.DoorLeftOpen ? 1 : 0) : Locomotive.DoorRightOpen ? 1 : 0)
                         != ChangedValue(Locomotive.GetCabFlipped() ? (Locomotive.DoorLeftOpen ? 1 : 0) : Locomotive.DoorRightOpen ? 1 : 0)) new ToggleDoorsRightCommand(Viewer.Log); break;
                case CABViewControlTypes.ORTS_MIRRORS:
                    if ((Locomotive.MirrorOpen ? 1 : 0) != ChangedValue(Locomotive.MirrorOpen ? 1 : 0)) new ToggleMirrorsCommand(Viewer.Log); break;
            }

        }

        /// <summary>
        /// Translates a percent value to a display index
        /// </summary>
        /// <param name="percent">Percent to be translated</param>
        /// <returns>The calculated display index by the Control's Values</returns>
        int PercentToIndex(float percent)
        {
            var index = 0;

            if (percent > 1)
                percent /= 100f;

            if (ControlDiscrete.MinValue != ControlDiscrete.MaxValue && !(ControlDiscrete.MinValue == 0 && ControlDiscrete.MaxValue == 0))
                percent = MathHelper.Clamp(percent, (float)ControlDiscrete.MinValue, (float)ControlDiscrete.MaxValue);

            if (ControlDiscrete.Values.Count > 1)
            {
                try
                {
                    var val = ControlDiscrete.Values[0] <= ControlDiscrete.Values[ControlDiscrete.Values.Count - 1] ?
                        ControlDiscrete.Values.Where(v => (float)v <= percent + 0.00001).Last() : ControlDiscrete.Values.Where(v => (float)v <= percent + 0.00001).First();
                    index = ControlDiscrete.Values.IndexOf(val);
                }
                catch
                {
                    var val = ControlDiscrete.Values.Min();
                    index = ControlDiscrete.Values.IndexOf(val);
                }
            }
            else if (ControlDiscrete.MaxValue != ControlDiscrete.MinValue)
            {
                index = (int)(percent / (ControlDiscrete.MaxValue - ControlDiscrete.MinValue) * ControlDiscrete.FramesCount);
            }

            return index;
        }
    }

    /// <summary>
    /// Digital Cab Control renderer
    /// Uses fonts instead of graphic
    /// </summary>
    public class CabViewDigitalRenderer : CabViewControlRenderer
    {
        readonly LabelAlignment Alignment;
        string Format = "{0}";
        readonly string Format1 = "{0}";
        readonly string Format2 = "{0}";

        float Num;
        WindowTextFont DrawFont;
        protected Rectangle DrawPosition;
        string DrawText;
        Color DrawColor;

        [CallOnThread("Loader")]
        public CabViewDigitalRenderer(Viewer viewer, MSTSLocomotive car, CVCDigital digital, CabShader shader)
            : base(viewer, car, digital, shader)
        {
            Position.X = (float)Control.PositionX;
            Position.Y = (float)Control.PositionY;

            // Clock defaults to centered.
            if (Control.ControlType == CABViewControlTypes.CLOCK)
                Alignment = LabelAlignment.Center;
            Alignment = digital.Justification == 1 ? LabelAlignment.Center : digital.Justification == 2 ? LabelAlignment.Left : digital.Justification == 3 ? LabelAlignment.Right : Alignment;

            Format1 = "{0:0" + new String('0', digital.LeadingZeros) + (digital.Accuracy > 0 ? "." + new String('0', (int)digital.Accuracy) : "") + "}";
            Format2 = "{0:0" + new String('0', digital.LeadingZeros) + (digital.AccuracySwitch > 0 ? "." + new String('0', (int)(digital.Accuracy + 1)) : "") + "}";
        }

        public override void PrepareFrame(RenderFrame frame, ElapsedTime elapsedTime)
        {
            var digital = Control as CVCDigital;

            Num = Locomotive.GetDataOf(Control);
            if (Math.Abs(Num) < digital.AccuracySwitch)
                Format = Format2;
            else
                Format = Format1;
            DrawFont = Viewer.WindowManager.TextManager.GetExact(digital.FontFamily, Viewer.CabHeightPixels * digital.FontSize / 480, digital.FontStyle == 0 ? System.Drawing.FontStyle.Regular : System.Drawing.FontStyle.Bold);
            DrawPosition.X = (int)(Position.X * Viewer.CabWidthPixels / 640) + (Viewer.CabExceedsDisplayHorizontally > 0 ? DrawFont.Height / 4 : 0) - Viewer.CabXOffsetPixels;
            DrawPosition.Y = (int)((Position.Y + Control.Height / 2) * Viewer.CabHeightPixels / 480) - DrawFont.Height / 2 + Viewer.CabYOffsetPixels;
            DrawPosition.Width = (int)(Control.Width * Viewer.DisplaySize.X / 640);
            DrawPosition.Height = (int)(Control.Height * Viewer.DisplaySize.Y / 480);

            if (Control.ControlType == CABViewControlTypes.CLOCK)
            {
                // Clock is drawn specially.
                var clockSeconds = Locomotive.Simulator.ClockTime;
                var hour = (int)(clockSeconds / 3600) % 24;
                var minute = (int)(clockSeconds / 60) % 60;
                var seconds = (int)clockSeconds % 60;

                if (hour < 0)
                    hour += 24;
                if (minute < 0)
                    minute += 60;
                if (seconds < 0)
                    seconds += 60;

                if (digital.ControlStyle == CABViewControlStyles._12HOUR)
                {
                    hour %= 12;
                    if (hour == 0)
                        hour = 12;
                }
                DrawText = String.Format(digital.Accuracy > 0 ? "{0:D2}:{1:D2}:{2:D2}" : "{0:D2}:{1:D2}", hour, minute, seconds);
                DrawColor = new Color(digital.PositiveColor.R, digital.PositiveColor.G, digital.PositiveColor.B);
            }
            else if (digital.OldValue != 0 && digital.OldValue > Num && digital.DecreaseColor.A != 0)
            {
                DrawText = String.Format(Format, Math.Abs(Num));
                DrawColor = new Color(digital.DecreaseColor.R, digital.DecreaseColor.G, digital.DecreaseColor.B, digital.DecreaseColor.A);
            }
            else if (Num < 0 && digital.NegativeColor.A != 0)
            {
                DrawText = String.Format(Format, Math.Abs(Num));
                if ((digital.NumNegativeColors >= 2) && (Num < digital.NegativeSwitchVal))
                    DrawColor = new Color(digital.SecondNegativeColor.R, digital.SecondNegativeColor.G, digital.SecondNegativeColor.B, digital.SecondNegativeColor.A);
                else DrawColor = new Color(digital.NegativeColor.R, digital.NegativeColor.G, digital.NegativeColor.B, digital.NegativeColor.A);
            }
            else if (digital.PositiveColor.A != 0)
            {
                DrawText = String.Format(Format, Num);
                if ((digital.NumPositiveColors >= 2) && (Num > digital.PositiveSwitchVal))
                    DrawColor = new Color(digital.SecondPositiveColor.R, digital.SecondPositiveColor.G, digital.SecondPositiveColor.B, digital.SecondPositiveColor.A);
                else DrawColor = new Color(digital.PositiveColor.R, digital.PositiveColor.G, digital.PositiveColor.B, digital.PositiveColor.A);
            }
            else
            {
                DrawText = String.Format(Format, Num);
                DrawColor = Color.White;
            }
            //          <CSComment> Now speedometer is handled like the other digitals

            base.PrepareFrame(frame, elapsedTime);
        }

        public override void Draw(GraphicsDevice graphicsDevice)
        {
            DrawFont.Draw(CabShaderControlView.SpriteBatch, DrawPosition, Point.Zero, DrawText, Alignment, DrawColor);
        }

        public string GetDigits(out Color DrawColor)
        {
            try
            {
                var digital = Control as CVCDigital;
                string displayedText = "";
                Num = Locomotive.GetDataOf(Control);
                if (Math.Abs(Num) < digital.AccuracySwitch)
                    Format = Format2;
                else
                    Format = Format1;

                if (Control.ControlType == CABViewControlTypes.CLOCK)
                {
                    // Clock is drawn specially.
                    var clockSeconds = Locomotive.Simulator.ClockTime;
                    var hour = (int)(clockSeconds / 3600) % 24;
                    var minute = (int)(clockSeconds / 60) % 60;
                    var seconds = (int)clockSeconds % 60;

                    if (hour < 0)
                        hour += 24;
                    if (minute < 0)
                        minute += 60;
                    if (seconds < 0)
                        seconds += 60;

                    if (digital.ControlStyle == CABViewControlStyles._12HOUR)
                    {
                        hour %= 12;
                        if (hour == 0)
                            hour = 12;
                    }
                    displayedText = String.Format(digital.Accuracy > 0 ? "{0:D2}:{1:D2}:{2:D2}" : "{0:D2}:{1:D2}", hour, minute, seconds);
                    DrawColor = new Color(digital.PositiveColor.R, digital.PositiveColor.G, digital.PositiveColor.B);
                }
                else if (digital.OldValue != 0 && digital.OldValue > Num && digital.DecreaseColor.A != 0)
                {
                    displayedText = String.Format(Format, Math.Abs(Num));
                    DrawColor = new Color(digital.DecreaseColor.R, digital.DecreaseColor.G, digital.DecreaseColor.B, digital.DecreaseColor.A);
                }
                else if (Num < 0 && digital.NegativeColor.A != 0)
                {
                    displayedText = String.Format(Format, Math.Abs(Num));
                    if ((digital.NumNegativeColors >= 2) && (Num < digital.NegativeSwitchVal))
                        DrawColor = new Color(digital.SecondNegativeColor.R, digital.SecondNegativeColor.G, digital.SecondNegativeColor.B, digital.SecondNegativeColor.A);
                    else DrawColor = new Color(digital.NegativeColor.R, digital.NegativeColor.G, digital.NegativeColor.B, digital.NegativeColor.A);
                }
                else if (digital.PositiveColor.A != 0)
                {
                    displayedText = String.Format(Format, Num);
                    if ((digital.NumPositiveColors >= 2) && (Num > digital.PositiveSwitchVal))
                        DrawColor = new Color(digital.SecondPositiveColor.R, digital.SecondPositiveColor.G, digital.SecondPositiveColor.B, digital.SecondPositiveColor.A);
                    else DrawColor = new Color(digital.PositiveColor.R, digital.PositiveColor.G, digital.PositiveColor.B, digital.PositiveColor.A);
                }
                else
                {
                    displayedText = String.Format(Format, Num);
                    DrawColor = Color.White;
                }
                // <CSComment> Speedometer is now managed like the other digitals

                return displayedText;
            }
            catch (Exception)
            {
                DrawColor = Color.Blue;
            }

            return "";
        }

        public string Get3DDigits(out bool Alert) //used in 3D cab, with AM/PM added, and determine if we want to use alert color
        {
            Alert = false;
            try
            {
                var digital = Control as CVCDigital;
                string displayedText = "";
                Num = Locomotive.GetDataOf(Control);
                if (Math.Abs(Num) < digital.AccuracySwitch)
                    Format = Format2;
                else
                    Format = Format1;

                if (Control.ControlType == CABViewControlTypes.CLOCK)
                {
                    // Clock is drawn specially.
                    var clockSeconds = Locomotive.Simulator.ClockTime;
                    var hour = (int)(clockSeconds / 3600) % 24;
                    var minute = (int)(clockSeconds / 60) % 60;
                    var seconds = (int)clockSeconds % 60;

                    if (hour < 0)
                        hour += 24;
                    if (minute < 0)
                        minute += 60;
                    if (seconds < 0)
                        seconds += 60;

                    if (digital.ControlStyle == CABViewControlStyles._12HOUR)
                    {
                        if (hour < 12) displayedText = "a";
                        else displayedText = "p";
                        hour %= 12;
                        if (hour == 0)
                            hour = 12;
                    }
                    displayedText = String.Format(digital.Accuracy > 0 ? "{0:D2}:{1:D2}:{2:D2}" : "{0:D2}:{1:D2}", hour, minute, seconds) + displayedText;
                }
                else if (digital.OldValue != 0 && digital.OldValue > Num && digital.DecreaseColor.A != 0)
                {
                    displayedText = String.Format(Format, Math.Abs(Num));
                }
                else if (Num < 0 && digital.NegativeColor.A != 0)
                {
                    displayedText = String.Format(Format, Math.Abs(Num));
                    if ((digital.NumNegativeColors >= 2) && (Num < digital.NegativeSwitchVal))
                        Alert = true;
                }
                else if (digital.PositiveColor.A != 0)
                {
                    displayedText = String.Format(Format, Num);
                    if ((digital.NumPositiveColors >= 2) && (Num > digital.PositiveSwitchVal))
                        Alert = true;
                }
                else
                {
                    displayedText = String.Format(Format, Num);
                }
                // <CSComment> Speedometer is now managed like the other digitals

                return displayedText;
            }
            catch (Exception)
            {
                DrawColor = Color.Blue;
            }

            return "";
        }

    }

    /// <summary>
    /// ThreeDimentionCabViewer
    /// </summary>
    public class ThreeDimentionCabViewer : TrainCarViewer
    {
        MSTSLocomotive Locomotive;

        public PoseableShape TrainCarShape = null;
        public Dictionary<int, AnimatedPartMultiState> AnimateParts = null;
        Dictionary<int, ThreeDimCabGaugeNative> Gauges = null;
        Dictionary<int, AnimatedPart> OnDemandAnimateParts = null; //like external wipers, and other parts that will be switched on by mouse in the future
        //Dictionary<int, DigitalDisplay> DigitParts = null;
        Dictionary<int, ThreeDimCabDigit> DigitParts3D = null;
        AnimatedPart ExternalWipers = null; // setting to zero to prevent a warning. Probably this will be used later. TODO
        protected MSTSLocomotive MSTSLocomotive { get { return (MSTSLocomotive)Car; } }
        MSTSLocomotiveViewer LocoViewer;
        private SpriteBatchMaterial _Sprite2DCabView;
        public ThreeDimentionCabViewer(Viewer viewer, MSTSLocomotive car, MSTSLocomotiveViewer locoViewer)
            : base(viewer, car)
        {
            Locomotive = car;
            _Sprite2DCabView = (SpriteBatchMaterial)viewer.MaterialManager.Load("SpriteBatch");
            LocoViewer = locoViewer;
            if (car.CabView3D != null)
            {
                var shapePath = car.CabView3D.ShapeFilePath;
                TrainCarShape = new PoseableShape(viewer, shapePath + '\0' + Path.GetDirectoryName(shapePath), car.WorldPosition, ShapeFlags.ShadowCaster | ShapeFlags.Interior);
                locoViewer.ThreeDimentionCabRenderer = new CabRenderer(viewer, car, car.CabView3D.CVFFile);
            }
            else locoViewer.ThreeDimentionCabRenderer = locoViewer._CabRenderer;

            AnimateParts = new Dictionary<int, AnimatedPartMultiState>();
            //DigitParts = new Dictionary<int, DigitalDisplay>();
            DigitParts3D = new Dictionary<int, ThreeDimCabDigit>();
            Gauges = new Dictionary<int, ThreeDimCabGaugeNative>();
            OnDemandAnimateParts = new Dictionary<int, AnimatedPart>();
            CABViewControlTypes type;
            // Find the animated parts
            if (TrainCarShape != null && TrainCarShape.SharedShape.Animations != null)
            {
                string matrixName = ""; string typeName = ""; AnimatedPartMultiState tmpPart = null;
                for (int iMatrix = 0; iMatrix < TrainCarShape.SharedShape.MatrixNames.Count; ++iMatrix)
                {
                    matrixName = TrainCarShape.SharedShape.MatrixNames[iMatrix].ToUpper();
                    //Name convention
                    //TYPE:Order:Parameter-PartN
                    //e.g. ASPECT_SIGNAL:0:0-1: first ASPECT_SIGNAL, parameter is 0, this component is part 1 of this cab control
                    //     ASPECT_SIGNAL:0:0-2: first ASPECT_SIGNAL, parameter is 0, this component is part 2 of this cab control
                    //     ASPECT_SIGNAL:1:0  second ASPECT_SIGNAL, parameter is 0, this component is the only one for this cab control
                    typeName = matrixName.Split('-')[0]; //a part may have several sub-parts, like ASPECT_SIGNAL:0:0-1, ASPECT_SIGNAL:0:0-2
                    type = CABViewControlTypes.NONE;
                    tmpPart = null;
                    int order, key;
                    string parameter1 = "0", parameter2 = "";
                    CabViewControlRenderer style = null;
                    //ASPECT_SIGNAL:0:0
                    var tmp = typeName.Split(':');
                    try
                    {
                        order = int.Parse(tmp[1].Trim());
                        if (tmp.Length >= 3) parameter1 = tmp[2].Trim();
                        if (tmp.Length == 4) parameter2 = tmp[3].Trim();//we can get max two parameters per part
                    }
                    catch { continue; }
                    try
                    {
                        type = (CABViewControlTypes)Enum.Parse(typeof(CABViewControlTypes), tmp[0].Trim(), true); //convert from string to enum
                        key = 1000 * (int)type + order;
                        if (type != CABViewControlTypes.EXTERNALWIPERS && type != CABViewControlTypes.MIRRORS && type != CABViewControlTypes.LEFTDOOR && type != CABViewControlTypes.RIGHTDOOR)
                            style = locoViewer.ThreeDimentionCabRenderer.ControlMap[key]; //cvf file has no external wipers, left door, right door and mirrors key word
                    }
                    catch
                    {
                        type = CABViewControlTypes.NONE;
                        continue;
                    }


                    key = 1000 * (int)type + order;
                    if (style != null && style is CabViewDigitalRenderer)//digits?
                    {
                        //DigitParts.Add(key, new DigitalDisplay(viewer, TrainCarShape, iMatrix, parameter, locoViewer.ThreeDimentionCabRenderer.ControlMap[key]));
                        DigitParts3D.Add(key, new ThreeDimCabDigit(viewer, iMatrix, parameter1, parameter2, this.TrainCarShape, locoViewer.ThreeDimentionCabRenderer.ControlMap[key]));
                    }
                    else if (style != null && style is CabViewGaugeRenderer)
                    {
                        var CVFR = (CabViewGaugeRenderer)style;

                        if (CVFR.GetGauge().ControlStyle != CABViewControlStyles.POINTER) //pointer will be animated, others will be drawn dynamicaly
                        {
                            Gauges.Add(key, new ThreeDimCabGaugeNative(viewer, iMatrix, parameter1, parameter2, this.TrainCarShape, locoViewer.ThreeDimentionCabRenderer.ControlMap[key]));
                        }
                        else
                        {//for pointer animation
                            //if there is a part already, will insert this into it, otherwise, create a new
                            if (!AnimateParts.ContainsKey(key))
                            {
                                tmpPart = new AnimatedPartMultiState(TrainCarShape, type, key);
                                AnimateParts.Add(key, tmpPart);
                            }
                            else tmpPart = AnimateParts[key];
                            tmpPart.AddMatrix(iMatrix); //tmpPart.SetPosition(false);
                        }
                    }
                    else
                    {
                        //if there is a part already, will insert this into it, otherwise, create a new
                        if (!AnimateParts.ContainsKey(key))
                        {
                            tmpPart = new AnimatedPartMultiState(TrainCarShape, type, key);
                            AnimateParts.Add(key, tmpPart);
                        }
                        else tmpPart = AnimateParts[key];
                        tmpPart.AddMatrix(iMatrix); //tmpPart.SetPosition(false);
                    }
                }
            }
        }
        public override void InitializeUserInputCommands() { }

        /// <summary>
        /// A keyboard or mouse click has occurred. Read the UserInput
        /// structure to determine what was pressed.
        /// </summary>
        public override void HandleUserInput(ElapsedTime elapsedTime)
        {
            bool KeyPressed = false;
            if (UserInput.IsDown(UserCommand.CameraPanDown)) KeyPressed = true;
            if (UserInput.IsDown(UserCommand.CameraPanUp)) KeyPressed = true;
            if (UserInput.IsDown(UserCommand.CameraPanLeft)) KeyPressed = true;
            if (UserInput.IsDown(UserCommand.CameraPanRight)) KeyPressed = true;
            if (KeyPressed == true)
            {
                //	foreach (var p in DigitParts) p.Value.RecomputeLocation();
            }
        }

        /// <summary>
        /// We are about to display a video frame.  Calculate positions for 
        /// animated objects, and add their primitives to the RenderFrame list.
        /// </summary>
        public override void PrepareFrame(RenderFrame frame, ElapsedTime elapsedTime)
        {
            float elapsedClockSeconds = elapsedTime.ClockSeconds;

            foreach (var p in AnimateParts)
            {
                if (p.Value.Type >= CABViewControlTypes.EXTERNALWIPERS) //for wipers, doors and mirrors
                {
                    switch (p.Value.Type)
                    {
                        case CABViewControlTypes.EXTERNALWIPERS:
                            p.Value.UpdateLoop(Locomotive.Wiper, elapsedTime);
                            break;
                        case CABViewControlTypes.LEFTDOOR:
                            p.Value.UpdateState(Locomotive.DoorLeftOpen, elapsedTime);
                            break;
                        case CABViewControlTypes.RIGHTDOOR:
                            p.Value.UpdateState(Locomotive.DoorRightOpen, elapsedTime);
                            break;
                        case CABViewControlTypes.MIRRORS:
                            p.Value.UpdateState(Locomotive.MirrorOpen, elapsedTime);
                            break;
                        default:
                            break;
                    }
                }
                else p.Value.Update(this.LocoViewer, elapsedTime); //for all other intruments with animations
            }
            foreach (var p in DigitParts3D)
            {
                p.Value.PrepareFrame(frame, elapsedTime);
            }
            foreach (var p in Gauges)
            {
                p.Value.PrepareFrame(frame, elapsedTime);
            }

            if (ExternalWipers != null) ExternalWipers.UpdateLoop(Locomotive.Wiper, elapsedTime);
            /*
            foreach (var p in DigitParts)
            {
                p.Value.PrepareFrame(frame, elapsedTime);
            }*/ //removed with 3D digits

            if (TrainCarShape != null)
                TrainCarShape.PrepareFrame(frame, elapsedTime);
        }

        internal override void Mark()
        {
            // TODO: This is likely wrong; we should mark textures, shapes and other graphical resources here.
        }
    } // Class ThreeDimentionCabViewer

    public class ThreeDimCabDigit
    {
        PoseableShape TrainCarShape;
        VertexPositionNormalTexture[] VertexList;
        int NumVertices;
        int NumIndices;
        public short[] TriangleListIndices;// Array of indices to vertices for triangles
        Matrix XNAMatrix;
        Viewer Viewer;
        ShapePrimitive shapePrimitive;
        CabViewDigitalRenderer CVFR;
        Material Material;
        Material AlertMaterial;
        float Size;
        string AceFile;
        public ThreeDimCabDigit(Viewer viewer, int iMatrix, string size, string aceFile, PoseableShape trainCarShape, CabViewControlRenderer c)
        {

            Size = int.Parse(size) * 0.001f;//input size is in mm
            if (aceFile != "")
            {
                AceFile = aceFile.ToUpper();
                if (!AceFile.EndsWith(".ACE")) AceFile = AceFile + ".ACE"; //need to add ace into it
            }
            else { AceFile = ""; }

            CVFR = (CabViewDigitalRenderer)c;
            Viewer = viewer;
            TrainCarShape = trainCarShape;
            XNAMatrix = TrainCarShape.SharedShape.Matrices[iMatrix];
            var maxVertex = 32;// every face has max 5 digits, each has 2 triangles
            //Material = viewer.MaterialManager.Load("Scenery", Helpers.GetRouteTextureFile(viewer.Simulator, Helpers.TextureFlags.None, texture), (int)(SceneryMaterialOptions.None | SceneryMaterialOptions.AlphaBlendingBlend), 0);
            Material = FindMaterial(false);//determine normal material
            // Create and populate a new ShapePrimitive
            NumVertices = NumIndices = 0;

            VertexList = new VertexPositionNormalTexture[maxVertex];
            TriangleListIndices = new short[maxVertex / 2 * 3]; // as is NumIndices

            //start position is the center of the text
            var start = new Vector3(0, 0, 0);
            var rotation = 0;

            //find the left-most of text
            Vector3 offset;

            offset.X = 0;

            offset.Y = -Size;

            string speed = "000000";
            for (var j = 0; j < speed.Length; j++)
            {
                var tX = GetTextureCoordX(speed[j]); var tY = GetTextureCoordY(speed[j]);
                var rot = Matrix.CreateRotationY(-rotation);

                //the left-bottom vertex
                Vector3 v = new Vector3(offset.X, offset.Y, 0.01f);
                v = Vector3.Transform(v, rot);
                v += start; Vertex v1 = new Vertex(v.X, v.Y, v.Z, 0, 0, -1, tX, tY);

                //the right-bottom vertex
                v.X = offset.X + Size; v.Y = offset.Y; v.Z = 0.01f;
                v = Vector3.Transform(v, rot);
                v += start; Vertex v2 = new Vertex(v.X, v.Y, v.Z, 0, 0, -1, tX + 0.25f, tY);

                //the right-top vertex
                v.X = offset.X + Size; v.Y = offset.Y + Size; v.Z = 0.01f;
                v = Vector3.Transform(v, rot);
                v += start; Vertex v3 = new Vertex(v.X, v.Y, v.Z, 0, 0, -1, tX + 0.25f, tY - 0.25f);

                //the left-top vertex
                v.X = offset.X; v.Y = offset.Y + Size; v.Z = 0.01f;
                v = Vector3.Transform(v, rot);
                v += start; Vertex v4 = new Vertex(v.X, v.Y, v.Z, 0, 0, -1, tX, tY - 0.25f);

                //create first triangle
                TriangleListIndices[NumIndices++] = (short)NumVertices;
                TriangleListIndices[NumIndices++] = (short)(NumVertices + 2);
                TriangleListIndices[NumIndices++] = (short)(NumVertices + 1);
                // Second triangle:
                TriangleListIndices[NumIndices++] = (short)NumVertices;
                TriangleListIndices[NumIndices++] = (short)(NumVertices + 3);
                TriangleListIndices[NumIndices++] = (short)(NumVertices + 2);

                //create vertex
                VertexList[NumVertices].Position = v1.Position; VertexList[NumVertices].Normal = v1.Normal; VertexList[NumVertices].TextureCoordinate = v1.TexCoord;
                VertexList[NumVertices + 1].Position = v2.Position; VertexList[NumVertices + 1].Normal = v2.Normal; VertexList[NumVertices + 1].TextureCoordinate = v2.TexCoord;
                VertexList[NumVertices + 2].Position = v3.Position; VertexList[NumVertices + 2].Normal = v3.Normal; VertexList[NumVertices + 2].TextureCoordinate = v3.TexCoord;
                VertexList[NumVertices + 3].Position = v4.Position; VertexList[NumVertices + 3].Normal = v4.Normal; VertexList[NumVertices + 3].TextureCoordinate = v4.TexCoord;
                NumVertices += 4;
                offset.X += Size * 0.8f; offset.Y += 0; //move to next digit
            }

            var i = 0;
            //create the shape primitive
            short[] newTList = new short[NumIndices];
            for (i = 0; i < NumIndices; i++) newTList[i] = TriangleListIndices[i];
            VertexPositionNormalTexture[] newVList = new VertexPositionNormalTexture[NumVertices];
            for (i = 0; i < NumVertices; i++) newVList[i] = VertexList[i];
            IndexBuffer IndexBuffer = new IndexBuffer(viewer.GraphicsDevice, typeof(short),
                                                            NumIndices, BufferUsage.WriteOnly);
            IndexBuffer.SetData(newTList);
            shapePrimitive = new ShapePrimitive(Material, new SharedShape.VertexBufferSet(newVList, viewer.GraphicsDevice), IndexBuffer, 0, NumVertices, NumIndices / 3, new[] { -1 }, 0);

        }

        Material FindMaterial(bool Alert)
        {
            string imageName = "";
            string globalText = Viewer.Simulator.BasePath + @"\GLOBAL\TEXTURES\";
            CABViewControlTypes controltype = CVFR.GetControlType();
            Material material = null;

            if (AceFile != "")
            {
                imageName = AceFile;
            }
            else if (Alert) { imageName = "alert.ace"; }
            else
            {
                switch (controltype)
                {
                    case CABViewControlTypes.CLOCK:
                        imageName = "clock.ace";
                        break;
                    case CABViewControlTypes.SPEEDLIMIT:
                    case CABViewControlTypes.SPEEDLIM_DISPLAY:
                        imageName = "speedlim.ace";
                        break;
                    case CABViewControlTypes.SPEED_PROJECTED:
                    case CABViewControlTypes.SPEEDOMETER:
                    default:
                        imageName = "speed.ace";
                        break;
                }
            }

            SceneryMaterialOptions options = SceneryMaterialOptions.ShaderFullBright | SceneryMaterialOptions.AlphaBlendingAdd | SceneryMaterialOptions.UndergroundTexture;

            if (String.IsNullOrEmpty(TrainCarShape.SharedShape.ReferencePath))
            {
                if (!File.Exists(globalText + imageName))
                {
                    Trace.TraceInformation("Ignored missing " + imageName + " using default. You can copy the " + imageName + " from OR\'s AddOns folder to " + globalText +
                        ", or place it under " + TrainCarShape.SharedShape.ReferencePath);
                }
                material = Viewer.MaterialManager.Load("Scenery", Helpers.GetTextureFile(Viewer.Simulator, Helpers.TextureFlags.None, globalText, imageName), (int)(options), 0);
            }
            else
            {
                if (!File.Exists(TrainCarShape.SharedShape.ReferencePath + @"\" + imageName))
                {
                    Trace.TraceInformation("Ignored missing " + imageName + " using default. You can copy the " + imageName + " from OR\'s AddOns folder to " + globalText +
                        ", or place it under " + TrainCarShape.SharedShape.ReferencePath);
                    material = Viewer.MaterialManager.Load("Scenery", Helpers.GetTextureFile(Viewer.Simulator, Helpers.TextureFlags.None, globalText, imageName), (int)(options), 0);
                }
                else material = Viewer.MaterialManager.Load("Scenery", Helpers.GetTextureFile(Viewer.Simulator, Helpers.TextureFlags.None, TrainCarShape.SharedShape.ReferencePath + @"\", imageName), (int)(options), 0);
            }

            return material;
            //Material = Viewer.MaterialManager.Load("Scenery", Helpers.GetRouteTextureFile(Viewer.Simulator, Helpers.TextureFlags.None, "Speed"), (int)(SceneryMaterialOptions.None | SceneryMaterialOptions.AlphaBlendingBlend), 0);
        }

        //update the digits with current speed or time
        public void UpdateDigit()
        {
            NumVertices = NumIndices = 0;

            Material UsedMaterial = Material; //use default material

            //update text string
            bool Alert;
            string speed = CVFR.Get3DDigits(out Alert);

            if (Alert)//alert use alert meterial
            {
                if (AlertMaterial == null) AlertMaterial = FindMaterial(true);
                UsedMaterial = AlertMaterial;
            }
            //update vertex texture coordinate
            for (var j = 0; j < speed.Length; j++)
            {
                var tX = GetTextureCoordX(speed[j]); var tY = GetTextureCoordY(speed[j]);
                //create first triangle
                TriangleListIndices[NumIndices++] = (short)NumVertices;
                TriangleListIndices[NumIndices++] = (short)(NumVertices + 2);
                TriangleListIndices[NumIndices++] = (short)(NumVertices + 1);
                // Second triangle:
                TriangleListIndices[NumIndices++] = (short)NumVertices;
                TriangleListIndices[NumIndices++] = (short)(NumVertices + 3);
                TriangleListIndices[NumIndices++] = (short)(NumVertices + 2);

                VertexList[NumVertices].TextureCoordinate.X = tX; VertexList[NumVertices].TextureCoordinate.Y = tY;
                VertexList[NumVertices + 1].TextureCoordinate.X = tX + 0.25f; VertexList[NumVertices + 1].TextureCoordinate.Y = tY;
                VertexList[NumVertices + 2].TextureCoordinate.X = tX + 0.25f; VertexList[NumVertices + 2].TextureCoordinate.Y = tY - 0.25f;
                VertexList[NumVertices + 3].TextureCoordinate.X = tX; VertexList[NumVertices + 3].TextureCoordinate.Y = tY - 0.25f;
                NumVertices += 4;
            }

            var i = 0;
            //create the new shape primitive
            short[] newTList = new short[NumIndices];
            for (i = 0; i < NumIndices; i++) newTList[i] = TriangleListIndices[i];
            VertexPositionNormalTexture[] newVList = new VertexPositionNormalTexture[NumVertices];
            for (i = 0; i < NumVertices; i++) newVList[i] = VertexList[i];
            IndexBuffer IndexBuffer = new IndexBuffer(Viewer.GraphicsDevice, typeof(short),
                                                            NumIndices, BufferUsage.WriteOnly);
            IndexBuffer.SetData(newTList);
            shapePrimitive = null;
            shapePrimitive = new ShapePrimitive(UsedMaterial, new SharedShape.VertexBufferSet(newVList, Viewer.GraphicsDevice), IndexBuffer, 0, NumVertices, NumIndices / 3, new[] { -1 }, 0);

        }


        //ACE MAP:
        // 0 1 2 3 
        // 4 5 6 7
        // 8 9 : 
        // . - a p
        static float GetTextureCoordX(char c)
        {
            float x = (c - '0') % 4 * 0.25f;
            if (c == '.') x = 0;
            else if (c == ':') x = 0.5f;
            else if (c == ' ') x = 0.75f;
            else if (c == '-') x = 0.25f;
            else if (c == 'a') x = 0.5f; //AM
            else if (c == 'p') x = 0.75f; //PM
            if (x < 0) x = 0;
            if (x > 1) x = 1;
            return x;
        }

        static float GetTextureCoordY(char c)
        {
            if (c == '0' || c == '1' || c == '2' || c == '3') return 0.25f;
            if (c == '4' || c == '5' || c == '6' || c == '7') return 0.5f;
            if (c == '8' || c == '9' || c == ':' || c == ' ') return 0.75f;
            return 1.0f;
        }

        public void PrepareFrame(RenderFrame frame, ElapsedTime elapsedTime)
        {
            UpdateDigit();
            Matrix mx = TrainCarShape.Location.XNAMatrix;
            mx.M41 += (TrainCarShape.Location.TileX - Viewer.Camera.TileX) * 2048;
            mx.M43 += (-TrainCarShape.Location.TileZ + Viewer.Camera.TileZ) * 2048;
            Matrix m = XNAMatrix * mx;

            // TODO: Make this use AddAutoPrimitive instead.
            frame.AddPrimitive(this.shapePrimitive.Material, this.shapePrimitive, RenderPrimitiveGroup.World, ref m, ShapeFlags.None);
        }

        internal void Mark()
        {
            shapePrimitive.Mark();
        }
    } // class ThreeDimCabDigit

    public class ThreeDimCabGaugeNative
    {
        PoseableShape TrainCarShape;
        VertexPositionNormalTexture[] VertexList;
        int NumVertices;
        int NumIndices;
        public short[] TriangleListIndices;// Array of indices to vertices for triangles
        Matrix XNAMatrix;
        Viewer Viewer;
        ShapePrimitive shapePrimitive;
        CabViewGaugeRenderer CVFR;
        Material PositiveMaterial;
        Material NegativeMaterial;
        float width, maxLen; //width of the gauge, and the max length of the gauge
        int Direction, Orientation;
        public ThreeDimCabGaugeNative(Viewer viewer, int iMatrix, string size, string len, PoseableShape trainCarShape, CabViewControlRenderer c)
        {
            if (size != string.Empty) width = float.Parse(size) / 1000f; //in mm
            if (len != string.Empty) maxLen = float.Parse(len) / 1000f; //in mm

            CVFR = (CabViewGaugeRenderer)c;
            Direction = CVFR.GetGauge().Direction;
            Orientation = CVFR.GetGauge().Orientation;

            Viewer = viewer;
            TrainCarShape = trainCarShape;
            XNAMatrix = TrainCarShape.SharedShape.Matrices[iMatrix];
            CVCGauge gauge = CVFR.GetGauge();
            var maxVertex = 4;// a rectangle
            //Material = viewer.MaterialManager.Load("Scenery", Helpers.GetRouteTextureFile(viewer.Simulator, Helpers.TextureFlags.None, texture), (int)(SceneryMaterialOptions.None | SceneryMaterialOptions.AlphaBlendingBlend), 0);

            // Create and populate a new ShapePrimitive
            NumVertices = NumIndices = 0;
            var Size = (float)gauge.Width;

            VertexList = new VertexPositionNormalTexture[maxVertex];
            TriangleListIndices = new short[maxVertex / 2 * 3]; // as is NumIndices

            var tX = 1f; var tY = 1f;

            //the left-bottom vertex
            Vertex v1 = new Vertex(0f, 0f, 0.002f, 0, 0, -1, tX, tY);

            //the right-bottom vertex
            Vertex v2 = new Vertex(0f, Size, 0.002f, 0, 0, -1, tX, tY);

            Vertex v3 = new Vertex(Size, 0, 0.002f, 0, 0, -1, tX, tY);

            Vertex v4 = new Vertex(Size, Size, 0.002f, 0, 0, -1, tX, tY);

            //create first triangle
            TriangleListIndices[NumIndices++] = (short)NumVertices;
            TriangleListIndices[NumIndices++] = (short)(NumVertices + 1);
            TriangleListIndices[NumIndices++] = (short)(NumVertices + 2);
            // Second triangle:
            TriangleListIndices[NumIndices++] = (short)NumVertices;
            TriangleListIndices[NumIndices++] = (short)(NumVertices + 2);
            TriangleListIndices[NumIndices++] = (short)(NumVertices + 3);

            //create vertex
            VertexList[NumVertices].Position = v1.Position; VertexList[NumVertices].Normal = v1.Normal; VertexList[NumVertices].TextureCoordinate = v1.TexCoord;
            VertexList[NumVertices + 1].Position = v2.Position; VertexList[NumVertices + 1].Normal = v2.Normal; VertexList[NumVertices + 1].TextureCoordinate = v2.TexCoord;
            VertexList[NumVertices + 2].Position = v3.Position; VertexList[NumVertices + 2].Normal = v3.Normal; VertexList[NumVertices + 2].TextureCoordinate = v3.TexCoord;
            VertexList[NumVertices + 3].Position = v4.Position; VertexList[NumVertices + 3].Normal = v4.Normal; VertexList[NumVertices + 3].TextureCoordinate = v4.TexCoord;
            NumVertices += 4;


            var i = 0;
            //create the shape primitive
            short[] newTList = new short[NumIndices];
            for (i = 0; i < NumIndices; i++) newTList[i] = TriangleListIndices[i];
            VertexPositionNormalTexture[] newVList = new VertexPositionNormalTexture[NumVertices];
            for (i = 0; i < NumVertices; i++) newVList[i] = VertexList[i];
            IndexBuffer IndexBuffer = new IndexBuffer(viewer.GraphicsDevice, typeof(short),
                                                            NumIndices, BufferUsage.WriteOnly);
            IndexBuffer.SetData(newTList);
            shapePrimitive = new ShapePrimitive(FindMaterial(), new SharedShape.VertexBufferSet(newVList, viewer.GraphicsDevice), IndexBuffer, 0, NumVertices, NumIndices / 3, new[] { -1 }, 0);

        }

        Material FindMaterial()
        {
            bool Positive;
            color c = this.CVFR.GetColor(out Positive);
            if (Positive)
            {
                if (PositiveMaterial == null)
                {
                    PositiveMaterial = new SolidColorMaterial(this.Viewer, 0f, c.R, c.G, c.B);
                }
                return PositiveMaterial;
            }
            else
            {
                if (NegativeMaterial == null) NegativeMaterial = new SolidColorMaterial(this.Viewer, c.A, c.R, c.G, c.B);
                return NegativeMaterial;
            }
        }

        //update the digits with current speed or time
        public void UpdateDigit()
        {
            NumVertices = 0;

            Material UsedMaterial = FindMaterial();

            float length = CVFR.GetRangeFraction();

            CVCGauge gauge = CVFR.GetGauge();

            var len = maxLen * length;
            Vertex v1, v2, v3, v4;

            //the left-bottom vertex if ori=0;dir=0, right-bottom if ori=0,dir=1; left-top if ori=1,dir=0; left-bottom if ori=1,dir=1;
            v1 = new Vertex(0f, 0f, 0.002f, 0, 0, -1, 0f, 0f);

            if (Orientation == 0)
            {
                if (Direction == 0)//moving right
                {
                    //other vertices
                    v2 = new Vertex(0f, width, 0.002f, 0, 0, 1, 0f, 0f);
                    v3 = new Vertex(len, width, 0.002f, 0, 0, 1, 0f, 0f);
                    v4 = new Vertex(len, 0f, 0.002f, 0, 0, 1, 0f, 0f);
                }
                else //moving left
                {
                    v4 = new Vertex(0f, width, 0.002f, 0, 0, 1, 0f, 0f);
                    v3 = new Vertex(-len, width, 0.002f, 0, 0, 1, 0f, 0f);
                    v2 = new Vertex(-len, 0f, 0.002f, 0, 0, 1, 0f, 0f);
                }
            }
            else
            {
                if (Direction == 1)//up
                {
                    //other vertices
                    v2 = new Vertex(0f, len, 0.002f, 0, 0, 1, 0f, 0f);
                    v3 = new Vertex(width, len, 0.002f, 0, 0, 1, 0f, 0f);
                    v4 = new Vertex(width, 0f, 0.002f, 0, 0, 1, 0f, 0f);
                }
                else //moving down
                {
                    v4 = new Vertex(0f, -len, 0.002f, 0, 0, 1, 0f, 0f);
                    v3 = new Vertex(width, -len, 0.002f, 0, 0, 1, 0f, 0f);
                    v2 = new Vertex(width, 0, 0.002f, 0, 0, 1, 0f, 0f);
                }
            }

            //create vertex list
            VertexList[NumVertices].Position = v1.Position; VertexList[NumVertices].Normal = v1.Normal; VertexList[NumVertices].TextureCoordinate = v1.TexCoord;
            VertexList[NumVertices + 1].Position = v2.Position; VertexList[NumVertices + 1].Normal = v2.Normal; VertexList[NumVertices + 1].TextureCoordinate = v2.TexCoord;
            VertexList[NumVertices + 2].Position = v3.Position; VertexList[NumVertices + 2].Normal = v3.Normal; VertexList[NumVertices + 2].TextureCoordinate = v3.TexCoord;
            VertexList[NumVertices + 3].Position = v4.Position; VertexList[NumVertices + 3].Normal = v4.Normal; VertexList[NumVertices + 3].TextureCoordinate = v4.TexCoord;
            NumVertices += 4;

            var i = 0;
            //create the new shape primitive
            short[] newTList = new short[NumIndices];
            for (i = 0; i < NumIndices; i++) newTList[i] = TriangleListIndices[i];
            VertexPositionNormalTexture[] newVList = new VertexPositionNormalTexture[NumVertices];
            for (i = 0; i < NumVertices; i++) newVList[i] = VertexList[i];
            IndexBuffer IndexBuffer = new IndexBuffer(Viewer.GraphicsDevice, typeof(short),
                                                            NumIndices, BufferUsage.WriteOnly);
            IndexBuffer.SetData(newTList);
            shapePrimitive = null;
            shapePrimitive = new ShapePrimitive(UsedMaterial, new SharedShape.VertexBufferSet(newVList, Viewer.GraphicsDevice), IndexBuffer, 0, NumVertices, NumIndices / 3, new[] { -1 }, 0);

        }


        //ACE MAP:
        // 0 1 2 3 
        // 4 5 6 7
        // 8 9 : 
        // . - a p
        static float GetTextureCoordX(char c)
        {
            float x = (c - '0') % 4 * 0.25f;
            if (c == '.') x = 0;
            else if (c == ':') x = 0.5f;
            else if (c == ' ') x = 0.75f;
            else if (c == '-') x = 0.25f;
            else if (c == 'a') x = 0.5f; //AM
            else if (c == 'p') x = 0.75f; //PM
            if (x < 0) x = 0;
            if (x > 1) x = 1;
            return x;
        }

        static float GetTextureCoordY(char c)
        {
            if (c == '0' || c == '1' || c == '2' || c == '3') return 0.25f;
            if (c == '4' || c == '5' || c == '6' || c == '7') return 0.5f;
            if (c == '8' || c == '9' || c == ':' || c == ' ') return 0.75f;
            return 1.0f;
        }

        public void PrepareFrame(RenderFrame frame, ElapsedTime elapsedTime)
        {
            UpdateDigit();
            Matrix mx = TrainCarShape.Location.XNAMatrix;
            mx.M41 += (TrainCarShape.Location.TileX - Viewer.Camera.TileX) * 2048;
            mx.M43 += (-TrainCarShape.Location.TileZ + Viewer.Camera.TileZ) * 2048;
            Matrix m = XNAMatrix * mx;

            // TODO: Make this use AddAutoPrimitive instead.
            frame.AddPrimitive(this.shapePrimitive.Material, this.shapePrimitive, RenderPrimitiveGroup.World, ref m, ShapeFlags.None);
        }

        internal void Mark()
        {
            shapePrimitive.Mark();
        }
    } // class ThreeDimCabDigit
    public class ThreeDimCabGauge
    {
        PoseableShape TrainCarShape;
        public short[] TriangleListIndices;// Array of indices to vertices for triangles
        Viewer Viewer;
        int matrixIndex;
        CabViewGaugeRenderer CVFR;
        Matrix XNAMatrix;
        float GaugeSize;
        public ThreeDimCabGauge(Viewer viewer, int iMatrix, float gaugeSize, PoseableShape trainCarShape, CabViewControlRenderer c)
        {
            CVFR = (CabViewGaugeRenderer)c;
            Viewer = viewer;
            TrainCarShape = trainCarShape;
            matrixIndex = iMatrix;
            XNAMatrix = TrainCarShape.SharedShape.Matrices[iMatrix];
            GaugeSize = gaugeSize / 1000f; //how long is the scale 1? since OR cannot allow fraction number in part names, have to define it as mm
        }



        /// <summary>
        /// Transition the part toward the specified state. 
        /// </summary>
        public void Update(MSTSLocomotiveViewer locoViewer, ElapsedTime elapsedTime)
        {
            if (!locoViewer._has3DCabRenderer) return;

            var scale = CVFR.GetRangeFraction();

            if (CVFR.GetStyle() == CABViewControlStyles.POINTER)
            {
                this.TrainCarShape.XNAMatrices[matrixIndex] = Matrix.CreateTranslation(scale * this.GaugeSize, 0, 0) * this.TrainCarShape.SharedShape.Matrices[matrixIndex];
            }
            else
            {
                this.TrainCarShape.XNAMatrices[matrixIndex] = Matrix.CreateScale(scale * 10, 1, 1) * this.TrainCarShape.SharedShape.Matrices[matrixIndex];
            }
            //this.TrainCarShape.SharedShape.Matrices[matrixIndex] = XNAMatrix * mx * Matrix.CreateRotationX(10);
        }

    } // class ThreeDimCabGauge

    public class DigitalDisplay
    {
        Viewer Viewer;
        private SpriteBatchMaterial _Sprite2DCabView;
        WindowTextFont _Font;
        PoseableShape TrainCarShape = null;
        int digitPart;
        int height;
        Point coor = new Point(0, 0);
        CabViewDigitalRenderer CVFR;
        //		Color color;
        public DigitalDisplay(Viewer viewer, PoseableShape t, int d, int h, CabViewControlRenderer c)
        {
            TrainCarShape = t;
            Viewer = viewer;
            digitPart = d;
            height = h;
            CVFR = (CabViewDigitalRenderer)c;
            _Sprite2DCabView = (SpriteBatchMaterial)viewer.MaterialManager.Load("SpriteBatch");
            _Font = viewer.WindowManager.TextManager.GetExact("Arial", height, System.Drawing.FontStyle.Regular);
        }

    }

    public class TextPrimitive : RenderPrimitive
    {
        public readonly SpriteBatchMaterial Material;
        public Point Position;
        public Color Color;
        public readonly WindowTextFont Font;
        public string Text;

        public TextPrimitive(SpriteBatchMaterial material, Point position, Color color, WindowTextFont font)
        {
            Material = material;
            Position = position;
            Color = color;
            Font = font;
        }

        public override void Draw(GraphicsDevice graphicsDevice)
        {
            Font.Draw(Material.SpriteBatch, Position, Text, Color);
        }
    }


    // This supports animation of Pantographs, Mirrors and Doors - any up/down on/off 2 state types
    // It is initialized with a list of indexes for the matrices related to this part
    // On Update( position ) it slowly moves the parts towards the specified position
    public class AnimatedPartMultiState : AnimatedPart
    {
        public CABViewControlTypes Type;
        public int Key;
        /// <summary>
        /// Construct with a link to the shape that contains the animated parts 
        /// </summary>
        public AnimatedPartMultiState(PoseableShape poseableShape, CABViewControlTypes t, int k)
            : base(poseableShape)
        {
            Type = t;
            Key = k;
        }

        /// <summary>
        /// Transition the part toward the specified state. 
        /// </summary>
        public void Update(MSTSLocomotiveViewer locoViewer, ElapsedTime elapsedTime)
        {
            if (MatrixIndexes.Count == 0 || !locoViewer._has3DCabRenderer) return;

            CabViewControlRenderer cvfr;
            float index;
            try
            {
                cvfr = locoViewer.ThreeDimentionCabRenderer.ControlMap[Key];
                if (cvfr is CabViewDiscreteRenderer)
                {
                    index = (cvfr as CabViewDiscreteRenderer).GetDrawIndex();
                }
                else index = cvfr.GetRangeFraction() * this.FrameCount;
            }
            catch { cvfr = null; index = 0; }
            if (cvfr == null) return;
            this.SetFrameClamp(index);
        }
    }
}<|MERGE_RESOLUTION|>--- conflicted
+++ resolved
@@ -264,10 +264,6 @@
             {
                 if (ThreeDimentionCabViewer != null)
                     ThreeDimentionCabViewer.PrepareFrame(frame, elapsedTime);
-<<<<<<< HEAD
-                //return;
-=======
->>>>>>> a55289c9
             }
 
             // Wipers and bell animation
