--- conflicted
+++ resolved
@@ -17,13 +17,8 @@
 
 // This file is the responsibility of the 3D & Environment Team. 
 
-<<<<<<< HEAD
 using Microsoft.Xna.Framework;
-=======
-using System;
 using System.Collections.Generic;
-using Microsoft.Xna.Framework.Graphics;
->>>>>>> cb463466
 using Orts.Common;
 using Orts.Simulation;
 using Orts.Simulation.RollingStocks;
