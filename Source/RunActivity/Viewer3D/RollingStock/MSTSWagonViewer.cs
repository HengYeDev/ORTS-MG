<<<<<<< HEAD
﻿// COPYRIGHT 2009, 2010, 2011, 2012, 2013, 2014 by the Open Rails project.
// 
// This file is part of Open Rails.
// 
// Open Rails is free software: you can redistribute it and/or modify
// it under the terms of the GNU General Public License as published by
// the Free Software Foundation, either version 3 of the License, or
// (at your option) any later version.
// 
// Open Rails is distributed in the hope that it will be useful,
// but WITHOUT ANY WARRANTY; without even the implied warranty of
// MERCHANTABILITY or FITNESS FOR A PARTICULAR PURPOSE.  See the
// GNU General Public License for more details.
// 
// You should have received a copy of the GNU General Public License
// along with Open Rails.  If not, see <http://www.gnu.org/licenses/>.

// This file is the responsibility of the 3D & Environment Team.

// Debug for Sound Variables
//#define DEBUG_WHEEL_ANIMATION 

using System;
using System.Collections.Generic;
using System.Diagnostics;
using System.IO;
using System.Linq;
using Microsoft.Xna.Framework;
using Orts.Common;
using Orts.Simulation.RollingStocks;
using Orts.Simulation.RollingStocks.SubSystems;
using Orts.Viewer3D.RollingStock.SubSystems;
using ORTS.Common;
using ORTS.Common.Input;

namespace Orts.Viewer3D.RollingStock
{
    public class MSTSWagonViewer : TrainCarViewer
    {
        protected PoseableShape TrainCarShape;
        protected AnimatedShape FreightShape;
        protected AnimatedShape InteriorShape;
        public static readonly Action Noop = () => { };
        /// <summary>
        /// Dictionary of built-in locomotive control keyboard commands, Action[] is in the order {KeyRelease, KeyPress}
        /// </summary>
        public Dictionary<UserCommand, Action[]> UserInputCommands = new Dictionary<UserCommand, Action[]>();

        // Wheels are rotated by hand instead of in the shape file.
        float WheelRotationR;
        List<int> WheelPartIndexes = new List<int>();

        // Everything else is animated through the shape file.
        AnimatedPart RunningGear;
        AnimatedPart Pantograph1;
        AnimatedPart Pantograph2;
        AnimatedPart Pantograph3;
        AnimatedPart Pantograph4;
        AnimatedPart LeftDoor;
        AnimatedPart RightDoor;
        AnimatedPart Mirrors;
        protected AnimatedPart Wipers;
        AnimatedPart UnloadingParts;

        public Dictionary<string, List<ParticleEmitterViewer>> ParticleDrawers = new Dictionary<string, List<ParticleEmitterViewer>>();

        protected MSTSWagon MSTSWagon { get { return (MSTSWagon)Car; } }


        // Create viewers for special steam/smoke effects on car
        List<ParticleEmitterViewer> HeatingHose = new List<ParticleEmitterViewer>();
        List<ParticleEmitterViewer> WagonSmoke = new List<ParticleEmitterViewer>();
        List<ParticleEmitterViewer> HeatingSteamBoiler = new List<ParticleEmitterViewer>();

        // Create viewers for special steam effects on car
        List<ParticleEmitterViewer> WagonGenerator = new List<ParticleEmitterViewer>();
        List<ParticleEmitterViewer> DieselLocoGenerator = new List<ParticleEmitterViewer>();

        bool HasFirstPanto;
        int numBogie1, numBogie2, numBogie, bogie1Axles, bogie2Axles = 0;
        int bogieMatrix1, bogieMatrix2 = 0;
        FreightAnimationsViewer FreightAnimations;

        public MSTSWagonViewer(Viewer viewer, MSTSWagon car)
            : base(viewer, car)
        {
            
            string steamTexture = viewer.Simulator.BasePath + @"\GLOBAL\TEXTURES\smokemain.ace";
            string dieselTexture = viewer.Simulator.BasePath + @"\GLOBAL\TEXTURES\dieselsmoke.ace";

            // Particle Drawers called in Wagon so that wagons can also have steam effects.
            ParticleDrawers = (
                from effect in MSTSWagon.EffectData
                select new KeyValuePair<string, List<ParticleEmitterViewer>>(effect.Key, new List<ParticleEmitterViewer>(
                    from data in effect.Value
                    select new ParticleEmitterViewer(viewer, data, car.WorldPosition)))).ToDictionary(kvp => kvp.Key, kvp => kvp.Value);

            // Initaialise particle viewers for special steam effects
            foreach (var emitter in ParticleDrawers)
            {

                // Exhaust for steam heating boiler
                if (emitter.Key.ToLowerInvariant() == "heatingsteamboilerfx")
                    HeatingSteamBoiler.AddRange(emitter.Value);

                foreach (var drawer in HeatingSteamBoiler)
                {
                    drawer.Initialize(dieselTexture);
                }

                // Exhaust for HEP/Power Generator
                if (emitter.Key.ToLowerInvariant() == "wagongeneratorfx")
                    WagonGenerator.AddRange(emitter.Value);
                
                foreach (var drawer in WagonGenerator)
                {
                    drawer.Initialize(dieselTexture);
                }

                // Smoke for wood/coal fire
                if (emitter.Key.ToLowerInvariant() == "wagonsmokefx")
                    WagonSmoke.AddRange(emitter.Value);

                foreach (var drawer in WagonSmoke)
                {
                    drawer.Initialize(steamTexture);
                }

                // Steam leak in heating hose 

                if (emitter.Key.ToLowerInvariant() == "heatinghosefx")
                    HeatingHose.AddRange(emitter.Value);

                foreach (var drawer in HeatingHose)
                {
                    drawer.Initialize(steamTexture);
                }

            }

            var wagonFolderSlash = Path.GetDirectoryName(car.WagFilePath) + @"\";

            TrainCarShape = car.MainShapeFileName != string.Empty
                ? new PoseableShape(viewer, wagonFolderSlash + car.MainShapeFileName + '\0' + wagonFolderSlash, car.WorldPosition, ShapeFlags.ShadowCaster)
                : new PoseableShape(viewer, null, car.WorldPosition);

            // This insection initialises the MSTS style freight animation - can either be for a coal load, which will adjust with usage, or a static animation, such as additional shape.
            if (car.FreightShapeFileName != null)
            {
                
                car.HasFreightAnim = true;
                FreightShape = new AnimatedShape(viewer, wagonFolderSlash + car.FreightShapeFileName + '\0' + wagonFolderSlash, new WorldPosition(car.WorldPosition), ShapeFlags.ShadowCaster);

                // Reproducing MSTS "bug" of not allowing tender animation in case both minLevel and maxLevel are 0 or maxLevel <  minLevel 
                // Applies to both a standard tender locomotive or a tank locomotive (where coal load is on same "wagon" as the locomotive -  for the coal load on a tender or tank locomotive - in operation it will raise or lower with caol usage

                if (MSTSWagon.WagonType == TrainCar.WagonTypes.Tender || MSTSWagon is MSTSSteamLocomotive)
                {

                    var NonTenderSteamLocomotive = MSTSWagon as MSTSSteamLocomotive;

                    if ((MSTSWagon.WagonType == TrainCar.WagonTypes.Tender || MSTSWagon is MSTSLocomotive && (MSTSWagon.EngineType == TrainCar.EngineTypes.Steam && NonTenderSteamLocomotive.IsTenderRequired == 0.0)) && MSTSWagon.FreightAnimMaxLevelM != 0 && MSTSWagon.FreightAnimFlag > 0 && MSTSWagon.FreightAnimMaxLevelM > MSTSWagon.FreightAnimMinLevelM)
                    {
                        // Force allowing animation:
                        if (FreightShape.SharedShape.LodControls.Length > 0 && FreightShape.SharedShape.LodControls[0].DistanceLevels.Length > 0 && FreightShape.SharedShape.LodControls[0].DistanceLevels[0].SubObjects.Length > 0 && FreightShape.SharedShape.LodControls[0].DistanceLevels[0].SubObjects[0].ShapePrimitives.Length > 0 && FreightShape.SharedShape.LodControls[0].DistanceLevels[0].SubObjects[0].ShapePrimitives[0].Hierarchy.Length > 0)
                            FreightShape.SharedShape.LodControls[0].DistanceLevels[0].SubObjects[0].ShapePrimitives[0].Hierarchy[0] = 1;
                    }
                }
            }


            if (car.InteriorShapeFileName != null)
                InteriorShape = new AnimatedShape(viewer, wagonFolderSlash + car.InteriorShapeFileName + '\0' + wagonFolderSlash, car.WorldPosition, ShapeFlags.Interior, 30.0f);

            RunningGear = new AnimatedPart(TrainCarShape);
            Pantograph1 = new AnimatedPart(TrainCarShape);
            Pantograph2 = new AnimatedPart(TrainCarShape);
            Pantograph3 = new AnimatedPart(TrainCarShape);
            Pantograph4 = new AnimatedPart(TrainCarShape);
            LeftDoor = new AnimatedPart(TrainCarShape);
            RightDoor = new AnimatedPart(TrainCarShape);
            Mirrors = new AnimatedPart(TrainCarShape);
            Wipers = new AnimatedPart(TrainCarShape);
            UnloadingParts = new AnimatedPart(TrainCarShape);

            if (car.FreightAnimations != null)
                FreightAnimations = new FreightAnimationsViewer(viewer, car, wagonFolderSlash);

            LoadCarSounds(wagonFolderSlash);
            //if (!(MSTSWagon is MSTSLocomotive))
            //    LoadTrackSounds();
            Viewer.SoundProcess.AddSoundSource(this, new TrackSoundSource(MSTSWagon, Viewer));

            // Determine if it has first pantograph. So we can match unnamed panto parts correctly
            for (var i = 0; i < TrainCarShape.Hierarchy.Length; i++)
                if (TrainCarShape.SharedShape.MatrixNames[i].Contains('1'))
                {
                    if (TrainCarShape.SharedShape.MatrixNames[i].ToUpper().StartsWith("PANTO")) { HasFirstPanto = true; break; }
                }

            // Check bogies and wheels to find out what we have.
            for (var i = 0; i < TrainCarShape.Hierarchy.Length; i++)
            {
                if (TrainCarShape.SharedShape.MatrixNames[i].Equals("BOGIE1"))
                {
                    bogieMatrix1 = i;
                    numBogie1 += 1;
                }
                if (TrainCarShape.SharedShape.MatrixNames[i].Equals("BOGIE2"))
                {
                    bogieMatrix2 = i;
                    numBogie2 += 1;
                }
                if (TrainCarShape.SharedShape.MatrixNames[i].Equals("BOGIE"))
                {
                    bogieMatrix1 = i;
                }
                // For now, the total axle count consisting of axles that are part of the bogie are being counted.
                if (TrainCarShape.SharedShape.MatrixNames[i].Contains("WHEELS"))
                    if (TrainCarShape.SharedShape.MatrixNames[i].Length == 8)
                    {
                        var tpmatrix = TrainCarShape.SharedShape.GetParentMatrix(i);
                        if (TrainCarShape.SharedShape.MatrixNames[i].Equals("WHEELS11") && tpmatrix == bogieMatrix1)
                            bogie1Axles += 1;
                        if (TrainCarShape.SharedShape.MatrixNames[i].Equals("WHEELS12") && tpmatrix == bogieMatrix1)
                            bogie1Axles += 1;
                        if (TrainCarShape.SharedShape.MatrixNames[i].Equals("WHEELS13") && tpmatrix == bogieMatrix1)
                            bogie1Axles += 1;
                        if (TrainCarShape.SharedShape.MatrixNames[i].Equals("WHEELS21") && tpmatrix == bogieMatrix1)
                            bogie1Axles += 1;
                        if (TrainCarShape.SharedShape.MatrixNames[i].Equals("WHEELS22") && tpmatrix == bogieMatrix1)
                            bogie1Axles += 1;
                        if (TrainCarShape.SharedShape.MatrixNames[i].Equals("WHEELS23") && tpmatrix == bogieMatrix1)
                            bogie1Axles += 1;

                        if (TrainCarShape.SharedShape.MatrixNames[i].Equals("WHEELS11") && tpmatrix == bogieMatrix2)
                            bogie2Axles += 1;
                        if (TrainCarShape.SharedShape.MatrixNames[i].Equals("WHEELS12") && tpmatrix == bogieMatrix2)
                            bogie2Axles += 1;
                        if (TrainCarShape.SharedShape.MatrixNames[i].Equals("WHEELS13") && tpmatrix == bogieMatrix2)
                            bogie2Axles += 1;
                        if (TrainCarShape.SharedShape.MatrixNames[i].Equals("WHEELS21") && tpmatrix == bogieMatrix2)
                            bogie2Axles += 1;
                        if (TrainCarShape.SharedShape.MatrixNames[i].Equals("WHEELS21") && tpmatrix == bogieMatrix2)
                            bogie2Axles += 1;
                        if (TrainCarShape.SharedShape.MatrixNames[i].Equals("WHEELS23") && tpmatrix == bogieMatrix2)
                            bogie2Axles += 1;
                    }
            }

            // Match up all the matrices with their parts.
            for (var i = 0; i < TrainCarShape.Hierarchy.Length; i++)
                if (TrainCarShape.Hierarchy[i] == -1)
                    MatchMatrixToPart(car, i, 0);

            car.SetUpWheels();

            // If we have two pantographs, 2 is the forwards pantograph, unlike when there's only one.
            if (!car.Flipped && !Pantograph1.Empty() && !Pantograph2.Empty())
                AnimatedPart.Swap(ref Pantograph1, ref Pantograph2);

            Pantograph1.SetState(MSTSWagon.Pantographs[1].CommandUp);
            Pantograph2.SetState(MSTSWagon.Pantographs[2].CommandUp);
            if (MSTSWagon.Pantographs.List.Count > 2) Pantograph3.SetState(MSTSWagon.Pantographs[3].CommandUp);
            if (MSTSWagon.Pantographs.List.Count > 3) Pantograph4.SetState(MSTSWagon.Pantographs[4].CommandUp);
            LeftDoor.SetState(MSTSWagon.DoorLeftOpen);
            RightDoor.SetState(MSTSWagon.DoorRightOpen);
            Mirrors.SetState(MSTSWagon.MirrorOpen);
            UnloadingParts.SetState(MSTSWagon.UnloadingPartsOpen);

            InitializeUserInputCommands();
        }

        void MatchMatrixToPart(MSTSWagon car, int matrix, int bogieMatrix)
        {
            var matrixName = TrainCarShape.SharedShape.MatrixNames[matrix].ToUpper();
            // Gate all RunningGearPartIndexes on this!
            var matrixAnimated = TrainCarShape.SharedShape.Animations != null && TrainCarShape.SharedShape.Animations.Count > 0 && TrainCarShape.SharedShape.Animations[0].anim_nodes.Count > matrix && TrainCarShape.SharedShape.Animations[0].anim_nodes[matrix].controllers.Count > 0;
            if (matrixName.StartsWith("WHEELS") && (matrixName.Length == 7 || matrixName.Length == 8 || matrixName.Length == 9))
            {
                // Standard WHEELS length would be 8 to test for WHEELS11. Came across WHEELS tag that used a period(.) between the last 2 numbers, changing max length to 9.
                // Changing max length to 9 is not a problem since the initial WHEELS test will still be good.
                var m = TrainCarShape.SharedShape.GetMatrixProduct(matrix);
                //someone uses wheel to animate fans, thus check if the wheel is not too high (lower than 3m), will animate it as real wheel
                if (m.M42 < 3)
                {
                    var id = 0;
                    // Model makers are not following the standard rules, For example, one tender uses naming convention of wheels11/12 instead of using Wheels1,2,3 when not part of a bogie.
                    // The next 2 lines will sort out these axles.
                    var tmatrix = TrainCarShape.SharedShape.GetParentMatrix(matrix);
                    if (matrixName.Length == 8 && bogieMatrix == 0 && tmatrix == 0) // In this test, both tmatrix and bogieMatrix are 0 since these wheels are not part of a bogie.
                        matrixName = TrainCarShape.SharedShape.MatrixNames[matrix].Substring(0, 7); // Changing wheel name so that it reflects its actual use since it is not p
                    if (matrixName.Length == 8 || matrixName.Length == 9)
                        Int32.TryParse(matrixName.Substring(6, 1), out id);
                    if (matrixName.Length == 8 || matrixName.Length == 9 || !matrixAnimated)
                        WheelPartIndexes.Add(matrix);
                    else
                        RunningGear.AddMatrix(matrix);
                    var pmatrix = TrainCarShape.SharedShape.GetParentMatrix(matrix);
                    car.AddWheelSet(m.M43, id, pmatrix, matrixName.ToString(), bogie1Axles, bogie2Axles);
                }
                // Standard wheels are processed above, but wheels used as animated fans that are greater than 3m are processed here.
                else
                    RunningGear.AddMatrix(matrix);
            }
            else if (matrixName.StartsWith("BOGIE") && matrixName.Length <= 6) //BOGIE1 is valid, BOGIE11 is not, it is used by some modelers to indicate this is part of bogie1
            {
                if (matrixName.Length == 6)
                {
                    var id = 1;
                    Int32.TryParse(matrixName.Substring(5), out id);
                    var m = TrainCarShape.SharedShape.GetMatrixProduct(matrix);
                    car.AddBogie(m.M43, matrix, id, matrixName.ToString(), numBogie1, numBogie2);
                    bogieMatrix = matrix; // Bogie matrix needs to be saved for test with axles.
                }
                else
                {
                    // Since the string content is BOGIE, Int32.TryParse(matrixName.Substring(5), out id) is not needed since its sole purpose is to
                    //  parse the string number from the string.
                    var id = 1;
                    var m = TrainCarShape.SharedShape.GetMatrixProduct(matrix);
                    car.AddBogie(m.M43, matrix, id, matrixName.ToString(), numBogie1, numBogie2);
                    bogieMatrix = matrix; // Bogie matrix needs to be saved for test with axles.
                }
                // Bogies contain wheels!
                for (var i = 0; i < TrainCarShape.Hierarchy.Length; i++)
                    if (TrainCarShape.Hierarchy[i] == matrix)
                        MatchMatrixToPart(car, i, bogieMatrix);
            }
            else if (matrixName.StartsWith("WIPER")) // wipers
            {
                Wipers.AddMatrix(matrix);
            }
            else if (matrixName.StartsWith("DOOR")) // doors (left / right)
            {
                if (matrixName.StartsWith("DOOR_D") || matrixName.StartsWith("DOOR_E") || matrixName.StartsWith("DOOR_F"))
                    LeftDoor.AddMatrix(matrix);
                else if (matrixName.StartsWith("DOOR_A") || matrixName.StartsWith("DOOR_B") || matrixName.StartsWith("DOOR_C"))
                    RightDoor.AddMatrix(matrix);
            }
            else if (matrixName.StartsWith("PANTOGRAPH")) //pantographs (1/2)
            {

                switch (matrixName)
                {
                    case "PANTOGRAPHBOTTOM1":
                    case "PANTOGRAPHBOTTOM1A":
                    case "PANTOGRAPHBOTTOM1B":
                    case "PANTOGRAPHMIDDLE1":
                    case "PANTOGRAPHMIDDLE1A":
                    case "PANTOGRAPHMIDDLE1B":
                    case "PANTOGRAPHTOP1":
                    case "PANTOGRAPHTOP1A":
                    case "PANTOGRAPHTOP1B":
                        Pantograph1.AddMatrix(matrix);
                        break;
                    case "PANTOGRAPHBOTTOM2":
                    case "PANTOGRAPHBOTTOM2A":
                    case "PANTOGRAPHBOTTOM2B":
                    case "PANTOGRAPHMIDDLE2":
                    case "PANTOGRAPHMIDDLE2A":
                    case "PANTOGRAPHMIDDLE2B":
                    case "PANTOGRAPHTOP2":
                    case "PANTOGRAPHTOP2A":
                    case "PANTOGRAPHTOP2B":
                        Pantograph2.AddMatrix(matrix);
                        break;
                    default://someone used other language
                        if (matrixName.Contains("1"))
                            Pantograph1.AddMatrix(matrix);
                        else if (matrixName.Contains("2"))
                            Pantograph2.AddMatrix(matrix);
                        else if (matrixName.Contains("3"))
                            Pantograph3.AddMatrix(matrix);
                        else if (matrixName.Contains("4"))
                            Pantograph4.AddMatrix(matrix);
                        else
                        {
                            if (HasFirstPanto) Pantograph1.AddMatrix(matrix); //some may have no first panto, will put it as panto 2
                            else Pantograph2.AddMatrix(matrix);
                        }
                        break;
                }
            }
            else if (matrixName.StartsWith("MIRROR")) // mirrors
            {
                Mirrors.AddMatrix(matrix);
            }
            else if (matrixName.StartsWith("UNLOADINGPARTS")) // unloading parts
            {
                UnloadingParts.AddMatrix(matrix);
            }
            else if (matrixName.StartsWith("PANTO"))  // TODO, not sure why this is needed, see above!
            {
                Trace.TraceInformation("Pantograph matrix with unusual name {1} in shape {0}", TrainCarShape.SharedShape.FilePath, matrixName);
                if (matrixName.Contains("1"))
                    Pantograph1.AddMatrix(matrix);
                else if (matrixName.Contains("2"))
                    Pantograph2.AddMatrix(matrix);
                else if (matrixName.Contains("3"))
                    Pantograph3.AddMatrix(matrix);
                else if (matrixName.Contains("4"))
                    Pantograph4.AddMatrix(matrix);
                else
                {
                    if (HasFirstPanto) Pantograph1.AddMatrix(matrix); //some may have no first panto, will put it as panto 2
                    else Pantograph2.AddMatrix(matrix);
                }
            }
            else
            {
                if (matrixAnimated && matrix != 0)
                    RunningGear.AddMatrix(matrix);

                for (var i = 0; i < TrainCarShape.Hierarchy.Length; i++)
                    if (TrainCarShape.Hierarchy[i] == matrix)
                        MatchMatrixToPart(car, i, 0);
            }
        }

        public override void InitializeUserInputCommands()
        {
            UserInputCommands.Add(UserCommand.ControlPantograph1, new Action[] { Noop, () => new PantographCommand(Viewer.Log, 1, !MSTSWagon.Pantographs[1].CommandUp) });
            UserInputCommands.Add(UserCommand.ControlPantograph2, new Action[] { Noop, () => new PantographCommand(Viewer.Log, 2, !MSTSWagon.Pantographs[2].CommandUp) });
            if (MSTSWagon.Pantographs.List.Count > 2) UserInputCommands.Add(UserCommand.ControlPantograph3, new Action[] { Noop, () => new PantographCommand(Viewer.Log, 3, !MSTSWagon.Pantographs[3].CommandUp) });
            if (MSTSWagon.Pantographs.List.Count > 3) UserInputCommands.Add(UserCommand.ControlPantograph4, new Action[] { Noop, () => new PantographCommand(Viewer.Log, 4, !MSTSWagon.Pantographs[4].CommandUp) });
            UserInputCommands.Add(UserCommand.ControlDoorLeft, new Action[] { Noop, () => new ToggleDoorsLeftCommand(Viewer.Log) });
            UserInputCommands.Add(UserCommand.ControlDoorRight, new Action[] { Noop, () => new ToggleDoorsRightCommand(Viewer.Log) });
            UserInputCommands.Add(UserCommand.ControlMirror, new Action[] { Noop, () => new ToggleMirrorsCommand(Viewer.Log) });
        }

        public override void HandleUserInput(ElapsedTime elapsedTime)
        {
            foreach (var command in UserInputCommands.Keys)
                if (UserInput.IsPressed(command)) UserInputCommands[command][1]();
                else if (UserInput.IsReleased(command)) UserInputCommands[command][0]();
        }

        /// <summary>
        /// Called at the full frame rate
        /// elapsedTime is time since last frame
        /// Executes in the UpdaterThread
        /// </summary>
        public override void PrepareFrame(RenderFrame frame, ElapsedTime elapsedTime)
        {
            Pantograph1.UpdateState(MSTSWagon.Pantographs[1].CommandUp, elapsedTime);
            Pantograph2.UpdateState(MSTSWagon.Pantographs[2].CommandUp, elapsedTime);
            if (MSTSWagon.Pantographs.List.Count > 2) Pantograph3.UpdateState(MSTSWagon.Pantographs[3].CommandUp, elapsedTime);
            if (MSTSWagon.Pantographs.List.Count > 3) Pantograph4.UpdateState(MSTSWagon.Pantographs[4].CommandUp, elapsedTime);
            LeftDoor.UpdateState(MSTSWagon.DoorLeftOpen, elapsedTime);
            RightDoor.UpdateState(MSTSWagon.DoorRightOpen, elapsedTime);
            Mirrors.UpdateState(MSTSWagon.MirrorOpen, elapsedTime);
            UnloadingParts.UpdateState(MSTSWagon.UnloadingPartsOpen, elapsedTime);
            UpdateAnimation(frame, elapsedTime);

            var car = Car as MSTSWagon;
            // Steam leak in heating hose
            foreach (var drawer in HeatingHose)
            {
                drawer.SetOutput(car.HeatingHoseSteamVelocityMpS, car.HeatingHoseSteamVolumeM3pS, car.HeatingHoseParticleDurationS);
            }

            // Heating Steam Boiler Exhaust
            foreach (var drawer in HeatingSteamBoiler)
            {
                drawer.SetOutput(car.HeatingSteamBoilerVolumeM3pS, car.HeatingSteamBoilerDurationS, car.HeatingSteamBoilerSteadyColor);
            }

            // Exhaust for HEP/Electrical Generator
            foreach (var drawer in WagonGenerator)
            {
               drawer.SetOutput(car.WagonGeneratorVolumeM3pS, car.WagonGeneratorDurationS, car.WagonGeneratorSteadyColor);
            }

            // Wagon fire smoke
            foreach (var drawer in WagonSmoke)
            {
                  drawer.SetOutput(car.WagonSmokeVelocityMpS, car.WagonSmokeVolumeM3pS, car.WagonSmokeDurationS, car.WagonSmokeSteadyColor);
               // drawer.SetOutput(car.WagonSmokeVolumeM3pS, car.WagonSmokeDurationS, car.WagonSmokeSteadyColor);
            }

            foreach (List<ParticleEmitterViewer> drawers in ParticleDrawers.Values)
                foreach (ParticleEmitterViewer drawer in drawers)
                    drawer.PrepareFrame(frame, elapsedTime);

        }


        private void UpdateAnimation(RenderFrame frame, ElapsedTime elapsedTime)
        {
                        
            float distanceTravelledM = 0.0f; // Distance travelled by non-driven wheels
            float distanceTravelledDrivenM = 0.0f;  // Distance travelled by driven wheels
            float AnimationWheelRadiusM = 0.0f; // Radius of non driven wheels
            float AnimationDriveWheelRadiusM = 0.0f; // Radius of driven wheels

            if (MSTSWagon.IsDriveable && MSTSWagon.Simulator.UseAdvancedAdhesion)
            {
                //TODO: next code line has been modified to flip trainset physics in order to get viewing direction coincident with loco direction when using rear cab.
                // To achieve the same result with other means, without flipping trainset physics, the line should be changed as follows:
                //                                distanceTravelledM = MSTSWagon.WheelSpeedMpS * elapsedTime.ClockSeconds;

                if (Car.EngineType == Orts.Simulation.RollingStocks.TrainCar.EngineTypes.Steam) // Steam locomotive so set up different speeds for different driver and non-driver wheels
                {
                    distanceTravelledM = ((MSTSWagon.Train != null && MSTSWagon.Train.IsPlayerDriven && ((MSTSLocomotive)MSTSWagon).UsingRearCab) ? -1 : 1) * MSTSWagon.WheelSpeedMpS * elapsedTime.ClockSeconds;
                    distanceTravelledDrivenM = ((MSTSWagon.Train != null && MSTSWagon.Train.IsPlayerDriven && ((MSTSLocomotive)MSTSWagon).UsingRearCab) ? -1 : 1) * MSTSWagon.WheelSpeedSlipMpS * elapsedTime.ClockSeconds;
                    // Set values of wheel radius - assume that drive wheel and non driven wheel are different sizes
                    AnimationWheelRadiusM = MSTSWagon.WheelRadiusM;
                    AnimationDriveWheelRadiusM = MSTSWagon.DriverWheelRadiusM;
                }
                else  // Other driveable rolling stock - all wheels have same speed.
                {
                    distanceTravelledM = ((MSTSWagon.Train != null && MSTSWagon.Train.IsPlayerDriven && ((MSTSLocomotive)MSTSWagon).UsingRearCab) ? -1 : 1) * MSTSWagon.WheelSpeedMpS * elapsedTime.ClockSeconds;
                    distanceTravelledDrivenM = ((MSTSWagon.Train != null && MSTSWagon.Train.IsPlayerDriven && ((MSTSLocomotive)MSTSWagon).UsingRearCab) ? -1 : 1) * MSTSWagon.WheelSpeedMpS * elapsedTime.ClockSeconds;
                    // Set values of wheel radius - assume that drive wheel and non driven wheel are same sizes
                    AnimationWheelRadiusM = MSTSWagon.WheelRadiusM;
                    AnimationDriveWheelRadiusM = MSTSWagon.WheelRadiusM;
                }
            }
            else // set values for simple adhesion
            {

                distanceTravelledM = ((MSTSWagon.IsDriveable && MSTSWagon.Train != null && MSTSWagon.Train.IsPlayerDriven && ((MSTSLocomotive)MSTSWagon).UsingRearCab) ? -1 : 1) * MSTSWagon.SpeedMpS * elapsedTime.ClockSeconds;
                distanceTravelledDrivenM = ((MSTSWagon.IsDriveable && MSTSWagon.Train != null && MSTSWagon.Train.IsPlayerDriven && ((MSTSLocomotive)MSTSWagon).UsingRearCab) ? -1 : 1) * MSTSWagon.SpeedMpS * elapsedTime.ClockSeconds;
                // Set values of wheel radius - assume that drive wheel and non driven wheel are same sizes
                if (Car.EngineType == Orts.Simulation.RollingStocks.TrainCar.EngineTypes.Steam) // set values for steam stock
                {
                    AnimationWheelRadiusM = MSTSWagon.WheelRadiusM;
                    AnimationDriveWheelRadiusM = MSTSWagon.DriverWheelRadiusM;
                }
                else // set values for non-driveable stock, eg wagons, and driveable stock such as diesels, electric locomotives 
                {
                    AnimationWheelRadiusM = MSTSWagon.WheelRadiusM;
                    AnimationDriveWheelRadiusM = MSTSWagon.WheelRadiusM;
                }

            }

            if (Car.BrakeSkid) // if car wheels are skidding because of brakes lockin wheels up then stop wheels rotating.
            {
                distanceTravelledM = 0.0f;
                distanceTravelledDrivenM = 0.0f;
            }

            // Running gear and drive wheel rotation (animation) in steam locomotives
            if (!RunningGear.Empty() && AnimationDriveWheelRadiusM > 0.001)
                RunningGear.UpdateLoop(distanceTravelledDrivenM / MathHelper.TwoPi / AnimationDriveWheelRadiusM);


            // Wheel rotation (animation) - for non-drive wheels in steam locomotives and all wheels in other stock
            if (WheelPartIndexes.Count > 0)
             {
                var wheelCircumferenceM = MathHelper.TwoPi * AnimationWheelRadiusM;
                var rotationalDistanceR = MathHelper.TwoPi * distanceTravelledM / wheelCircumferenceM;  // in radians
                WheelRotationR = MathHelper.WrapAngle(WheelRotationR - rotationalDistanceR);
                var wheelRotationMatrix = Matrix.CreateRotationX(WheelRotationR);
                foreach (var iMatrix in WheelPartIndexes)
                 {
                    TrainCarShape.XNAMatrices[iMatrix] = wheelRotationMatrix * TrainCarShape.SharedShape.Matrices[iMatrix];
                 }
              }

#if DEBUG_WHEEL_ANIMATION

            Trace.TraceInformation("========================== Debug Animation in MSTSWagonViewer.cs ==========================================");
            Trace.TraceInformation("Slip speed - Car ID: {0} WheelDistance: {1} SlipWheelDistance: {2}", Car.CarID, distanceTravelledM, distanceTravelledDrivenM);
            Trace.TraceInformation("Wag Speed - Wheelspeed: {0} Slip: {1} Train: {2}", MSTSWagon.WheelSpeedMpS, MSTSWagon.WheelSpeedSlipMpS, MSTSWagon.SpeedMpS);
            Trace.TraceInformation("Wheel Radius - DriveWheel: {0} NonDriveWheel: {1}", AnimationDriveWheelRadiusM, AnimationWheelRadiusM);

#endif

            // truck angle animation
            foreach (var p in Car.Parts)
            {
                if (p.iMatrix <= 0)
                    continue;
                Matrix m = Matrix.Identity;
                m.Translation = TrainCarShape.SharedShape.Matrices[p.iMatrix].Translation;
                m.M11 = p.Cos;
                m.M13 = p.Sin;
                m.M31 = -p.Sin;
                m.M33 = p.Cos;

                // To cancel out any vibration, apply the inverse here. If no vibration is present, this matrix will be Matrix.Identity.
                TrainCarShape.XNAMatrices[p.iMatrix] = Car.VibrationInverseMatrix * m;
            }


            // Applies MSTS style freight animation for coal load on the locomotive, crews, and other static animations.
            // Takes the form of FreightAnim ( A B C )
            // MSTS allowed crew figures to be inserted into the tender WAG file and thus be displayed on the locomotive.
            // It appears that only one MSTS type FA can be used per vehicle (to be confirmed?)
            // For coal load variation, C should be absent (set to 1 when read in WAG file) or >0 - sets FreightAnimFlag; and A > B
            // To disable coal load variation and insert a static (crew) shape on the tender breech, one of the conditions indicated above
            if (FreightShape != null)
            {
                // Define default position of shape
                FreightShape.Location.XNAMatrix = Car.WorldPosition.XNAMatrix;
                FreightShape.Location.TileX = Car.WorldPosition.TileX;
                FreightShape.Location.TileZ = Car.WorldPosition.TileZ;

                    bool SteamAnimShape = false;
                    float FuelControllerLevel = 0.0f;

                // For coal load variation on locomotives determine the current fuel level - and whether locomotive is a tender or tank type locomotive.
                if (MSTSWagon.WagonType == TrainCar.WagonTypes.Tender || MSTSWagon is MSTSSteamLocomotive)
                {

                    var NonTenderSteamLocomotive = MSTSWagon as MSTSSteamLocomotive;

                    if (MSTSWagon.WagonType == TrainCar.WagonTypes.Tender || MSTSWagon is MSTSLocomotive && (MSTSWagon.EngineType == TrainCar.EngineTypes.Steam && NonTenderSteamLocomotive.IsTenderRequired == 0.0))
                    {

                        if (MSTSWagon.TendersSteamLocomotive == null)
                            MSTSWagon.FindTendersSteamLocomotive();

                        if (MSTSWagon.TendersSteamLocomotive != null)
                        {
                            FuelControllerLevel = MSTSWagon.TendersSteamLocomotive.FuelController.CurrentValue;
                            SteamAnimShape = true;
                        }
                        else if (NonTenderSteamLocomotive != null)
                        {
                            FuelControllerLevel = NonTenderSteamLocomotive.FuelController.CurrentValue;
                            SteamAnimShape = true;
                        } 
                    }
                }

                    // Set height of FAs - if relevant conditions met, use default position co-ords defined above
                    if (FreightShape.XNAMatrices.Length > 0)
                    {
                        // For tender coal load animation 
                        if (MSTSWagon.FreightAnimFlag > 0 && MSTSWagon.FreightAnimMaxLevelM > MSTSWagon.FreightAnimMinLevelM && SteamAnimShape)
                        {
                            FreightShape.XNAMatrices[0].M42 = MSTSWagon.FreightAnimMinLevelM + FuelControllerLevel * (MSTSWagon.FreightAnimMaxLevelM - MSTSWagon.FreightAnimMinLevelM);
                        }
                        // reproducing MSTS strange behavior; used to display loco crew when attached to tender
                        else if (MSTSWagon.WagonType == TrainCar.WagonTypes.Tender) 
                        {
                            FreightShape.Location.XNAMatrix.M42 += MSTSWagon.FreightAnimMaxLevelM;
                        }
                    }
                // Display Animation Shape                    
                FreightShape.PrepareFrame(frame, elapsedTime);
            }

            if (FreightAnimations != null)
            {
                foreach (var freightAnim in FreightAnimations.Animations)
                {
                    if (freightAnim.FreightShape != null && !((freightAnim.Animation is FreightAnimationContinuous) && (freightAnim.Animation as FreightAnimationContinuous).LoadPerCent == 0))
                    {
                        freightAnim.FreightShape.Location.XNAMatrix = Car.WorldPosition.XNAMatrix;
                        freightAnim.FreightShape.Location.TileX = Car.WorldPosition.TileX; freightAnim.FreightShape.Location.TileZ = Car.WorldPosition.TileZ;
                        if (freightAnim.FreightShape.XNAMatrices.Length > 0)
                        {
                            if (freightAnim.Animation is FreightAnimationContinuous)
                            {
                                var continuousFreightAnim = freightAnim.Animation as FreightAnimationContinuous;
                                if (MSTSWagon.FreightAnimations.IsGondola) freightAnim.FreightShape.XNAMatrices[0] = TrainCarShape.XNAMatrices[1];
                                freightAnim.FreightShape.XNAMatrices[0].M42 = continuousFreightAnim.MinHeight +
                                   continuousFreightAnim.LoadPerCent / 100 * (continuousFreightAnim.MaxHeight - continuousFreightAnim.MinHeight);
                            }
                            if (freightAnim.Animation is FreightAnimationStatic)
                            {
                                var staticFreightAnim = freightAnim.Animation as FreightAnimationStatic;
                                freightAnim.FreightShape.XNAMatrices[0].M41 = staticFreightAnim.XOffset;
                                freightAnim.FreightShape.XNAMatrices[0].M42 = staticFreightAnim.YOffset;
                                freightAnim.FreightShape.XNAMatrices[0].M43 = staticFreightAnim.ZOffset;
                            }

                        }
                        // Forcing rotation of freight shape
                        freightAnim.FreightShape.PrepareFrame(frame, elapsedTime);
                    }
                }
            }



            // Control visibility of passenger cabin when inside it
            if (Viewer.Camera.AttachedCar == this.MSTSWagon
                 && //( Viewer.ViewPoint == Viewer.ViewPoints.Cab ||  // TODO, restore when we complete cab views - 
                     Viewer.Camera.Style == Camera.Styles.Passenger)
            {
                // We are in the passenger cabin
                if (InteriorShape != null)
                    InteriorShape.PrepareFrame(frame, elapsedTime);
                else
                    TrainCarShape.PrepareFrame(frame, elapsedTime);
            }
            else
            {
                // Skip drawing if CAB view - draw 2D view instead - by GeorgeS
                if (Viewer.Camera.AttachedCar == this.MSTSWagon &&
                    Viewer.Camera.Style == Camera.Styles.Cab)
                    return;

                // We are outside the passenger cabin
                TrainCarShape.PrepareFrame(frame, elapsedTime);
            }

        }



        /// <summary>
        /// Unload and release the car - its not longer being displayed
        /// </summary>
        public override void Unload()
        {
            // Removing sound sources from sound update thread
            Viewer.SoundProcess.RemoveSoundSources(this);

            base.Unload();
        }


        /// <summary>
        /// Load the various car sounds
        /// </summary>
        /// <param name="wagonFolderSlash"></param>
        private void LoadCarSounds(string wagonFolderSlash)
        {
            if (MSTSWagon.MainSoundFileName != null) LoadCarSound(wagonFolderSlash, MSTSWagon.MainSoundFileName);
            if (MSTSWagon.InteriorSoundFileName != null) LoadCarSound(wagonFolderSlash, MSTSWagon.InteriorSoundFileName);
            if (MSTSWagon.Cab3DSoundFileName != null) LoadCarSound(wagonFolderSlash, MSTSWagon.InteriorSoundFileName);
        }


        /// <summary>
        /// Load the car sound, attach it to the car
        /// check first in the wagon folder, then the global folder for the sound.
        /// If not found, report a warning.
        /// </summary>
        /// <param name="wagonFolderSlash"></param>
        /// <param name="filename"></param>
        protected void LoadCarSound(string wagonFolderSlash, string filename)
        {
            if (filename == null)
                return;
            string smsFilePath = wagonFolderSlash + @"sound\" + filename;
            if (!File.Exists(smsFilePath))
                smsFilePath = Viewer.Simulator.BasePath + @"\sound\" + filename;
            if (!File.Exists(smsFilePath))
            {
                Trace.TraceWarning("Cannot find {1} car sound file {0}", filename, wagonFolderSlash);
                return;
            }

            try
            {
                Viewer.SoundProcess.AddSoundSource(this, new SoundSource(Viewer, MSTSWagon, smsFilePath));
            }
            catch (Exception error)
            {
                Trace.WriteLine(new FileLoadException(smsFilePath, error));
            }
        }

        /// <summary>
        /// Load the inside and outside sounds for the default level 0 track type.
        /// </summary>
        private void LoadTrackSounds()
        {
            if (Viewer.TrackTypes.Count > 0)  // TODO, still have to figure out if this should be part of the car, or train, or track
            {
                if (!string.IsNullOrEmpty(MSTSWagon.InteriorSoundFileName))
                    LoadTrackSound(Viewer.TrackTypes[0].InsideSound);

                LoadTrackSound(Viewer.TrackTypes[0].OutsideSound);
            }
        }

        /// <summary>
        /// Load the sound source, attach it to the car.
        /// Check first in route\SOUND folder, then in base\SOUND folder.
        /// </summary>
        /// <param name="filename"></param>
        private void LoadTrackSound(string filename)
        {
            if (filename == null)
                return;
            string path = Viewer.Simulator.RoutePath + @"\SOUND\" + filename;
            if (!File.Exists(path))
                path = Viewer.Simulator.BasePath + @"\SOUND\" + filename;
            if (!File.Exists(path))
            {
                Trace.TraceWarning("Cannot find track sound file {0}", filename);
                return;
            }
            Viewer.SoundProcess.AddSoundSource(this, new SoundSource(Viewer, MSTSWagon, path));
        }

        internal override void Mark()
        {
            TrainCarShape.Mark();
            if (FreightShape != null)
                FreightShape.Mark();
            if (InteriorShape != null)
                InteriorShape.Mark();
        }
    }
}
=======
﻿// COPYRIGHT 2009, 2010, 2011, 2012, 2013, 2014 by the Open Rails project.
// 
// This file is part of Open Rails.
// 
// Open Rails is free software: you can redistribute it and/or modify
// it under the terms of the GNU General Public License as published by
// the Free Software Foundation, either version 3 of the License, or
// (at your option) any later version.
// 
// Open Rails is distributed in the hope that it will be useful,
// but WITHOUT ANY WARRANTY; without even the implied warranty of
// MERCHANTABILITY or FITNESS FOR A PARTICULAR PURPOSE.  See the
// GNU General Public License for more details.
// 
// You should have received a copy of the GNU General Public License
// along with Open Rails.  If not, see <http://www.gnu.org/licenses/>.

// This file is the responsibility of the 3D & Environment Team.

// Debug for Sound Variables
//#define DEBUG_WHEEL_ANIMATION 

using System;
using System.Collections.Generic;
using System.Diagnostics;
using System.IO;
using System.Linq;
using Microsoft.Xna.Framework;
using Orts.Common;
using Orts.Simulation.RollingStocks;
using Orts.Simulation.RollingStocks.SubSystems;
using Orts.Viewer3D.RollingStock.SubSystems;
using ORTS.Common;
using ORTS.Common.Input;

namespace Orts.Viewer3D.RollingStock
{
    public class MSTSWagonViewer : TrainCarViewer
    {
        protected PoseableShape TrainCarShape;
        protected AnimatedShape FreightShape;
        protected AnimatedShape InteriorShape;
        public static readonly Action Noop = () => { };
        /// <summary>
        /// Dictionary of built-in locomotive control keyboard commands, Action[] is in the order {KeyRelease, KeyPress}
        /// </summary>
        public Dictionary<UserCommand, Action[]> UserInputCommands = new Dictionary<UserCommand, Action[]>();

        // Wheels are rotated by hand instead of in the shape file.
        float WheelRotationR;
        List<int> WheelPartIndexes = new List<int>();

        // Everything else is animated through the shape file.
        AnimatedPart RunningGear;
        AnimatedPart Pantograph1;
        AnimatedPart Pantograph2;
        AnimatedPart Pantograph3;
        AnimatedPart Pantograph4;
        AnimatedPart LeftDoor;
        AnimatedPart RightDoor;
        AnimatedPart Mirrors;
        protected AnimatedPart Wipers;
        protected AnimatedPart Bell;
        AnimatedPart UnloadingParts;

        public Dictionary<string, List<ParticleEmitterViewer>> ParticleDrawers = new Dictionary<string, List<ParticleEmitterViewer>>();

        protected MSTSWagon MSTSWagon { get { return (MSTSWagon)Car; } }


        // Create viewers for special steam/smoke effects on car
        List<ParticleEmitterViewer> HeatingHose = new List<ParticleEmitterViewer>();
        List<ParticleEmitterViewer> WaterScoop = new List<ParticleEmitterViewer>();
        List<ParticleEmitterViewer> TenderWaterOverflow = new List<ParticleEmitterViewer>();
        List<ParticleEmitterViewer> WagonSmoke = new List<ParticleEmitterViewer>();
        List<ParticleEmitterViewer> HeatingSteamBoiler = new List<ParticleEmitterViewer>();

        // Create viewers for special steam effects on car
        List<ParticleEmitterViewer> WagonGenerator = new List<ParticleEmitterViewer>();
        List<ParticleEmitterViewer> DieselLocoGenerator = new List<ParticleEmitterViewer>();

        bool HasFirstPanto;
        int numBogie1, numBogie2, numBogie, bogie1Axles, bogie2Axles = 0;
        int bogieMatrix1, bogieMatrix2 = 0;
        FreightAnimationsViewer FreightAnimations;

        public MSTSWagonViewer(Viewer viewer, MSTSWagon car)
            : base(viewer, car)
        {
            
            string steamTexture = viewer.Simulator.BasePath + @"\GLOBAL\TEXTURES\smokemain.ace";
            string dieselTexture = viewer.Simulator.BasePath + @"\GLOBAL\TEXTURES\dieselsmoke.ace";

            // Particle Drawers called in Wagon so that wagons can also have steam effects.
            ParticleDrawers = (
                from effect in MSTSWagon.EffectData
                select new KeyValuePair<string, List<ParticleEmitterViewer>>(effect.Key, new List<ParticleEmitterViewer>(
                    from data in effect.Value
                    select new ParticleEmitterViewer(viewer, data, car.WorldPosition)))).ToDictionary(kvp => kvp.Key, kvp => kvp.Value);

            // Initaialise particle viewers for special steam effects
            foreach (var emitter in ParticleDrawers)
            {

                // Exhaust for steam heating boiler
                if (emitter.Key.ToLowerInvariant() == "heatingsteamboilerfx")
                    HeatingSteamBoiler.AddRange(emitter.Value);

                foreach (var drawer in HeatingSteamBoiler)
                {
                    drawer.Initialize(dieselTexture);
                }

                // Exhaust for HEP/Power Generator
                if (emitter.Key.ToLowerInvariant() == "wagongeneratorfx")
                    WagonGenerator.AddRange(emitter.Value);
                
                foreach (var drawer in WagonGenerator)
                {
                    drawer.Initialize(dieselTexture);
                }

                // Smoke for wood/coal fire
                if (emitter.Key.ToLowerInvariant() == "wagonsmokefx")
                    WagonSmoke.AddRange(emitter.Value);

                foreach (var drawer in WagonSmoke)
                {
                    drawer.Initialize(steamTexture);
                }

                // Steam leak in heating hose 

                if (emitter.Key.ToLowerInvariant() == "heatinghosefx")
                    HeatingHose.AddRange(emitter.Value);

                foreach (var drawer in HeatingHose)
                {
                    drawer.Initialize(steamTexture);
                }


                // Water spray for when water scoop is in use (use steam effects for the time being)

                if (emitter.Key.ToLowerInvariant() == "waterscoopfx")
                    WaterScoop.AddRange(emitter.Value);

                foreach (var drawer in WaterScoop)
                {
                    drawer.Initialize(steamTexture);
                }

                // Water overflow when tender is over full during water trough filling (use steam effects for the time being) 

                if (emitter.Key.ToLowerInvariant() == "tenderwateroverflowfx")
                   TenderWaterOverflow.AddRange(emitter.Value);
                
                foreach (var drawer in TenderWaterOverflow)
                {
                   drawer.Initialize(steamTexture);
                }

            }

            var wagonFolderSlash = Path.GetDirectoryName(car.WagFilePath) + @"\";

            TrainCarShape = car.MainShapeFileName != string.Empty
                ? new PoseableShape(viewer, wagonFolderSlash + car.MainShapeFileName + '\0' + wagonFolderSlash, car.WorldPosition, ShapeFlags.ShadowCaster)
                : new PoseableShape(viewer, null, car.WorldPosition);

            // This insection initialises the MSTS style freight animation - can either be for a coal load, which will adjust with usage, or a static animation, such as additional shape.
            if (car.FreightShapeFileName != null)
            {
                
                car.HasFreightAnim = true;
                FreightShape = new AnimatedShape(viewer, wagonFolderSlash + car.FreightShapeFileName + '\0' + wagonFolderSlash, new WorldPosition(car.WorldPosition), ShapeFlags.ShadowCaster);

                // Reproducing MSTS "bug" of not allowing tender animation in case both minLevel and maxLevel are 0 or maxLevel <  minLevel 
                // Applies to both a standard tender locomotive or a tank locomotive (where coal load is on same "wagon" as the locomotive -  for the coal load on a tender or tank locomotive - in operation it will raise or lower with caol usage

                if (MSTSWagon.WagonType == TrainCar.WagonTypes.Tender || MSTSWagon is MSTSSteamLocomotive)
                {

                    var NonTenderSteamLocomotive = MSTSWagon as MSTSSteamLocomotive;

                    if ((MSTSWagon.WagonType == TrainCar.WagonTypes.Tender || MSTSWagon is MSTSLocomotive && (MSTSWagon.EngineType == TrainCar.EngineTypes.Steam && NonTenderSteamLocomotive.IsTenderRequired == 0.0)) && MSTSWagon.FreightAnimMaxLevelM != 0 && MSTSWagon.FreightAnimFlag > 0 && MSTSWagon.FreightAnimMaxLevelM > MSTSWagon.FreightAnimMinLevelM)
                    {
                        // Force allowing animation:
                        if (FreightShape.SharedShape.LodControls.Length > 0 && FreightShape.SharedShape.LodControls[0].DistanceLevels.Length > 0 && FreightShape.SharedShape.LodControls[0].DistanceLevels[0].SubObjects.Length > 0 && FreightShape.SharedShape.LodControls[0].DistanceLevels[0].SubObjects[0].ShapePrimitives.Length > 0 && FreightShape.SharedShape.LodControls[0].DistanceLevels[0].SubObjects[0].ShapePrimitives[0].Hierarchy.Length > 0)
                            FreightShape.SharedShape.LodControls[0].DistanceLevels[0].SubObjects[0].ShapePrimitives[0].Hierarchy[0] = 1;
                    }
                }
            }


            if (car.InteriorShapeFileName != null)
                InteriorShape = new AnimatedShape(viewer, wagonFolderSlash + car.InteriorShapeFileName + '\0' + wagonFolderSlash, car.WorldPosition, ShapeFlags.Interior, 30.0f);

            RunningGear = new AnimatedPart(TrainCarShape);
            Pantograph1 = new AnimatedPart(TrainCarShape);
            Pantograph2 = new AnimatedPart(TrainCarShape);
            Pantograph3 = new AnimatedPart(TrainCarShape);
            Pantograph4 = new AnimatedPart(TrainCarShape);
            LeftDoor = new AnimatedPart(TrainCarShape);
            RightDoor = new AnimatedPart(TrainCarShape);
            Mirrors = new AnimatedPart(TrainCarShape);
            Wipers = new AnimatedPart(TrainCarShape);
            UnloadingParts = new AnimatedPart(TrainCarShape);
            Bell = new AnimatedPart(TrainCarShape);

            if (car.FreightAnimations != null)
                FreightAnimations = new FreightAnimationsViewer(viewer, car, wagonFolderSlash);

            LoadCarSounds(wagonFolderSlash);
            //if (!(MSTSWagon is MSTSLocomotive))
            //    LoadTrackSounds();
            Viewer.SoundProcess.AddSoundSource(this, new TrackSoundSource(MSTSWagon, Viewer));

            // Determine if it has first pantograph. So we can match unnamed panto parts correctly
            for (var i = 0; i < TrainCarShape.Hierarchy.Length; i++)
                if (TrainCarShape.SharedShape.MatrixNames[i].Contains('1'))
                {
                    if (TrainCarShape.SharedShape.MatrixNames[i].ToUpper().StartsWith("PANTO")) { HasFirstPanto = true; break; }
                }

            // Check bogies and wheels to find out what we have.
            for (var i = 0; i < TrainCarShape.Hierarchy.Length; i++)
            {
                if (TrainCarShape.SharedShape.MatrixNames[i].Equals("BOGIE1"))
                {
                    bogieMatrix1 = i;
                    numBogie1 += 1;
                }
                if (TrainCarShape.SharedShape.MatrixNames[i].Equals("BOGIE2"))
                {
                    bogieMatrix2 = i;
                    numBogie2 += 1;
                }
                if (TrainCarShape.SharedShape.MatrixNames[i].Equals("BOGIE"))
                {
                    bogieMatrix1 = i;
                }
                // For now, the total axle count consisting of axles that are part of the bogie are being counted.
                if (TrainCarShape.SharedShape.MatrixNames[i].Contains("WHEELS"))
                    if (TrainCarShape.SharedShape.MatrixNames[i].Length == 8)
                    {
                        var tpmatrix = TrainCarShape.SharedShape.GetParentMatrix(i);
                        if (TrainCarShape.SharedShape.MatrixNames[i].Equals("WHEELS11") && tpmatrix == bogieMatrix1)
                            bogie1Axles += 1;
                        if (TrainCarShape.SharedShape.MatrixNames[i].Equals("WHEELS12") && tpmatrix == bogieMatrix1)
                            bogie1Axles += 1;
                        if (TrainCarShape.SharedShape.MatrixNames[i].Equals("WHEELS13") && tpmatrix == bogieMatrix1)
                            bogie1Axles += 1;
                        if (TrainCarShape.SharedShape.MatrixNames[i].Equals("WHEELS21") && tpmatrix == bogieMatrix1)
                            bogie1Axles += 1;
                        if (TrainCarShape.SharedShape.MatrixNames[i].Equals("WHEELS22") && tpmatrix == bogieMatrix1)
                            bogie1Axles += 1;
                        if (TrainCarShape.SharedShape.MatrixNames[i].Equals("WHEELS23") && tpmatrix == bogieMatrix1)
                            bogie1Axles += 1;

                        if (TrainCarShape.SharedShape.MatrixNames[i].Equals("WHEELS11") && tpmatrix == bogieMatrix2)
                            bogie2Axles += 1;
                        if (TrainCarShape.SharedShape.MatrixNames[i].Equals("WHEELS12") && tpmatrix == bogieMatrix2)
                            bogie2Axles += 1;
                        if (TrainCarShape.SharedShape.MatrixNames[i].Equals("WHEELS13") && tpmatrix == bogieMatrix2)
                            bogie2Axles += 1;
                        if (TrainCarShape.SharedShape.MatrixNames[i].Equals("WHEELS21") && tpmatrix == bogieMatrix2)
                            bogie2Axles += 1;
                        if (TrainCarShape.SharedShape.MatrixNames[i].Equals("WHEELS21") && tpmatrix == bogieMatrix2)
                            bogie2Axles += 1;
                        if (TrainCarShape.SharedShape.MatrixNames[i].Equals("WHEELS23") && tpmatrix == bogieMatrix2)
                            bogie2Axles += 1;
                    }
            }

            // Match up all the matrices with their parts.
            for (var i = 0; i < TrainCarShape.Hierarchy.Length; i++)
                if (TrainCarShape.Hierarchy[i] == -1)
                    MatchMatrixToPart(car, i, 0);

            car.SetUpWheels();

            // If we have two pantographs, 2 is the forwards pantograph, unlike when there's only one.
            if (!car.Flipped && !Pantograph1.Empty() && !Pantograph2.Empty())
                AnimatedPart.Swap(ref Pantograph1, ref Pantograph2);

            Pantograph1.SetState(MSTSWagon.Pantographs[1].CommandUp);
            Pantograph2.SetState(MSTSWagon.Pantographs[2].CommandUp);
            if (MSTSWagon.Pantographs.List.Count > 2) Pantograph3.SetState(MSTSWagon.Pantographs[3].CommandUp);
            if (MSTSWagon.Pantographs.List.Count > 3) Pantograph4.SetState(MSTSWagon.Pantographs[4].CommandUp);
            LeftDoor.SetState(MSTSWagon.DoorLeftOpen);
            RightDoor.SetState(MSTSWagon.DoorRightOpen);
            Mirrors.SetState(MSTSWagon.MirrorOpen);
            UnloadingParts.SetState(MSTSWagon.UnloadingPartsOpen);

            InitializeUserInputCommands();
        }

        void MatchMatrixToPart(MSTSWagon car, int matrix, int bogieMatrix)
        {
            var matrixName = TrainCarShape.SharedShape.MatrixNames[matrix].ToUpper();
            // Gate all RunningGearPartIndexes on this!
            var matrixAnimated = TrainCarShape.SharedShape.Animations != null && TrainCarShape.SharedShape.Animations.Count > 0 && TrainCarShape.SharedShape.Animations[0].anim_nodes.Count > matrix && TrainCarShape.SharedShape.Animations[0].anim_nodes[matrix].controllers.Count > 0;
            if (matrixName.StartsWith("WHEELS") && (matrixName.Length == 7 || matrixName.Length == 8 || matrixName.Length == 9))
            {
                // Standard WHEELS length would be 8 to test for WHEELS11. Came across WHEELS tag that used a period(.) between the last 2 numbers, changing max length to 9.
                // Changing max length to 9 is not a problem since the initial WHEELS test will still be good.
                var m = TrainCarShape.SharedShape.GetMatrixProduct(matrix);
                //someone uses wheel to animate fans, thus check if the wheel is not too high (lower than 3m), will animate it as real wheel
                if (m.M42 < 3)
                {
                    var id = 0;
                    // Model makers are not following the standard rules, For example, one tender uses naming convention of wheels11/12 instead of using Wheels1,2,3 when not part of a bogie.
                    // The next 2 lines will sort out these axles.
                    var tmatrix = TrainCarShape.SharedShape.GetParentMatrix(matrix);
                    if (matrixName.Length == 8 && bogieMatrix == 0 && tmatrix == 0) // In this test, both tmatrix and bogieMatrix are 0 since these wheels are not part of a bogie.
                        matrixName = TrainCarShape.SharedShape.MatrixNames[matrix].Substring(0, 7); // Changing wheel name so that it reflects its actual use since it is not p
                    if (matrixName.Length == 8 || matrixName.Length == 9)
                        Int32.TryParse(matrixName.Substring(6, 1), out id);
                    if (matrixName.Length == 8 || matrixName.Length == 9 || !matrixAnimated)
                        WheelPartIndexes.Add(matrix);
                    else
                        RunningGear.AddMatrix(matrix);
                    var pmatrix = TrainCarShape.SharedShape.GetParentMatrix(matrix);
                    car.AddWheelSet(m.M43, id, pmatrix, matrixName.ToString(), bogie1Axles, bogie2Axles);
                }
                // Standard wheels are processed above, but wheels used as animated fans that are greater than 3m are processed here.
                else
                    RunningGear.AddMatrix(matrix);
            }
            else if (matrixName.StartsWith("BOGIE") && matrixName.Length <= 6) //BOGIE1 is valid, BOGIE11 is not, it is used by some modelers to indicate this is part of bogie1
            {
                if (matrixName.Length == 6)
                {
                    var id = 1;
                    Int32.TryParse(matrixName.Substring(5), out id);
                    var m = TrainCarShape.SharedShape.GetMatrixProduct(matrix);
                    car.AddBogie(m.M43, matrix, id, matrixName.ToString(), numBogie1, numBogie2);
                    bogieMatrix = matrix; // Bogie matrix needs to be saved for test with axles.
                }
                else
                {
                    // Since the string content is BOGIE, Int32.TryParse(matrixName.Substring(5), out id) is not needed since its sole purpose is to
                    //  parse the string number from the string.
                    var id = 1;
                    var m = TrainCarShape.SharedShape.GetMatrixProduct(matrix);
                    car.AddBogie(m.M43, matrix, id, matrixName.ToString(), numBogie1, numBogie2);
                    bogieMatrix = matrix; // Bogie matrix needs to be saved for test with axles.
                }
                // Bogies contain wheels!
                for (var i = 0; i < TrainCarShape.Hierarchy.Length; i++)
                    if (TrainCarShape.Hierarchy[i] == matrix)
                        MatchMatrixToPart(car, i, bogieMatrix);
            }
            else if (matrixName.StartsWith("WIPER")) // wipers
            {
                Wipers.AddMatrix(matrix);
            }
            else if (matrixName.StartsWith("DOOR")) // doors (left / right)
            {
                if (matrixName.StartsWith("DOOR_D") || matrixName.StartsWith("DOOR_E") || matrixName.StartsWith("DOOR_F"))
                    LeftDoor.AddMatrix(matrix);
                else if (matrixName.StartsWith("DOOR_A") || matrixName.StartsWith("DOOR_B") || matrixName.StartsWith("DOOR_C"))
                    RightDoor.AddMatrix(matrix);
            }
            else if (matrixName.StartsWith("PANTOGRAPH")) //pantographs (1/2)
            {

                switch (matrixName)
                {
                    case "PANTOGRAPHBOTTOM1":
                    case "PANTOGRAPHBOTTOM1A":
                    case "PANTOGRAPHBOTTOM1B":
                    case "PANTOGRAPHMIDDLE1":
                    case "PANTOGRAPHMIDDLE1A":
                    case "PANTOGRAPHMIDDLE1B":
                    case "PANTOGRAPHTOP1":
                    case "PANTOGRAPHTOP1A":
                    case "PANTOGRAPHTOP1B":
                        Pantograph1.AddMatrix(matrix);
                        break;
                    case "PANTOGRAPHBOTTOM2":
                    case "PANTOGRAPHBOTTOM2A":
                    case "PANTOGRAPHBOTTOM2B":
                    case "PANTOGRAPHMIDDLE2":
                    case "PANTOGRAPHMIDDLE2A":
                    case "PANTOGRAPHMIDDLE2B":
                    case "PANTOGRAPHTOP2":
                    case "PANTOGRAPHTOP2A":
                    case "PANTOGRAPHTOP2B":
                        Pantograph2.AddMatrix(matrix);
                        break;
                    default://someone used other language
                        if (matrixName.Contains("1"))
                            Pantograph1.AddMatrix(matrix);
                        else if (matrixName.Contains("2"))
                            Pantograph2.AddMatrix(matrix);
                        else if (matrixName.Contains("3"))
                            Pantograph3.AddMatrix(matrix);
                        else if (matrixName.Contains("4"))
                            Pantograph4.AddMatrix(matrix);
                        else
                        {
                            if (HasFirstPanto) Pantograph1.AddMatrix(matrix); //some may have no first panto, will put it as panto 2
                            else Pantograph2.AddMatrix(matrix);
                        }
                        break;
                }
            }
            else if (matrixName.StartsWith("MIRROR")) // mirrors
            {
                Mirrors.AddMatrix(matrix);
            }
            else if (matrixName.StartsWith("UNLOADINGPARTS")) // unloading parts
            {
                UnloadingParts.AddMatrix(matrix);
            }
            else if (matrixName.StartsWith("PANTO"))  // TODO, not sure why this is needed, see above!
            {
                Trace.TraceInformation("Pantograph matrix with unusual name {1} in shape {0}", TrainCarShape.SharedShape.FilePath, matrixName);
                if (matrixName.Contains("1"))
                    Pantograph1.AddMatrix(matrix);
                else if (matrixName.Contains("2"))
                    Pantograph2.AddMatrix(matrix);
                else if (matrixName.Contains("3"))
                    Pantograph3.AddMatrix(matrix);
                else if (matrixName.Contains("4"))
                    Pantograph4.AddMatrix(matrix);
                else
                {
                    if (HasFirstPanto) Pantograph1.AddMatrix(matrix); //some may have no first panto, will put it as panto 2
                    else Pantograph2.AddMatrix(matrix);
                }
            }
            else if (matrixName.StartsWith("ORTSBELL")) // wipers
            {
                Bell.AddMatrix(matrix);
            }
            else
            {
                if (matrixAnimated && matrix != 0)
                    RunningGear.AddMatrix(matrix);

                for (var i = 0; i < TrainCarShape.Hierarchy.Length; i++)
                    if (TrainCarShape.Hierarchy[i] == matrix)
                        MatchMatrixToPart(car, i, 0);
            }
        }

        public override void InitializeUserInputCommands()
        {
            UserInputCommands.Add(UserCommand.ControlPantograph1, new Action[] { Noop, () => new PantographCommand(Viewer.Log, 1, !MSTSWagon.Pantographs[1].CommandUp) });
            UserInputCommands.Add(UserCommand.ControlPantograph2, new Action[] { Noop, () => new PantographCommand(Viewer.Log, 2, !MSTSWagon.Pantographs[2].CommandUp) });
            if (MSTSWagon.Pantographs.List.Count > 2) UserInputCommands.Add(UserCommand.ControlPantograph3, new Action[] { Noop, () => new PantographCommand(Viewer.Log, 3, !MSTSWagon.Pantographs[3].CommandUp) });
            if (MSTSWagon.Pantographs.List.Count > 3) UserInputCommands.Add(UserCommand.ControlPantograph4, new Action[] { Noop, () => new PantographCommand(Viewer.Log, 4, !MSTSWagon.Pantographs[4].CommandUp) });
            UserInputCommands.Add(UserCommand.ControlDoorLeft, new Action[] { Noop, () => new ToggleDoorsLeftCommand(Viewer.Log) });
            UserInputCommands.Add(UserCommand.ControlDoorRight, new Action[] { Noop, () => new ToggleDoorsRightCommand(Viewer.Log) });
            UserInputCommands.Add(UserCommand.ControlMirror, new Action[] { Noop, () => new ToggleMirrorsCommand(Viewer.Log) });
        }

        public override void HandleUserInput(ElapsedTime elapsedTime)
        {
            foreach (var command in UserInputCommands.Keys)
                if (UserInput.IsPressed(command)) UserInputCommands[command][1]();
                else if (UserInput.IsReleased(command)) UserInputCommands[command][0]();
        }

        /// <summary>
        /// Called at the full frame rate
        /// elapsedTime is time since last frame
        /// Executes in the UpdaterThread
        /// </summary>
        public override void PrepareFrame(RenderFrame frame, ElapsedTime elapsedTime)
        {
            Pantograph1.UpdateState(MSTSWagon.Pantographs[1].CommandUp, elapsedTime);
            Pantograph2.UpdateState(MSTSWagon.Pantographs[2].CommandUp, elapsedTime);
            if (MSTSWagon.Pantographs.List.Count > 2) Pantograph3.UpdateState(MSTSWagon.Pantographs[3].CommandUp, elapsedTime);
            if (MSTSWagon.Pantographs.List.Count > 3) Pantograph4.UpdateState(MSTSWagon.Pantographs[4].CommandUp, elapsedTime);
            LeftDoor.UpdateState(MSTSWagon.DoorLeftOpen, elapsedTime);
            RightDoor.UpdateState(MSTSWagon.DoorRightOpen, elapsedTime);
            Mirrors.UpdateState(MSTSWagon.MirrorOpen, elapsedTime);
            UnloadingParts.UpdateState(MSTSWagon.UnloadingPartsOpen, elapsedTime);
            UpdateAnimation(frame, elapsedTime);

            var car = Car as MSTSWagon;
            // Steam leak in heating hose
            foreach (var drawer in HeatingHose)
            {
                drawer.SetOutput(car.HeatingHoseSteamVelocityMpS, car.HeatingHoseSteamVolumeM3pS, car.HeatingHoseParticleDurationS);
            }

            // Heating Steam Boiler Exhaust
            foreach (var drawer in HeatingSteamBoiler)
            {
                drawer.SetOutput(car.HeatingSteamBoilerVolumeM3pS, car.HeatingSteamBoilerDurationS, car.HeatingSteamBoilerSteadyColor);
            }

            // Exhaust for HEP/Electrical Generator
            foreach (var drawer in WagonGenerator)
            {
               drawer.SetOutput(car.WagonGeneratorVolumeM3pS, car.WagonGeneratorDurationS, car.WagonGeneratorSteadyColor);
            }

            // Wagon fire smoke
            foreach (var drawer in WagonSmoke)
            {
                  drawer.SetOutput(car.WagonSmokeVelocityMpS, car.WagonSmokeVolumeM3pS, car.WagonSmokeDurationS, car.WagonSmokeSteadyColor);
            }

            // Water spray for water sccop (uses steam effects currently)
            foreach (var drawer in WaterScoop)
            {
                drawer.SetOutput(car.WaterScoopWaterVelocityMpS, car.WaterScoopWaterVolumeM3pS, car.WaterScoopParticleDurationS);
            }

            // Water overflow from tender (uses steam effects currently)
            foreach (var drawer in TenderWaterOverflow)
            {
                drawer.SetOutput(car.TenderWaterOverflowVelocityMpS, car.TenderWaterOverflowVolumeM3pS, car.TenderWaterOverflowParticleDurationS);
            }

            foreach (List<ParticleEmitterViewer> drawers in ParticleDrawers.Values)
                foreach (ParticleEmitterViewer drawer in drawers)
                    drawer.PrepareFrame(frame, elapsedTime);

        }


        private void UpdateAnimation(RenderFrame frame, ElapsedTime elapsedTime)
        {
                        
            float distanceTravelledM = 0.0f; // Distance travelled by non-driven wheels
            float distanceTravelledDrivenM = 0.0f;  // Distance travelled by driven wheels
            float AnimationWheelRadiusM = 0.0f; // Radius of non driven wheels
            float AnimationDriveWheelRadiusM = 0.0f; // Radius of driven wheels

            if (MSTSWagon.IsDriveable && MSTSWagon.Simulator.UseAdvancedAdhesion)
            {
                //TODO: next code line has been modified to flip trainset physics in order to get viewing direction coincident with loco direction when using rear cab.
                // To achieve the same result with other means, without flipping trainset physics, the line should be changed as follows:
                //                                distanceTravelledM = MSTSWagon.WheelSpeedMpS * elapsedTime.ClockSeconds;

                if (Car.EngineType == Orts.Simulation.RollingStocks.TrainCar.EngineTypes.Steam) // Steam locomotive so set up different speeds for different driver and non-driver wheels
                {
                    distanceTravelledM = ((MSTSWagon.Train != null && MSTSWagon.Train.IsPlayerDriven && ((MSTSLocomotive)MSTSWagon).UsingRearCab) ? -1 : 1) * MSTSWagon.WheelSpeedMpS * elapsedTime.ClockSeconds;
                    distanceTravelledDrivenM = ((MSTSWagon.Train != null && MSTSWagon.Train.IsPlayerDriven && ((MSTSLocomotive)MSTSWagon).UsingRearCab) ? -1 : 1) * MSTSWagon.WheelSpeedSlipMpS * elapsedTime.ClockSeconds;
                    // Set values of wheel radius - assume that drive wheel and non driven wheel are different sizes
                    AnimationWheelRadiusM = MSTSWagon.WheelRadiusM;
                    AnimationDriveWheelRadiusM = MSTSWagon.DriverWheelRadiusM;
                }
                else  // Other driveable rolling stock - all wheels have same speed.
                {
                    distanceTravelledM = ((MSTSWagon.Train != null && MSTSWagon.Train.IsPlayerDriven && ((MSTSLocomotive)MSTSWagon).UsingRearCab) ? -1 : 1) * MSTSWagon.WheelSpeedMpS * elapsedTime.ClockSeconds;
                    distanceTravelledDrivenM = ((MSTSWagon.Train != null && MSTSWagon.Train.IsPlayerDriven && ((MSTSLocomotive)MSTSWagon).UsingRearCab) ? -1 : 1) * MSTSWagon.WheelSpeedMpS * elapsedTime.ClockSeconds;
                    // Set values of wheel radius - assume that drive wheel and non driven wheel are same sizes
                    AnimationWheelRadiusM = MSTSWagon.WheelRadiusM;
                    AnimationDriveWheelRadiusM = MSTSWagon.WheelRadiusM;
                }
            }
            else // set values for simple adhesion
            {

                distanceTravelledM = ((MSTSWagon.IsDriveable && MSTSWagon.Train != null && MSTSWagon.Train.IsPlayerDriven && ((MSTSLocomotive)MSTSWagon).UsingRearCab) ? -1 : 1) * MSTSWagon.SpeedMpS * elapsedTime.ClockSeconds;
                distanceTravelledDrivenM = ((MSTSWagon.IsDriveable && MSTSWagon.Train != null && MSTSWagon.Train.IsPlayerDriven && ((MSTSLocomotive)MSTSWagon).UsingRearCab) ? -1 : 1) * MSTSWagon.SpeedMpS * elapsedTime.ClockSeconds;
                // Set values of wheel radius - assume that drive wheel and non driven wheel are same sizes
                if (Car.EngineType == Orts.Simulation.RollingStocks.TrainCar.EngineTypes.Steam) // set values for steam stock
                {
                    AnimationWheelRadiusM = MSTSWagon.WheelRadiusM;
                    AnimationDriveWheelRadiusM = MSTSWagon.DriverWheelRadiusM;
                }
                else // set values for non-driveable stock, eg wagons, and driveable stock such as diesels, electric locomotives 
                {
                    AnimationWheelRadiusM = MSTSWagon.WheelRadiusM;
                    AnimationDriveWheelRadiusM = MSTSWagon.WheelRadiusM;
                }

            }

            if (Car.BrakeSkid) // if car wheels are skidding because of brakes lockin wheels up then stop wheels rotating.
            {
                distanceTravelledM = 0.0f;
                distanceTravelledDrivenM = 0.0f;
            }

            // Running gear and drive wheel rotation (animation) in steam locomotives
            if (!RunningGear.Empty() && AnimationDriveWheelRadiusM > 0.001)
                RunningGear.UpdateLoop(distanceTravelledDrivenM / MathHelper.TwoPi / AnimationDriveWheelRadiusM);


            // Wheel rotation (animation) - for non-drive wheels in steam locomotives and all wheels in other stock
            if (WheelPartIndexes.Count > 0)
             {
                var wheelCircumferenceM = MathHelper.TwoPi * AnimationWheelRadiusM;
                var rotationalDistanceR = MathHelper.TwoPi * distanceTravelledM / wheelCircumferenceM;  // in radians
                WheelRotationR = MathHelper.WrapAngle(WheelRotationR - rotationalDistanceR);
                var wheelRotationMatrix = Matrix.CreateRotationX(WheelRotationR);
                foreach (var iMatrix in WheelPartIndexes)
                 {
                    TrainCarShape.XNAMatrices[iMatrix] = wheelRotationMatrix * TrainCarShape.SharedShape.Matrices[iMatrix];
                 }
              }

#if DEBUG_WHEEL_ANIMATION

            Trace.TraceInformation("========================== Debug Animation in MSTSWagonViewer.cs ==========================================");
            Trace.TraceInformation("Slip speed - Car ID: {0} WheelDistance: {1} SlipWheelDistance: {2}", Car.CarID, distanceTravelledM, distanceTravelledDrivenM);
            Trace.TraceInformation("Wag Speed - Wheelspeed: {0} Slip: {1} Train: {2}", MSTSWagon.WheelSpeedMpS, MSTSWagon.WheelSpeedSlipMpS, MSTSWagon.SpeedMpS);
            Trace.TraceInformation("Wheel Radius - DriveWheel: {0} NonDriveWheel: {1}", AnimationDriveWheelRadiusM, AnimationWheelRadiusM);

#endif

            // truck angle animation
            foreach (var p in Car.Parts)
            {
                if (p.iMatrix <= 0)
                    continue;
                Matrix m = Matrix.Identity;
                m.Translation = TrainCarShape.SharedShape.Matrices[p.iMatrix].Translation;
                m.M11 = p.Cos;
                m.M13 = p.Sin;
                m.M31 = -p.Sin;
                m.M33 = p.Cos;

                // To cancel out any vibration, apply the inverse here. If no vibration is present, this matrix will be Matrix.Identity.
                TrainCarShape.XNAMatrices[p.iMatrix] = Car.VibrationInverseMatrix * m;
            }


            // Applies MSTS style freight animation for coal load on the locomotive, crews, and other static animations.
            // Takes the form of FreightAnim ( A B C )
            // MSTS allowed crew figures to be inserted into the tender WAG file and thus be displayed on the locomotive.
            // It appears that only one MSTS type FA can be used per vehicle (to be confirmed?)
            // For coal load variation, C should be absent (set to 1 when read in WAG file) or >0 - sets FreightAnimFlag; and A > B
            // To disable coal load variation and insert a static (crew) shape on the tender breech, one of the conditions indicated above
            if (FreightShape != null)
            {
                // Define default position of shape
                FreightShape.Location.XNAMatrix = Car.WorldPosition.XNAMatrix;
                FreightShape.Location.TileX = Car.WorldPosition.TileX;
                FreightShape.Location.TileZ = Car.WorldPosition.TileZ;

                    bool SteamAnimShape = false;
                    float FuelControllerLevel = 0.0f;

                // For coal load variation on locomotives determine the current fuel level - and whether locomotive is a tender or tank type locomotive.
                if (MSTSWagon.WagonType == TrainCar.WagonTypes.Tender || MSTSWagon is MSTSSteamLocomotive)
                {

                    var NonTenderSteamLocomotive = MSTSWagon as MSTSSteamLocomotive;

                    if (MSTSWagon.WagonType == TrainCar.WagonTypes.Tender || MSTSWagon is MSTSLocomotive && (MSTSWagon.EngineType == TrainCar.EngineTypes.Steam && NonTenderSteamLocomotive.IsTenderRequired == 0.0))
                    {

                        if (MSTSWagon.TendersSteamLocomotive == null)
                            MSTSWagon.FindTendersSteamLocomotive();

                        if (MSTSWagon.TendersSteamLocomotive != null)
                        {
                            FuelControllerLevel = MSTSWagon.TendersSteamLocomotive.FuelController.CurrentValue;
                            SteamAnimShape = true;
                        }
                        else if (NonTenderSteamLocomotive != null)
                        {
                            FuelControllerLevel = NonTenderSteamLocomotive.FuelController.CurrentValue;
                            SteamAnimShape = true;
                        } 
                    }
                }

                    // Set height of FAs - if relevant conditions met, use default position co-ords defined above
                    if (FreightShape.XNAMatrices.Length > 0)
                    {
                        // For tender coal load animation 
                        if (MSTSWagon.FreightAnimFlag > 0 && MSTSWagon.FreightAnimMaxLevelM > MSTSWagon.FreightAnimMinLevelM && SteamAnimShape)
                        {
                            FreightShape.XNAMatrices[0].M42 = MSTSWagon.FreightAnimMinLevelM + FuelControllerLevel * (MSTSWagon.FreightAnimMaxLevelM - MSTSWagon.FreightAnimMinLevelM);
                        }
                        // reproducing MSTS strange behavior; used to display loco crew when attached to tender
                        else if (MSTSWagon.WagonType == TrainCar.WagonTypes.Tender) 
                        {
                            FreightShape.Location.XNAMatrix.M42 += MSTSWagon.FreightAnimMaxLevelM;
                        }
                    }
                // Display Animation Shape                    
                FreightShape.PrepareFrame(frame, elapsedTime);
            }

            if (FreightAnimations != null)
            {
                foreach (var freightAnim in FreightAnimations.Animations)
                {
                    if (freightAnim.FreightShape != null && !((freightAnim.Animation is FreightAnimationContinuous) && (freightAnim.Animation as FreightAnimationContinuous).LoadPerCent == 0))
                    {
                        freightAnim.FreightShape.Location.XNAMatrix = Car.WorldPosition.XNAMatrix;
                        freightAnim.FreightShape.Location.TileX = Car.WorldPosition.TileX; freightAnim.FreightShape.Location.TileZ = Car.WorldPosition.TileZ;
                        if (freightAnim.FreightShape.XNAMatrices.Length > 0)
                        {
                            if (freightAnim.Animation is FreightAnimationContinuous)
                            {
                                var continuousFreightAnim = freightAnim.Animation as FreightAnimationContinuous;
                                if (MSTSWagon.FreightAnimations.IsGondola) freightAnim.FreightShape.XNAMatrices[0] = TrainCarShape.XNAMatrices[1];
                                freightAnim.FreightShape.XNAMatrices[0].M42 = continuousFreightAnim.MinHeight +
                                   continuousFreightAnim.LoadPerCent / 100 * (continuousFreightAnim.MaxHeight - continuousFreightAnim.MinHeight);
                            }
                            if (freightAnim.Animation is FreightAnimationStatic)
                            {
                                var staticFreightAnim = freightAnim.Animation as FreightAnimationStatic;
                                freightAnim.FreightShape.XNAMatrices[0].M41 = staticFreightAnim.XOffset;
                                freightAnim.FreightShape.XNAMatrices[0].M42 = staticFreightAnim.YOffset;
                                freightAnim.FreightShape.XNAMatrices[0].M43 = staticFreightAnim.ZOffset;
                            }

                        }
                        // Forcing rotation of freight shape
                        freightAnim.FreightShape.PrepareFrame(frame, elapsedTime);
                    }
                }
            }



            // Control visibility of passenger cabin when inside it
            if (Viewer.Camera.AttachedCar == this.MSTSWagon
                 && //( Viewer.ViewPoint == Viewer.ViewPoints.Cab ||  // TODO, restore when we complete cab views - 
                     Viewer.Camera.Style == Camera.Styles.Passenger)
            {
                // We are in the passenger cabin
                if (InteriorShape != null)
                    InteriorShape.PrepareFrame(frame, elapsedTime);
                else
                    TrainCarShape.PrepareFrame(frame, elapsedTime);
            }
            else
            {
                // Skip drawing if CAB view - draw 2D view instead - by GeorgeS
                if (Viewer.Camera.AttachedCar == this.MSTSWagon &&
                    Viewer.Camera.Style == Camera.Styles.Cab)
                    return;

                // We are outside the passenger cabin
                TrainCarShape.PrepareFrame(frame, elapsedTime);
            }

        }



        /// <summary>
        /// Unload and release the car - its not longer being displayed
        /// </summary>
        public override void Unload()
        {
            // Removing sound sources from sound update thread
            Viewer.SoundProcess.RemoveSoundSources(this);

            base.Unload();
        }


        /// <summary>
        /// Load the various car sounds
        /// </summary>
        /// <param name="wagonFolderSlash"></param>
        private void LoadCarSounds(string wagonFolderSlash)
        {
            if (MSTSWagon.MainSoundFileName != null) LoadCarSound(wagonFolderSlash, MSTSWagon.MainSoundFileName);
            if (MSTSWagon.InteriorSoundFileName != null) LoadCarSound(wagonFolderSlash, MSTSWagon.InteriorSoundFileName);
            if (MSTSWagon.Cab3DSoundFileName != null) LoadCarSound(wagonFolderSlash, MSTSWagon.InteriorSoundFileName);
        }


        /// <summary>
        /// Load the car sound, attach it to the car
        /// check first in the wagon folder, then the global folder for the sound.
        /// If not found, report a warning.
        /// </summary>
        /// <param name="wagonFolderSlash"></param>
        /// <param name="filename"></param>
        protected void LoadCarSound(string wagonFolderSlash, string filename)
        {
            if (filename == null)
                return;
            string smsFilePath = wagonFolderSlash + @"sound\" + filename;
            if (!File.Exists(smsFilePath))
                smsFilePath = Viewer.Simulator.BasePath + @"\sound\" + filename;
            if (!File.Exists(smsFilePath))
            {
                Trace.TraceWarning("Cannot find {1} car sound file {0}", filename, wagonFolderSlash);
                return;
            }

            try
            {
                Viewer.SoundProcess.AddSoundSource(this, new SoundSource(Viewer, MSTSWagon, smsFilePath));
            }
            catch (Exception error)
            {
                Trace.WriteLine(new FileLoadException(smsFilePath, error));
            }
        }

        /// <summary>
        /// Load the inside and outside sounds for the default level 0 track type.
        /// </summary>
        private void LoadTrackSounds()
        {
            if (Viewer.TrackTypes.Count > 0)  // TODO, still have to figure out if this should be part of the car, or train, or track
            {
                if (!string.IsNullOrEmpty(MSTSWagon.InteriorSoundFileName))
                    LoadTrackSound(Viewer.TrackTypes[0].InsideSound);

                LoadTrackSound(Viewer.TrackTypes[0].OutsideSound);
            }
        }

        /// <summary>
        /// Load the sound source, attach it to the car.
        /// Check first in route\SOUND folder, then in base\SOUND folder.
        /// </summary>
        /// <param name="filename"></param>
        private void LoadTrackSound(string filename)
        {
            if (filename == null)
                return;
            string path = Viewer.Simulator.RoutePath + @"\SOUND\" + filename;
            if (!File.Exists(path))
                path = Viewer.Simulator.BasePath + @"\SOUND\" + filename;
            if (!File.Exists(path))
            {
                Trace.TraceWarning("Cannot find track sound file {0}", filename);
                return;
            }
            Viewer.SoundProcess.AddSoundSource(this, new SoundSource(Viewer, MSTSWagon, path));
        }

        internal override void Mark()
        {
            TrainCarShape.Mark();
            if (FreightShape != null)
                FreightShape.Mark();
            if (InteriorShape != null)
                InteriorShape.Mark();
        }
    }
}
>>>>>>> 48d5f9d4
<|MERGE_RESOLUTION|>--- conflicted
+++ resolved
@@ -1,1653 +1,845 @@
-<<<<<<< HEAD
-﻿// COPYRIGHT 2009, 2010, 2011, 2012, 2013, 2014 by the Open Rails project.
-// 
-// This file is part of Open Rails.
-// 
-// Open Rails is free software: you can redistribute it and/or modify
-// it under the terms of the GNU General Public License as published by
-// the Free Software Foundation, either version 3 of the License, or
-// (at your option) any later version.
-// 
-// Open Rails is distributed in the hope that it will be useful,
-// but WITHOUT ANY WARRANTY; without even the implied warranty of
-// MERCHANTABILITY or FITNESS FOR A PARTICULAR PURPOSE.  See the
-// GNU General Public License for more details.
-// 
-// You should have received a copy of the GNU General Public License
-// along with Open Rails.  If not, see <http://www.gnu.org/licenses/>.
-
-// This file is the responsibility of the 3D & Environment Team.
-
-// Debug for Sound Variables
-//#define DEBUG_WHEEL_ANIMATION 
-
-using System;
-using System.Collections.Generic;
-using System.Diagnostics;
-using System.IO;
-using System.Linq;
-using Microsoft.Xna.Framework;
-using Orts.Common;
-using Orts.Simulation.RollingStocks;
-using Orts.Simulation.RollingStocks.SubSystems;
-using Orts.Viewer3D.RollingStock.SubSystems;
-using ORTS.Common;
-using ORTS.Common.Input;
-
-namespace Orts.Viewer3D.RollingStock
-{
-    public class MSTSWagonViewer : TrainCarViewer
-    {
-        protected PoseableShape TrainCarShape;
-        protected AnimatedShape FreightShape;
-        protected AnimatedShape InteriorShape;
-        public static readonly Action Noop = () => { };
-        /// <summary>
-        /// Dictionary of built-in locomotive control keyboard commands, Action[] is in the order {KeyRelease, KeyPress}
-        /// </summary>
-        public Dictionary<UserCommand, Action[]> UserInputCommands = new Dictionary<UserCommand, Action[]>();
-
-        // Wheels are rotated by hand instead of in the shape file.
-        float WheelRotationR;
-        List<int> WheelPartIndexes = new List<int>();
-
-        // Everything else is animated through the shape file.
-        AnimatedPart RunningGear;
-        AnimatedPart Pantograph1;
-        AnimatedPart Pantograph2;
-        AnimatedPart Pantograph3;
-        AnimatedPart Pantograph4;
-        AnimatedPart LeftDoor;
-        AnimatedPart RightDoor;
-        AnimatedPart Mirrors;
-        protected AnimatedPart Wipers;
-        AnimatedPart UnloadingParts;
-
-        public Dictionary<string, List<ParticleEmitterViewer>> ParticleDrawers = new Dictionary<string, List<ParticleEmitterViewer>>();
-
-        protected MSTSWagon MSTSWagon { get { return (MSTSWagon)Car; } }
-
-
-        // Create viewers for special steam/smoke effects on car
-        List<ParticleEmitterViewer> HeatingHose = new List<ParticleEmitterViewer>();
-        List<ParticleEmitterViewer> WagonSmoke = new List<ParticleEmitterViewer>();
-        List<ParticleEmitterViewer> HeatingSteamBoiler = new List<ParticleEmitterViewer>();
-
-        // Create viewers for special steam effects on car
-        List<ParticleEmitterViewer> WagonGenerator = new List<ParticleEmitterViewer>();
-        List<ParticleEmitterViewer> DieselLocoGenerator = new List<ParticleEmitterViewer>();
-
-        bool HasFirstPanto;
-        int numBogie1, numBogie2, numBogie, bogie1Axles, bogie2Axles = 0;
-        int bogieMatrix1, bogieMatrix2 = 0;
-        FreightAnimationsViewer FreightAnimations;
-
-        public MSTSWagonViewer(Viewer viewer, MSTSWagon car)
-            : base(viewer, car)
-        {
-            
-            string steamTexture = viewer.Simulator.BasePath + @"\GLOBAL\TEXTURES\smokemain.ace";
-            string dieselTexture = viewer.Simulator.BasePath + @"\GLOBAL\TEXTURES\dieselsmoke.ace";
-
-            // Particle Drawers called in Wagon so that wagons can also have steam effects.
-            ParticleDrawers = (
-                from effect in MSTSWagon.EffectData
-                select new KeyValuePair<string, List<ParticleEmitterViewer>>(effect.Key, new List<ParticleEmitterViewer>(
-                    from data in effect.Value
-                    select new ParticleEmitterViewer(viewer, data, car.WorldPosition)))).ToDictionary(kvp => kvp.Key, kvp => kvp.Value);
-
-            // Initaialise particle viewers for special steam effects
-            foreach (var emitter in ParticleDrawers)
-            {
-
-                // Exhaust for steam heating boiler
-                if (emitter.Key.ToLowerInvariant() == "heatingsteamboilerfx")
-                    HeatingSteamBoiler.AddRange(emitter.Value);
-
-                foreach (var drawer in HeatingSteamBoiler)
-                {
-                    drawer.Initialize(dieselTexture);
-                }
-
-                // Exhaust for HEP/Power Generator
-                if (emitter.Key.ToLowerInvariant() == "wagongeneratorfx")
-                    WagonGenerator.AddRange(emitter.Value);
-                
-                foreach (var drawer in WagonGenerator)
-                {
-                    drawer.Initialize(dieselTexture);
-                }
-
-                // Smoke for wood/coal fire
-                if (emitter.Key.ToLowerInvariant() == "wagonsmokefx")
-                    WagonSmoke.AddRange(emitter.Value);
-
-                foreach (var drawer in WagonSmoke)
-                {
-                    drawer.Initialize(steamTexture);
-                }
-
-                // Steam leak in heating hose 
-
-                if (emitter.Key.ToLowerInvariant() == "heatinghosefx")
-                    HeatingHose.AddRange(emitter.Value);
-
-                foreach (var drawer in HeatingHose)
-                {
-                    drawer.Initialize(steamTexture);
-                }
-
-            }
-
-            var wagonFolderSlash = Path.GetDirectoryName(car.WagFilePath) + @"\";
-
-            TrainCarShape = car.MainShapeFileName != string.Empty
-                ? new PoseableShape(viewer, wagonFolderSlash + car.MainShapeFileName + '\0' + wagonFolderSlash, car.WorldPosition, ShapeFlags.ShadowCaster)
-                : new PoseableShape(viewer, null, car.WorldPosition);
-
-            // This insection initialises the MSTS style freight animation - can either be for a coal load, which will adjust with usage, or a static animation, such as additional shape.
-            if (car.FreightShapeFileName != null)
-            {
-                
-                car.HasFreightAnim = true;
-                FreightShape = new AnimatedShape(viewer, wagonFolderSlash + car.FreightShapeFileName + '\0' + wagonFolderSlash, new WorldPosition(car.WorldPosition), ShapeFlags.ShadowCaster);
-
-                // Reproducing MSTS "bug" of not allowing tender animation in case both minLevel and maxLevel are 0 or maxLevel <  minLevel 
-                // Applies to both a standard tender locomotive or a tank locomotive (where coal load is on same "wagon" as the locomotive -  for the coal load on a tender or tank locomotive - in operation it will raise or lower with caol usage
-
-                if (MSTSWagon.WagonType == TrainCar.WagonTypes.Tender || MSTSWagon is MSTSSteamLocomotive)
-                {
-
-                    var NonTenderSteamLocomotive = MSTSWagon as MSTSSteamLocomotive;
-
-                    if ((MSTSWagon.WagonType == TrainCar.WagonTypes.Tender || MSTSWagon is MSTSLocomotive && (MSTSWagon.EngineType == TrainCar.EngineTypes.Steam && NonTenderSteamLocomotive.IsTenderRequired == 0.0)) && MSTSWagon.FreightAnimMaxLevelM != 0 && MSTSWagon.FreightAnimFlag > 0 && MSTSWagon.FreightAnimMaxLevelM > MSTSWagon.FreightAnimMinLevelM)
-                    {
-                        // Force allowing animation:
-                        if (FreightShape.SharedShape.LodControls.Length > 0 && FreightShape.SharedShape.LodControls[0].DistanceLevels.Length > 0 && FreightShape.SharedShape.LodControls[0].DistanceLevels[0].SubObjects.Length > 0 && FreightShape.SharedShape.LodControls[0].DistanceLevels[0].SubObjects[0].ShapePrimitives.Length > 0 && FreightShape.SharedShape.LodControls[0].DistanceLevels[0].SubObjects[0].ShapePrimitives[0].Hierarchy.Length > 0)
-                            FreightShape.SharedShape.LodControls[0].DistanceLevels[0].SubObjects[0].ShapePrimitives[0].Hierarchy[0] = 1;
-                    }
-                }
-            }
-
-
-            if (car.InteriorShapeFileName != null)
-                InteriorShape = new AnimatedShape(viewer, wagonFolderSlash + car.InteriorShapeFileName + '\0' + wagonFolderSlash, car.WorldPosition, ShapeFlags.Interior, 30.0f);
-
-            RunningGear = new AnimatedPart(TrainCarShape);
-            Pantograph1 = new AnimatedPart(TrainCarShape);
-            Pantograph2 = new AnimatedPart(TrainCarShape);
-            Pantograph3 = new AnimatedPart(TrainCarShape);
-            Pantograph4 = new AnimatedPart(TrainCarShape);
-            LeftDoor = new AnimatedPart(TrainCarShape);
-            RightDoor = new AnimatedPart(TrainCarShape);
-            Mirrors = new AnimatedPart(TrainCarShape);
-            Wipers = new AnimatedPart(TrainCarShape);
-            UnloadingParts = new AnimatedPart(TrainCarShape);
-
-            if (car.FreightAnimations != null)
-                FreightAnimations = new FreightAnimationsViewer(viewer, car, wagonFolderSlash);
-
-            LoadCarSounds(wagonFolderSlash);
-            //if (!(MSTSWagon is MSTSLocomotive))
-            //    LoadTrackSounds();
-            Viewer.SoundProcess.AddSoundSource(this, new TrackSoundSource(MSTSWagon, Viewer));
-
-            // Determine if it has first pantograph. So we can match unnamed panto parts correctly
-            for (var i = 0; i < TrainCarShape.Hierarchy.Length; i++)
-                if (TrainCarShape.SharedShape.MatrixNames[i].Contains('1'))
-                {
-                    if (TrainCarShape.SharedShape.MatrixNames[i].ToUpper().StartsWith("PANTO")) { HasFirstPanto = true; break; }
-                }
-
-            // Check bogies and wheels to find out what we have.
-            for (var i = 0; i < TrainCarShape.Hierarchy.Length; i++)
-            {
-                if (TrainCarShape.SharedShape.MatrixNames[i].Equals("BOGIE1"))
-                {
-                    bogieMatrix1 = i;
-                    numBogie1 += 1;
-                }
-                if (TrainCarShape.SharedShape.MatrixNames[i].Equals("BOGIE2"))
-                {
-                    bogieMatrix2 = i;
-                    numBogie2 += 1;
-                }
-                if (TrainCarShape.SharedShape.MatrixNames[i].Equals("BOGIE"))
-                {
-                    bogieMatrix1 = i;
-                }
-                // For now, the total axle count consisting of axles that are part of the bogie are being counted.
-                if (TrainCarShape.SharedShape.MatrixNames[i].Contains("WHEELS"))
-                    if (TrainCarShape.SharedShape.MatrixNames[i].Length == 8)
-                    {
-                        var tpmatrix = TrainCarShape.SharedShape.GetParentMatrix(i);
-                        if (TrainCarShape.SharedShape.MatrixNames[i].Equals("WHEELS11") && tpmatrix == bogieMatrix1)
-                            bogie1Axles += 1;
-                        if (TrainCarShape.SharedShape.MatrixNames[i].Equals("WHEELS12") && tpmatrix == bogieMatrix1)
-                            bogie1Axles += 1;
-                        if (TrainCarShape.SharedShape.MatrixNames[i].Equals("WHEELS13") && tpmatrix == bogieMatrix1)
-                            bogie1Axles += 1;
-                        if (TrainCarShape.SharedShape.MatrixNames[i].Equals("WHEELS21") && tpmatrix == bogieMatrix1)
-                            bogie1Axles += 1;
-                        if (TrainCarShape.SharedShape.MatrixNames[i].Equals("WHEELS22") && tpmatrix == bogieMatrix1)
-                            bogie1Axles += 1;
-                        if (TrainCarShape.SharedShape.MatrixNames[i].Equals("WHEELS23") && tpmatrix == bogieMatrix1)
-                            bogie1Axles += 1;
-
-                        if (TrainCarShape.SharedShape.MatrixNames[i].Equals("WHEELS11") && tpmatrix == bogieMatrix2)
-                            bogie2Axles += 1;
-                        if (TrainCarShape.SharedShape.MatrixNames[i].Equals("WHEELS12") && tpmatrix == bogieMatrix2)
-                            bogie2Axles += 1;
-                        if (TrainCarShape.SharedShape.MatrixNames[i].Equals("WHEELS13") && tpmatrix == bogieMatrix2)
-                            bogie2Axles += 1;
-                        if (TrainCarShape.SharedShape.MatrixNames[i].Equals("WHEELS21") && tpmatrix == bogieMatrix2)
-                            bogie2Axles += 1;
-                        if (TrainCarShape.SharedShape.MatrixNames[i].Equals("WHEELS21") && tpmatrix == bogieMatrix2)
-                            bogie2Axles += 1;
-                        if (TrainCarShape.SharedShape.MatrixNames[i].Equals("WHEELS23") && tpmatrix == bogieMatrix2)
-                            bogie2Axles += 1;
-                    }
-            }
-
-            // Match up all the matrices with their parts.
-            for (var i = 0; i < TrainCarShape.Hierarchy.Length; i++)
-                if (TrainCarShape.Hierarchy[i] == -1)
-                    MatchMatrixToPart(car, i, 0);
-
-            car.SetUpWheels();
-
-            // If we have two pantographs, 2 is the forwards pantograph, unlike when there's only one.
-            if (!car.Flipped && !Pantograph1.Empty() && !Pantograph2.Empty())
-                AnimatedPart.Swap(ref Pantograph1, ref Pantograph2);
-
-            Pantograph1.SetState(MSTSWagon.Pantographs[1].CommandUp);
-            Pantograph2.SetState(MSTSWagon.Pantographs[2].CommandUp);
-            if (MSTSWagon.Pantographs.List.Count > 2) Pantograph3.SetState(MSTSWagon.Pantographs[3].CommandUp);
-            if (MSTSWagon.Pantographs.List.Count > 3) Pantograph4.SetState(MSTSWagon.Pantographs[4].CommandUp);
-            LeftDoor.SetState(MSTSWagon.DoorLeftOpen);
-            RightDoor.SetState(MSTSWagon.DoorRightOpen);
-            Mirrors.SetState(MSTSWagon.MirrorOpen);
-            UnloadingParts.SetState(MSTSWagon.UnloadingPartsOpen);
-
-            InitializeUserInputCommands();
-        }
-
-        void MatchMatrixToPart(MSTSWagon car, int matrix, int bogieMatrix)
-        {
-            var matrixName = TrainCarShape.SharedShape.MatrixNames[matrix].ToUpper();
-            // Gate all RunningGearPartIndexes on this!
-            var matrixAnimated = TrainCarShape.SharedShape.Animations != null && TrainCarShape.SharedShape.Animations.Count > 0 && TrainCarShape.SharedShape.Animations[0].anim_nodes.Count > matrix && TrainCarShape.SharedShape.Animations[0].anim_nodes[matrix].controllers.Count > 0;
-            if (matrixName.StartsWith("WHEELS") && (matrixName.Length == 7 || matrixName.Length == 8 || matrixName.Length == 9))
-            {
-                // Standard WHEELS length would be 8 to test for WHEELS11. Came across WHEELS tag that used a period(.) between the last 2 numbers, changing max length to 9.
-                // Changing max length to 9 is not a problem since the initial WHEELS test will still be good.
-                var m = TrainCarShape.SharedShape.GetMatrixProduct(matrix);
-                //someone uses wheel to animate fans, thus check if the wheel is not too high (lower than 3m), will animate it as real wheel
-                if (m.M42 < 3)
-                {
-                    var id = 0;
-                    // Model makers are not following the standard rules, For example, one tender uses naming convention of wheels11/12 instead of using Wheels1,2,3 when not part of a bogie.
-                    // The next 2 lines will sort out these axles.
-                    var tmatrix = TrainCarShape.SharedShape.GetParentMatrix(matrix);
-                    if (matrixName.Length == 8 && bogieMatrix == 0 && tmatrix == 0) // In this test, both tmatrix and bogieMatrix are 0 since these wheels are not part of a bogie.
-                        matrixName = TrainCarShape.SharedShape.MatrixNames[matrix].Substring(0, 7); // Changing wheel name so that it reflects its actual use since it is not p
-                    if (matrixName.Length == 8 || matrixName.Length == 9)
-                        Int32.TryParse(matrixName.Substring(6, 1), out id);
-                    if (matrixName.Length == 8 || matrixName.Length == 9 || !matrixAnimated)
-                        WheelPartIndexes.Add(matrix);
-                    else
-                        RunningGear.AddMatrix(matrix);
-                    var pmatrix = TrainCarShape.SharedShape.GetParentMatrix(matrix);
-                    car.AddWheelSet(m.M43, id, pmatrix, matrixName.ToString(), bogie1Axles, bogie2Axles);
-                }
-                // Standard wheels are processed above, but wheels used as animated fans that are greater than 3m are processed here.
-                else
-                    RunningGear.AddMatrix(matrix);
-            }
-            else if (matrixName.StartsWith("BOGIE") && matrixName.Length <= 6) //BOGIE1 is valid, BOGIE11 is not, it is used by some modelers to indicate this is part of bogie1
-            {
-                if (matrixName.Length == 6)
-                {
-                    var id = 1;
-                    Int32.TryParse(matrixName.Substring(5), out id);
-                    var m = TrainCarShape.SharedShape.GetMatrixProduct(matrix);
-                    car.AddBogie(m.M43, matrix, id, matrixName.ToString(), numBogie1, numBogie2);
-                    bogieMatrix = matrix; // Bogie matrix needs to be saved for test with axles.
-                }
-                else
-                {
-                    // Since the string content is BOGIE, Int32.TryParse(matrixName.Substring(5), out id) is not needed since its sole purpose is to
-                    //  parse the string number from the string.
-                    var id = 1;
-                    var m = TrainCarShape.SharedShape.GetMatrixProduct(matrix);
-                    car.AddBogie(m.M43, matrix, id, matrixName.ToString(), numBogie1, numBogie2);
-                    bogieMatrix = matrix; // Bogie matrix needs to be saved for test with axles.
-                }
-                // Bogies contain wheels!
-                for (var i = 0; i < TrainCarShape.Hierarchy.Length; i++)
-                    if (TrainCarShape.Hierarchy[i] == matrix)
-                        MatchMatrixToPart(car, i, bogieMatrix);
-            }
-            else if (matrixName.StartsWith("WIPER")) // wipers
-            {
-                Wipers.AddMatrix(matrix);
-            }
-            else if (matrixName.StartsWith("DOOR")) // doors (left / right)
-            {
-                if (matrixName.StartsWith("DOOR_D") || matrixName.StartsWith("DOOR_E") || matrixName.StartsWith("DOOR_F"))
-                    LeftDoor.AddMatrix(matrix);
-                else if (matrixName.StartsWith("DOOR_A") || matrixName.StartsWith("DOOR_B") || matrixName.StartsWith("DOOR_C"))
-                    RightDoor.AddMatrix(matrix);
-            }
-            else if (matrixName.StartsWith("PANTOGRAPH")) //pantographs (1/2)
-            {
-
-                switch (matrixName)
-                {
-                    case "PANTOGRAPHBOTTOM1":
-                    case "PANTOGRAPHBOTTOM1A":
-                    case "PANTOGRAPHBOTTOM1B":
-                    case "PANTOGRAPHMIDDLE1":
-                    case "PANTOGRAPHMIDDLE1A":
-                    case "PANTOGRAPHMIDDLE1B":
-                    case "PANTOGRAPHTOP1":
-                    case "PANTOGRAPHTOP1A":
-                    case "PANTOGRAPHTOP1B":
-                        Pantograph1.AddMatrix(matrix);
-                        break;
-                    case "PANTOGRAPHBOTTOM2":
-                    case "PANTOGRAPHBOTTOM2A":
-                    case "PANTOGRAPHBOTTOM2B":
-                    case "PANTOGRAPHMIDDLE2":
-                    case "PANTOGRAPHMIDDLE2A":
-                    case "PANTOGRAPHMIDDLE2B":
-                    case "PANTOGRAPHTOP2":
-                    case "PANTOGRAPHTOP2A":
-                    case "PANTOGRAPHTOP2B":
-                        Pantograph2.AddMatrix(matrix);
-                        break;
-                    default://someone used other language
-                        if (matrixName.Contains("1"))
-                            Pantograph1.AddMatrix(matrix);
-                        else if (matrixName.Contains("2"))
-                            Pantograph2.AddMatrix(matrix);
-                        else if (matrixName.Contains("3"))
-                            Pantograph3.AddMatrix(matrix);
-                        else if (matrixName.Contains("4"))
-                            Pantograph4.AddMatrix(matrix);
-                        else
-                        {
-                            if (HasFirstPanto) Pantograph1.AddMatrix(matrix); //some may have no first panto, will put it as panto 2
-                            else Pantograph2.AddMatrix(matrix);
-                        }
-                        break;
-                }
-            }
-            else if (matrixName.StartsWith("MIRROR")) // mirrors
-            {
-                Mirrors.AddMatrix(matrix);
-            }
-            else if (matrixName.StartsWith("UNLOADINGPARTS")) // unloading parts
-            {
-                UnloadingParts.AddMatrix(matrix);
-            }
-            else if (matrixName.StartsWith("PANTO"))  // TODO, not sure why this is needed, see above!
-            {
-                Trace.TraceInformation("Pantograph matrix with unusual name {1} in shape {0}", TrainCarShape.SharedShape.FilePath, matrixName);
-                if (matrixName.Contains("1"))
-                    Pantograph1.AddMatrix(matrix);
-                else if (matrixName.Contains("2"))
-                    Pantograph2.AddMatrix(matrix);
-                else if (matrixName.Contains("3"))
-                    Pantograph3.AddMatrix(matrix);
-                else if (matrixName.Contains("4"))
-                    Pantograph4.AddMatrix(matrix);
-                else
-                {
-                    if (HasFirstPanto) Pantograph1.AddMatrix(matrix); //some may have no first panto, will put it as panto 2
-                    else Pantograph2.AddMatrix(matrix);
-                }
-            }
-            else
-            {
-                if (matrixAnimated && matrix != 0)
-                    RunningGear.AddMatrix(matrix);
-
-                for (var i = 0; i < TrainCarShape.Hierarchy.Length; i++)
-                    if (TrainCarShape.Hierarchy[i] == matrix)
-                        MatchMatrixToPart(car, i, 0);
-            }
-        }
-
-        public override void InitializeUserInputCommands()
-        {
-            UserInputCommands.Add(UserCommand.ControlPantograph1, new Action[] { Noop, () => new PantographCommand(Viewer.Log, 1, !MSTSWagon.Pantographs[1].CommandUp) });
-            UserInputCommands.Add(UserCommand.ControlPantograph2, new Action[] { Noop, () => new PantographCommand(Viewer.Log, 2, !MSTSWagon.Pantographs[2].CommandUp) });
-            if (MSTSWagon.Pantographs.List.Count > 2) UserInputCommands.Add(UserCommand.ControlPantograph3, new Action[] { Noop, () => new PantographCommand(Viewer.Log, 3, !MSTSWagon.Pantographs[3].CommandUp) });
-            if (MSTSWagon.Pantographs.List.Count > 3) UserInputCommands.Add(UserCommand.ControlPantograph4, new Action[] { Noop, () => new PantographCommand(Viewer.Log, 4, !MSTSWagon.Pantographs[4].CommandUp) });
-            UserInputCommands.Add(UserCommand.ControlDoorLeft, new Action[] { Noop, () => new ToggleDoorsLeftCommand(Viewer.Log) });
-            UserInputCommands.Add(UserCommand.ControlDoorRight, new Action[] { Noop, () => new ToggleDoorsRightCommand(Viewer.Log) });
-            UserInputCommands.Add(UserCommand.ControlMirror, new Action[] { Noop, () => new ToggleMirrorsCommand(Viewer.Log) });
-        }
-
-        public override void HandleUserInput(ElapsedTime elapsedTime)
-        {
-            foreach (var command in UserInputCommands.Keys)
-                if (UserInput.IsPressed(command)) UserInputCommands[command][1]();
-                else if (UserInput.IsReleased(command)) UserInputCommands[command][0]();
-        }
-
-        /// <summary>
-        /// Called at the full frame rate
-        /// elapsedTime is time since last frame
-        /// Executes in the UpdaterThread
-        /// </summary>
-        public override void PrepareFrame(RenderFrame frame, ElapsedTime elapsedTime)
-        {
-            Pantograph1.UpdateState(MSTSWagon.Pantographs[1].CommandUp, elapsedTime);
-            Pantograph2.UpdateState(MSTSWagon.Pantographs[2].CommandUp, elapsedTime);
-            if (MSTSWagon.Pantographs.List.Count > 2) Pantograph3.UpdateState(MSTSWagon.Pantographs[3].CommandUp, elapsedTime);
-            if (MSTSWagon.Pantographs.List.Count > 3) Pantograph4.UpdateState(MSTSWagon.Pantographs[4].CommandUp, elapsedTime);
-            LeftDoor.UpdateState(MSTSWagon.DoorLeftOpen, elapsedTime);
-            RightDoor.UpdateState(MSTSWagon.DoorRightOpen, elapsedTime);
-            Mirrors.UpdateState(MSTSWagon.MirrorOpen, elapsedTime);
-            UnloadingParts.UpdateState(MSTSWagon.UnloadingPartsOpen, elapsedTime);
-            UpdateAnimation(frame, elapsedTime);
-
-            var car = Car as MSTSWagon;
-            // Steam leak in heating hose
-            foreach (var drawer in HeatingHose)
-            {
-                drawer.SetOutput(car.HeatingHoseSteamVelocityMpS, car.HeatingHoseSteamVolumeM3pS, car.HeatingHoseParticleDurationS);
-            }
-
-            // Heating Steam Boiler Exhaust
-            foreach (var drawer in HeatingSteamBoiler)
-            {
-                drawer.SetOutput(car.HeatingSteamBoilerVolumeM3pS, car.HeatingSteamBoilerDurationS, car.HeatingSteamBoilerSteadyColor);
-            }
-
-            // Exhaust for HEP/Electrical Generator
-            foreach (var drawer in WagonGenerator)
-            {
-               drawer.SetOutput(car.WagonGeneratorVolumeM3pS, car.WagonGeneratorDurationS, car.WagonGeneratorSteadyColor);
-            }
-
-            // Wagon fire smoke
-            foreach (var drawer in WagonSmoke)
-            {
-                  drawer.SetOutput(car.WagonSmokeVelocityMpS, car.WagonSmokeVolumeM3pS, car.WagonSmokeDurationS, car.WagonSmokeSteadyColor);
-               // drawer.SetOutput(car.WagonSmokeVolumeM3pS, car.WagonSmokeDurationS, car.WagonSmokeSteadyColor);
-            }
-
-            foreach (List<ParticleEmitterViewer> drawers in ParticleDrawers.Values)
-                foreach (ParticleEmitterViewer drawer in drawers)
-                    drawer.PrepareFrame(frame, elapsedTime);
-
-        }
-
-
-        private void UpdateAnimation(RenderFrame frame, ElapsedTime elapsedTime)
-        {
-                        
-            float distanceTravelledM = 0.0f; // Distance travelled by non-driven wheels
-            float distanceTravelledDrivenM = 0.0f;  // Distance travelled by driven wheels
-            float AnimationWheelRadiusM = 0.0f; // Radius of non driven wheels
-            float AnimationDriveWheelRadiusM = 0.0f; // Radius of driven wheels
-
-            if (MSTSWagon.IsDriveable && MSTSWagon.Simulator.UseAdvancedAdhesion)
-            {
-                //TODO: next code line has been modified to flip trainset physics in order to get viewing direction coincident with loco direction when using rear cab.
-                // To achieve the same result with other means, without flipping trainset physics, the line should be changed as follows:
-                //                                distanceTravelledM = MSTSWagon.WheelSpeedMpS * elapsedTime.ClockSeconds;
-
-                if (Car.EngineType == Orts.Simulation.RollingStocks.TrainCar.EngineTypes.Steam) // Steam locomotive so set up different speeds for different driver and non-driver wheels
-                {
-                    distanceTravelledM = ((MSTSWagon.Train != null && MSTSWagon.Train.IsPlayerDriven && ((MSTSLocomotive)MSTSWagon).UsingRearCab) ? -1 : 1) * MSTSWagon.WheelSpeedMpS * elapsedTime.ClockSeconds;
-                    distanceTravelledDrivenM = ((MSTSWagon.Train != null && MSTSWagon.Train.IsPlayerDriven && ((MSTSLocomotive)MSTSWagon).UsingRearCab) ? -1 : 1) * MSTSWagon.WheelSpeedSlipMpS * elapsedTime.ClockSeconds;
-                    // Set values of wheel radius - assume that drive wheel and non driven wheel are different sizes
-                    AnimationWheelRadiusM = MSTSWagon.WheelRadiusM;
-                    AnimationDriveWheelRadiusM = MSTSWagon.DriverWheelRadiusM;
-                }
-                else  // Other driveable rolling stock - all wheels have same speed.
-                {
-                    distanceTravelledM = ((MSTSWagon.Train != null && MSTSWagon.Train.IsPlayerDriven && ((MSTSLocomotive)MSTSWagon).UsingRearCab) ? -1 : 1) * MSTSWagon.WheelSpeedMpS * elapsedTime.ClockSeconds;
-                    distanceTravelledDrivenM = ((MSTSWagon.Train != null && MSTSWagon.Train.IsPlayerDriven && ((MSTSLocomotive)MSTSWagon).UsingRearCab) ? -1 : 1) * MSTSWagon.WheelSpeedMpS * elapsedTime.ClockSeconds;
-                    // Set values of wheel radius - assume that drive wheel and non driven wheel are same sizes
-                    AnimationWheelRadiusM = MSTSWagon.WheelRadiusM;
-                    AnimationDriveWheelRadiusM = MSTSWagon.WheelRadiusM;
-                }
-            }
-            else // set values for simple adhesion
-            {
-
-                distanceTravelledM = ((MSTSWagon.IsDriveable && MSTSWagon.Train != null && MSTSWagon.Train.IsPlayerDriven && ((MSTSLocomotive)MSTSWagon).UsingRearCab) ? -1 : 1) * MSTSWagon.SpeedMpS * elapsedTime.ClockSeconds;
-                distanceTravelledDrivenM = ((MSTSWagon.IsDriveable && MSTSWagon.Train != null && MSTSWagon.Train.IsPlayerDriven && ((MSTSLocomotive)MSTSWagon).UsingRearCab) ? -1 : 1) * MSTSWagon.SpeedMpS * elapsedTime.ClockSeconds;
-                // Set values of wheel radius - assume that drive wheel and non driven wheel are same sizes
-                if (Car.EngineType == Orts.Simulation.RollingStocks.TrainCar.EngineTypes.Steam) // set values for steam stock
-                {
-                    AnimationWheelRadiusM = MSTSWagon.WheelRadiusM;
-                    AnimationDriveWheelRadiusM = MSTSWagon.DriverWheelRadiusM;
-                }
-                else // set values for non-driveable stock, eg wagons, and driveable stock such as diesels, electric locomotives 
-                {
-                    AnimationWheelRadiusM = MSTSWagon.WheelRadiusM;
-                    AnimationDriveWheelRadiusM = MSTSWagon.WheelRadiusM;
-                }
-
-            }
-
-            if (Car.BrakeSkid) // if car wheels are skidding because of brakes lockin wheels up then stop wheels rotating.
-            {
-                distanceTravelledM = 0.0f;
-                distanceTravelledDrivenM = 0.0f;
-            }
-
-            // Running gear and drive wheel rotation (animation) in steam locomotives
-            if (!RunningGear.Empty() && AnimationDriveWheelRadiusM > 0.001)
-                RunningGear.UpdateLoop(distanceTravelledDrivenM / MathHelper.TwoPi / AnimationDriveWheelRadiusM);
-
-
-            // Wheel rotation (animation) - for non-drive wheels in steam locomotives and all wheels in other stock
-            if (WheelPartIndexes.Count > 0)
-             {
-                var wheelCircumferenceM = MathHelper.TwoPi * AnimationWheelRadiusM;
-                var rotationalDistanceR = MathHelper.TwoPi * distanceTravelledM / wheelCircumferenceM;  // in radians
-                WheelRotationR = MathHelper.WrapAngle(WheelRotationR - rotationalDistanceR);
-                var wheelRotationMatrix = Matrix.CreateRotationX(WheelRotationR);
-                foreach (var iMatrix in WheelPartIndexes)
-                 {
-                    TrainCarShape.XNAMatrices[iMatrix] = wheelRotationMatrix * TrainCarShape.SharedShape.Matrices[iMatrix];
-                 }
-              }
-
-#if DEBUG_WHEEL_ANIMATION
-
-            Trace.TraceInformation("========================== Debug Animation in MSTSWagonViewer.cs ==========================================");
-            Trace.TraceInformation("Slip speed - Car ID: {0} WheelDistance: {1} SlipWheelDistance: {2}", Car.CarID, distanceTravelledM, distanceTravelledDrivenM);
-            Trace.TraceInformation("Wag Speed - Wheelspeed: {0} Slip: {1} Train: {2}", MSTSWagon.WheelSpeedMpS, MSTSWagon.WheelSpeedSlipMpS, MSTSWagon.SpeedMpS);
-            Trace.TraceInformation("Wheel Radius - DriveWheel: {0} NonDriveWheel: {1}", AnimationDriveWheelRadiusM, AnimationWheelRadiusM);
-
-#endif
-
-            // truck angle animation
-            foreach (var p in Car.Parts)
-            {
-                if (p.iMatrix <= 0)
-                    continue;
-                Matrix m = Matrix.Identity;
-                m.Translation = TrainCarShape.SharedShape.Matrices[p.iMatrix].Translation;
-                m.M11 = p.Cos;
-                m.M13 = p.Sin;
-                m.M31 = -p.Sin;
-                m.M33 = p.Cos;
-
-                // To cancel out any vibration, apply the inverse here. If no vibration is present, this matrix will be Matrix.Identity.
-                TrainCarShape.XNAMatrices[p.iMatrix] = Car.VibrationInverseMatrix * m;
-            }
-
-
-            // Applies MSTS style freight animation for coal load on the locomotive, crews, and other static animations.
-            // Takes the form of FreightAnim ( A B C )
-            // MSTS allowed crew figures to be inserted into the tender WAG file and thus be displayed on the locomotive.
-            // It appears that only one MSTS type FA can be used per vehicle (to be confirmed?)
-            // For coal load variation, C should be absent (set to 1 when read in WAG file) or >0 - sets FreightAnimFlag; and A > B
-            // To disable coal load variation and insert a static (crew) shape on the tender breech, one of the conditions indicated above
-            if (FreightShape != null)
-            {
-                // Define default position of shape
-                FreightShape.Location.XNAMatrix = Car.WorldPosition.XNAMatrix;
-                FreightShape.Location.TileX = Car.WorldPosition.TileX;
-                FreightShape.Location.TileZ = Car.WorldPosition.TileZ;
-
-                    bool SteamAnimShape = false;
-                    float FuelControllerLevel = 0.0f;
-
-                // For coal load variation on locomotives determine the current fuel level - and whether locomotive is a tender or tank type locomotive.
-                if (MSTSWagon.WagonType == TrainCar.WagonTypes.Tender || MSTSWagon is MSTSSteamLocomotive)
-                {
-
-                    var NonTenderSteamLocomotive = MSTSWagon as MSTSSteamLocomotive;
-
-                    if (MSTSWagon.WagonType == TrainCar.WagonTypes.Tender || MSTSWagon is MSTSLocomotive && (MSTSWagon.EngineType == TrainCar.EngineTypes.Steam && NonTenderSteamLocomotive.IsTenderRequired == 0.0))
-                    {
-
-                        if (MSTSWagon.TendersSteamLocomotive == null)
-                            MSTSWagon.FindTendersSteamLocomotive();
-
-                        if (MSTSWagon.TendersSteamLocomotive != null)
-                        {
-                            FuelControllerLevel = MSTSWagon.TendersSteamLocomotive.FuelController.CurrentValue;
-                            SteamAnimShape = true;
-                        }
-                        else if (NonTenderSteamLocomotive != null)
-                        {
-                            FuelControllerLevel = NonTenderSteamLocomotive.FuelController.CurrentValue;
-                            SteamAnimShape = true;
-                        } 
-                    }
-                }
-
-                    // Set height of FAs - if relevant conditions met, use default position co-ords defined above
-                    if (FreightShape.XNAMatrices.Length > 0)
-                    {
-                        // For tender coal load animation 
-                        if (MSTSWagon.FreightAnimFlag > 0 && MSTSWagon.FreightAnimMaxLevelM > MSTSWagon.FreightAnimMinLevelM && SteamAnimShape)
-                        {
-                            FreightShape.XNAMatrices[0].M42 = MSTSWagon.FreightAnimMinLevelM + FuelControllerLevel * (MSTSWagon.FreightAnimMaxLevelM - MSTSWagon.FreightAnimMinLevelM);
-                        }
-                        // reproducing MSTS strange behavior; used to display loco crew when attached to tender
-                        else if (MSTSWagon.WagonType == TrainCar.WagonTypes.Tender) 
-                        {
-                            FreightShape.Location.XNAMatrix.M42 += MSTSWagon.FreightAnimMaxLevelM;
-                        }
-                    }
-                // Display Animation Shape                    
-                FreightShape.PrepareFrame(frame, elapsedTime);
-            }
-
-            if (FreightAnimations != null)
-            {
-                foreach (var freightAnim in FreightAnimations.Animations)
-                {
-                    if (freightAnim.FreightShape != null && !((freightAnim.Animation is FreightAnimationContinuous) && (freightAnim.Animation as FreightAnimationContinuous).LoadPerCent == 0))
-                    {
-                        freightAnim.FreightShape.Location.XNAMatrix = Car.WorldPosition.XNAMatrix;
-                        freightAnim.FreightShape.Location.TileX = Car.WorldPosition.TileX; freightAnim.FreightShape.Location.TileZ = Car.WorldPosition.TileZ;
-                        if (freightAnim.FreightShape.XNAMatrices.Length > 0)
-                        {
-                            if (freightAnim.Animation is FreightAnimationContinuous)
-                            {
-                                var continuousFreightAnim = freightAnim.Animation as FreightAnimationContinuous;
-                                if (MSTSWagon.FreightAnimations.IsGondola) freightAnim.FreightShape.XNAMatrices[0] = TrainCarShape.XNAMatrices[1];
-                                freightAnim.FreightShape.XNAMatrices[0].M42 = continuousFreightAnim.MinHeight +
-                                   continuousFreightAnim.LoadPerCent / 100 * (continuousFreightAnim.MaxHeight - continuousFreightAnim.MinHeight);
-                            }
-                            if (freightAnim.Animation is FreightAnimationStatic)
-                            {
-                                var staticFreightAnim = freightAnim.Animation as FreightAnimationStatic;
-                                freightAnim.FreightShape.XNAMatrices[0].M41 = staticFreightAnim.XOffset;
-                                freightAnim.FreightShape.XNAMatrices[0].M42 = staticFreightAnim.YOffset;
-                                freightAnim.FreightShape.XNAMatrices[0].M43 = staticFreightAnim.ZOffset;
-                            }
-
-                        }
-                        // Forcing rotation of freight shape
-                        freightAnim.FreightShape.PrepareFrame(frame, elapsedTime);
-                    }
-                }
-            }
-
-
-
-            // Control visibility of passenger cabin when inside it
-            if (Viewer.Camera.AttachedCar == this.MSTSWagon
-                 && //( Viewer.ViewPoint == Viewer.ViewPoints.Cab ||  // TODO, restore when we complete cab views - 
-                     Viewer.Camera.Style == Camera.Styles.Passenger)
-            {
-                // We are in the passenger cabin
-                if (InteriorShape != null)
-                    InteriorShape.PrepareFrame(frame, elapsedTime);
-                else
-                    TrainCarShape.PrepareFrame(frame, elapsedTime);
-            }
-            else
-            {
-                // Skip drawing if CAB view - draw 2D view instead - by GeorgeS
-                if (Viewer.Camera.AttachedCar == this.MSTSWagon &&
-                    Viewer.Camera.Style == Camera.Styles.Cab)
-                    return;
-
-                // We are outside the passenger cabin
-                TrainCarShape.PrepareFrame(frame, elapsedTime);
-            }
-
-        }
-
-
-
-        /// <summary>
-        /// Unload and release the car - its not longer being displayed
-        /// </summary>
-        public override void Unload()
-        {
-            // Removing sound sources from sound update thread
-            Viewer.SoundProcess.RemoveSoundSources(this);
-
-            base.Unload();
-        }
-
-
-        /// <summary>
-        /// Load the various car sounds
-        /// </summary>
-        /// <param name="wagonFolderSlash"></param>
-        private void LoadCarSounds(string wagonFolderSlash)
-        {
-            if (MSTSWagon.MainSoundFileName != null) LoadCarSound(wagonFolderSlash, MSTSWagon.MainSoundFileName);
-            if (MSTSWagon.InteriorSoundFileName != null) LoadCarSound(wagonFolderSlash, MSTSWagon.InteriorSoundFileName);
-            if (MSTSWagon.Cab3DSoundFileName != null) LoadCarSound(wagonFolderSlash, MSTSWagon.InteriorSoundFileName);
-        }
-
-
-        /// <summary>
-        /// Load the car sound, attach it to the car
-        /// check first in the wagon folder, then the global folder for the sound.
-        /// If not found, report a warning.
-        /// </summary>
-        /// <param name="wagonFolderSlash"></param>
-        /// <param name="filename"></param>
-        protected void LoadCarSound(string wagonFolderSlash, string filename)
-        {
-            if (filename == null)
-                return;
-            string smsFilePath = wagonFolderSlash + @"sound\" + filename;
-            if (!File.Exists(smsFilePath))
-                smsFilePath = Viewer.Simulator.BasePath + @"\sound\" + filename;
-            if (!File.Exists(smsFilePath))
-            {
-                Trace.TraceWarning("Cannot find {1} car sound file {0}", filename, wagonFolderSlash);
-                return;
-            }
-
-            try
-            {
-                Viewer.SoundProcess.AddSoundSource(this, new SoundSource(Viewer, MSTSWagon, smsFilePath));
-            }
-            catch (Exception error)
-            {
-                Trace.WriteLine(new FileLoadException(smsFilePath, error));
-            }
-        }
-
-        /// <summary>
-        /// Load the inside and outside sounds for the default level 0 track type.
-        /// </summary>
-        private void LoadTrackSounds()
-        {
-            if (Viewer.TrackTypes.Count > 0)  // TODO, still have to figure out if this should be part of the car, or train, or track
-            {
-                if (!string.IsNullOrEmpty(MSTSWagon.InteriorSoundFileName))
-                    LoadTrackSound(Viewer.TrackTypes[0].InsideSound);
-
-                LoadTrackSound(Viewer.TrackTypes[0].OutsideSound);
-            }
-        }
-
-        /// <summary>
-        /// Load the sound source, attach it to the car.
-        /// Check first in route\SOUND folder, then in base\SOUND folder.
-        /// </summary>
-        /// <param name="filename"></param>
-        private void LoadTrackSound(string filename)
-        {
-            if (filename == null)
-                return;
-            string path = Viewer.Simulator.RoutePath + @"\SOUND\" + filename;
-            if (!File.Exists(path))
-                path = Viewer.Simulator.BasePath + @"\SOUND\" + filename;
-            if (!File.Exists(path))
-            {
-                Trace.TraceWarning("Cannot find track sound file {0}", filename);
-                return;
-            }
-            Viewer.SoundProcess.AddSoundSource(this, new SoundSource(Viewer, MSTSWagon, path));
-        }
-
-        internal override void Mark()
-        {
-            TrainCarShape.Mark();
-            if (FreightShape != null)
-                FreightShape.Mark();
-            if (InteriorShape != null)
-                InteriorShape.Mark();
-        }
-    }
-}
-=======
-﻿// COPYRIGHT 2009, 2010, 2011, 2012, 2013, 2014 by the Open Rails project.
-// 
-// This file is part of Open Rails.
-// 
-// Open Rails is free software: you can redistribute it and/or modify
-// it under the terms of the GNU General Public License as published by
-// the Free Software Foundation, either version 3 of the License, or
-// (at your option) any later version.
-// 
-// Open Rails is distributed in the hope that it will be useful,
-// but WITHOUT ANY WARRANTY; without even the implied warranty of
-// MERCHANTABILITY or FITNESS FOR A PARTICULAR PURPOSE.  See the
-// GNU General Public License for more details.
-// 
-// You should have received a copy of the GNU General Public License
-// along with Open Rails.  If not, see <http://www.gnu.org/licenses/>.
-
-// This file is the responsibility of the 3D & Environment Team.
-
-// Debug for Sound Variables
-//#define DEBUG_WHEEL_ANIMATION 
-
-using System;
-using System.Collections.Generic;
-using System.Diagnostics;
-using System.IO;
-using System.Linq;
-using Microsoft.Xna.Framework;
-using Orts.Common;
-using Orts.Simulation.RollingStocks;
-using Orts.Simulation.RollingStocks.SubSystems;
-using Orts.Viewer3D.RollingStock.SubSystems;
-using ORTS.Common;
-using ORTS.Common.Input;
-
-namespace Orts.Viewer3D.RollingStock
-{
-    public class MSTSWagonViewer : TrainCarViewer
-    {
-        protected PoseableShape TrainCarShape;
-        protected AnimatedShape FreightShape;
-        protected AnimatedShape InteriorShape;
-        public static readonly Action Noop = () => { };
-        /// <summary>
-        /// Dictionary of built-in locomotive control keyboard commands, Action[] is in the order {KeyRelease, KeyPress}
-        /// </summary>
-        public Dictionary<UserCommand, Action[]> UserInputCommands = new Dictionary<UserCommand, Action[]>();
-
-        // Wheels are rotated by hand instead of in the shape file.
-        float WheelRotationR;
-        List<int> WheelPartIndexes = new List<int>();
-
-        // Everything else is animated through the shape file.
-        AnimatedPart RunningGear;
-        AnimatedPart Pantograph1;
-        AnimatedPart Pantograph2;
-        AnimatedPart Pantograph3;
-        AnimatedPart Pantograph4;
-        AnimatedPart LeftDoor;
-        AnimatedPart RightDoor;
-        AnimatedPart Mirrors;
-        protected AnimatedPart Wipers;
-        protected AnimatedPart Bell;
-        AnimatedPart UnloadingParts;
-
-        public Dictionary<string, List<ParticleEmitterViewer>> ParticleDrawers = new Dictionary<string, List<ParticleEmitterViewer>>();
-
-        protected MSTSWagon MSTSWagon { get { return (MSTSWagon)Car; } }
-
-
-        // Create viewers for special steam/smoke effects on car
-        List<ParticleEmitterViewer> HeatingHose = new List<ParticleEmitterViewer>();
-        List<ParticleEmitterViewer> WaterScoop = new List<ParticleEmitterViewer>();
-        List<ParticleEmitterViewer> TenderWaterOverflow = new List<ParticleEmitterViewer>();
-        List<ParticleEmitterViewer> WagonSmoke = new List<ParticleEmitterViewer>();
-        List<ParticleEmitterViewer> HeatingSteamBoiler = new List<ParticleEmitterViewer>();
-
-        // Create viewers for special steam effects on car
-        List<ParticleEmitterViewer> WagonGenerator = new List<ParticleEmitterViewer>();
-        List<ParticleEmitterViewer> DieselLocoGenerator = new List<ParticleEmitterViewer>();
-
-        bool HasFirstPanto;
-        int numBogie1, numBogie2, numBogie, bogie1Axles, bogie2Axles = 0;
-        int bogieMatrix1, bogieMatrix2 = 0;
-        FreightAnimationsViewer FreightAnimations;
-
-        public MSTSWagonViewer(Viewer viewer, MSTSWagon car)
-            : base(viewer, car)
-        {
-            
-            string steamTexture = viewer.Simulator.BasePath + @"\GLOBAL\TEXTURES\smokemain.ace";
-            string dieselTexture = viewer.Simulator.BasePath + @"\GLOBAL\TEXTURES\dieselsmoke.ace";
-
-            // Particle Drawers called in Wagon so that wagons can also have steam effects.
-            ParticleDrawers = (
-                from effect in MSTSWagon.EffectData
-                select new KeyValuePair<string, List<ParticleEmitterViewer>>(effect.Key, new List<ParticleEmitterViewer>(
-                    from data in effect.Value
-                    select new ParticleEmitterViewer(viewer, data, car.WorldPosition)))).ToDictionary(kvp => kvp.Key, kvp => kvp.Value);
-
-            // Initaialise particle viewers for special steam effects
-            foreach (var emitter in ParticleDrawers)
-            {
-
-                // Exhaust for steam heating boiler
-                if (emitter.Key.ToLowerInvariant() == "heatingsteamboilerfx")
-                    HeatingSteamBoiler.AddRange(emitter.Value);
-
-                foreach (var drawer in HeatingSteamBoiler)
-                {
-                    drawer.Initialize(dieselTexture);
-                }
-
-                // Exhaust for HEP/Power Generator
-                if (emitter.Key.ToLowerInvariant() == "wagongeneratorfx")
-                    WagonGenerator.AddRange(emitter.Value);
-                
-                foreach (var drawer in WagonGenerator)
-                {
-                    drawer.Initialize(dieselTexture);
-                }
-
-                // Smoke for wood/coal fire
-                if (emitter.Key.ToLowerInvariant() == "wagonsmokefx")
-                    WagonSmoke.AddRange(emitter.Value);
-
-                foreach (var drawer in WagonSmoke)
-                {
-                    drawer.Initialize(steamTexture);
-                }
-
-                // Steam leak in heating hose 
-
-                if (emitter.Key.ToLowerInvariant() == "heatinghosefx")
-                    HeatingHose.AddRange(emitter.Value);
-
-                foreach (var drawer in HeatingHose)
-                {
-                    drawer.Initialize(steamTexture);
-                }
-
-
-                // Water spray for when water scoop is in use (use steam effects for the time being)
-
-                if (emitter.Key.ToLowerInvariant() == "waterscoopfx")
-                    WaterScoop.AddRange(emitter.Value);
-
-                foreach (var drawer in WaterScoop)
-                {
-                    drawer.Initialize(steamTexture);
-                }
-
-                // Water overflow when tender is over full during water trough filling (use steam effects for the time being) 
-
-                if (emitter.Key.ToLowerInvariant() == "tenderwateroverflowfx")
-                   TenderWaterOverflow.AddRange(emitter.Value);
-                
-                foreach (var drawer in TenderWaterOverflow)
-                {
-                   drawer.Initialize(steamTexture);
-                }
-
-            }
-
-            var wagonFolderSlash = Path.GetDirectoryName(car.WagFilePath) + @"\";
-
-            TrainCarShape = car.MainShapeFileName != string.Empty
-                ? new PoseableShape(viewer, wagonFolderSlash + car.MainShapeFileName + '\0' + wagonFolderSlash, car.WorldPosition, ShapeFlags.ShadowCaster)
-                : new PoseableShape(viewer, null, car.WorldPosition);
-
-            // This insection initialises the MSTS style freight animation - can either be for a coal load, which will adjust with usage, or a static animation, such as additional shape.
-            if (car.FreightShapeFileName != null)
-            {
-                
-                car.HasFreightAnim = true;
-                FreightShape = new AnimatedShape(viewer, wagonFolderSlash + car.FreightShapeFileName + '\0' + wagonFolderSlash, new WorldPosition(car.WorldPosition), ShapeFlags.ShadowCaster);
-
-                // Reproducing MSTS "bug" of not allowing tender animation in case both minLevel and maxLevel are 0 or maxLevel <  minLevel 
-                // Applies to both a standard tender locomotive or a tank locomotive (where coal load is on same "wagon" as the locomotive -  for the coal load on a tender or tank locomotive - in operation it will raise or lower with caol usage
-
-                if (MSTSWagon.WagonType == TrainCar.WagonTypes.Tender || MSTSWagon is MSTSSteamLocomotive)
-                {
-
-                    var NonTenderSteamLocomotive = MSTSWagon as MSTSSteamLocomotive;
-
-                    if ((MSTSWagon.WagonType == TrainCar.WagonTypes.Tender || MSTSWagon is MSTSLocomotive && (MSTSWagon.EngineType == TrainCar.EngineTypes.Steam && NonTenderSteamLocomotive.IsTenderRequired == 0.0)) && MSTSWagon.FreightAnimMaxLevelM != 0 && MSTSWagon.FreightAnimFlag > 0 && MSTSWagon.FreightAnimMaxLevelM > MSTSWagon.FreightAnimMinLevelM)
-                    {
-                        // Force allowing animation:
-                        if (FreightShape.SharedShape.LodControls.Length > 0 && FreightShape.SharedShape.LodControls[0].DistanceLevels.Length > 0 && FreightShape.SharedShape.LodControls[0].DistanceLevels[0].SubObjects.Length > 0 && FreightShape.SharedShape.LodControls[0].DistanceLevels[0].SubObjects[0].ShapePrimitives.Length > 0 && FreightShape.SharedShape.LodControls[0].DistanceLevels[0].SubObjects[0].ShapePrimitives[0].Hierarchy.Length > 0)
-                            FreightShape.SharedShape.LodControls[0].DistanceLevels[0].SubObjects[0].ShapePrimitives[0].Hierarchy[0] = 1;
-                    }
-                }
-            }
-
-
-            if (car.InteriorShapeFileName != null)
-                InteriorShape = new AnimatedShape(viewer, wagonFolderSlash + car.InteriorShapeFileName + '\0' + wagonFolderSlash, car.WorldPosition, ShapeFlags.Interior, 30.0f);
-
-            RunningGear = new AnimatedPart(TrainCarShape);
-            Pantograph1 = new AnimatedPart(TrainCarShape);
-            Pantograph2 = new AnimatedPart(TrainCarShape);
-            Pantograph3 = new AnimatedPart(TrainCarShape);
-            Pantograph4 = new AnimatedPart(TrainCarShape);
-            LeftDoor = new AnimatedPart(TrainCarShape);
-            RightDoor = new AnimatedPart(TrainCarShape);
-            Mirrors = new AnimatedPart(TrainCarShape);
-            Wipers = new AnimatedPart(TrainCarShape);
-            UnloadingParts = new AnimatedPart(TrainCarShape);
-            Bell = new AnimatedPart(TrainCarShape);
-
-            if (car.FreightAnimations != null)
-                FreightAnimations = new FreightAnimationsViewer(viewer, car, wagonFolderSlash);
-
-            LoadCarSounds(wagonFolderSlash);
-            //if (!(MSTSWagon is MSTSLocomotive))
-            //    LoadTrackSounds();
-            Viewer.SoundProcess.AddSoundSource(this, new TrackSoundSource(MSTSWagon, Viewer));
-
-            // Determine if it has first pantograph. So we can match unnamed panto parts correctly
-            for (var i = 0; i < TrainCarShape.Hierarchy.Length; i++)
-                if (TrainCarShape.SharedShape.MatrixNames[i].Contains('1'))
-                {
-                    if (TrainCarShape.SharedShape.MatrixNames[i].ToUpper().StartsWith("PANTO")) { HasFirstPanto = true; break; }
-                }
-
-            // Check bogies and wheels to find out what we have.
-            for (var i = 0; i < TrainCarShape.Hierarchy.Length; i++)
-            {
-                if (TrainCarShape.SharedShape.MatrixNames[i].Equals("BOGIE1"))
-                {
-                    bogieMatrix1 = i;
-                    numBogie1 += 1;
-                }
-                if (TrainCarShape.SharedShape.MatrixNames[i].Equals("BOGIE2"))
-                {
-                    bogieMatrix2 = i;
-                    numBogie2 += 1;
-                }
-                if (TrainCarShape.SharedShape.MatrixNames[i].Equals("BOGIE"))
-                {
-                    bogieMatrix1 = i;
-                }
-                // For now, the total axle count consisting of axles that are part of the bogie are being counted.
-                if (TrainCarShape.SharedShape.MatrixNames[i].Contains("WHEELS"))
-                    if (TrainCarShape.SharedShape.MatrixNames[i].Length == 8)
-                    {
-                        var tpmatrix = TrainCarShape.SharedShape.GetParentMatrix(i);
-                        if (TrainCarShape.SharedShape.MatrixNames[i].Equals("WHEELS11") && tpmatrix == bogieMatrix1)
-                            bogie1Axles += 1;
-                        if (TrainCarShape.SharedShape.MatrixNames[i].Equals("WHEELS12") && tpmatrix == bogieMatrix1)
-                            bogie1Axles += 1;
-                        if (TrainCarShape.SharedShape.MatrixNames[i].Equals("WHEELS13") && tpmatrix == bogieMatrix1)
-                            bogie1Axles += 1;
-                        if (TrainCarShape.SharedShape.MatrixNames[i].Equals("WHEELS21") && tpmatrix == bogieMatrix1)
-                            bogie1Axles += 1;
-                        if (TrainCarShape.SharedShape.MatrixNames[i].Equals("WHEELS22") && tpmatrix == bogieMatrix1)
-                            bogie1Axles += 1;
-                        if (TrainCarShape.SharedShape.MatrixNames[i].Equals("WHEELS23") && tpmatrix == bogieMatrix1)
-                            bogie1Axles += 1;
-
-                        if (TrainCarShape.SharedShape.MatrixNames[i].Equals("WHEELS11") && tpmatrix == bogieMatrix2)
-                            bogie2Axles += 1;
-                        if (TrainCarShape.SharedShape.MatrixNames[i].Equals("WHEELS12") && tpmatrix == bogieMatrix2)
-                            bogie2Axles += 1;
-                        if (TrainCarShape.SharedShape.MatrixNames[i].Equals("WHEELS13") && tpmatrix == bogieMatrix2)
-                            bogie2Axles += 1;
-                        if (TrainCarShape.SharedShape.MatrixNames[i].Equals("WHEELS21") && tpmatrix == bogieMatrix2)
-                            bogie2Axles += 1;
-                        if (TrainCarShape.SharedShape.MatrixNames[i].Equals("WHEELS21") && tpmatrix == bogieMatrix2)
-                            bogie2Axles += 1;
-                        if (TrainCarShape.SharedShape.MatrixNames[i].Equals("WHEELS23") && tpmatrix == bogieMatrix2)
-                            bogie2Axles += 1;
-                    }
-            }
-
-            // Match up all the matrices with their parts.
-            for (var i = 0; i < TrainCarShape.Hierarchy.Length; i++)
-                if (TrainCarShape.Hierarchy[i] == -1)
-                    MatchMatrixToPart(car, i, 0);
-
-            car.SetUpWheels();
-
-            // If we have two pantographs, 2 is the forwards pantograph, unlike when there's only one.
-            if (!car.Flipped && !Pantograph1.Empty() && !Pantograph2.Empty())
-                AnimatedPart.Swap(ref Pantograph1, ref Pantograph2);
-
-            Pantograph1.SetState(MSTSWagon.Pantographs[1].CommandUp);
-            Pantograph2.SetState(MSTSWagon.Pantographs[2].CommandUp);
-            if (MSTSWagon.Pantographs.List.Count > 2) Pantograph3.SetState(MSTSWagon.Pantographs[3].CommandUp);
-            if (MSTSWagon.Pantographs.List.Count > 3) Pantograph4.SetState(MSTSWagon.Pantographs[4].CommandUp);
-            LeftDoor.SetState(MSTSWagon.DoorLeftOpen);
-            RightDoor.SetState(MSTSWagon.DoorRightOpen);
-            Mirrors.SetState(MSTSWagon.MirrorOpen);
-            UnloadingParts.SetState(MSTSWagon.UnloadingPartsOpen);
-
-            InitializeUserInputCommands();
-        }
-
-        void MatchMatrixToPart(MSTSWagon car, int matrix, int bogieMatrix)
-        {
-            var matrixName = TrainCarShape.SharedShape.MatrixNames[matrix].ToUpper();
-            // Gate all RunningGearPartIndexes on this!
-            var matrixAnimated = TrainCarShape.SharedShape.Animations != null && TrainCarShape.SharedShape.Animations.Count > 0 && TrainCarShape.SharedShape.Animations[0].anim_nodes.Count > matrix && TrainCarShape.SharedShape.Animations[0].anim_nodes[matrix].controllers.Count > 0;
-            if (matrixName.StartsWith("WHEELS") && (matrixName.Length == 7 || matrixName.Length == 8 || matrixName.Length == 9))
-            {
-                // Standard WHEELS length would be 8 to test for WHEELS11. Came across WHEELS tag that used a period(.) between the last 2 numbers, changing max length to 9.
-                // Changing max length to 9 is not a problem since the initial WHEELS test will still be good.
-                var m = TrainCarShape.SharedShape.GetMatrixProduct(matrix);
-                //someone uses wheel to animate fans, thus check if the wheel is not too high (lower than 3m), will animate it as real wheel
-                if (m.M42 < 3)
-                {
-                    var id = 0;
-                    // Model makers are not following the standard rules, For example, one tender uses naming convention of wheels11/12 instead of using Wheels1,2,3 when not part of a bogie.
-                    // The next 2 lines will sort out these axles.
-                    var tmatrix = TrainCarShape.SharedShape.GetParentMatrix(matrix);
-                    if (matrixName.Length == 8 && bogieMatrix == 0 && tmatrix == 0) // In this test, both tmatrix and bogieMatrix are 0 since these wheels are not part of a bogie.
-                        matrixName = TrainCarShape.SharedShape.MatrixNames[matrix].Substring(0, 7); // Changing wheel name so that it reflects its actual use since it is not p
-                    if (matrixName.Length == 8 || matrixName.Length == 9)
-                        Int32.TryParse(matrixName.Substring(6, 1), out id);
-                    if (matrixName.Length == 8 || matrixName.Length == 9 || !matrixAnimated)
-                        WheelPartIndexes.Add(matrix);
-                    else
-                        RunningGear.AddMatrix(matrix);
-                    var pmatrix = TrainCarShape.SharedShape.GetParentMatrix(matrix);
-                    car.AddWheelSet(m.M43, id, pmatrix, matrixName.ToString(), bogie1Axles, bogie2Axles);
-                }
-                // Standard wheels are processed above, but wheels used as animated fans that are greater than 3m are processed here.
-                else
-                    RunningGear.AddMatrix(matrix);
-            }
-            else if (matrixName.StartsWith("BOGIE") && matrixName.Length <= 6) //BOGIE1 is valid, BOGIE11 is not, it is used by some modelers to indicate this is part of bogie1
-            {
-                if (matrixName.Length == 6)
-                {
-                    var id = 1;
-                    Int32.TryParse(matrixName.Substring(5), out id);
-                    var m = TrainCarShape.SharedShape.GetMatrixProduct(matrix);
-                    car.AddBogie(m.M43, matrix, id, matrixName.ToString(), numBogie1, numBogie2);
-                    bogieMatrix = matrix; // Bogie matrix needs to be saved for test with axles.
-                }
-                else
-                {
-                    // Since the string content is BOGIE, Int32.TryParse(matrixName.Substring(5), out id) is not needed since its sole purpose is to
-                    //  parse the string number from the string.
-                    var id = 1;
-                    var m = TrainCarShape.SharedShape.GetMatrixProduct(matrix);
-                    car.AddBogie(m.M43, matrix, id, matrixName.ToString(), numBogie1, numBogie2);
-                    bogieMatrix = matrix; // Bogie matrix needs to be saved for test with axles.
-                }
-                // Bogies contain wheels!
-                for (var i = 0; i < TrainCarShape.Hierarchy.Length; i++)
-                    if (TrainCarShape.Hierarchy[i] == matrix)
-                        MatchMatrixToPart(car, i, bogieMatrix);
-            }
-            else if (matrixName.StartsWith("WIPER")) // wipers
-            {
-                Wipers.AddMatrix(matrix);
-            }
-            else if (matrixName.StartsWith("DOOR")) // doors (left / right)
-            {
-                if (matrixName.StartsWith("DOOR_D") || matrixName.StartsWith("DOOR_E") || matrixName.StartsWith("DOOR_F"))
-                    LeftDoor.AddMatrix(matrix);
-                else if (matrixName.StartsWith("DOOR_A") || matrixName.StartsWith("DOOR_B") || matrixName.StartsWith("DOOR_C"))
-                    RightDoor.AddMatrix(matrix);
-            }
-            else if (matrixName.StartsWith("PANTOGRAPH")) //pantographs (1/2)
-            {
-
-                switch (matrixName)
-                {
-                    case "PANTOGRAPHBOTTOM1":
-                    case "PANTOGRAPHBOTTOM1A":
-                    case "PANTOGRAPHBOTTOM1B":
-                    case "PANTOGRAPHMIDDLE1":
-                    case "PANTOGRAPHMIDDLE1A":
-                    case "PANTOGRAPHMIDDLE1B":
-                    case "PANTOGRAPHTOP1":
-                    case "PANTOGRAPHTOP1A":
-                    case "PANTOGRAPHTOP1B":
-                        Pantograph1.AddMatrix(matrix);
-                        break;
-                    case "PANTOGRAPHBOTTOM2":
-                    case "PANTOGRAPHBOTTOM2A":
-                    case "PANTOGRAPHBOTTOM2B":
-                    case "PANTOGRAPHMIDDLE2":
-                    case "PANTOGRAPHMIDDLE2A":
-                    case "PANTOGRAPHMIDDLE2B":
-                    case "PANTOGRAPHTOP2":
-                    case "PANTOGRAPHTOP2A":
-                    case "PANTOGRAPHTOP2B":
-                        Pantograph2.AddMatrix(matrix);
-                        break;
-                    default://someone used other language
-                        if (matrixName.Contains("1"))
-                            Pantograph1.AddMatrix(matrix);
-                        else if (matrixName.Contains("2"))
-                            Pantograph2.AddMatrix(matrix);
-                        else if (matrixName.Contains("3"))
-                            Pantograph3.AddMatrix(matrix);
-                        else if (matrixName.Contains("4"))
-                            Pantograph4.AddMatrix(matrix);
-                        else
-                        {
-                            if (HasFirstPanto) Pantograph1.AddMatrix(matrix); //some may have no first panto, will put it as panto 2
-                            else Pantograph2.AddMatrix(matrix);
-                        }
-                        break;
-                }
-            }
-            else if (matrixName.StartsWith("MIRROR")) // mirrors
-            {
-                Mirrors.AddMatrix(matrix);
-            }
-            else if (matrixName.StartsWith("UNLOADINGPARTS")) // unloading parts
-            {
-                UnloadingParts.AddMatrix(matrix);
-            }
-            else if (matrixName.StartsWith("PANTO"))  // TODO, not sure why this is needed, see above!
-            {
-                Trace.TraceInformation("Pantograph matrix with unusual name {1} in shape {0}", TrainCarShape.SharedShape.FilePath, matrixName);
-                if (matrixName.Contains("1"))
-                    Pantograph1.AddMatrix(matrix);
-                else if (matrixName.Contains("2"))
-                    Pantograph2.AddMatrix(matrix);
-                else if (matrixName.Contains("3"))
-                    Pantograph3.AddMatrix(matrix);
-                else if (matrixName.Contains("4"))
-                    Pantograph4.AddMatrix(matrix);
-                else
-                {
-                    if (HasFirstPanto) Pantograph1.AddMatrix(matrix); //some may have no first panto, will put it as panto 2
-                    else Pantograph2.AddMatrix(matrix);
-                }
-            }
-            else if (matrixName.StartsWith("ORTSBELL")) // wipers
-            {
-                Bell.AddMatrix(matrix);
-            }
-            else
-            {
-                if (matrixAnimated && matrix != 0)
-                    RunningGear.AddMatrix(matrix);
-
-                for (var i = 0; i < TrainCarShape.Hierarchy.Length; i++)
-                    if (TrainCarShape.Hierarchy[i] == matrix)
-                        MatchMatrixToPart(car, i, 0);
-            }
-        }
-
-        public override void InitializeUserInputCommands()
-        {
-            UserInputCommands.Add(UserCommand.ControlPantograph1, new Action[] { Noop, () => new PantographCommand(Viewer.Log, 1, !MSTSWagon.Pantographs[1].CommandUp) });
-            UserInputCommands.Add(UserCommand.ControlPantograph2, new Action[] { Noop, () => new PantographCommand(Viewer.Log, 2, !MSTSWagon.Pantographs[2].CommandUp) });
-            if (MSTSWagon.Pantographs.List.Count > 2) UserInputCommands.Add(UserCommand.ControlPantograph3, new Action[] { Noop, () => new PantographCommand(Viewer.Log, 3, !MSTSWagon.Pantographs[3].CommandUp) });
-            if (MSTSWagon.Pantographs.List.Count > 3) UserInputCommands.Add(UserCommand.ControlPantograph4, new Action[] { Noop, () => new PantographCommand(Viewer.Log, 4, !MSTSWagon.Pantographs[4].CommandUp) });
-            UserInputCommands.Add(UserCommand.ControlDoorLeft, new Action[] { Noop, () => new ToggleDoorsLeftCommand(Viewer.Log) });
-            UserInputCommands.Add(UserCommand.ControlDoorRight, new Action[] { Noop, () => new ToggleDoorsRightCommand(Viewer.Log) });
-            UserInputCommands.Add(UserCommand.ControlMirror, new Action[] { Noop, () => new ToggleMirrorsCommand(Viewer.Log) });
-        }
-
-        public override void HandleUserInput(ElapsedTime elapsedTime)
-        {
-            foreach (var command in UserInputCommands.Keys)
-                if (UserInput.IsPressed(command)) UserInputCommands[command][1]();
-                else if (UserInput.IsReleased(command)) UserInputCommands[command][0]();
-        }
-
-        /// <summary>
-        /// Called at the full frame rate
-        /// elapsedTime is time since last frame
-        /// Executes in the UpdaterThread
-        /// </summary>
-        public override void PrepareFrame(RenderFrame frame, ElapsedTime elapsedTime)
-        {
-            Pantograph1.UpdateState(MSTSWagon.Pantographs[1].CommandUp, elapsedTime);
-            Pantograph2.UpdateState(MSTSWagon.Pantographs[2].CommandUp, elapsedTime);
-            if (MSTSWagon.Pantographs.List.Count > 2) Pantograph3.UpdateState(MSTSWagon.Pantographs[3].CommandUp, elapsedTime);
-            if (MSTSWagon.Pantographs.List.Count > 3) Pantograph4.UpdateState(MSTSWagon.Pantographs[4].CommandUp, elapsedTime);
-            LeftDoor.UpdateState(MSTSWagon.DoorLeftOpen, elapsedTime);
-            RightDoor.UpdateState(MSTSWagon.DoorRightOpen, elapsedTime);
-            Mirrors.UpdateState(MSTSWagon.MirrorOpen, elapsedTime);
-            UnloadingParts.UpdateState(MSTSWagon.UnloadingPartsOpen, elapsedTime);
-            UpdateAnimation(frame, elapsedTime);
-
-            var car = Car as MSTSWagon;
-            // Steam leak in heating hose
-            foreach (var drawer in HeatingHose)
-            {
-                drawer.SetOutput(car.HeatingHoseSteamVelocityMpS, car.HeatingHoseSteamVolumeM3pS, car.HeatingHoseParticleDurationS);
-            }
-
-            // Heating Steam Boiler Exhaust
-            foreach (var drawer in HeatingSteamBoiler)
-            {
-                drawer.SetOutput(car.HeatingSteamBoilerVolumeM3pS, car.HeatingSteamBoilerDurationS, car.HeatingSteamBoilerSteadyColor);
-            }
-
-            // Exhaust for HEP/Electrical Generator
-            foreach (var drawer in WagonGenerator)
-            {
-               drawer.SetOutput(car.WagonGeneratorVolumeM3pS, car.WagonGeneratorDurationS, car.WagonGeneratorSteadyColor);
-            }
-
-            // Wagon fire smoke
-            foreach (var drawer in WagonSmoke)
-            {
-                  drawer.SetOutput(car.WagonSmokeVelocityMpS, car.WagonSmokeVolumeM3pS, car.WagonSmokeDurationS, car.WagonSmokeSteadyColor);
-            }
-
-            // Water spray for water sccop (uses steam effects currently)
-            foreach (var drawer in WaterScoop)
-            {
-                drawer.SetOutput(car.WaterScoopWaterVelocityMpS, car.WaterScoopWaterVolumeM3pS, car.WaterScoopParticleDurationS);
-            }
-
-            // Water overflow from tender (uses steam effects currently)
-            foreach (var drawer in TenderWaterOverflow)
-            {
-                drawer.SetOutput(car.TenderWaterOverflowVelocityMpS, car.TenderWaterOverflowVolumeM3pS, car.TenderWaterOverflowParticleDurationS);
-            }
-
-            foreach (List<ParticleEmitterViewer> drawers in ParticleDrawers.Values)
-                foreach (ParticleEmitterViewer drawer in drawers)
-                    drawer.PrepareFrame(frame, elapsedTime);
-
-        }
-
-
-        private void UpdateAnimation(RenderFrame frame, ElapsedTime elapsedTime)
-        {
-                        
-            float distanceTravelledM = 0.0f; // Distance travelled by non-driven wheels
-            float distanceTravelledDrivenM = 0.0f;  // Distance travelled by driven wheels
-            float AnimationWheelRadiusM = 0.0f; // Radius of non driven wheels
-            float AnimationDriveWheelRadiusM = 0.0f; // Radius of driven wheels
-
-            if (MSTSWagon.IsDriveable && MSTSWagon.Simulator.UseAdvancedAdhesion)
-            {
-                //TODO: next code line has been modified to flip trainset physics in order to get viewing direction coincident with loco direction when using rear cab.
-                // To achieve the same result with other means, without flipping trainset physics, the line should be changed as follows:
-                //                                distanceTravelledM = MSTSWagon.WheelSpeedMpS * elapsedTime.ClockSeconds;
-
-                if (Car.EngineType == Orts.Simulation.RollingStocks.TrainCar.EngineTypes.Steam) // Steam locomotive so set up different speeds for different driver and non-driver wheels
-                {
-                    distanceTravelledM = ((MSTSWagon.Train != null && MSTSWagon.Train.IsPlayerDriven && ((MSTSLocomotive)MSTSWagon).UsingRearCab) ? -1 : 1) * MSTSWagon.WheelSpeedMpS * elapsedTime.ClockSeconds;
-                    distanceTravelledDrivenM = ((MSTSWagon.Train != null && MSTSWagon.Train.IsPlayerDriven && ((MSTSLocomotive)MSTSWagon).UsingRearCab) ? -1 : 1) * MSTSWagon.WheelSpeedSlipMpS * elapsedTime.ClockSeconds;
-                    // Set values of wheel radius - assume that drive wheel and non driven wheel are different sizes
-                    AnimationWheelRadiusM = MSTSWagon.WheelRadiusM;
-                    AnimationDriveWheelRadiusM = MSTSWagon.DriverWheelRadiusM;
-                }
-                else  // Other driveable rolling stock - all wheels have same speed.
-                {
-                    distanceTravelledM = ((MSTSWagon.Train != null && MSTSWagon.Train.IsPlayerDriven && ((MSTSLocomotive)MSTSWagon).UsingRearCab) ? -1 : 1) * MSTSWagon.WheelSpeedMpS * elapsedTime.ClockSeconds;
-                    distanceTravelledDrivenM = ((MSTSWagon.Train != null && MSTSWagon.Train.IsPlayerDriven && ((MSTSLocomotive)MSTSWagon).UsingRearCab) ? -1 : 1) * MSTSWagon.WheelSpeedMpS * elapsedTime.ClockSeconds;
-                    // Set values of wheel radius - assume that drive wheel and non driven wheel are same sizes
-                    AnimationWheelRadiusM = MSTSWagon.WheelRadiusM;
-                    AnimationDriveWheelRadiusM = MSTSWagon.WheelRadiusM;
-                }
-            }
-            else // set values for simple adhesion
-            {
-
-                distanceTravelledM = ((MSTSWagon.IsDriveable && MSTSWagon.Train != null && MSTSWagon.Train.IsPlayerDriven && ((MSTSLocomotive)MSTSWagon).UsingRearCab) ? -1 : 1) * MSTSWagon.SpeedMpS * elapsedTime.ClockSeconds;
-                distanceTravelledDrivenM = ((MSTSWagon.IsDriveable && MSTSWagon.Train != null && MSTSWagon.Train.IsPlayerDriven && ((MSTSLocomotive)MSTSWagon).UsingRearCab) ? -1 : 1) * MSTSWagon.SpeedMpS * elapsedTime.ClockSeconds;
-                // Set values of wheel radius - assume that drive wheel and non driven wheel are same sizes
-                if (Car.EngineType == Orts.Simulation.RollingStocks.TrainCar.EngineTypes.Steam) // set values for steam stock
-                {
-                    AnimationWheelRadiusM = MSTSWagon.WheelRadiusM;
-                    AnimationDriveWheelRadiusM = MSTSWagon.DriverWheelRadiusM;
-                }
-                else // set values for non-driveable stock, eg wagons, and driveable stock such as diesels, electric locomotives 
-                {
-                    AnimationWheelRadiusM = MSTSWagon.WheelRadiusM;
-                    AnimationDriveWheelRadiusM = MSTSWagon.WheelRadiusM;
-                }
-
-            }
-
-            if (Car.BrakeSkid) // if car wheels are skidding because of brakes lockin wheels up then stop wheels rotating.
-            {
-                distanceTravelledM = 0.0f;
-                distanceTravelledDrivenM = 0.0f;
-            }
-
-            // Running gear and drive wheel rotation (animation) in steam locomotives
-            if (!RunningGear.Empty() && AnimationDriveWheelRadiusM > 0.001)
-                RunningGear.UpdateLoop(distanceTravelledDrivenM / MathHelper.TwoPi / AnimationDriveWheelRadiusM);
-
-
-            // Wheel rotation (animation) - for non-drive wheels in steam locomotives and all wheels in other stock
-            if (WheelPartIndexes.Count > 0)
-             {
-                var wheelCircumferenceM = MathHelper.TwoPi * AnimationWheelRadiusM;
-                var rotationalDistanceR = MathHelper.TwoPi * distanceTravelledM / wheelCircumferenceM;  // in radians
-                WheelRotationR = MathHelper.WrapAngle(WheelRotationR - rotationalDistanceR);
-                var wheelRotationMatrix = Matrix.CreateRotationX(WheelRotationR);
-                foreach (var iMatrix in WheelPartIndexes)
-                 {
-                    TrainCarShape.XNAMatrices[iMatrix] = wheelRotationMatrix * TrainCarShape.SharedShape.Matrices[iMatrix];
-                 }
-              }
-
-#if DEBUG_WHEEL_ANIMATION
-
-            Trace.TraceInformation("========================== Debug Animation in MSTSWagonViewer.cs ==========================================");
-            Trace.TraceInformation("Slip speed - Car ID: {0} WheelDistance: {1} SlipWheelDistance: {2}", Car.CarID, distanceTravelledM, distanceTravelledDrivenM);
-            Trace.TraceInformation("Wag Speed - Wheelspeed: {0} Slip: {1} Train: {2}", MSTSWagon.WheelSpeedMpS, MSTSWagon.WheelSpeedSlipMpS, MSTSWagon.SpeedMpS);
-            Trace.TraceInformation("Wheel Radius - DriveWheel: {0} NonDriveWheel: {1}", AnimationDriveWheelRadiusM, AnimationWheelRadiusM);
-
-#endif
-
-            // truck angle animation
-            foreach (var p in Car.Parts)
-            {
-                if (p.iMatrix <= 0)
-                    continue;
-                Matrix m = Matrix.Identity;
-                m.Translation = TrainCarShape.SharedShape.Matrices[p.iMatrix].Translation;
-                m.M11 = p.Cos;
-                m.M13 = p.Sin;
-                m.M31 = -p.Sin;
-                m.M33 = p.Cos;
-
-                // To cancel out any vibration, apply the inverse here. If no vibration is present, this matrix will be Matrix.Identity.
-                TrainCarShape.XNAMatrices[p.iMatrix] = Car.VibrationInverseMatrix * m;
-            }
-
-
-            // Applies MSTS style freight animation for coal load on the locomotive, crews, and other static animations.
-            // Takes the form of FreightAnim ( A B C )
-            // MSTS allowed crew figures to be inserted into the tender WAG file and thus be displayed on the locomotive.
-            // It appears that only one MSTS type FA can be used per vehicle (to be confirmed?)
-            // For coal load variation, C should be absent (set to 1 when read in WAG file) or >0 - sets FreightAnimFlag; and A > B
-            // To disable coal load variation and insert a static (crew) shape on the tender breech, one of the conditions indicated above
-            if (FreightShape != null)
-            {
-                // Define default position of shape
-                FreightShape.Location.XNAMatrix = Car.WorldPosition.XNAMatrix;
-                FreightShape.Location.TileX = Car.WorldPosition.TileX;
-                FreightShape.Location.TileZ = Car.WorldPosition.TileZ;
-
-                    bool SteamAnimShape = false;
-                    float FuelControllerLevel = 0.0f;
-
-                // For coal load variation on locomotives determine the current fuel level - and whether locomotive is a tender or tank type locomotive.
-                if (MSTSWagon.WagonType == TrainCar.WagonTypes.Tender || MSTSWagon is MSTSSteamLocomotive)
-                {
-
-                    var NonTenderSteamLocomotive = MSTSWagon as MSTSSteamLocomotive;
-
-                    if (MSTSWagon.WagonType == TrainCar.WagonTypes.Tender || MSTSWagon is MSTSLocomotive && (MSTSWagon.EngineType == TrainCar.EngineTypes.Steam && NonTenderSteamLocomotive.IsTenderRequired == 0.0))
-                    {
-
-                        if (MSTSWagon.TendersSteamLocomotive == null)
-                            MSTSWagon.FindTendersSteamLocomotive();
-
-                        if (MSTSWagon.TendersSteamLocomotive != null)
-                        {
-                            FuelControllerLevel = MSTSWagon.TendersSteamLocomotive.FuelController.CurrentValue;
-                            SteamAnimShape = true;
-                        }
-                        else if (NonTenderSteamLocomotive != null)
-                        {
-                            FuelControllerLevel = NonTenderSteamLocomotive.FuelController.CurrentValue;
-                            SteamAnimShape = true;
-                        } 
-                    }
-                }
-
-                    // Set height of FAs - if relevant conditions met, use default position co-ords defined above
-                    if (FreightShape.XNAMatrices.Length > 0)
-                    {
-                        // For tender coal load animation 
-                        if (MSTSWagon.FreightAnimFlag > 0 && MSTSWagon.FreightAnimMaxLevelM > MSTSWagon.FreightAnimMinLevelM && SteamAnimShape)
-                        {
-                            FreightShape.XNAMatrices[0].M42 = MSTSWagon.FreightAnimMinLevelM + FuelControllerLevel * (MSTSWagon.FreightAnimMaxLevelM - MSTSWagon.FreightAnimMinLevelM);
-                        }
-                        // reproducing MSTS strange behavior; used to display loco crew when attached to tender
-                        else if (MSTSWagon.WagonType == TrainCar.WagonTypes.Tender) 
-                        {
-                            FreightShape.Location.XNAMatrix.M42 += MSTSWagon.FreightAnimMaxLevelM;
-                        }
-                    }
-                // Display Animation Shape                    
-                FreightShape.PrepareFrame(frame, elapsedTime);
-            }
-
-            if (FreightAnimations != null)
-            {
-                foreach (var freightAnim in FreightAnimations.Animations)
-                {
-                    if (freightAnim.FreightShape != null && !((freightAnim.Animation is FreightAnimationContinuous) && (freightAnim.Animation as FreightAnimationContinuous).LoadPerCent == 0))
-                    {
-                        freightAnim.FreightShape.Location.XNAMatrix = Car.WorldPosition.XNAMatrix;
-                        freightAnim.FreightShape.Location.TileX = Car.WorldPosition.TileX; freightAnim.FreightShape.Location.TileZ = Car.WorldPosition.TileZ;
-                        if (freightAnim.FreightShape.XNAMatrices.Length > 0)
-                        {
-                            if (freightAnim.Animation is FreightAnimationContinuous)
-                            {
-                                var continuousFreightAnim = freightAnim.Animation as FreightAnimationContinuous;
-                                if (MSTSWagon.FreightAnimations.IsGondola) freightAnim.FreightShape.XNAMatrices[0] = TrainCarShape.XNAMatrices[1];
-                                freightAnim.FreightShape.XNAMatrices[0].M42 = continuousFreightAnim.MinHeight +
-                                   continuousFreightAnim.LoadPerCent / 100 * (continuousFreightAnim.MaxHeight - continuousFreightAnim.MinHeight);
-                            }
-                            if (freightAnim.Animation is FreightAnimationStatic)
-                            {
-                                var staticFreightAnim = freightAnim.Animation as FreightAnimationStatic;
-                                freightAnim.FreightShape.XNAMatrices[0].M41 = staticFreightAnim.XOffset;
-                                freightAnim.FreightShape.XNAMatrices[0].M42 = staticFreightAnim.YOffset;
-                                freightAnim.FreightShape.XNAMatrices[0].M43 = staticFreightAnim.ZOffset;
-                            }
-
-                        }
-                        // Forcing rotation of freight shape
-                        freightAnim.FreightShape.PrepareFrame(frame, elapsedTime);
-                    }
-                }
-            }
-
-
-
-            // Control visibility of passenger cabin when inside it
-            if (Viewer.Camera.AttachedCar == this.MSTSWagon
-                 && //( Viewer.ViewPoint == Viewer.ViewPoints.Cab ||  // TODO, restore when we complete cab views - 
-                     Viewer.Camera.Style == Camera.Styles.Passenger)
-            {
-                // We are in the passenger cabin
-                if (InteriorShape != null)
-                    InteriorShape.PrepareFrame(frame, elapsedTime);
-                else
-                    TrainCarShape.PrepareFrame(frame, elapsedTime);
-            }
-            else
-            {
-                // Skip drawing if CAB view - draw 2D view instead - by GeorgeS
-                if (Viewer.Camera.AttachedCar == this.MSTSWagon &&
-                    Viewer.Camera.Style == Camera.Styles.Cab)
-                    return;
-
-                // We are outside the passenger cabin
-                TrainCarShape.PrepareFrame(frame, elapsedTime);
-            }
-
-        }
-
-
-
-        /// <summary>
-        /// Unload and release the car - its not longer being displayed
-        /// </summary>
-        public override void Unload()
-        {
-            // Removing sound sources from sound update thread
-            Viewer.SoundProcess.RemoveSoundSources(this);
-
-            base.Unload();
-        }
-
-
-        /// <summary>
-        /// Load the various car sounds
-        /// </summary>
-        /// <param name="wagonFolderSlash"></param>
-        private void LoadCarSounds(string wagonFolderSlash)
-        {
-            if (MSTSWagon.MainSoundFileName != null) LoadCarSound(wagonFolderSlash, MSTSWagon.MainSoundFileName);
-            if (MSTSWagon.InteriorSoundFileName != null) LoadCarSound(wagonFolderSlash, MSTSWagon.InteriorSoundFileName);
-            if (MSTSWagon.Cab3DSoundFileName != null) LoadCarSound(wagonFolderSlash, MSTSWagon.InteriorSoundFileName);
-        }
-
-
-        /// <summary>
-        /// Load the car sound, attach it to the car
-        /// check first in the wagon folder, then the global folder for the sound.
-        /// If not found, report a warning.
-        /// </summary>
-        /// <param name="wagonFolderSlash"></param>
-        /// <param name="filename"></param>
-        protected void LoadCarSound(string wagonFolderSlash, string filename)
-        {
-            if (filename == null)
-                return;
-            string smsFilePath = wagonFolderSlash + @"sound\" + filename;
-            if (!File.Exists(smsFilePath))
-                smsFilePath = Viewer.Simulator.BasePath + @"\sound\" + filename;
-            if (!File.Exists(smsFilePath))
-            {
-                Trace.TraceWarning("Cannot find {1} car sound file {0}", filename, wagonFolderSlash);
-                return;
-            }
-
-            try
-            {
-                Viewer.SoundProcess.AddSoundSource(this, new SoundSource(Viewer, MSTSWagon, smsFilePath));
-            }
-            catch (Exception error)
-            {
-                Trace.WriteLine(new FileLoadException(smsFilePath, error));
-            }
-        }
-
-        /// <summary>
-        /// Load the inside and outside sounds for the default level 0 track type.
-        /// </summary>
-        private void LoadTrackSounds()
-        {
-            if (Viewer.TrackTypes.Count > 0)  // TODO, still have to figure out if this should be part of the car, or train, or track
-            {
-                if (!string.IsNullOrEmpty(MSTSWagon.InteriorSoundFileName))
-                    LoadTrackSound(Viewer.TrackTypes[0].InsideSound);
-
-                LoadTrackSound(Viewer.TrackTypes[0].OutsideSound);
-            }
-        }
-
-        /// <summary>
-        /// Load the sound source, attach it to the car.
-        /// Check first in route\SOUND folder, then in base\SOUND folder.
-        /// </summary>
-        /// <param name="filename"></param>
-        private void LoadTrackSound(string filename)
-        {
-            if (filename == null)
-                return;
-            string path = Viewer.Simulator.RoutePath + @"\SOUND\" + filename;
-            if (!File.Exists(path))
-                path = Viewer.Simulator.BasePath + @"\SOUND\" + filename;
-            if (!File.Exists(path))
-            {
-                Trace.TraceWarning("Cannot find track sound file {0}", filename);
-                return;
-            }
-            Viewer.SoundProcess.AddSoundSource(this, new SoundSource(Viewer, MSTSWagon, path));
-        }
-
-        internal override void Mark()
-        {
-            TrainCarShape.Mark();
-            if (FreightShape != null)
-                FreightShape.Mark();
-            if (InteriorShape != null)
-                InteriorShape.Mark();
-        }
-    }
-}
->>>>>>> 48d5f9d4
+﻿// COPYRIGHT 2009, 2010, 2011, 2012, 2013, 2014 by the Open Rails project.
+// 
+// This file is part of Open Rails.
+// 
+// Open Rails is free software: you can redistribute it and/or modify
+// it under the terms of the GNU General Public License as published by
+// the Free Software Foundation, either version 3 of the License, or
+// (at your option) any later version.
+// 
+// Open Rails is distributed in the hope that it will be useful,
+// but WITHOUT ANY WARRANTY; without even the implied warranty of
+// MERCHANTABILITY or FITNESS FOR A PARTICULAR PURPOSE.  See the
+// GNU General Public License for more details.
+// 
+// You should have received a copy of the GNU General Public License
+// along with Open Rails.  If not, see <http://www.gnu.org/licenses/>.
+
+// This file is the responsibility of the 3D & Environment Team.
+
+// Debug for Sound Variables
+//#define DEBUG_WHEEL_ANIMATION 
+
+using System;
+using System.Collections.Generic;
+using System.Diagnostics;
+using System.IO;
+using System.Linq;
+using Microsoft.Xna.Framework;
+using Orts.Common;
+using Orts.Simulation.RollingStocks;
+using Orts.Simulation.RollingStocks.SubSystems;
+using Orts.Viewer3D.RollingStock.SubSystems;
+using ORTS.Common;
+using ORTS.Common.Input;
+
+namespace Orts.Viewer3D.RollingStock
+{
+    public class MSTSWagonViewer : TrainCarViewer
+    {
+        protected PoseableShape TrainCarShape;
+        protected AnimatedShape FreightShape;
+        protected AnimatedShape InteriorShape;
+        public static readonly Action Noop = () => { };
+        /// <summary>
+        /// Dictionary of built-in locomotive control keyboard commands, Action[] is in the order {KeyRelease, KeyPress}
+        /// </summary>
+        public Dictionary<UserCommand, Action[]> UserInputCommands = new Dictionary<UserCommand, Action[]>();
+
+        // Wheels are rotated by hand instead of in the shape file.
+        float WheelRotationR;
+        List<int> WheelPartIndexes = new List<int>();
+
+        // Everything else is animated through the shape file.
+        AnimatedPart RunningGear;
+        AnimatedPart Pantograph1;
+        AnimatedPart Pantograph2;
+        AnimatedPart Pantograph3;
+        AnimatedPart Pantograph4;
+        AnimatedPart LeftDoor;
+        AnimatedPart RightDoor;
+        AnimatedPart Mirrors;
+        protected AnimatedPart Wipers;
+        protected AnimatedPart Bell;
+        AnimatedPart UnloadingParts;
+
+        public Dictionary<string, List<ParticleEmitterViewer>> ParticleDrawers = new Dictionary<string, List<ParticleEmitterViewer>>();
+
+        protected MSTSWagon MSTSWagon { get { return (MSTSWagon)Car; } }
+
+
+        // Create viewers for special steam/smoke effects on car
+        List<ParticleEmitterViewer> HeatingHose = new List<ParticleEmitterViewer>();
+        List<ParticleEmitterViewer> WaterScoop = new List<ParticleEmitterViewer>();
+        List<ParticleEmitterViewer> TenderWaterOverflow = new List<ParticleEmitterViewer>();
+        List<ParticleEmitterViewer> WagonSmoke = new List<ParticleEmitterViewer>();
+        List<ParticleEmitterViewer> HeatingSteamBoiler = new List<ParticleEmitterViewer>();
+
+        // Create viewers for special steam effects on car
+        List<ParticleEmitterViewer> WagonGenerator = new List<ParticleEmitterViewer>();
+        List<ParticleEmitterViewer> DieselLocoGenerator = new List<ParticleEmitterViewer>();
+
+        bool HasFirstPanto;
+        int numBogie1, numBogie2, numBogie, bogie1Axles, bogie2Axles = 0;
+        int bogieMatrix1, bogieMatrix2 = 0;
+        FreightAnimationsViewer FreightAnimations;
+
+        public MSTSWagonViewer(Viewer viewer, MSTSWagon car)
+            : base(viewer, car)
+        {
+            
+            string steamTexture = viewer.Simulator.BasePath + @"\GLOBAL\TEXTURES\smokemain.ace";
+            string dieselTexture = viewer.Simulator.BasePath + @"\GLOBAL\TEXTURES\dieselsmoke.ace";
+
+            // Particle Drawers called in Wagon so that wagons can also have steam effects.
+            ParticleDrawers = (
+                from effect in MSTSWagon.EffectData
+                select new KeyValuePair<string, List<ParticleEmitterViewer>>(effect.Key, new List<ParticleEmitterViewer>(
+                    from data in effect.Value
+                    select new ParticleEmitterViewer(viewer, data, car.WorldPosition)))).ToDictionary(kvp => kvp.Key, kvp => kvp.Value);
+
+            // Initaialise particle viewers for special steam effects
+            foreach (var emitter in ParticleDrawers)
+            {
+
+                // Exhaust for steam heating boiler
+                if (emitter.Key.ToLowerInvariant() == "heatingsteamboilerfx")
+                    HeatingSteamBoiler.AddRange(emitter.Value);
+
+                foreach (var drawer in HeatingSteamBoiler)
+                {
+                    drawer.Initialize(dieselTexture);
+                }
+
+                // Exhaust for HEP/Power Generator
+                if (emitter.Key.ToLowerInvariant() == "wagongeneratorfx")
+                    WagonGenerator.AddRange(emitter.Value);
+                
+                foreach (var drawer in WagonGenerator)
+                {
+                    drawer.Initialize(dieselTexture);
+                }
+
+                // Smoke for wood/coal fire
+                if (emitter.Key.ToLowerInvariant() == "wagonsmokefx")
+                    WagonSmoke.AddRange(emitter.Value);
+
+                foreach (var drawer in WagonSmoke)
+                {
+                    drawer.Initialize(steamTexture);
+                }
+
+                // Steam leak in heating hose 
+
+                if (emitter.Key.ToLowerInvariant() == "heatinghosefx")
+                    HeatingHose.AddRange(emitter.Value);
+
+                foreach (var drawer in HeatingHose)
+                {
+                    drawer.Initialize(steamTexture);
+                }
+
+
+                // Water spray for when water scoop is in use (use steam effects for the time being)
+
+                if (emitter.Key.ToLowerInvariant() == "waterscoopfx")
+                    WaterScoop.AddRange(emitter.Value);
+
+                foreach (var drawer in WaterScoop)
+                {
+                    drawer.Initialize(steamTexture);
+                }
+
+                // Water overflow when tender is over full during water trough filling (use steam effects for the time being) 
+
+                if (emitter.Key.ToLowerInvariant() == "tenderwateroverflowfx")
+                   TenderWaterOverflow.AddRange(emitter.Value);
+                
+                foreach (var drawer in TenderWaterOverflow)
+                {
+                   drawer.Initialize(steamTexture);
+                }
+
+            }
+
+            var wagonFolderSlash = Path.GetDirectoryName(car.WagFilePath) + @"\";
+
+            TrainCarShape = car.MainShapeFileName != string.Empty
+                ? new PoseableShape(viewer, wagonFolderSlash + car.MainShapeFileName + '\0' + wagonFolderSlash, car.WorldPosition, ShapeFlags.ShadowCaster)
+                : new PoseableShape(viewer, null, car.WorldPosition);
+
+            // This insection initialises the MSTS style freight animation - can either be for a coal load, which will adjust with usage, or a static animation, such as additional shape.
+            if (car.FreightShapeFileName != null)
+            {
+                
+                car.HasFreightAnim = true;
+                FreightShape = new AnimatedShape(viewer, wagonFolderSlash + car.FreightShapeFileName + '\0' + wagonFolderSlash, new WorldPosition(car.WorldPosition), ShapeFlags.ShadowCaster);
+
+                // Reproducing MSTS "bug" of not allowing tender animation in case both minLevel and maxLevel are 0 or maxLevel <  minLevel 
+                // Applies to both a standard tender locomotive or a tank locomotive (where coal load is on same "wagon" as the locomotive -  for the coal load on a tender or tank locomotive - in operation it will raise or lower with caol usage
+
+                if (MSTSWagon.WagonType == TrainCar.WagonTypes.Tender || MSTSWagon is MSTSSteamLocomotive)
+                {
+
+                    var NonTenderSteamLocomotive = MSTSWagon as MSTSSteamLocomotive;
+
+                    if ((MSTSWagon.WagonType == TrainCar.WagonTypes.Tender || MSTSWagon is MSTSLocomotive && (MSTSWagon.EngineType == TrainCar.EngineTypes.Steam && NonTenderSteamLocomotive.IsTenderRequired == 0.0)) && MSTSWagon.FreightAnimMaxLevelM != 0 && MSTSWagon.FreightAnimFlag > 0 && MSTSWagon.FreightAnimMaxLevelM > MSTSWagon.FreightAnimMinLevelM)
+                    {
+                        // Force allowing animation:
+                        if (FreightShape.SharedShape.LodControls.Length > 0 && FreightShape.SharedShape.LodControls[0].DistanceLevels.Length > 0 && FreightShape.SharedShape.LodControls[0].DistanceLevels[0].SubObjects.Length > 0 && FreightShape.SharedShape.LodControls[0].DistanceLevels[0].SubObjects[0].ShapePrimitives.Length > 0 && FreightShape.SharedShape.LodControls[0].DistanceLevels[0].SubObjects[0].ShapePrimitives[0].Hierarchy.Length > 0)
+                            FreightShape.SharedShape.LodControls[0].DistanceLevels[0].SubObjects[0].ShapePrimitives[0].Hierarchy[0] = 1;
+                    }
+                }
+            }
+
+
+            if (car.InteriorShapeFileName != null)
+                InteriorShape = new AnimatedShape(viewer, wagonFolderSlash + car.InteriorShapeFileName + '\0' + wagonFolderSlash, car.WorldPosition, ShapeFlags.Interior, 30.0f);
+
+            RunningGear = new AnimatedPart(TrainCarShape);
+            Pantograph1 = new AnimatedPart(TrainCarShape);
+            Pantograph2 = new AnimatedPart(TrainCarShape);
+            Pantograph3 = new AnimatedPart(TrainCarShape);
+            Pantograph4 = new AnimatedPart(TrainCarShape);
+            LeftDoor = new AnimatedPart(TrainCarShape);
+            RightDoor = new AnimatedPart(TrainCarShape);
+            Mirrors = new AnimatedPart(TrainCarShape);
+            Wipers = new AnimatedPart(TrainCarShape);
+            UnloadingParts = new AnimatedPart(TrainCarShape);
+            Bell = new AnimatedPart(TrainCarShape);
+
+            if (car.FreightAnimations != null)
+                FreightAnimations = new FreightAnimationsViewer(viewer, car, wagonFolderSlash);
+
+            LoadCarSounds(wagonFolderSlash);
+            //if (!(MSTSWagon is MSTSLocomotive))
+            //    LoadTrackSounds();
+            Viewer.SoundProcess.AddSoundSource(this, new TrackSoundSource(MSTSWagon, Viewer));
+
+            // Determine if it has first pantograph. So we can match unnamed panto parts correctly
+            for (var i = 0; i < TrainCarShape.Hierarchy.Length; i++)
+                if (TrainCarShape.SharedShape.MatrixNames[i].Contains('1'))
+                {
+                    if (TrainCarShape.SharedShape.MatrixNames[i].ToUpper().StartsWith("PANTO")) { HasFirstPanto = true; break; }
+                }
+
+            // Check bogies and wheels to find out what we have.
+            for (var i = 0; i < TrainCarShape.Hierarchy.Length; i++)
+            {
+                if (TrainCarShape.SharedShape.MatrixNames[i].Equals("BOGIE1"))
+                {
+                    bogieMatrix1 = i;
+                    numBogie1 += 1;
+                }
+                if (TrainCarShape.SharedShape.MatrixNames[i].Equals("BOGIE2"))
+                {
+                    bogieMatrix2 = i;
+                    numBogie2 += 1;
+                }
+                if (TrainCarShape.SharedShape.MatrixNames[i].Equals("BOGIE"))
+                {
+                    bogieMatrix1 = i;
+                }
+                // For now, the total axle count consisting of axles that are part of the bogie are being counted.
+                if (TrainCarShape.SharedShape.MatrixNames[i].Contains("WHEELS"))
+                    if (TrainCarShape.SharedShape.MatrixNames[i].Length == 8)
+                    {
+                        var tpmatrix = TrainCarShape.SharedShape.GetParentMatrix(i);
+                        if (TrainCarShape.SharedShape.MatrixNames[i].Equals("WHEELS11") && tpmatrix == bogieMatrix1)
+                            bogie1Axles += 1;
+                        if (TrainCarShape.SharedShape.MatrixNames[i].Equals("WHEELS12") && tpmatrix == bogieMatrix1)
+                            bogie1Axles += 1;
+                        if (TrainCarShape.SharedShape.MatrixNames[i].Equals("WHEELS13") && tpmatrix == bogieMatrix1)
+                            bogie1Axles += 1;
+                        if (TrainCarShape.SharedShape.MatrixNames[i].Equals("WHEELS21") && tpmatrix == bogieMatrix1)
+                            bogie1Axles += 1;
+                        if (TrainCarShape.SharedShape.MatrixNames[i].Equals("WHEELS22") && tpmatrix == bogieMatrix1)
+                            bogie1Axles += 1;
+                        if (TrainCarShape.SharedShape.MatrixNames[i].Equals("WHEELS23") && tpmatrix == bogieMatrix1)
+                            bogie1Axles += 1;
+
+                        if (TrainCarShape.SharedShape.MatrixNames[i].Equals("WHEELS11") && tpmatrix == bogieMatrix2)
+                            bogie2Axles += 1;
+                        if (TrainCarShape.SharedShape.MatrixNames[i].Equals("WHEELS12") && tpmatrix == bogieMatrix2)
+                            bogie2Axles += 1;
+                        if (TrainCarShape.SharedShape.MatrixNames[i].Equals("WHEELS13") && tpmatrix == bogieMatrix2)
+                            bogie2Axles += 1;
+                        if (TrainCarShape.SharedShape.MatrixNames[i].Equals("WHEELS21") && tpmatrix == bogieMatrix2)
+                            bogie2Axles += 1;
+                        if (TrainCarShape.SharedShape.MatrixNames[i].Equals("WHEELS21") && tpmatrix == bogieMatrix2)
+                            bogie2Axles += 1;
+                        if (TrainCarShape.SharedShape.MatrixNames[i].Equals("WHEELS23") && tpmatrix == bogieMatrix2)
+                            bogie2Axles += 1;
+                    }
+            }
+
+            // Match up all the matrices with their parts.
+            for (var i = 0; i < TrainCarShape.Hierarchy.Length; i++)
+                if (TrainCarShape.Hierarchy[i] == -1)
+                    MatchMatrixToPart(car, i, 0);
+
+            car.SetUpWheels();
+
+            // If we have two pantographs, 2 is the forwards pantograph, unlike when there's only one.
+            if (!car.Flipped && !Pantograph1.Empty() && !Pantograph2.Empty())
+                AnimatedPart.Swap(ref Pantograph1, ref Pantograph2);
+
+            Pantograph1.SetState(MSTSWagon.Pantographs[1].CommandUp);
+            Pantograph2.SetState(MSTSWagon.Pantographs[2].CommandUp);
+            if (MSTSWagon.Pantographs.List.Count > 2) Pantograph3.SetState(MSTSWagon.Pantographs[3].CommandUp);
+            if (MSTSWagon.Pantographs.List.Count > 3) Pantograph4.SetState(MSTSWagon.Pantographs[4].CommandUp);
+            LeftDoor.SetState(MSTSWagon.DoorLeftOpen);
+            RightDoor.SetState(MSTSWagon.DoorRightOpen);
+            Mirrors.SetState(MSTSWagon.MirrorOpen);
+            UnloadingParts.SetState(MSTSWagon.UnloadingPartsOpen);
+
+            InitializeUserInputCommands();
+        }
+
+        void MatchMatrixToPart(MSTSWagon car, int matrix, int bogieMatrix)
+        {
+            var matrixName = TrainCarShape.SharedShape.MatrixNames[matrix].ToUpper();
+            // Gate all RunningGearPartIndexes on this!
+            var matrixAnimated = TrainCarShape.SharedShape.Animations != null && TrainCarShape.SharedShape.Animations.Count > 0 && TrainCarShape.SharedShape.Animations[0].anim_nodes.Count > matrix && TrainCarShape.SharedShape.Animations[0].anim_nodes[matrix].controllers.Count > 0;
+            if (matrixName.StartsWith("WHEELS") && (matrixName.Length == 7 || matrixName.Length == 8 || matrixName.Length == 9))
+            {
+                // Standard WHEELS length would be 8 to test for WHEELS11. Came across WHEELS tag that used a period(.) between the last 2 numbers, changing max length to 9.
+                // Changing max length to 9 is not a problem since the initial WHEELS test will still be good.
+                var m = TrainCarShape.SharedShape.GetMatrixProduct(matrix);
+                //someone uses wheel to animate fans, thus check if the wheel is not too high (lower than 3m), will animate it as real wheel
+                if (m.M42 < 3)
+                {
+                    var id = 0;
+                    // Model makers are not following the standard rules, For example, one tender uses naming convention of wheels11/12 instead of using Wheels1,2,3 when not part of a bogie.
+                    // The next 2 lines will sort out these axles.
+                    var tmatrix = TrainCarShape.SharedShape.GetParentMatrix(matrix);
+                    if (matrixName.Length == 8 && bogieMatrix == 0 && tmatrix == 0) // In this test, both tmatrix and bogieMatrix are 0 since these wheels are not part of a bogie.
+                        matrixName = TrainCarShape.SharedShape.MatrixNames[matrix].Substring(0, 7); // Changing wheel name so that it reflects its actual use since it is not p
+                    if (matrixName.Length == 8 || matrixName.Length == 9)
+                        Int32.TryParse(matrixName.Substring(6, 1), out id);
+                    if (matrixName.Length == 8 || matrixName.Length == 9 || !matrixAnimated)
+                        WheelPartIndexes.Add(matrix);
+                    else
+                        RunningGear.AddMatrix(matrix);
+                    var pmatrix = TrainCarShape.SharedShape.GetParentMatrix(matrix);
+                    car.AddWheelSet(m.M43, id, pmatrix, matrixName.ToString(), bogie1Axles, bogie2Axles);
+                }
+                // Standard wheels are processed above, but wheels used as animated fans that are greater than 3m are processed here.
+                else
+                    RunningGear.AddMatrix(matrix);
+            }
+            else if (matrixName.StartsWith("BOGIE") && matrixName.Length <= 6) //BOGIE1 is valid, BOGIE11 is not, it is used by some modelers to indicate this is part of bogie1
+            {
+                if (matrixName.Length == 6)
+                {
+                    var id = 1;
+                    Int32.TryParse(matrixName.Substring(5), out id);
+                    var m = TrainCarShape.SharedShape.GetMatrixProduct(matrix);
+                    car.AddBogie(m.M43, matrix, id, matrixName.ToString(), numBogie1, numBogie2);
+                    bogieMatrix = matrix; // Bogie matrix needs to be saved for test with axles.
+                }
+                else
+                {
+                    // Since the string content is BOGIE, Int32.TryParse(matrixName.Substring(5), out id) is not needed since its sole purpose is to
+                    //  parse the string number from the string.
+                    var id = 1;
+                    var m = TrainCarShape.SharedShape.GetMatrixProduct(matrix);
+                    car.AddBogie(m.M43, matrix, id, matrixName.ToString(), numBogie1, numBogie2);
+                    bogieMatrix = matrix; // Bogie matrix needs to be saved for test with axles.
+                }
+                // Bogies contain wheels!
+                for (var i = 0; i < TrainCarShape.Hierarchy.Length; i++)
+                    if (TrainCarShape.Hierarchy[i] == matrix)
+                        MatchMatrixToPart(car, i, bogieMatrix);
+            }
+            else if (matrixName.StartsWith("WIPER")) // wipers
+            {
+                Wipers.AddMatrix(matrix);
+            }
+            else if (matrixName.StartsWith("DOOR")) // doors (left / right)
+            {
+                if (matrixName.StartsWith("DOOR_D") || matrixName.StartsWith("DOOR_E") || matrixName.StartsWith("DOOR_F"))
+                    LeftDoor.AddMatrix(matrix);
+                else if (matrixName.StartsWith("DOOR_A") || matrixName.StartsWith("DOOR_B") || matrixName.StartsWith("DOOR_C"))
+                    RightDoor.AddMatrix(matrix);
+            }
+            else if (matrixName.StartsWith("PANTOGRAPH")) //pantographs (1/2)
+            {
+
+                switch (matrixName)
+                {
+                    case "PANTOGRAPHBOTTOM1":
+                    case "PANTOGRAPHBOTTOM1A":
+                    case "PANTOGRAPHBOTTOM1B":
+                    case "PANTOGRAPHMIDDLE1":
+                    case "PANTOGRAPHMIDDLE1A":
+                    case "PANTOGRAPHMIDDLE1B":
+                    case "PANTOGRAPHTOP1":
+                    case "PANTOGRAPHTOP1A":
+                    case "PANTOGRAPHTOP1B":
+                        Pantograph1.AddMatrix(matrix);
+                        break;
+                    case "PANTOGRAPHBOTTOM2":
+                    case "PANTOGRAPHBOTTOM2A":
+                    case "PANTOGRAPHBOTTOM2B":
+                    case "PANTOGRAPHMIDDLE2":
+                    case "PANTOGRAPHMIDDLE2A":
+                    case "PANTOGRAPHMIDDLE2B":
+                    case "PANTOGRAPHTOP2":
+                    case "PANTOGRAPHTOP2A":
+                    case "PANTOGRAPHTOP2B":
+                        Pantograph2.AddMatrix(matrix);
+                        break;
+                    default://someone used other language
+                        if (matrixName.Contains("1"))
+                            Pantograph1.AddMatrix(matrix);
+                        else if (matrixName.Contains("2"))
+                            Pantograph2.AddMatrix(matrix);
+                        else if (matrixName.Contains("3"))
+                            Pantograph3.AddMatrix(matrix);
+                        else if (matrixName.Contains("4"))
+                            Pantograph4.AddMatrix(matrix);
+                        else
+                        {
+                            if (HasFirstPanto) Pantograph1.AddMatrix(matrix); //some may have no first panto, will put it as panto 2
+                            else Pantograph2.AddMatrix(matrix);
+                        }
+                        break;
+                }
+            }
+            else if (matrixName.StartsWith("MIRROR")) // mirrors
+            {
+                Mirrors.AddMatrix(matrix);
+            }
+            else if (matrixName.StartsWith("UNLOADINGPARTS")) // unloading parts
+            {
+                UnloadingParts.AddMatrix(matrix);
+            }
+            else if (matrixName.StartsWith("PANTO"))  // TODO, not sure why this is needed, see above!
+            {
+                Trace.TraceInformation("Pantograph matrix with unusual name {1} in shape {0}", TrainCarShape.SharedShape.FilePath, matrixName);
+                if (matrixName.Contains("1"))
+                    Pantograph1.AddMatrix(matrix);
+                else if (matrixName.Contains("2"))
+                    Pantograph2.AddMatrix(matrix);
+                else if (matrixName.Contains("3"))
+                    Pantograph3.AddMatrix(matrix);
+                else if (matrixName.Contains("4"))
+                    Pantograph4.AddMatrix(matrix);
+                else
+                {
+                    if (HasFirstPanto) Pantograph1.AddMatrix(matrix); //some may have no first panto, will put it as panto 2
+                    else Pantograph2.AddMatrix(matrix);
+                }
+            }
+            else if (matrixName.StartsWith("ORTSBELL")) // wipers
+            {
+                Bell.AddMatrix(matrix);
+            }
+            else
+            {
+                if (matrixAnimated && matrix != 0)
+                    RunningGear.AddMatrix(matrix);
+
+                for (var i = 0; i < TrainCarShape.Hierarchy.Length; i++)
+                    if (TrainCarShape.Hierarchy[i] == matrix)
+                        MatchMatrixToPart(car, i, 0);
+            }
+        }
+
+        public override void InitializeUserInputCommands()
+        {
+            UserInputCommands.Add(UserCommand.ControlPantograph1, new Action[] { Noop, () => new PantographCommand(Viewer.Log, 1, !MSTSWagon.Pantographs[1].CommandUp) });
+            UserInputCommands.Add(UserCommand.ControlPantograph2, new Action[] { Noop, () => new PantographCommand(Viewer.Log, 2, !MSTSWagon.Pantographs[2].CommandUp) });
+            if (MSTSWagon.Pantographs.List.Count > 2) UserInputCommands.Add(UserCommand.ControlPantograph3, new Action[] { Noop, () => new PantographCommand(Viewer.Log, 3, !MSTSWagon.Pantographs[3].CommandUp) });
+            if (MSTSWagon.Pantographs.List.Count > 3) UserInputCommands.Add(UserCommand.ControlPantograph4, new Action[] { Noop, () => new PantographCommand(Viewer.Log, 4, !MSTSWagon.Pantographs[4].CommandUp) });
+            UserInputCommands.Add(UserCommand.ControlDoorLeft, new Action[] { Noop, () => new ToggleDoorsLeftCommand(Viewer.Log) });
+            UserInputCommands.Add(UserCommand.ControlDoorRight, new Action[] { Noop, () => new ToggleDoorsRightCommand(Viewer.Log) });
+            UserInputCommands.Add(UserCommand.ControlMirror, new Action[] { Noop, () => new ToggleMirrorsCommand(Viewer.Log) });
+        }
+
+        public override void HandleUserInput(ElapsedTime elapsedTime)
+        {
+            foreach (var command in UserInputCommands.Keys)
+                if (UserInput.IsPressed(command)) UserInputCommands[command][1]();
+                else if (UserInput.IsReleased(command)) UserInputCommands[command][0]();
+        }
+
+        /// <summary>
+        /// Called at the full frame rate
+        /// elapsedTime is time since last frame
+        /// Executes in the UpdaterThread
+        /// </summary>
+        public override void PrepareFrame(RenderFrame frame, ElapsedTime elapsedTime)
+        {
+            Pantograph1.UpdateState(MSTSWagon.Pantographs[1].CommandUp, elapsedTime);
+            Pantograph2.UpdateState(MSTSWagon.Pantographs[2].CommandUp, elapsedTime);
+            if (MSTSWagon.Pantographs.List.Count > 2) Pantograph3.UpdateState(MSTSWagon.Pantographs[3].CommandUp, elapsedTime);
+            if (MSTSWagon.Pantographs.List.Count > 3) Pantograph4.UpdateState(MSTSWagon.Pantographs[4].CommandUp, elapsedTime);
+            LeftDoor.UpdateState(MSTSWagon.DoorLeftOpen, elapsedTime);
+            RightDoor.UpdateState(MSTSWagon.DoorRightOpen, elapsedTime);
+            Mirrors.UpdateState(MSTSWagon.MirrorOpen, elapsedTime);
+            UnloadingParts.UpdateState(MSTSWagon.UnloadingPartsOpen, elapsedTime);
+            UpdateAnimation(frame, elapsedTime);
+
+            var car = Car as MSTSWagon;
+            // Steam leak in heating hose
+            foreach (var drawer in HeatingHose)
+            {
+                drawer.SetOutput(car.HeatingHoseSteamVelocityMpS, car.HeatingHoseSteamVolumeM3pS, car.HeatingHoseParticleDurationS);
+            }
+
+            // Heating Steam Boiler Exhaust
+            foreach (var drawer in HeatingSteamBoiler)
+            {
+                drawer.SetOutput(car.HeatingSteamBoilerVolumeM3pS, car.HeatingSteamBoilerDurationS, car.HeatingSteamBoilerSteadyColor);
+            }
+
+            // Exhaust for HEP/Electrical Generator
+            foreach (var drawer in WagonGenerator)
+            {
+               drawer.SetOutput(car.WagonGeneratorVolumeM3pS, car.WagonGeneratorDurationS, car.WagonGeneratorSteadyColor);
+            }
+
+            // Wagon fire smoke
+            foreach (var drawer in WagonSmoke)
+            {
+                  drawer.SetOutput(car.WagonSmokeVelocityMpS, car.WagonSmokeVolumeM3pS, car.WagonSmokeDurationS, car.WagonSmokeSteadyColor);
+            }
+
+            // Water spray for water sccop (uses steam effects currently)
+            foreach (var drawer in WaterScoop)
+            {
+                drawer.SetOutput(car.WaterScoopWaterVelocityMpS, car.WaterScoopWaterVolumeM3pS, car.WaterScoopParticleDurationS);
+            }
+
+            // Water overflow from tender (uses steam effects currently)
+            foreach (var drawer in TenderWaterOverflow)
+            {
+                drawer.SetOutput(car.TenderWaterOverflowVelocityMpS, car.TenderWaterOverflowVolumeM3pS, car.TenderWaterOverflowParticleDurationS);
+            }
+
+            foreach (List<ParticleEmitterViewer> drawers in ParticleDrawers.Values)
+                foreach (ParticleEmitterViewer drawer in drawers)
+                    drawer.PrepareFrame(frame, elapsedTime);
+
+        }
+
+
+        private void UpdateAnimation(RenderFrame frame, ElapsedTime elapsedTime)
+        {
+                        
+            float distanceTravelledM = 0.0f; // Distance travelled by non-driven wheels
+            float distanceTravelledDrivenM = 0.0f;  // Distance travelled by driven wheels
+            float AnimationWheelRadiusM = 0.0f; // Radius of non driven wheels
+            float AnimationDriveWheelRadiusM = 0.0f; // Radius of driven wheels
+
+            if (MSTSWagon.IsDriveable && MSTSWagon.Simulator.UseAdvancedAdhesion)
+            {
+                //TODO: next code line has been modified to flip trainset physics in order to get viewing direction coincident with loco direction when using rear cab.
+                // To achieve the same result with other means, without flipping trainset physics, the line should be changed as follows:
+                //                                distanceTravelledM = MSTSWagon.WheelSpeedMpS * elapsedTime.ClockSeconds;
+
+                if (Car.EngineType == Orts.Simulation.RollingStocks.TrainCar.EngineTypes.Steam) // Steam locomotive so set up different speeds for different driver and non-driver wheels
+                {
+                    distanceTravelledM = ((MSTSWagon.Train != null && MSTSWagon.Train.IsPlayerDriven && ((MSTSLocomotive)MSTSWagon).UsingRearCab) ? -1 : 1) * MSTSWagon.WheelSpeedMpS * elapsedTime.ClockSeconds;
+                    distanceTravelledDrivenM = ((MSTSWagon.Train != null && MSTSWagon.Train.IsPlayerDriven && ((MSTSLocomotive)MSTSWagon).UsingRearCab) ? -1 : 1) * MSTSWagon.WheelSpeedSlipMpS * elapsedTime.ClockSeconds;
+                    // Set values of wheel radius - assume that drive wheel and non driven wheel are different sizes
+                    AnimationWheelRadiusM = MSTSWagon.WheelRadiusM;
+                    AnimationDriveWheelRadiusM = MSTSWagon.DriverWheelRadiusM;
+                }
+                else  // Other driveable rolling stock - all wheels have same speed.
+                {
+                    distanceTravelledM = ((MSTSWagon.Train != null && MSTSWagon.Train.IsPlayerDriven && ((MSTSLocomotive)MSTSWagon).UsingRearCab) ? -1 : 1) * MSTSWagon.WheelSpeedMpS * elapsedTime.ClockSeconds;
+                    distanceTravelledDrivenM = ((MSTSWagon.Train != null && MSTSWagon.Train.IsPlayerDriven && ((MSTSLocomotive)MSTSWagon).UsingRearCab) ? -1 : 1) * MSTSWagon.WheelSpeedMpS * elapsedTime.ClockSeconds;
+                    // Set values of wheel radius - assume that drive wheel and non driven wheel are same sizes
+                    AnimationWheelRadiusM = MSTSWagon.WheelRadiusM;
+                    AnimationDriveWheelRadiusM = MSTSWagon.WheelRadiusM;
+                }
+            }
+            else // set values for simple adhesion
+            {
+
+                distanceTravelledM = ((MSTSWagon.IsDriveable && MSTSWagon.Train != null && MSTSWagon.Train.IsPlayerDriven && ((MSTSLocomotive)MSTSWagon).UsingRearCab) ? -1 : 1) * MSTSWagon.SpeedMpS * elapsedTime.ClockSeconds;
+                distanceTravelledDrivenM = ((MSTSWagon.IsDriveable && MSTSWagon.Train != null && MSTSWagon.Train.IsPlayerDriven && ((MSTSLocomotive)MSTSWagon).UsingRearCab) ? -1 : 1) * MSTSWagon.SpeedMpS * elapsedTime.ClockSeconds;
+                // Set values of wheel radius - assume that drive wheel and non driven wheel are same sizes
+                if (Car.EngineType == Orts.Simulation.RollingStocks.TrainCar.EngineTypes.Steam) // set values for steam stock
+                {
+                    AnimationWheelRadiusM = MSTSWagon.WheelRadiusM;
+                    AnimationDriveWheelRadiusM = MSTSWagon.DriverWheelRadiusM;
+                }
+                else // set values for non-driveable stock, eg wagons, and driveable stock such as diesels, electric locomotives 
+                {
+                    AnimationWheelRadiusM = MSTSWagon.WheelRadiusM;
+                    AnimationDriveWheelRadiusM = MSTSWagon.WheelRadiusM;
+                }
+
+            }
+
+            if (Car.BrakeSkid) // if car wheels are skidding because of brakes lockin wheels up then stop wheels rotating.
+            {
+                distanceTravelledM = 0.0f;
+                distanceTravelledDrivenM = 0.0f;
+            }
+
+            // Running gear and drive wheel rotation (animation) in steam locomotives
+            if (!RunningGear.Empty() && AnimationDriveWheelRadiusM > 0.001)
+                RunningGear.UpdateLoop(distanceTravelledDrivenM / MathHelper.TwoPi / AnimationDriveWheelRadiusM);
+
+
+            // Wheel rotation (animation) - for non-drive wheels in steam locomotives and all wheels in other stock
+            if (WheelPartIndexes.Count > 0)
+             {
+                var wheelCircumferenceM = MathHelper.TwoPi * AnimationWheelRadiusM;
+                var rotationalDistanceR = MathHelper.TwoPi * distanceTravelledM / wheelCircumferenceM;  // in radians
+                WheelRotationR = MathHelper.WrapAngle(WheelRotationR - rotationalDistanceR);
+                var wheelRotationMatrix = Matrix.CreateRotationX(WheelRotationR);
+                foreach (var iMatrix in WheelPartIndexes)
+                 {
+                    TrainCarShape.XNAMatrices[iMatrix] = wheelRotationMatrix * TrainCarShape.SharedShape.Matrices[iMatrix];
+                 }
+              }
+
+#if DEBUG_WHEEL_ANIMATION
+
+            Trace.TraceInformation("========================== Debug Animation in MSTSWagonViewer.cs ==========================================");
+            Trace.TraceInformation("Slip speed - Car ID: {0} WheelDistance: {1} SlipWheelDistance: {2}", Car.CarID, distanceTravelledM, distanceTravelledDrivenM);
+            Trace.TraceInformation("Wag Speed - Wheelspeed: {0} Slip: {1} Train: {2}", MSTSWagon.WheelSpeedMpS, MSTSWagon.WheelSpeedSlipMpS, MSTSWagon.SpeedMpS);
+            Trace.TraceInformation("Wheel Radius - DriveWheel: {0} NonDriveWheel: {1}", AnimationDriveWheelRadiusM, AnimationWheelRadiusM);
+
+#endif
+
+            // truck angle animation
+            foreach (var p in Car.Parts)
+            {
+                if (p.iMatrix <= 0)
+                    continue;
+                Matrix m = Matrix.Identity;
+                m.Translation = TrainCarShape.SharedShape.Matrices[p.iMatrix].Translation;
+                m.M11 = p.Cos;
+                m.M13 = p.Sin;
+                m.M31 = -p.Sin;
+                m.M33 = p.Cos;
+
+                // To cancel out any vibration, apply the inverse here. If no vibration is present, this matrix will be Matrix.Identity.
+                TrainCarShape.XNAMatrices[p.iMatrix] = Car.VibrationInverseMatrix * m;
+            }
+
+
+            // Applies MSTS style freight animation for coal load on the locomotive, crews, and other static animations.
+            // Takes the form of FreightAnim ( A B C )
+            // MSTS allowed crew figures to be inserted into the tender WAG file and thus be displayed on the locomotive.
+            // It appears that only one MSTS type FA can be used per vehicle (to be confirmed?)
+            // For coal load variation, C should be absent (set to 1 when read in WAG file) or >0 - sets FreightAnimFlag; and A > B
+            // To disable coal load variation and insert a static (crew) shape on the tender breech, one of the conditions indicated above
+            if (FreightShape != null)
+            {
+                // Define default position of shape
+                FreightShape.Location.XNAMatrix = Car.WorldPosition.XNAMatrix;
+                FreightShape.Location.TileX = Car.WorldPosition.TileX;
+                FreightShape.Location.TileZ = Car.WorldPosition.TileZ;
+
+                    bool SteamAnimShape = false;
+                    float FuelControllerLevel = 0.0f;
+
+                // For coal load variation on locomotives determine the current fuel level - and whether locomotive is a tender or tank type locomotive.
+                if (MSTSWagon.WagonType == TrainCar.WagonTypes.Tender || MSTSWagon is MSTSSteamLocomotive)
+                {
+
+                    var NonTenderSteamLocomotive = MSTSWagon as MSTSSteamLocomotive;
+
+                    if (MSTSWagon.WagonType == TrainCar.WagonTypes.Tender || MSTSWagon is MSTSLocomotive && (MSTSWagon.EngineType == TrainCar.EngineTypes.Steam && NonTenderSteamLocomotive.IsTenderRequired == 0.0))
+                    {
+
+                        if (MSTSWagon.TendersSteamLocomotive == null)
+                            MSTSWagon.FindTendersSteamLocomotive();
+
+                        if (MSTSWagon.TendersSteamLocomotive != null)
+                        {
+                            FuelControllerLevel = MSTSWagon.TendersSteamLocomotive.FuelController.CurrentValue;
+                            SteamAnimShape = true;
+                        }
+                        else if (NonTenderSteamLocomotive != null)
+                        {
+                            FuelControllerLevel = NonTenderSteamLocomotive.FuelController.CurrentValue;
+                            SteamAnimShape = true;
+                        } 
+                    }
+                }
+
+                    // Set height of FAs - if relevant conditions met, use default position co-ords defined above
+                    if (FreightShape.XNAMatrices.Length > 0)
+                    {
+                        // For tender coal load animation 
+                        if (MSTSWagon.FreightAnimFlag > 0 && MSTSWagon.FreightAnimMaxLevelM > MSTSWagon.FreightAnimMinLevelM && SteamAnimShape)
+                        {
+                            FreightShape.XNAMatrices[0].M42 = MSTSWagon.FreightAnimMinLevelM + FuelControllerLevel * (MSTSWagon.FreightAnimMaxLevelM - MSTSWagon.FreightAnimMinLevelM);
+                        }
+                        // reproducing MSTS strange behavior; used to display loco crew when attached to tender
+                        else if (MSTSWagon.WagonType == TrainCar.WagonTypes.Tender) 
+                        {
+                            FreightShape.Location.XNAMatrix.M42 += MSTSWagon.FreightAnimMaxLevelM;
+                        }
+                    }
+                // Display Animation Shape                    
+                FreightShape.PrepareFrame(frame, elapsedTime);
+            }
+
+            if (FreightAnimations != null)
+            {
+                foreach (var freightAnim in FreightAnimations.Animations)
+                {
+                    if (freightAnim.FreightShape != null && !((freightAnim.Animation is FreightAnimationContinuous) && (freightAnim.Animation as FreightAnimationContinuous).LoadPerCent == 0))
+                    {
+                        freightAnim.FreightShape.Location.XNAMatrix = Car.WorldPosition.XNAMatrix;
+                        freightAnim.FreightShape.Location.TileX = Car.WorldPosition.TileX; freightAnim.FreightShape.Location.TileZ = Car.WorldPosition.TileZ;
+                        if (freightAnim.FreightShape.XNAMatrices.Length > 0)
+                        {
+                            if (freightAnim.Animation is FreightAnimationContinuous)
+                            {
+                                var continuousFreightAnim = freightAnim.Animation as FreightAnimationContinuous;
+                                if (MSTSWagon.FreightAnimations.IsGondola) freightAnim.FreightShape.XNAMatrices[0] = TrainCarShape.XNAMatrices[1];
+                                freightAnim.FreightShape.XNAMatrices[0].M42 = continuousFreightAnim.MinHeight +
+                                   continuousFreightAnim.LoadPerCent / 100 * (continuousFreightAnim.MaxHeight - continuousFreightAnim.MinHeight);
+                            }
+                            if (freightAnim.Animation is FreightAnimationStatic)
+                            {
+                                var staticFreightAnim = freightAnim.Animation as FreightAnimationStatic;
+                                freightAnim.FreightShape.XNAMatrices[0].M41 = staticFreightAnim.XOffset;
+                                freightAnim.FreightShape.XNAMatrices[0].M42 = staticFreightAnim.YOffset;
+                                freightAnim.FreightShape.XNAMatrices[0].M43 = staticFreightAnim.ZOffset;
+                            }
+
+                        }
+                        // Forcing rotation of freight shape
+                        freightAnim.FreightShape.PrepareFrame(frame, elapsedTime);
+                    }
+                }
+            }
+
+
+
+            // Control visibility of passenger cabin when inside it
+            if (Viewer.Camera.AttachedCar == this.MSTSWagon
+                 && //( Viewer.ViewPoint == Viewer.ViewPoints.Cab ||  // TODO, restore when we complete cab views - 
+                     Viewer.Camera.Style == Camera.Styles.Passenger)
+            {
+                // We are in the passenger cabin
+                if (InteriorShape != null)
+                    InteriorShape.PrepareFrame(frame, elapsedTime);
+                else
+                    TrainCarShape.PrepareFrame(frame, elapsedTime);
+            }
+            else
+            {
+                // Skip drawing if CAB view - draw 2D view instead - by GeorgeS
+                if (Viewer.Camera.AttachedCar == this.MSTSWagon &&
+                    Viewer.Camera.Style == Camera.Styles.Cab)
+                    return;
+
+                // We are outside the passenger cabin
+                TrainCarShape.PrepareFrame(frame, elapsedTime);
+            }
+
+        }
+
+
+
+        /// <summary>
+        /// Unload and release the car - its not longer being displayed
+        /// </summary>
+        public override void Unload()
+        {
+            // Removing sound sources from sound update thread
+            Viewer.SoundProcess.RemoveSoundSources(this);
+
+            base.Unload();
+        }
+
+
+        /// <summary>
+        /// Load the various car sounds
+        /// </summary>
+        /// <param name="wagonFolderSlash"></param>
+        private void LoadCarSounds(string wagonFolderSlash)
+        {
+            if (MSTSWagon.MainSoundFileName != null) LoadCarSound(wagonFolderSlash, MSTSWagon.MainSoundFileName);
+            if (MSTSWagon.InteriorSoundFileName != null) LoadCarSound(wagonFolderSlash, MSTSWagon.InteriorSoundFileName);
+            if (MSTSWagon.Cab3DSoundFileName != null) LoadCarSound(wagonFolderSlash, MSTSWagon.InteriorSoundFileName);
+        }
+
+
+        /// <summary>
+        /// Load the car sound, attach it to the car
+        /// check first in the wagon folder, then the global folder for the sound.
+        /// If not found, report a warning.
+        /// </summary>
+        /// <param name="wagonFolderSlash"></param>
+        /// <param name="filename"></param>
+        protected void LoadCarSound(string wagonFolderSlash, string filename)
+        {
+            if (filename == null)
+                return;
+            string smsFilePath = wagonFolderSlash + @"sound\" + filename;
+            if (!File.Exists(smsFilePath))
+                smsFilePath = Viewer.Simulator.BasePath + @"\sound\" + filename;
+            if (!File.Exists(smsFilePath))
+            {
+                Trace.TraceWarning("Cannot find {1} car sound file {0}", filename, wagonFolderSlash);
+                return;
+            }
+
+            try
+            {
+                Viewer.SoundProcess.AddSoundSource(this, new SoundSource(Viewer, MSTSWagon, smsFilePath));
+            }
+            catch (Exception error)
+            {
+                Trace.WriteLine(new FileLoadException(smsFilePath, error));
+            }
+        }
+
+        /// <summary>
+        /// Load the inside and outside sounds for the default level 0 track type.
+        /// </summary>
+        private void LoadTrackSounds()
+        {
+            if (Viewer.TrackTypes.Count > 0)  // TODO, still have to figure out if this should be part of the car, or train, or track
+            {
+                if (!string.IsNullOrEmpty(MSTSWagon.InteriorSoundFileName))
+                    LoadTrackSound(Viewer.TrackTypes[0].InsideSound);
+
+                LoadTrackSound(Viewer.TrackTypes[0].OutsideSound);
+            }
+        }
+
+        /// <summary>
+        /// Load the sound source, attach it to the car.
+        /// Check first in route\SOUND folder, then in base\SOUND folder.
+        /// </summary>
+        /// <param name="filename"></param>
+        private void LoadTrackSound(string filename)
+        {
+            if (filename == null)
+                return;
+            string path = Viewer.Simulator.RoutePath + @"\SOUND\" + filename;
+            if (!File.Exists(path))
+                path = Viewer.Simulator.BasePath + @"\SOUND\" + filename;
+            if (!File.Exists(path))
+            {
+                Trace.TraceWarning("Cannot find track sound file {0}", filename);
+                return;
+            }
+            Viewer.SoundProcess.AddSoundSource(this, new SoundSource(Viewer, MSTSWagon, path));
+        }
+
+        internal override void Mark()
+        {
+            TrainCarShape.Mark();
+            if (FreightShape != null)
+                FreightShape.Mark();
+            if (InteriorShape != null)
+                InteriorShape.Mark();
+        }
+    }
+}