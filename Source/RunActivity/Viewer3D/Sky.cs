--- conflicted
+++ resolved
@@ -1,1230 +1,605 @@
-<<<<<<< HEAD
-﻿// COPYRIGHT 2009, 2010, 2011, 2012, 2013, 2014 by the Open Rails project.
-// 
-// This file is part of Open Rails.
-// 
-// Open Rails is free software: you can redistribute it and/or modify
-// it under the terms of the GNU General Public License as published by
-// the Free Software Foundation, either version 3 of the License, or
-// (at your option) any later version.
-// 
-// Open Rails is distributed in the hope that it will be useful,
-// but WITHOUT ANY WARRANTY; without even the implied warranty of
-// MERCHANTABILITY or FITNESS FOR A PARTICULAR PURPOSE.  See the
-// GNU General Public License for more details.
-// 
-// You should have received a copy of the GNU General Public License
-// along with Open Rails.  If not, see <http://www.gnu.org/licenses/>.
-
-// This file is the responsibility of the 3D & Environment Team. 
-
-using Microsoft.Xna.Framework;
-using Microsoft.Xna.Framework.Graphics;
-using Orts.Common;
-using Orts.Viewer3D.Common;
-using Orts.Viewer3D.Processes;
-using ORTS.Common;
-using ORTS.Common.Xna;
-using System;
-using System.Collections.Generic;
-
-namespace Orts.Viewer3D
-{
-    static class SkyConstants
-    {
-        // Sky dome constants
-        public const int skyRadius = 6000;
-        public const int skySides = 24;
-        // <CScomment> added a belt of triangles just below 0 level to avoid empty sky below horizon
-        public const short skyLevels = 6;
-    }
-
-    public class SkyViewer
-    {
-        Viewer Viewer;
-        Material Material;
-
-        // Classes reqiring instantiation
-        public SkyPrimitive Primitive;
-        WorldLatLon worldLoc; // Access to latitude and longitude calcs (MSTS routes only)
-        SunMoonPos skyVectors;
-
-        int seasonType; //still need to remember it as MP now can change it.
-        // Latitude of current route in radians. -pi/2 = south pole, 0 = equator, pi/2 = north pole.
-        // Longitude of current route in radians. -pi = west of prime, 0 = prime, pi = east of prime.
-        public double latitude, longitude;
-        // Date of activity
-        public struct Date
-        {
-            // Day, month, year. Format: DD MM YYYY, no leading zeros. 
-            public int year;
-            public int month;
-            public int day;
-            // Ordinal date. Range: 0 to 366.
-            public int ordinalDate;
-        };
-        public Date date;
-        // Size of the sun- and moon-position lookup table arrays.
-        // Must be an integral divisor of 1440 (which is the number of minutes in a day).
-        private int maxSteps = 72;
-        private double oldClockTime;
-        int step1, step2;
-        // Phase of the moon
-        public int moonPhase;
-        // Wind speed and direction
-        public float windSpeed;
-        public float windDirection;
-
-        // These arrays and vectors define the position of the sun and moon in the world
-        Vector3[] solarPosArray = new Vector3[72];
-        Vector3[] lunarPosArray = new Vector3[72];
-        public Vector3 solarDirection;
-        public Vector3 lunarDirection;
-
-        public SkyViewer(Viewer viewer)
-        {
-            Viewer = viewer;
-            Material = viewer.MaterialManager.Load("Sky");
-
-            // Instantiate classes
-            Primitive = new SkyPrimitive(Viewer.RenderProcess);
-            skyVectors = new SunMoonPos();
-
-            // Set starting values
-            seasonType = -1;
-            // Default wind speed and direction
-            windSpeed = 5.0f; // m/s (approx 11 mph)
-            windDirection = 4.7f; // radians (approx 270 deg, i.e. westerly)
-        }
-
-        public void PrepareFrame(RenderFrame frame, ElapsedTime elapsedTime)
-        {
-            // Adjust dome position so the bottom edge is not visible
-            Vector3 ViewerXNAPosition = new Vector3(Viewer.Camera.Location.X, Viewer.Camera.Location.Y - 100, -Viewer.Camera.Location.Z);
-            Matrix XNASkyWorldLocation = Matrix.CreateTranslation(ViewerXNAPosition);
-
-            if (worldLoc == null)
-            {
-                // First time around, initialize the following items:
-                worldLoc = new WorldLatLon();
-                oldClockTime = Viewer.Simulator.ClockTime % 86400;
-                while (oldClockTime < 0) oldClockTime += 86400;
-                step1 = step2 = (int)(oldClockTime / 1200);
-                step2 = step2 < maxSteps - 1 ? step2 + 1 : 0; // limit to max. steps in case activity starts near midnight
-
-                // Get the current latitude and longitude coordinates
-                worldLoc.ConvertWTC(Viewer.Camera.TileX, Viewer.Camera.TileZ, Viewer.Camera.Location, ref latitude, ref longitude);
-                if (seasonType != (int)Viewer.Simulator.Season)
-                {
-                    seasonType = (int)Viewer.Simulator.Season;
-                    date.ordinalDate = latitude >= 0 ? 82 + seasonType * 91 : (82 + (seasonType + 2) * 91) % 365;
-                    // TODO: Set the following three externally from ORTS route files (future)
-                    date.month = 1 + date.ordinalDate / 30;
-                    date.day = 21;
-                    date.year = 2017;
-                }
-                // Fill in the sun- and moon-position lookup tables
-                for (int i = 0; i < maxSteps; i++)
-                {
-                    solarPosArray[i] = SunMoonPos.SolarAngle(latitude, longitude, ((float)i / maxSteps), date);
-                    lunarPosArray[i] = SunMoonPos.LunarAngle(latitude, longitude, ((float)i / maxSteps), date);
-                }
-                // Phase of the moon is generated at random
-                moonPhase = Viewer.Random.Next(8);
-                if (moonPhase == 6 && date.ordinalDate > 45 && date.ordinalDate < 330)
-                    moonPhase = 3; // Moon dog only occurs in winter
-            }
-
-
-            // Current solar and lunar position are calculated by interpolation in the lookup arrays.
-            // Using the Lerp() function, so need to calculate the in-between differential
-            float diff = (float)(Viewer.Simulator.ClockTime - oldClockTime) / 1200;
-            // The rest of this increments/decrements the array indices and checks for overshoot/undershoot.
-            while (Viewer.Simulator.ClockTime >= (oldClockTime + 1200)) // Plus key, or normal forward in time; <CSComment> better so in case of fast forward
-            {
-                step1++;
-                step2++;
-                oldClockTime = oldClockTime + 1200;
-                diff = (float)(Viewer.Simulator.ClockTime - oldClockTime) / 1200;
-                if (step2 >= maxSteps) // Midnight.
-                {
-                    step2 = 0;
-                }
-                if (step1 >= maxSteps) // Midnight.
-                {
-                    step1 = 0;
-                }
-            }
-            if (Viewer.Simulator.ClockTime <= (oldClockTime - 1200)) // Minus key
-            {
-                step1--;
-                step2--;
-                oldClockTime = Viewer.Simulator.ClockTime;
-                diff = 0;
-                if (step1 < 0) // Midnight.
-                {
-                    step1 = maxSteps - 1;
-                }
-                if (step2 < 0) // Midnight.
-                {
-                    step2 = maxSteps - 1;
-                }
-            }
-            solarDirection.X = MathHelper.Lerp(solarPosArray[step1].X, solarPosArray[step2].X, diff);
-            solarDirection.Y = MathHelper.Lerp(solarPosArray[step1].Y, solarPosArray[step2].Y, diff);
-            solarDirection.Z = MathHelper.Lerp(solarPosArray[step1].Z, solarPosArray[step2].Z, diff);
-            lunarDirection.X = MathHelper.Lerp(lunarPosArray[step1].X, lunarPosArray[step2].X, diff);
-            lunarDirection.Y = MathHelper.Lerp(lunarPosArray[step1].Y, lunarPosArray[step2].Y, diff);
-            lunarDirection.Z = MathHelper.Lerp(lunarPosArray[step1].Z, lunarPosArray[step2].Z, diff);
-
-            frame.AddPrimitive(Material, Primitive, RenderPrimitiveGroup.Sky, ref XNASkyWorldLocation);
-        }
-
-        public void LoadPrep()
-        {
-            worldLoc = new WorldLatLon();
-            // Get the current latitude and longitude coordinates
-            worldLoc.ConvertWTC(Viewer.Camera.TileX, Viewer.Camera.TileZ, Viewer.Camera.Location, ref latitude, ref longitude);
-            seasonType = (int)Viewer.Simulator.Season;
-            date.ordinalDate = latitude >= 0 ? 82 + seasonType * 91 : (82 + (seasonType + 2) * 91) % 365;
-            date.month = 1 + date.ordinalDate / 30;
-            date.day = 21;
-            date.year = 2017;
-            float fractClockTime = (float)Viewer.Simulator.ClockTime / 86400;
-            solarDirection = SunMoonPos.SolarAngle(latitude, longitude, fractClockTime, date);
-            worldLoc = null;
-            latitude = 0;
-            longitude = 0;
-        }
-
-        [CallOnThread("Loader")]
-        internal void Mark()
-        {
-            Material.Mark();
-        }
-    }
-
-    public class SkyPrimitive : RenderPrimitive
-    {
-        private VertexBuffer SkyVertexBuffer;
-        private static IndexBuffer SkyIndexBuffer;
-        public int drawIndex;
-
-        VertexPositionNormalTexture[] vertexList;
-        private static short[] triangleListIndices; // Trilist buffer.
-
-        // Sky dome geometry is based on two global variables: the radius and the number of sides
-        public int skyRadius = SkyConstants.skyRadius;
-        private static int skySides = SkyConstants.skySides;
-        public int cloudDomeRadiusDiff = 600; // Amount by which cloud dome radius is smaller than sky dome
-        // skyLevels: Used for iterating vertically through the "levels" of the hemisphere polygon
-        private static int skyLevels = SkyConstants.skyLevels;
-        // Number of vertices in the sky hemisphere. (each dome = 169 for 24-sided sky dome: 24 x 7 + 1)
-        // plus four more for the moon quad
-        private static int numVertices = 4 + 2 * ((skyLevels + 1) * skySides + 1);
-        // Number of point indices (each dome = 912 for 24 sides: 7 levels of 24 triangle pairs each
-        // plus 24 triangles at the zenith)
-        // plus six more for the moon quad
-        private static short indexCount = 6 + 2 * (SkyConstants.skySides * 6 *SkyConstants.skyLevels + 3 * SkyConstants.skySides);
-
-        /// <summary>
-        /// Constructor.
-        /// </summary>
-        public SkyPrimitive(RenderProcess renderProcess)
-        {
-            // Initialize the vertex and point-index buffers
-            vertexList = new VertexPositionNormalTexture[numVertices];
-            triangleListIndices = new short[indexCount];
-            // Sky dome
-            DomeVertexList(0, skyRadius, 1.0f);
-            DomeTriangleList(0, 0);
-            // Cloud dome
-            DomeVertexList((numVertices - 4) / 2, skyRadius - cloudDomeRadiusDiff, 0.4f);
-            DomeTriangleList((short)((indexCount - 6) / 2), 1);
-            // Moon quad
-            MoonLists(numVertices - 5, indexCount - 6);
-            // Meshes have now been assembled, so put everything into vertex and index buffers
-            InitializeVertexBuffers(renderProcess.GraphicsDevice);
-        }
-
-        public override void Draw()
-        {
-            graphicsDevice.SetVertexBuffer(SkyVertexBuffer);
-            graphicsDevice.Indices = SkyIndexBuffer;
-
-            switch (drawIndex)
-            {
-                case 1: // Sky dome
-                    graphicsDevice.DrawIndexedPrimitives(PrimitiveType.TriangleList, 0, 0, (indexCount - 6) / 6);
-                    break;
-                case 2: // Moon
-                    graphicsDevice.DrawIndexedPrimitives(PrimitiveType.TriangleList, 0, indexCount - 6, 2);
-                    break;
-                case 3: // Clouds Dome
-                    graphicsDevice.DrawIndexedPrimitives(PrimitiveType.TriangleList, 0, (indexCount - 6) / 2, (indexCount - 6) / 6);
-                    break;
-                default:
-                    break;
-            }
-        }
-
-        /// <summary>
-        /// Creates the vertex list for each sky dome.
-        /// </summary>
-        /// <param name="index">The starting vertex number</param>
-        /// <param name="radius">The radius of the dome</param>
-        /// <param name="oblate">The amount the dome is flattened</param>
-        private void DomeVertexList(int index, int radius, float oblate)
-        {
-            int vertexIndex = index;
-            // <CSComment> for night sky texture wrap to maintain stars position, for clouds no wrap for better appearance
-            int texDivisor = (oblate == 1.0f) ? skyLevels : skyLevels + 1;
-
-            // for each vertex
-            for (int i = 0; i <= (skyLevels); i++) // (=6 for 24 sides)
-            {
-                // The "oblate" factor is used to flatten the dome to an ellipsoid. Used for the inner (cloud)
-                // dome only. Gives the clouds a flatter appearance.
-                float y = (float)Math.Sin(MathHelper.ToRadians((360 / skySides) * (i-1))) * radius * oblate;
-                float yRadius = radius * (float)Math.Cos(MathHelper.ToRadians((360 / skySides) * (i-1)));
-                for (int j = 0; j < skySides; j++) // (=24 for top overlay)
-                {
-
-                    float x = (float)Math.Cos(MathHelper.ToRadians((360 / skySides) * (skySides - j))) * yRadius;
-                    float z = (float)Math.Sin(MathHelper.ToRadians((360 / skySides) * (skySides - j))) * yRadius;
-
-                    // UV coordinates - top overlay
-                    float uvRadius;
-                    uvRadius = 0.5f - (float)(0.5f * (i - 1)) / texDivisor;
-                    float uv_u = 0.5f - ((float)Math.Cos(MathHelper.ToRadians((360 / skySides) * (skySides - j))) * uvRadius);
-                    float uv_v = 0.5f - ((float)Math.Sin(MathHelper.ToRadians((360 / skySides) * (skySides - j))) * uvRadius);
-
-                    // Store the position, texture coordinates and normal (normalized position vector) for the current vertex
-                    vertexList[vertexIndex].Position = new Vector3(x, y, z);
-                    vertexList[vertexIndex].TextureCoordinate = new Vector2(uv_u, uv_v);
-                    vertexList[vertexIndex].Normal = Vector3.Normalize(new Vector3(x, y, z));
-                    vertexIndex++;
-                }
-            }
-            // Single vertex at zenith
-            vertexList[vertexIndex].Position = new Vector3(0, radius, 0);
-            vertexList[vertexIndex].Normal = new Vector3(0, 1, 0);
-            vertexList[vertexIndex].TextureCoordinate = new Vector2(0.5f, 0.5f); // (top overlay)
-        }
-
-        /// <summary>
-        /// Creates the triangle index list for each dome.
-        /// </summary>
-        /// <param name="index">The starting triangle index number</param>
-        /// <param name="pass">A multiplier used to arrive at the starting vertex number</param>
-        static void DomeTriangleList(short index, short pass)
-        {
-            // ----------------------------------------------------------------------
-            // 24-sided sky dome mesh is built like this:        48 49 50
-            // Triangles are wound couterclockwise          71 o--o--o--o
-            // because we're looking at the inner              | /|\ | /|
-            // side of the hemisphere. Each time               |/ | \|/ |
-            // we circle around to the start point          47 o--o--o--o 26
-            // on the mesh we have to reset the                |\ | /|\ |
-            // vertex number back to the beginning.            | \|/ | \|
-            // Using WAC's sw,se,nw,ne coordinate    nw ne  23 o--o--o--o 
-            // convention.-->                        sw se        0  1  2
-            // ----------------------------------------------------------------------
-            short iIndex = index;
-            short baseVert = (short)(pass * (short)((numVertices - 4) / 2));
-            for (int i = 0; i < skyLevels; i++) // (=6 for 24 sides)
-                for (int j = 0; j < skySides; j++) // (=24 for 24 sides)
-                {
-                    // Vertex indices, beginning in the southwest corner
-                    short sw = (short)(baseVert + (j + i * (skySides)));
-                    short nw = (short)(sw + skySides); // top overlay mapping
-                    short ne = (short)(nw + 1);
-
-                    short se = (short)(sw + 1);
-
-                    if (((i & 1) == (j & 1)))  // triangles alternate
-                    {
-                        triangleListIndices[iIndex++] = sw;
-                        triangleListIndices[iIndex++] = ((ne - baseVert) % skySides == 0) ? (short)(ne - skySides) : ne;
-                        triangleListIndices[iIndex++] = nw;
-                        triangleListIndices[iIndex++] = sw;
-                        triangleListIndices[iIndex++] = ((se - baseVert) % skySides == 0) ? (short)(se - skySides) : se;
-                        triangleListIndices[iIndex++] = ((ne - baseVert) % skySides == 0) ? (short)(ne - skySides) : ne;
-                    }
-                    else
-                    {
-                        triangleListIndices[iIndex++] = sw;
-                        triangleListIndices[iIndex++] = ((se - baseVert) % skySides == 0) ? (short)(se - skySides) : se;
-                        triangleListIndices[iIndex++] = nw;
-                        triangleListIndices[iIndex++] = ((se - baseVert) % skySides == 0) ? (short)(se - skySides) : se;
-                        triangleListIndices[iIndex++] = ((ne - baseVert) % skySides == 0) ? (short)(ne - skySides) : ne;
-                        triangleListIndices[iIndex++] = nw;
-                    }
-                }
-            //Zenith triangles (=24 for 24 sides)
-            for (int i = 0; i < skySides; i++)
-            {
-                short sw = (short)(baseVert + (((skySides) * skyLevels) + i));
-                short se = (short)(sw + 1);
-
-                triangleListIndices[iIndex++] = sw;
-                triangleListIndices[iIndex++] = ((se - baseVert) % skySides == 0) ? (short)(se - skySides) : se;
-                triangleListIndices[iIndex++] = (short)(baseVert + (short)((numVertices - 5) / 2)); // The zenith
-            }
-        }
-
-        /// <summary>
-        /// Creates the moon vertex and triangle index lists.
-        /// <param name="vertexIndex">The starting vertex number</param>
-        /// <param name="iIndex">The starting triangle index number</param>
-        /// </summary>
-        private void MoonLists(int vertexIndex, int iIndex)
-        {
-            // Moon vertices
-            for (int i = 0; i < 2; i++)
-                for (int j = 0; j < 2; j++)
-                {
-                    vertexIndex++;
-                    vertexList[vertexIndex].Position = new Vector3(i, j, 0);
-                    vertexList[vertexIndex].Normal = new Vector3(0, 0, 1);
-                    vertexList[vertexIndex].TextureCoordinate = new Vector2(i, j);
-                }
-
-            // Moon indices - clockwise winding
-            short msw = (short)(numVertices - 4);
-            short mnw = (short)(msw + 1);
-            short mse = (short)(mnw + 1);
-            short mne = (short)(mse + 1);
-            triangleListIndices[iIndex++] = msw;
-            triangleListIndices[iIndex++] = mnw;
-            triangleListIndices[iIndex++] = mse;
-            triangleListIndices[iIndex++] = mse;
-            triangleListIndices[iIndex++] = mnw;
-            triangleListIndices[iIndex++] = mne;
-        }
-
-        /// <summary>
-        /// Initializes the sky dome, cloud dome and moon vertex and triangle index list buffers.
-        /// </summary>
-        private void InitializeVertexBuffers(GraphicsDevice graphicsDevice)
-        {
-            // Initialize the vertex and index buffers, allocating memory for each vertex and index
-            SkyVertexBuffer = new VertexBuffer(graphicsDevice, typeof(VertexPositionNormalTexture), vertexList.Length, BufferUsage.WriteOnly);
-            SkyVertexBuffer.SetData(vertexList);
-            if (SkyIndexBuffer == null)
-            {
-                SkyIndexBuffer = new IndexBuffer(graphicsDevice, typeof(short), indexCount, BufferUsage.WriteOnly);
-                SkyIndexBuffer.SetData(triangleListIndices);
-            }
-        }
-    }
-
-    public class SkyMaterial : Material
-    {
-        private readonly SkyShader skyShader;
-        private readonly Texture2D skyTexture;
-        private readonly Texture2D starTextureN;
-        private readonly Texture2D starTextureS;
-        private readonly Texture2D moonTexture;
-        private readonly Texture2D moonMask;
-        private readonly Texture2D cloudTexture;
-        private Matrix moonMatrix;
-
-        public SkyMaterial(Viewer viewer)
-            : base(viewer, null)
-        {
-            skyShader = Viewer.MaterialManager.SkyShader;
-            // TODO: This should happen on the loader thread.
-            skyTexture = SharedTextureManager.Get(Viewer.RenderProcess.GraphicsDevice, System.IO.Path.Combine(Viewer.ContentPath, "SkyDome1.png"));
-            starTextureN = SharedTextureManager.Get(Viewer.RenderProcess.GraphicsDevice, System.IO.Path.Combine(Viewer.ContentPath, "Starmap_N.png"));
-            starTextureS = SharedTextureManager.Get(Viewer.RenderProcess.GraphicsDevice, System.IO.Path.Combine(Viewer.ContentPath, "Starmap_S.png"));
-            moonTexture = SharedTextureManager.Get(Viewer.RenderProcess.GraphicsDevice, System.IO.Path.Combine(Viewer.ContentPath, "MoonMap.png"));
-            moonMask = SharedTextureManager.Get(Viewer.RenderProcess.GraphicsDevice, System.IO.Path.Combine(Viewer.ContentPath, "MoonMask.png"));
-            cloudTexture = SharedTextureManager.Get(Viewer.RenderProcess.GraphicsDevice, System.IO.Path.Combine(Viewer.ContentPath, "Clouds01.png"));
-
-            skyShader.SkyMapTexture = skyTexture;
-            skyShader.StarMapTexture = starTextureN;
-            skyShader.MoonMapTexture = moonTexture;
-            skyShader.MoonMaskTexture = moonMask;
-            skyShader.CloudMapTexture = cloudTexture;
-        }
-
-        public override void Render(List<RenderItem> renderItems, ref Matrix view, ref Matrix projection, ref Matrix viewProjection)
-        {
-            // Adjust Fog color for day-night conditions and overcast
-            FogDay2Night(
-                Viewer.World.Sky.solarDirection.Y,
-                Viewer.Simulator.Weather.OvercastFactor);
-
-            //if (Viewer.Settings.DistantMountains) SharedMaterialManager.FogCoeff *= (3 * (5 - Viewer.Settings.DistantMountainsFogValue) + 0.5f);
-
-            if (Viewer.World.Sky.latitude > 0) // TODO: Use a dirty flag to determine if it is necessary to set the texture again
-                skyShader.StarMapTexture = starTextureN;
-            else
-                skyShader.StarMapTexture = starTextureS;
-            skyShader.Random = Viewer.World.Sky.moonPhase; // Keep setting this before LightVector for the preshader to work correctly
-            skyShader.LightVector = Viewer.World.Sky.solarDirection;
-            skyShader.Time = (float)Viewer.Simulator.ClockTime / 100000;
-            skyShader.MoonScale = SkyConstants.skyRadius / 20;
-            skyShader.Overcast = Viewer.Simulator.Weather.OvercastFactor;
-            skyShader.SetFog(Viewer.Simulator.Weather.FogDistance, ref SharedMaterialManager.FogColor);
-            skyShader.WindSpeed = Viewer.World.Sky.windSpeed;
-            skyShader.WindDirection = Viewer.World.Sky.windDirection; // Keep setting this after Time and Windspeed. Calculating displacement here.
-            for (var i = 0; i < 5; i++)
-                graphicsDevice.SamplerStates[i] = SamplerState.LinearWrap;
-
-            // Sky dome
-            graphicsDevice.DepthStencilState = DepthStencilState.DepthRead;
-
-            skyShader.CurrentTechnique = skyShader.Techniques[0]; //["Sky"];
-            Viewer.World.Sky.Primitive.drawIndex = 1;
-
-            graphicsDevice.BlendState = BlendState.Opaque;
-
-            //            Matrix viewXNASkyProj = viewMatrix * Camera.XNASkyProjection;
-            MatrixExtension.Multiply(in view, in Camera.XNASkyProjection, out Matrix viewXNASkyProj);
-
-            skyShader.SetViewMatrix(ref view);
-            foreach (var pass in skyShader.CurrentTechnique.Passes)
-            {
-                for (int i = 0; i < renderItems.Count; i++)
-                {
-                    RenderItem item = renderItems[i];
-                    //                    Matrix wvp = item.XNAMatrix * viewXNASkyProj;
-                    MatrixExtension.Multiply(in item.XNAMatrix, in viewXNASkyProj, out Matrix wvp);
-                    skyShader.SetMatrix(ref wvp);
-                    pass.Apply();
-                    item.RenderPrimitive.Draw();
-                }
-            }
-
-            // Moon
-            skyShader.CurrentTechnique = skyShader.Techniques[1]; //["Moon"];
-            Viewer.World.Sky.Primitive.drawIndex = 2;
-
-            graphicsDevice.BlendState = BlendState.NonPremultiplied;
-            graphicsDevice.RasterizerState = RasterizerState.CullClockwise;
-
-            // Send the transform matrices to the shader
-            int skyRadius = Viewer.World.Sky.Primitive.skyRadius;
-            int cloudRadiusDiff = Viewer.World.Sky.Primitive.cloudDomeRadiusDiff;
-            Matrix translation = Matrix.CreateTranslation(Viewer.World.Sky.lunarDirection * (skyRadius - (cloudRadiusDiff / 2)));
-            //Matrix XNAMoonMatrixView = moonMatrix * viewMatrix;
-            MatrixExtension.Multiply(in translation, in view, out Matrix moonMatrix);
-            MatrixExtension.Multiply(in moonMatrix, in Camera.XNASkyProjection, out Matrix moonMatrixView);
-
-            foreach (var pass in skyShader.CurrentTechnique.Passes)
-            {
-                for (int i = 0; i < renderItems.Count; i++)
-                {
-                    RenderItem item = renderItems[i];
-                    //                    Matrix wvp = item.XNAMatrix * XNAMoonMatrixView * Camera.XNASkyProjection;
-                    MatrixExtension.Multiply(in item.XNAMatrix, in moonMatrixView, out Matrix wvp);
-                    skyShader.SetMatrix(ref wvp);
-                    pass.Apply();
-                    item.RenderPrimitive.Draw();
-                }
-            }
-
-            // Clouds
-            skyShader.CurrentTechnique = skyShader.Techniques[2]; //["Clouds"];
-            Viewer.World.Sky.Primitive.drawIndex = 3;
-
-            graphicsDevice.RasterizerState = RasterizerState.CullCounterClockwise;
-
-            foreach (var pass in skyShader.CurrentTechnique.Passes)
-            {
-                for (int i = 0; i < renderItems.Count; i++)
-                {
-                    RenderItem item = renderItems[i];
-                    //                    Matrix wvp = item.XNAMatrix * viewXNASkyProj;
-                    MatrixExtension.Multiply(in item.XNAMatrix, in viewXNASkyProj, out Matrix wvp);
-                    skyShader.SetMatrix(ref wvp);
-                    pass.Apply();
-                    item.RenderPrimitive.Draw();
-                }
-            }
-        }
-
-        public override void ResetState()
-        {
-            graphicsDevice.BlendState = BlendState.Opaque;
-            graphicsDevice.DepthStencilState = DepthStencilState.Default;
-        }
-
-        public override bool GetBlending()
-        {
-            return false;
-        }
-
-        const float nightStart = 0.15f; // The sun's Y value where it begins to get dark
-        const float nightFinish = -0.05f; // The Y value where darkest fog color is reached and held steady
-
-        // These should be user defined in the Environment files (future)
-        static Vector3 startColor = new Vector3(0.647f, 0.651f, 0.655f); // Original daytime fog color - must be preserved!
-        static Vector3 finishColor = new Vector3(0.05f, 0.05f, 0.05f); //Darkest nighttime fog color
-
-        /// <summary>
-        /// This function darkens the fog color as night begins to fall
-        /// as well as with increasing overcast.
-        /// </summary>
-        /// <param name="sunHeight">The Y value of the sunlight vector</param>
-        /// <param name="overcast">The amount of overcast</param>
-        static void FogDay2Night(float sunHeight, float overcast)
-        {
-            Vector3 floatColor;
-
-            if (sunHeight > nightStart)
-                floatColor = startColor;
-            else if (sunHeight < nightFinish)
-                floatColor = finishColor;
-            else
-            {
-                var amount = (sunHeight - nightFinish) / (nightStart - nightFinish);
-                floatColor = Vector3.Lerp(finishColor, startColor, amount);
-            }
-
-            // Adjust fog color for overcast
-            floatColor *= (1 - 0.5f * overcast);
-            SharedMaterialManager.FogColor.R = (byte)(floatColor.X * 255);
-            SharedMaterialManager.FogColor.G = (byte)(floatColor.Y * 255);
-            SharedMaterialManager.FogColor.B = (byte)(floatColor.Z * 255);
-        }
-
-        public override void Mark()
-        {
-            Viewer.TextureManager.Mark(skyTexture);
-            Viewer.TextureManager.Mark(starTextureN);
-            Viewer.TextureManager.Mark(starTextureS);
-            Viewer.TextureManager.Mark(moonTexture);
-            Viewer.TextureManager.Mark(moonMask);
-            Viewer.TextureManager.Mark(cloudTexture);
-            base.Mark();
-        }
-    }
-}
-=======
-﻿// COPYRIGHT 2009, 2010, 2011, 2012, 2013, 2014 by the Open Rails project.
-// 
-// This file is part of Open Rails.
-// 
-// Open Rails is free software: you can redistribute it and/or modify
-// it under the terms of the GNU General Public License as published by
-// the Free Software Foundation, either version 3 of the License, or
-// (at your option) any later version.
-// 
-// Open Rails is distributed in the hope that it will be useful,
-// but WITHOUT ANY WARRANTY; without even the implied warranty of
-// MERCHANTABILITY or FITNESS FOR A PARTICULAR PURPOSE.  See the
-// GNU General Public License for more details.
-// 
-// You should have received a copy of the GNU General Public License
-// along with Open Rails.  If not, see <http://www.gnu.org/licenses/>.
-
-// This file is the responsibility of the 3D & Environment Team. 
-
-using Microsoft.Xna.Framework;
-using Microsoft.Xna.Framework.Graphics;
-using Orts.Common;
-using Orts.Viewer3D.Common;
-using Orts.Viewer3D.Processes;
-using ORTS.Common;
-using System;
-using System.Collections.Generic;
-
-namespace Orts.Viewer3D
-{
-    static class SkyConstants
-    {
-        // Sky dome constants
-        public const int skyRadius = 6000;
-        public const int skySides = 24;
-        // <CScomment> added a belt of triangles just below 0 level to avoid empty sky below horizon
-        public const short skyLevels = 6;
-    }
-
-    public class SkyViewer
-    {
-        Viewer Viewer;
-        Material Material;
-
-        // Classes reqiring instantiation
-        public SkyPrimitive Primitive;
-        WorldLatLon worldLoc; // Access to latitude and longitude calcs (MSTS routes only)
-        SunMoonPos skyVectors;
-
-        int seasonType; //still need to remember it as MP now can change it.
-        // Latitude of current route in radians. -pi/2 = south pole, 0 = equator, pi/2 = north pole.
-        // Longitude of current route in radians. -pi = west of prime, 0 = prime, pi = east of prime.
-        public double latitude, longitude;
-        // Date of activity
-        public struct Date
-        {
-            // Day, month, year. Format: DD MM YYYY, no leading zeros. 
-            public int year;
-            public int month;
-            public int day;
-            // Ordinal date. Range: 0 to 366.
-            public int ordinalDate;
-        };
-        public Date date;
-        // Size of the sun- and moon-position lookup table arrays.
-        // Must be an integral divisor of 1440 (which is the number of minutes in a day).
-        private int maxSteps = 72;
-        private double oldClockTime;
-        int step1, step2;
-        // Phase of the moon
-        public int moonPhase;
-        // Wind speed and direction
-        public float windSpeed;
-        public float windDirection;
-
-        // These arrays and vectors define the position of the sun and moon in the world
-        Vector3[] solarPosArray = new Vector3[72];
-        Vector3[] lunarPosArray = new Vector3[72];
-        public Vector3 solarDirection;
-        public Vector3 lunarDirection;
-
-        public SkyViewer(Viewer viewer)
-        {
-            Viewer = viewer;
-            Material = viewer.MaterialManager.Load("Sky");
-
-            // Instantiate classes
-            Primitive = new SkyPrimitive(Viewer.RenderProcess);
-            skyVectors = new SunMoonPos();
-
-            // Set starting values
-            seasonType = -1;
-            // Default wind speed and direction
-            windSpeed = 5.0f; // m/s (approx 11 mph)
-            windDirection = 4.7f; // radians (approx 270 deg, i.e. westerly)
-        }
-
-        public void PrepareFrame(RenderFrame frame, ElapsedTime elapsedTime)
-        {
-            // Adjust dome position so the bottom edge is not visible
-            Vector3 ViewerXNAPosition = new Vector3(Viewer.Camera.Location.X, Viewer.Camera.Location.Y - 100, -Viewer.Camera.Location.Z);
-            Matrix XNASkyWorldLocation = Matrix.CreateTranslation(ViewerXNAPosition);
-
-            if (worldLoc == null)
-            {
-                // First time around, initialize the following items:
-                worldLoc = new WorldLatLon();
-                oldClockTime = Viewer.Simulator.ClockTime % 86400;
-                while (oldClockTime < 0) oldClockTime += 86400;
-                step1 = step2 = (int)(oldClockTime / 1200);
-                step2 = step2 < maxSteps - 1 ? step2 + 1 : 0; // limit to max. steps in case activity starts near midnight
-
-                // Get the current latitude and longitude coordinates
-                worldLoc.ConvertWTC(Viewer.Camera.TileX, Viewer.Camera.TileZ, Viewer.Camera.Location, ref latitude, ref longitude);
-                if (seasonType != (int)Viewer.Simulator.Season)
-                {
-                    seasonType = (int)Viewer.Simulator.Season;
-                    date.ordinalDate = latitude >= 0 ? 82 + seasonType * 91 : (82 + (seasonType + 2) * 91) % 365;
-                    // TODO: Set the following three externally from ORTS route files (future)
-                    date.month = 1 + date.ordinalDate / 30;
-                    date.day = 21;
-                    date.year = 2017;
-                }
-                // Fill in the sun- and moon-position lookup tables
-                for (int i = 0; i < maxSteps; i++)
-                {
-                    solarPosArray[i] = SunMoonPos.SolarAngle(latitude, longitude, ((float)i / maxSteps), date);
-                    lunarPosArray[i] = SunMoonPos.LunarAngle(latitude, longitude, ((float)i / maxSteps), date);
-                }
-                // Phase of the moon is generated at random
-                moonPhase = Viewer.Random.Next(8);
-                if (moonPhase == 6 && date.ordinalDate > 45 && date.ordinalDate < 330)
-                    moonPhase = 3; // Moon dog only occurs in winter
-            }
-
-
-            // Current solar and lunar position are calculated by interpolation in the lookup arrays.
-            // Using the Lerp() function, so need to calculate the in-between differential
-            float diff = (float)(Viewer.Simulator.ClockTime - oldClockTime) / 1200;
-            // The rest of this increments/decrements the array indices and checks for overshoot/undershoot.
-            while (Viewer.Simulator.ClockTime >= (oldClockTime + 1200)) // Plus key, or normal forward in time; <CSComment> better so in case of fast forward
-            {
-                step1++;
-                step2++;
-                oldClockTime = oldClockTime + 1200;
-                diff = (float)(Viewer.Simulator.ClockTime - oldClockTime) / 1200;
-                if (step2 >= maxSteps) // Midnight.
-                {
-                    step2 = 0;
-                }
-                if (step1 >= maxSteps) // Midnight.
-                {
-                    step1 = 0;
-                }
-            }
-            if (Viewer.Simulator.ClockTime <= (oldClockTime - 1200)) // Minus key
-            {
-                step1--;
-                step2--;
-                oldClockTime = Viewer.Simulator.ClockTime;
-                diff = 0;
-                if (step1 < 0) // Midnight.
-                {
-                    step1 = maxSteps - 1;
-                }
-                if (step2 < 0) // Midnight.
-                {
-                    step2 = maxSteps - 1;
-                }
-            }
-            solarDirection.X = MathHelper.Lerp(solarPosArray[step1].X, solarPosArray[step2].X, diff);
-            solarDirection.Y = MathHelper.Lerp(solarPosArray[step1].Y, solarPosArray[step2].Y, diff);
-            solarDirection.Z = MathHelper.Lerp(solarPosArray[step1].Z, solarPosArray[step2].Z, diff);
-            lunarDirection.X = MathHelper.Lerp(lunarPosArray[step1].X, lunarPosArray[step2].X, diff);
-            lunarDirection.Y = MathHelper.Lerp(lunarPosArray[step1].Y, lunarPosArray[step2].Y, diff);
-            lunarDirection.Z = MathHelper.Lerp(lunarPosArray[step1].Z, lunarPosArray[step2].Z, diff);
-
-            frame.AddPrimitive(Material, Primitive, RenderPrimitiveGroup.Sky, ref XNASkyWorldLocation);
-        }
-
-        public void LoadPrep()
-        {
-            worldLoc = new WorldLatLon();
-            // Get the current latitude and longitude coordinates
-            worldLoc.ConvertWTC(Viewer.Camera.TileX, Viewer.Camera.TileZ, Viewer.Camera.Location, ref latitude, ref longitude);
-            seasonType = (int)Viewer.Simulator.Season;
-            date.ordinalDate = latitude >= 0 ? 82 + seasonType * 91 : (82 + (seasonType + 2) * 91) % 365;
-            date.month = 1 + date.ordinalDate / 30;
-            date.day = 21;
-            date.year = 2017;
-            float fractClockTime = (float)Viewer.Simulator.ClockTime / 86400;
-            solarDirection = SunMoonPos.SolarAngle(latitude, longitude, fractClockTime, date);
-            worldLoc = null;
-            latitude = 0;
-            longitude = 0;
-        }
-
-        [CallOnThread("Loader")]
-        internal void Mark()
-        {
-            Material.Mark();
-        }
-    }
-
-    public class SkyPrimitive : RenderPrimitive
-    {
-        private VertexBuffer SkyVertexBuffer;
-        private static IndexBuffer SkyIndexBuffer;
-        public int drawIndex;
-
-        VertexPositionNormalTexture[] vertexList;
-        private static short[] triangleListIndices; // Trilist buffer.
-
-        // Sky dome geometry is based on two global variables: the radius and the number of sides
-        public int skyRadius = SkyConstants.skyRadius;
-        private static int skySides = SkyConstants.skySides;
-        public int cloudDomeRadiusDiff = 600; // Amount by which cloud dome radius is smaller than sky dome
-        // skyLevels: Used for iterating vertically through the "levels" of the hemisphere polygon
-        private static int skyLevels = SkyConstants.skyLevels;
-        // Number of vertices in the sky hemisphere. (each dome = 169 for 24-sided sky dome: 24 x 7 + 1)
-        // plus four more for the moon quad
-        private static int numVertices = 4 + 2 * ((skyLevels + 1) * skySides + 1);
-        // Number of point indices (each dome = 912 for 24 sides: 7 levels of 24 triangle pairs each
-        // plus 24 triangles at the zenith)
-        // plus six more for the moon quad
-        private static short indexCount = 6 + 2 * (SkyConstants.skySides * 6 *SkyConstants.skyLevels + 3 * SkyConstants.skySides);
-
-        /// <summary>
-        /// Constructor.
-        /// </summary>
-        public SkyPrimitive(RenderProcess renderProcess)
-        {
-            // Initialize the vertex and point-index buffers
-            vertexList = new VertexPositionNormalTexture[numVertices];
-            triangleListIndices = new short[indexCount];
-            // Sky dome
-            DomeVertexList(0, skyRadius, 1.0f);
-            DomeTriangleList(0, 0);
-            // Cloud dome
-            DomeVertexList((numVertices - 4) / 2, skyRadius - cloudDomeRadiusDiff, 0.4f);
-            DomeTriangleList((short)((indexCount - 6) / 2), 1);
-            // Moon quad
-            MoonLists(numVertices - 5, indexCount - 6);
-            // Meshes have now been assembled, so put everything into vertex and index buffers
-            InitializeVertexBuffers(renderProcess.GraphicsDevice);
-        }
-
-        public override void Draw(GraphicsDevice graphicsDevice)
-        {
-            graphicsDevice.SetVertexBuffer(SkyVertexBuffer);
-            graphicsDevice.Indices = SkyIndexBuffer;
-
-            switch (drawIndex)
-            {
-                case 1: // Sky dome
-                    graphicsDevice.DrawIndexedPrimitives(
-                        PrimitiveType.TriangleList,
-                        0,
-                        0,
-                        (numVertices - 4) / 2,
-                        0,
-                        (indexCount - 6) / 6);
-                    break;
-                case 2: // Moon
-                    graphicsDevice.DrawIndexedPrimitives(
-                    PrimitiveType.TriangleList,
-                    0,
-                    numVertices - 4,
-                    4,
-                    indexCount - 6,
-                    2);
-                    break;
-                case 3: // Clouds Dome
-                    graphicsDevice.DrawIndexedPrimitives(
-                        PrimitiveType.TriangleList,
-                        0,
-                        (numVertices - 4) / 2,
-                        (numVertices - 4) / 2,
-                        (indexCount - 6) / 2,
-                        (indexCount - 6) / 6);
-                    break;
-                default:
-                    break;
-            }
-        }
-
-        /// <summary>
-        /// Creates the vertex list for each sky dome.
-        /// </summary>
-        /// <param name="index">The starting vertex number</param>
-        /// <param name="radius">The radius of the dome</param>
-        /// <param name="oblate">The amount the dome is flattened</param>
-        private void DomeVertexList(int index, int radius, float oblate)
-        {
-            int vertexIndex = index;
-            // <CSComment> for night sky texture wrap to maintain stars position, for clouds no wrap for better appearance
-            int texDivisor = (oblate == 1.0f) ? skyLevels : skyLevels + 1;
-
-            // for each vertex
-            for (int i = 0; i <= (skyLevels); i++) // (=6 for 24 sides)
-            {
-                // The "oblate" factor is used to flatten the dome to an ellipsoid. Used for the inner (cloud)
-                // dome only. Gives the clouds a flatter appearance.
-                float y = (float)Math.Sin(MathHelper.ToRadians((360 / skySides) * (i-1))) * radius * oblate;
-                float yRadius = radius * (float)Math.Cos(MathHelper.ToRadians((360 / skySides) * (i-1)));
-                for (int j = 0; j < skySides; j++) // (=24 for top overlay)
-                {
-
-                    float x = (float)Math.Cos(MathHelper.ToRadians((360 / skySides) * (skySides - j))) * yRadius;
-                    float z = (float)Math.Sin(MathHelper.ToRadians((360 / skySides) * (skySides - j))) * yRadius;
-
-                    // UV coordinates - top overlay
-                    float uvRadius;
-                    uvRadius = 0.5f - (float)(0.5f * (i - 1)) / texDivisor;
-                    float uv_u = 0.5f - ((float)Math.Cos(MathHelper.ToRadians((360 / skySides) * (skySides - j))) * uvRadius);
-                    float uv_v = 0.5f - ((float)Math.Sin(MathHelper.ToRadians((360 / skySides) * (skySides - j))) * uvRadius);
-
-                    // Store the position, texture coordinates and normal (normalized position vector) for the current vertex
-                    vertexList[vertexIndex].Position = new Vector3(x, y, z);
-                    vertexList[vertexIndex].TextureCoordinate = new Vector2(uv_u, uv_v);
-                    vertexList[vertexIndex].Normal = Vector3.Normalize(new Vector3(x, y, z));
-                    vertexIndex++;
-                }
-            }
-            // Single vertex at zenith
-            vertexList[vertexIndex].Position = new Vector3(0, radius, 0);
-            vertexList[vertexIndex].Normal = new Vector3(0, 1, 0);
-            vertexList[vertexIndex].TextureCoordinate = new Vector2(0.5f, 0.5f); // (top overlay)
-        }
-
-        /// <summary>
-        /// Creates the triangle index list for each dome.
-        /// </summary>
-        /// <param name="index">The starting triangle index number</param>
-        /// <param name="pass">A multiplier used to arrive at the starting vertex number</param>
-        static void DomeTriangleList(short index, short pass)
-        {
-            // ----------------------------------------------------------------------
-            // 24-sided sky dome mesh is built like this:        48 49 50
-            // Triangles are wound couterclockwise          71 o--o--o--o
-            // because we're looking at the inner              | /|\ | /|
-            // side of the hemisphere. Each time               |/ | \|/ |
-            // we circle around to the start point          47 o--o--o--o 26
-            // on the mesh we have to reset the                |\ | /|\ |
-            // vertex number back to the beginning.            | \|/ | \|
-            // Using WAC's sw,se,nw,ne coordinate    nw ne  23 o--o--o--o 
-            // convention.-->                        sw se        0  1  2
-            // ----------------------------------------------------------------------
-            short iIndex = index;
-            short baseVert = (short)(pass * (short)((numVertices - 4) / 2));
-            for (int i = 0; i < skyLevels; i++) // (=6 for 24 sides)
-                for (int j = 0; j < skySides; j++) // (=24 for 24 sides)
-                {
-                    // Vertex indices, beginning in the southwest corner
-                    short sw = (short)(baseVert + (j + i * (skySides)));
-                    short nw = (short)(sw + skySides); // top overlay mapping
-                    short ne = (short)(nw + 1);
-
-                    short se = (short)(sw + 1);
-
-                    if (((i & 1) == (j & 1)))  // triangles alternate
-                    {
-                        triangleListIndices[iIndex++] = sw;
-                        triangleListIndices[iIndex++] = ((ne - baseVert) % skySides == 0) ? (short)(ne - skySides) : ne;
-                        triangleListIndices[iIndex++] = nw;
-                        triangleListIndices[iIndex++] = sw;
-                        triangleListIndices[iIndex++] = ((se - baseVert) % skySides == 0) ? (short)(se - skySides) : se;
-                        triangleListIndices[iIndex++] = ((ne - baseVert) % skySides == 0) ? (short)(ne - skySides) : ne;
-                    }
-                    else
-                    {
-                        triangleListIndices[iIndex++] = sw;
-                        triangleListIndices[iIndex++] = ((se - baseVert) % skySides == 0) ? (short)(se - skySides) : se;
-                        triangleListIndices[iIndex++] = nw;
-                        triangleListIndices[iIndex++] = ((se - baseVert) % skySides == 0) ? (short)(se - skySides) : se;
-                        triangleListIndices[iIndex++] = ((ne - baseVert) % skySides == 0) ? (short)(ne - skySides) : ne;
-                        triangleListIndices[iIndex++] = nw;
-                    }
-                }
-            //Zenith triangles (=24 for 24 sides)
-            for (int i = 0; i < skySides; i++)
-            {
-                short sw = (short)(baseVert + (((skySides) * skyLevels) + i));
-                short se = (short)(sw + 1);
-
-                triangleListIndices[iIndex++] = sw;
-                triangleListIndices[iIndex++] = ((se - baseVert) % skySides == 0) ? (short)(se - skySides) : se;
-                triangleListIndices[iIndex++] = (short)(baseVert + (short)((numVertices - 5) / 2)); // The zenith
-            }
-        }
-
-        /// <summary>
-        /// Creates the moon vertex and triangle index lists.
-        /// <param name="vertexIndex">The starting vertex number</param>
-        /// <param name="iIndex">The starting triangle index number</param>
-        /// </summary>
-        private void MoonLists(int vertexIndex, int iIndex)
-        {
-            // Moon vertices
-            for (int i = 0; i < 2; i++)
-                for (int j = 0; j < 2; j++)
-                {
-                    vertexIndex++;
-                    vertexList[vertexIndex].Position = new Vector3(i, j, 0);
-                    vertexList[vertexIndex].Normal = new Vector3(0, 0, 1);
-                    vertexList[vertexIndex].TextureCoordinate = new Vector2(i, j);
-                }
-
-            // Moon indices - clockwise winding
-            short msw = (short)(numVertices - 4);
-            short mnw = (short)(msw + 1);
-            short mse = (short)(mnw + 1);
-            short mne = (short)(mse + 1);
-            triangleListIndices[iIndex++] = msw;
-            triangleListIndices[iIndex++] = mnw;
-            triangleListIndices[iIndex++] = mse;
-            triangleListIndices[iIndex++] = mse;
-            triangleListIndices[iIndex++] = mnw;
-            triangleListIndices[iIndex++] = mne;
-        }
-
-        /// <summary>
-        /// Initializes the sky dome, cloud dome and moon vertex and triangle index list buffers.
-        /// </summary>
-        private void InitializeVertexBuffers(GraphicsDevice graphicsDevice)
-        {
-            // Initialize the vertex and index buffers, allocating memory for each vertex and index
-            SkyVertexBuffer = new VertexBuffer(graphicsDevice, typeof(VertexPositionNormalTexture), vertexList.Length, BufferUsage.WriteOnly);
-            SkyVertexBuffer.SetData(vertexList);
-            if (SkyIndexBuffer == null)
-            {
-                SkyIndexBuffer = new IndexBuffer(graphicsDevice, typeof(short), indexCount, BufferUsage.WriteOnly);
-                SkyIndexBuffer.SetData(triangleListIndices);
-            }
-        }
-    }
-
-    public class SkyMaterial : Material
-    {
-        SkyShader SkyShader;
-        Texture2D SkyTexture;
-        Texture2D StarTextureN;
-        Texture2D StarTextureS;
-        Texture2D MoonTexture;
-        Texture2D MoonMask;
-        Texture2D CloudTexture;
-        private Matrix XNAMoonMatrix;
-        IEnumerator<EffectPass> ShaderPassesSky;
-        IEnumerator<EffectPass> ShaderPassesMoon;
-        IEnumerator<EffectPass> ShaderPassesClouds;
-
-        public SkyMaterial(Viewer viewer)
-            : base(viewer, null)
-        {
-            SkyShader = Viewer.MaterialManager.SkyShader;
-            // TODO: This should happen on the loader thread.
-            SkyTexture = SharedTextureManager.Get(Viewer.RenderProcess.GraphicsDevice, System.IO.Path.Combine(Viewer.ContentPath, "SkyDome1.png"));
-            StarTextureN = SharedTextureManager.Get(Viewer.RenderProcess.GraphicsDevice, System.IO.Path.Combine(Viewer.ContentPath, "Starmap_N.png"));
-            StarTextureS = SharedTextureManager.Get(Viewer.RenderProcess.GraphicsDevice, System.IO.Path.Combine(Viewer.ContentPath, "Starmap_S.png"));
-            MoonTexture = SharedTextureManager.Get(Viewer.RenderProcess.GraphicsDevice, System.IO.Path.Combine(Viewer.ContentPath, "MoonMap.png"));
-            MoonMask = SharedTextureManager.Get(Viewer.RenderProcess.GraphicsDevice, System.IO.Path.Combine(Viewer.ContentPath, "MoonMask.png"));
-            CloudTexture = SharedTextureManager.Get(Viewer.RenderProcess.GraphicsDevice, System.IO.Path.Combine(Viewer.ContentPath, "Clouds01.png"));
-
-            ShaderPassesSky = SkyShader.Techniques["Sky"].Passes.GetEnumerator();
-            ShaderPassesMoon = SkyShader.Techniques["Moon"].Passes.GetEnumerator();
-            ShaderPassesClouds = SkyShader.Techniques["Clouds"].Passes.GetEnumerator();
-
-            SkyShader.SkyMapTexture = SkyTexture;
-            SkyShader.StarMapTexture = StarTextureN;
-            SkyShader.MoonMapTexture = MoonTexture;
-            SkyShader.MoonMaskTexture = MoonMask;
-            SkyShader.CloudMapTexture = CloudTexture;
-        }
-
-        public override void Render(GraphicsDevice graphicsDevice, IEnumerable<RenderItem> renderItems, ref Matrix XNAViewMatrix, ref Matrix XNAProjectionMatrix)
-        {
-            // Adjust Fog color for day-night conditions and overcast
-            FogDay2Night(
-                Viewer.World.Sky.solarDirection.Y,
-                Viewer.Simulator.Weather.OvercastFactor);
-
-            //if (Viewer.Settings.DistantMountains) SharedMaterialManager.FogCoeff *= (3 * (5 - Viewer.Settings.DistantMountainsFogValue) + 0.5f);
-
-            if (Viewer.World.Sky.latitude > 0) // TODO: Use a dirty flag to determine if it is necessary to set the texture again
-                SkyShader.StarMapTexture = StarTextureN;
-            else
-                SkyShader.StarMapTexture = StarTextureS;
-            SkyShader.Random = Viewer.World.Sky.moonPhase; // Keep setting this before LightVector for the preshader to work correctly
-            SkyShader.LightVector = Viewer.World.Sky.solarDirection;
-            SkyShader.Time = (float)Viewer.Simulator.ClockTime / 100000;
-            SkyShader.MoonScale = SkyConstants.skyRadius / 20;
-            SkyShader.Overcast = Viewer.Simulator.Weather.OvercastFactor;
-            SkyShader.SetFog(Viewer.Simulator.Weather.FogDistance, ref SharedMaterialManager.FogColor);
-            SkyShader.WindSpeed = Viewer.World.Sky.windSpeed;
-            SkyShader.WindDirection = Viewer.World.Sky.windDirection; // Keep setting this after Time and Windspeed. Calculating displacement here.
-
-            for (var i = 0; i < 5; i++)
-                graphicsDevice.SamplerStates[i] = SamplerState.LinearWrap;
-            
-            // Sky dome
-            graphicsDevice.DepthStencilState = DepthStencilState.DepthRead;
-
-            SkyShader.CurrentTechnique = SkyShader.Techniques["Sky"];
-            Viewer.World.Sky.Primitive.drawIndex = 1;
-
-            graphicsDevice.BlendState = BlendState.Opaque;
-
-            Matrix viewXNASkyProj = XNAViewMatrix * Camera.XNASkyProjection;
-
-            SkyShader.SetViewMatrix(ref XNAViewMatrix);
-            ShaderPassesSky.Reset();
-            while (ShaderPassesSky.MoveNext())
-            {
-                foreach (var item in renderItems)
-                {
-                    Matrix wvp = item.XNAMatrix * viewXNASkyProj;
-                    SkyShader.SetMatrix(ref wvp);
-                    ShaderPassesSky.Current.Apply();
-                    item.RenderPrimitive.Draw(graphicsDevice);
-                }
-            }
-
-            // Moon
-            SkyShader.CurrentTechnique = SkyShader.Techniques["Moon"];
-            Viewer.World.Sky.Primitive.drawIndex = 2;
-
-            graphicsDevice.BlendState = BlendState.NonPremultiplied;
-            graphicsDevice.RasterizerState = RasterizerState.CullClockwise;
-
-            // Send the transform matrices to the shader
-            int skyRadius = Viewer.World.Sky.Primitive.skyRadius;
-            int cloudRadiusDiff = Viewer.World.Sky.Primitive.cloudDomeRadiusDiff;
-            XNAMoonMatrix = Matrix.CreateTranslation(Viewer.World.Sky.lunarDirection * (skyRadius - (cloudRadiusDiff / 2)));
-            Matrix XNAMoonMatrixView = XNAMoonMatrix * XNAViewMatrix;
-
-            ShaderPassesMoon.Reset();
-            while (ShaderPassesMoon.MoveNext())
-            {
-                foreach (var item in renderItems)
-                {
-                    Matrix wvp = item.XNAMatrix * XNAMoonMatrixView * Camera.XNASkyProjection;
-                    SkyShader.SetMatrix(ref wvp);
-                    ShaderPassesMoon.Current.Apply();
-                    item.RenderPrimitive.Draw(graphicsDevice);
-                }
-            }
-
-            // Clouds
-            SkyShader.CurrentTechnique = SkyShader.Techniques["Clouds"];
-            Viewer.World.Sky.Primitive.drawIndex = 3;
-
-            graphicsDevice.RasterizerState = RasterizerState.CullCounterClockwise;
-
-            ShaderPassesClouds.Reset();
-            while (ShaderPassesClouds.MoveNext())
-            {
-                foreach (var item in renderItems)
-                {
-                    Matrix wvp = item.XNAMatrix * viewXNASkyProj;
-                    SkyShader.SetMatrix(ref wvp);
-                    ShaderPassesClouds.Current.Apply();
-                    item.RenderPrimitive.Draw(graphicsDevice);
-                }
-            }
-        }
-
-        public override void ResetState(GraphicsDevice graphicsDevice)
-        {
-            graphicsDevice.BlendState = BlendState.Opaque;
-            graphicsDevice.DepthStencilState = DepthStencilState.Default;
-        }
-
-        public override bool GetBlending()
-        {
-            return false;
-        }
-
-        const float nightStart = 0.15f; // The sun's Y value where it begins to get dark
-        const float nightFinish = -0.05f; // The Y value where darkest fog color is reached and held steady
-
-        // These should be user defined in the Environment files (future)
-        static Vector3 startColor = new Vector3(0.647f, 0.651f, 0.655f); // Original daytime fog color - must be preserved!
-        static Vector3 finishColor = new Vector3(0.05f, 0.05f, 0.05f); //Darkest nighttime fog color
-
-        /// <summary>
-        /// This function darkens the fog color as night begins to fall
-        /// as well as with increasing overcast.
-        /// </summary>
-        /// <param name="sunHeight">The Y value of the sunlight vector</param>
-        /// <param name="overcast">The amount of overcast</param>
-        static void FogDay2Night(float sunHeight, float overcast)
-        {
-            Vector3 floatColor;
-
-            if (sunHeight > nightStart)
-                floatColor = startColor;
-            else if (sunHeight < nightFinish)
-                floatColor = finishColor;
-            else
-            {
-                var amount = (sunHeight - nightFinish) / (nightStart - nightFinish);
-                floatColor = Vector3.Lerp(finishColor, startColor, amount);
-            }
-
-            // Adjust fog color for overcast
-            floatColor *= (1 - 0.5f * overcast);
-            SharedMaterialManager.FogColor.R = (byte)(floatColor.X * 255);
-            SharedMaterialManager.FogColor.G = (byte)(floatColor.Y * 255);
-            SharedMaterialManager.FogColor.B = (byte)(floatColor.Z * 255);
-        }
-
-        public override void Mark()
-        {
-            Viewer.TextureManager.Mark(SkyTexture);
-            Viewer.TextureManager.Mark(StarTextureN);
-            Viewer.TextureManager.Mark(StarTextureS);
-            Viewer.TextureManager.Mark(MoonTexture);
-            Viewer.TextureManager.Mark(MoonMask);
-            Viewer.TextureManager.Mark(CloudTexture);
-            base.Mark();
-        }
-    }
-}
->>>>>>> 48d5f9d4
+﻿// COPYRIGHT 2009, 2010, 2011, 2012, 2013, 2014 by the Open Rails project.
+// 
+// This file is part of Open Rails.
+// 
+// Open Rails is free software: you can redistribute it and/or modify
+// it under the terms of the GNU General Public License as published by
+// the Free Software Foundation, either version 3 of the License, or
+// (at your option) any later version.
+// 
+// Open Rails is distributed in the hope that it will be useful,
+// but WITHOUT ANY WARRANTY; without even the implied warranty of
+// MERCHANTABILITY or FITNESS FOR A PARTICULAR PURPOSE.  See the
+// GNU General Public License for more details.
+// 
+// You should have received a copy of the GNU General Public License
+// along with Open Rails.  If not, see <http://www.gnu.org/licenses/>.
+
+// This file is the responsibility of the 3D & Environment Team. 
+
+using Microsoft.Xna.Framework;
+using Microsoft.Xna.Framework.Graphics;
+using Orts.Common;
+using Orts.Viewer3D.Common;
+using Orts.Viewer3D.Processes;
+using ORTS.Common;
+using ORTS.Common.Xna;
+using System;
+using System.Collections.Generic;
+
+namespace Orts.Viewer3D
+{
+    static class SkyConstants
+    {
+        // Sky dome constants
+        public const int skyRadius = 6000;
+        public const int skySides = 24;
+        // <CScomment> added a belt of triangles just below 0 level to avoid empty sky below horizon
+        public const short skyLevels = 6;
+    }
+
+    public class SkyViewer
+    {
+        Viewer Viewer;
+        Material Material;
+
+        // Classes reqiring instantiation
+        public SkyPrimitive Primitive;
+        WorldLatLon worldLoc; // Access to latitude and longitude calcs (MSTS routes only)
+        SunMoonPos skyVectors;
+
+        int seasonType; //still need to remember it as MP now can change it.
+        // Latitude of current route in radians. -pi/2 = south pole, 0 = equator, pi/2 = north pole.
+        // Longitude of current route in radians. -pi = west of prime, 0 = prime, pi = east of prime.
+        public double latitude, longitude;
+        // Date of activity
+        public struct Date
+        {
+            // Day, month, year. Format: DD MM YYYY, no leading zeros. 
+            public int year;
+            public int month;
+            public int day;
+            // Ordinal date. Range: 0 to 366.
+            public int ordinalDate;
+        };
+        public Date date;
+        // Size of the sun- and moon-position lookup table arrays.
+        // Must be an integral divisor of 1440 (which is the number of minutes in a day).
+        private int maxSteps = 72;
+        private double oldClockTime;
+        int step1, step2;
+        // Phase of the moon
+        public int moonPhase;
+        // Wind speed and direction
+        public float windSpeed;
+        public float windDirection;
+
+        // These arrays and vectors define the position of the sun and moon in the world
+        Vector3[] solarPosArray = new Vector3[72];
+        Vector3[] lunarPosArray = new Vector3[72];
+        public Vector3 solarDirection;
+        public Vector3 lunarDirection;
+
+        public SkyViewer(Viewer viewer)
+        {
+            Viewer = viewer;
+            Material = viewer.MaterialManager.Load("Sky");
+
+            // Instantiate classes
+            Primitive = new SkyPrimitive(Viewer.RenderProcess);
+            skyVectors = new SunMoonPos();
+
+            // Set starting values
+            seasonType = -1;
+            // Default wind speed and direction
+            windSpeed = 5.0f; // m/s (approx 11 mph)
+            windDirection = 4.7f; // radians (approx 270 deg, i.e. westerly)
+        }
+
+        public void PrepareFrame(RenderFrame frame, ElapsedTime elapsedTime)
+        {
+            // Adjust dome position so the bottom edge is not visible
+            Vector3 ViewerXNAPosition = new Vector3(Viewer.Camera.Location.X, Viewer.Camera.Location.Y - 100, -Viewer.Camera.Location.Z);
+            Matrix XNASkyWorldLocation = Matrix.CreateTranslation(ViewerXNAPosition);
+
+            if (worldLoc == null)
+            {
+                // First time around, initialize the following items:
+                worldLoc = new WorldLatLon();
+                oldClockTime = Viewer.Simulator.ClockTime % 86400;
+                while (oldClockTime < 0) oldClockTime += 86400;
+                step1 = step2 = (int)(oldClockTime / 1200);
+                step2 = step2 < maxSteps - 1 ? step2 + 1 : 0; // limit to max. steps in case activity starts near midnight
+
+                // Get the current latitude and longitude coordinates
+                worldLoc.ConvertWTC(Viewer.Camera.TileX, Viewer.Camera.TileZ, Viewer.Camera.Location, ref latitude, ref longitude);
+                if (seasonType != (int)Viewer.Simulator.Season)
+                {
+                    seasonType = (int)Viewer.Simulator.Season;
+                    date.ordinalDate = latitude >= 0 ? 82 + seasonType * 91 : (82 + (seasonType + 2) * 91) % 365;
+                    // TODO: Set the following three externally from ORTS route files (future)
+                    date.month = 1 + date.ordinalDate / 30;
+                    date.day = 21;
+                    date.year = 2017;
+                }
+                // Fill in the sun- and moon-position lookup tables
+                for (int i = 0; i < maxSteps; i++)
+                {
+                    solarPosArray[i] = SunMoonPos.SolarAngle(latitude, longitude, ((float)i / maxSteps), date);
+                    lunarPosArray[i] = SunMoonPos.LunarAngle(latitude, longitude, ((float)i / maxSteps), date);
+                }
+                // Phase of the moon is generated at random
+                moonPhase = Viewer.Random.Next(8);
+                if (moonPhase == 6 && date.ordinalDate > 45 && date.ordinalDate < 330)
+                    moonPhase = 3; // Moon dog only occurs in winter
+            }
+
+
+            // Current solar and lunar position are calculated by interpolation in the lookup arrays.
+            // Using the Lerp() function, so need to calculate the in-between differential
+            float diff = (float)(Viewer.Simulator.ClockTime - oldClockTime) / 1200;
+            // The rest of this increments/decrements the array indices and checks for overshoot/undershoot.
+            while (Viewer.Simulator.ClockTime >= (oldClockTime + 1200)) // Plus key, or normal forward in time; <CSComment> better so in case of fast forward
+            {
+                step1++;
+                step2++;
+                oldClockTime = oldClockTime + 1200;
+                diff = (float)(Viewer.Simulator.ClockTime - oldClockTime) / 1200;
+                if (step2 >= maxSteps) // Midnight.
+                {
+                    step2 = 0;
+                }
+                if (step1 >= maxSteps) // Midnight.
+                {
+                    step1 = 0;
+                }
+            }
+            if (Viewer.Simulator.ClockTime <= (oldClockTime - 1200)) // Minus key
+            {
+                step1--;
+                step2--;
+                oldClockTime = Viewer.Simulator.ClockTime;
+                diff = 0;
+                if (step1 < 0) // Midnight.
+                {
+                    step1 = maxSteps - 1;
+                }
+                if (step2 < 0) // Midnight.
+                {
+                    step2 = maxSteps - 1;
+                }
+            }
+            solarDirection.X = MathHelper.Lerp(solarPosArray[step1].X, solarPosArray[step2].X, diff);
+            solarDirection.Y = MathHelper.Lerp(solarPosArray[step1].Y, solarPosArray[step2].Y, diff);
+            solarDirection.Z = MathHelper.Lerp(solarPosArray[step1].Z, solarPosArray[step2].Z, diff);
+            lunarDirection.X = MathHelper.Lerp(lunarPosArray[step1].X, lunarPosArray[step2].X, diff);
+            lunarDirection.Y = MathHelper.Lerp(lunarPosArray[step1].Y, lunarPosArray[step2].Y, diff);
+            lunarDirection.Z = MathHelper.Lerp(lunarPosArray[step1].Z, lunarPosArray[step2].Z, diff);
+
+            frame.AddPrimitive(Material, Primitive, RenderPrimitiveGroup.Sky, ref XNASkyWorldLocation);
+        }
+
+        public void LoadPrep()
+        {
+            worldLoc = new WorldLatLon();
+            // Get the current latitude and longitude coordinates
+            worldLoc.ConvertWTC(Viewer.Camera.TileX, Viewer.Camera.TileZ, Viewer.Camera.Location, ref latitude, ref longitude);
+            seasonType = (int)Viewer.Simulator.Season;
+            date.ordinalDate = latitude >= 0 ? 82 + seasonType * 91 : (82 + (seasonType + 2) * 91) % 365;
+            date.month = 1 + date.ordinalDate / 30;
+            date.day = 21;
+            date.year = 2017;
+            float fractClockTime = (float)Viewer.Simulator.ClockTime / 86400;
+            solarDirection = SunMoonPos.SolarAngle(latitude, longitude, fractClockTime, date);
+            worldLoc = null;
+            latitude = 0;
+            longitude = 0;
+        }
+
+        [CallOnThread("Loader")]
+        internal void Mark()
+        {
+            Material.Mark();
+        }
+    }
+
+    public class SkyPrimitive : RenderPrimitive
+    {
+        private VertexBuffer SkyVertexBuffer;
+        private static IndexBuffer SkyIndexBuffer;
+        public int drawIndex;
+
+        VertexPositionNormalTexture[] vertexList;
+        private static short[] triangleListIndices; // Trilist buffer.
+
+        // Sky dome geometry is based on two global variables: the radius and the number of sides
+        public int skyRadius = SkyConstants.skyRadius;
+        private static int skySides = SkyConstants.skySides;
+        public int cloudDomeRadiusDiff = 600; // Amount by which cloud dome radius is smaller than sky dome
+        // skyLevels: Used for iterating vertically through the "levels" of the hemisphere polygon
+        private static int skyLevels = SkyConstants.skyLevels;
+        // Number of vertices in the sky hemisphere. (each dome = 169 for 24-sided sky dome: 24 x 7 + 1)
+        // plus four more for the moon quad
+        private static int numVertices = 4 + 2 * ((skyLevels + 1) * skySides + 1);
+        // Number of point indices (each dome = 912 for 24 sides: 7 levels of 24 triangle pairs each
+        // plus 24 triangles at the zenith)
+        // plus six more for the moon quad
+        private static short indexCount = 6 + 2 * (SkyConstants.skySides * 6 *SkyConstants.skyLevels + 3 * SkyConstants.skySides);
+
+        /// <summary>
+        /// Constructor.
+        /// </summary>
+        public SkyPrimitive(RenderProcess renderProcess)
+        {
+            // Initialize the vertex and point-index buffers
+            vertexList = new VertexPositionNormalTexture[numVertices];
+            triangleListIndices = new short[indexCount];
+            // Sky dome
+            DomeVertexList(0, skyRadius, 1.0f);
+            DomeTriangleList(0, 0);
+            // Cloud dome
+            DomeVertexList((numVertices - 4) / 2, skyRadius - cloudDomeRadiusDiff, 0.4f);
+            DomeTriangleList((short)((indexCount - 6) / 2), 1);
+            // Moon quad
+            MoonLists(numVertices - 5, indexCount - 6);
+            // Meshes have now been assembled, so put everything into vertex and index buffers
+            InitializeVertexBuffers(renderProcess.GraphicsDevice);
+        }
+
+        public override void Draw()
+        {
+            graphicsDevice.SetVertexBuffer(SkyVertexBuffer);
+            graphicsDevice.Indices = SkyIndexBuffer;
+
+            switch (drawIndex)
+            {
+                case 1: // Sky dome
+                    graphicsDevice.DrawIndexedPrimitives(PrimitiveType.TriangleList, 0, 0, (indexCount - 6) / 6);
+                    break;
+                case 2: // Moon
+                    graphicsDevice.DrawIndexedPrimitives(PrimitiveType.TriangleList, 0, indexCount - 6, 2);
+                    break;
+                case 3: // Clouds Dome
+                    graphicsDevice.DrawIndexedPrimitives(PrimitiveType.TriangleList, 0, (indexCount - 6) / 2, (indexCount - 6) / 6);
+                    break;
+                default:
+                    break;
+            }
+        }
+
+        /// <summary>
+        /// Creates the vertex list for each sky dome.
+        /// </summary>
+        /// <param name="index">The starting vertex number</param>
+        /// <param name="radius">The radius of the dome</param>
+        /// <param name="oblate">The amount the dome is flattened</param>
+        private void DomeVertexList(int index, int radius, float oblate)
+        {
+            int vertexIndex = index;
+            // <CSComment> for night sky texture wrap to maintain stars position, for clouds no wrap for better appearance
+            int texDivisor = (oblate == 1.0f) ? skyLevels : skyLevels + 1;
+
+            // for each vertex
+            for (int i = 0; i <= (skyLevels); i++) // (=6 for 24 sides)
+            {
+                // The "oblate" factor is used to flatten the dome to an ellipsoid. Used for the inner (cloud)
+                // dome only. Gives the clouds a flatter appearance.
+                float y = (float)Math.Sin(MathHelper.ToRadians((360 / skySides) * (i-1))) * radius * oblate;
+                float yRadius = radius * (float)Math.Cos(MathHelper.ToRadians((360 / skySides) * (i-1)));
+                for (int j = 0; j < skySides; j++) // (=24 for top overlay)
+                {
+
+                    float x = (float)Math.Cos(MathHelper.ToRadians((360 / skySides) * (skySides - j))) * yRadius;
+                    float z = (float)Math.Sin(MathHelper.ToRadians((360 / skySides) * (skySides - j))) * yRadius;
+
+                    // UV coordinates - top overlay
+                    float uvRadius;
+                    uvRadius = 0.5f - (float)(0.5f * (i - 1)) / texDivisor;
+                    float uv_u = 0.5f - ((float)Math.Cos(MathHelper.ToRadians((360 / skySides) * (skySides - j))) * uvRadius);
+                    float uv_v = 0.5f - ((float)Math.Sin(MathHelper.ToRadians((360 / skySides) * (skySides - j))) * uvRadius);
+
+                    // Store the position, texture coordinates and normal (normalized position vector) for the current vertex
+                    vertexList[vertexIndex].Position = new Vector3(x, y, z);
+                    vertexList[vertexIndex].TextureCoordinate = new Vector2(uv_u, uv_v);
+                    vertexList[vertexIndex].Normal = Vector3.Normalize(new Vector3(x, y, z));
+                    vertexIndex++;
+                }
+            }
+            // Single vertex at zenith
+            vertexList[vertexIndex].Position = new Vector3(0, radius, 0);
+            vertexList[vertexIndex].Normal = new Vector3(0, 1, 0);
+            vertexList[vertexIndex].TextureCoordinate = new Vector2(0.5f, 0.5f); // (top overlay)
+        }
+
+        /// <summary>
+        /// Creates the triangle index list for each dome.
+        /// </summary>
+        /// <param name="index">The starting triangle index number</param>
+        /// <param name="pass">A multiplier used to arrive at the starting vertex number</param>
+        static void DomeTriangleList(short index, short pass)
+        {
+            // ----------------------------------------------------------------------
+            // 24-sided sky dome mesh is built like this:        48 49 50
+            // Triangles are wound couterclockwise          71 o--o--o--o
+            // because we're looking at the inner              | /|\ | /|
+            // side of the hemisphere. Each time               |/ | \|/ |
+            // we circle around to the start point          47 o--o--o--o 26
+            // on the mesh we have to reset the                |\ | /|\ |
+            // vertex number back to the beginning.            | \|/ | \|
+            // Using WAC's sw,se,nw,ne coordinate    nw ne  23 o--o--o--o 
+            // convention.-->                        sw se        0  1  2
+            // ----------------------------------------------------------------------
+            short iIndex = index;
+            short baseVert = (short)(pass * (short)((numVertices - 4) / 2));
+            for (int i = 0; i < skyLevels; i++) // (=6 for 24 sides)
+                for (int j = 0; j < skySides; j++) // (=24 for 24 sides)
+                {
+                    // Vertex indices, beginning in the southwest corner
+                    short sw = (short)(baseVert + (j + i * (skySides)));
+                    short nw = (short)(sw + skySides); // top overlay mapping
+                    short ne = (short)(nw + 1);
+
+                    short se = (short)(sw + 1);
+
+                    if (((i & 1) == (j & 1)))  // triangles alternate
+                    {
+                        triangleListIndices[iIndex++] = sw;
+                        triangleListIndices[iIndex++] = ((ne - baseVert) % skySides == 0) ? (short)(ne - skySides) : ne;
+                        triangleListIndices[iIndex++] = nw;
+                        triangleListIndices[iIndex++] = sw;
+                        triangleListIndices[iIndex++] = ((se - baseVert) % skySides == 0) ? (short)(se - skySides) : se;
+                        triangleListIndices[iIndex++] = ((ne - baseVert) % skySides == 0) ? (short)(ne - skySides) : ne;
+                    }
+                    else
+                    {
+                        triangleListIndices[iIndex++] = sw;
+                        triangleListIndices[iIndex++] = ((se - baseVert) % skySides == 0) ? (short)(se - skySides) : se;
+                        triangleListIndices[iIndex++] = nw;
+                        triangleListIndices[iIndex++] = ((se - baseVert) % skySides == 0) ? (short)(se - skySides) : se;
+                        triangleListIndices[iIndex++] = ((ne - baseVert) % skySides == 0) ? (short)(ne - skySides) : ne;
+                        triangleListIndices[iIndex++] = nw;
+                    }
+                }
+            //Zenith triangles (=24 for 24 sides)
+            for (int i = 0; i < skySides; i++)
+            {
+                short sw = (short)(baseVert + (((skySides) * skyLevels) + i));
+                short se = (short)(sw + 1);
+
+                triangleListIndices[iIndex++] = sw;
+                triangleListIndices[iIndex++] = ((se - baseVert) % skySides == 0) ? (short)(se - skySides) : se;
+                triangleListIndices[iIndex++] = (short)(baseVert + (short)((numVertices - 5) / 2)); // The zenith
+            }
+        }
+
+        /// <summary>
+        /// Creates the moon vertex and triangle index lists.
+        /// <param name="vertexIndex">The starting vertex number</param>
+        /// <param name="iIndex">The starting triangle index number</param>
+        /// </summary>
+        private void MoonLists(int vertexIndex, int iIndex)
+        {
+            // Moon vertices
+            for (int i = 0; i < 2; i++)
+                for (int j = 0; j < 2; j++)
+                {
+                    vertexIndex++;
+                    vertexList[vertexIndex].Position = new Vector3(i, j, 0);
+                    vertexList[vertexIndex].Normal = new Vector3(0, 0, 1);
+                    vertexList[vertexIndex].TextureCoordinate = new Vector2(i, j);
+                }
+
+            // Moon indices - clockwise winding
+            short msw = (short)(numVertices - 4);
+            short mnw = (short)(msw + 1);
+            short mse = (short)(mnw + 1);
+            short mne = (short)(mse + 1);
+            triangleListIndices[iIndex++] = msw;
+            triangleListIndices[iIndex++] = mnw;
+            triangleListIndices[iIndex++] = mse;
+            triangleListIndices[iIndex++] = mse;
+            triangleListIndices[iIndex++] = mnw;
+            triangleListIndices[iIndex++] = mne;
+        }
+
+        /// <summary>
+        /// Initializes the sky dome, cloud dome and moon vertex and triangle index list buffers.
+        /// </summary>
+        private void InitializeVertexBuffers(GraphicsDevice graphicsDevice)
+        {
+            // Initialize the vertex and index buffers, allocating memory for each vertex and index
+            SkyVertexBuffer = new VertexBuffer(graphicsDevice, typeof(VertexPositionNormalTexture), vertexList.Length, BufferUsage.WriteOnly);
+            SkyVertexBuffer.SetData(vertexList);
+            if (SkyIndexBuffer == null)
+            {
+                SkyIndexBuffer = new IndexBuffer(graphicsDevice, typeof(short), indexCount, BufferUsage.WriteOnly);
+                SkyIndexBuffer.SetData(triangleListIndices);
+            }
+        }
+    }
+
+    public class SkyMaterial : Material
+    {
+        private readonly SkyShader skyShader;
+        private readonly Texture2D skyTexture;
+        private readonly Texture2D starTextureN;
+        private readonly Texture2D starTextureS;
+        private readonly Texture2D moonTexture;
+        private readonly Texture2D moonMask;
+        private readonly Texture2D cloudTexture;
+        private Matrix moonMatrix;
+
+        public SkyMaterial(Viewer viewer)
+            : base(viewer, null)
+        {
+            skyShader = Viewer.MaterialManager.SkyShader;
+            // TODO: This should happen on the loader thread.
+            skyTexture = SharedTextureManager.Get(Viewer.RenderProcess.GraphicsDevice, System.IO.Path.Combine(Viewer.ContentPath, "SkyDome1.png"));
+            starTextureN = SharedTextureManager.Get(Viewer.RenderProcess.GraphicsDevice, System.IO.Path.Combine(Viewer.ContentPath, "Starmap_N.png"));
+            starTextureS = SharedTextureManager.Get(Viewer.RenderProcess.GraphicsDevice, System.IO.Path.Combine(Viewer.ContentPath, "Starmap_S.png"));
+            moonTexture = SharedTextureManager.Get(Viewer.RenderProcess.GraphicsDevice, System.IO.Path.Combine(Viewer.ContentPath, "MoonMap.png"));
+            moonMask = SharedTextureManager.Get(Viewer.RenderProcess.GraphicsDevice, System.IO.Path.Combine(Viewer.ContentPath, "MoonMask.png"));
+            cloudTexture = SharedTextureManager.Get(Viewer.RenderProcess.GraphicsDevice, System.IO.Path.Combine(Viewer.ContentPath, "Clouds01.png"));
+
+            skyShader.SkyMapTexture = skyTexture;
+            skyShader.StarMapTexture = starTextureN;
+            skyShader.MoonMapTexture = moonTexture;
+            skyShader.MoonMaskTexture = moonMask;
+            skyShader.CloudMapTexture = cloudTexture;
+        }
+
+        public override void Render(List<RenderItem> renderItems, ref Matrix view, ref Matrix projection, ref Matrix viewProjection)
+        {
+            // Adjust Fog color for day-night conditions and overcast
+            FogDay2Night(
+                Viewer.World.Sky.solarDirection.Y,
+                Viewer.Simulator.Weather.OvercastFactor);
+
+            //if (Viewer.Settings.DistantMountains) SharedMaterialManager.FogCoeff *= (3 * (5 - Viewer.Settings.DistantMountainsFogValue) + 0.5f);
+
+            if (Viewer.World.Sky.latitude > 0) // TODO: Use a dirty flag to determine if it is necessary to set the texture again
+                skyShader.StarMapTexture = starTextureN;
+            else
+                skyShader.StarMapTexture = starTextureS;
+            skyShader.Random = Viewer.World.Sky.moonPhase; // Keep setting this before LightVector for the preshader to work correctly
+            skyShader.LightVector = Viewer.World.Sky.solarDirection;
+            skyShader.Time = (float)Viewer.Simulator.ClockTime / 100000;
+            skyShader.MoonScale = SkyConstants.skyRadius / 20;
+            skyShader.Overcast = Viewer.Simulator.Weather.OvercastFactor;
+            skyShader.SetFog(Viewer.Simulator.Weather.FogDistance, ref SharedMaterialManager.FogColor);
+            skyShader.WindSpeed = Viewer.World.Sky.windSpeed;
+            skyShader.WindDirection = Viewer.World.Sky.windDirection; // Keep setting this after Time and Windspeed. Calculating displacement here.
+            for (var i = 0; i < 5; i++)
+                graphicsDevice.SamplerStates[i] = SamplerState.LinearWrap;
+
+            // Sky dome
+            graphicsDevice.DepthStencilState = DepthStencilState.DepthRead;
+
+            skyShader.CurrentTechnique = skyShader.Techniques[0]; //["Sky"];
+            Viewer.World.Sky.Primitive.drawIndex = 1;
+
+            graphicsDevice.BlendState = BlendState.Opaque;
+
+
+            //            Matrix viewXNASkyProj = viewMatrix * Camera.XNASkyProjection;
+            MatrixExtension.Multiply(in view, in Camera.XNASkyProjection, out Matrix viewXNASkyProj);
+
+            skyShader.SetViewMatrix(ref view);
+            foreach (var pass in skyShader.CurrentTechnique.Passes)
+            {
+                for (int i = 0; i < renderItems.Count; i++)
+                {
+                    RenderItem item = renderItems[i];
+                    //                    Matrix wvp = item.XNAMatrix * viewXNASkyProj;
+                    MatrixExtension.Multiply(in item.XNAMatrix, in viewXNASkyProj, out Matrix wvp);
+                    skyShader.SetMatrix(ref wvp);
+                    pass.Apply();
+                    item.RenderPrimitive.Draw();
+                }
+            }
+
+            // Moon
+            skyShader.CurrentTechnique = skyShader.Techniques[1]; //["Moon"];
+            Viewer.World.Sky.Primitive.drawIndex = 2;
+
+            graphicsDevice.BlendState = BlendState.NonPremultiplied;
+            graphicsDevice.RasterizerState = RasterizerState.CullClockwise;
+
+            // Send the transform matrices to the shader
+            int skyRadius = Viewer.World.Sky.Primitive.skyRadius;
+            int cloudRadiusDiff = Viewer.World.Sky.Primitive.cloudDomeRadiusDiff;
+            Matrix translation = Matrix.CreateTranslation(Viewer.World.Sky.lunarDirection * (skyRadius - (cloudRadiusDiff / 2)));
+            //Matrix XNAMoonMatrixView = moonMatrix * viewMatrix;
+            MatrixExtension.Multiply(in translation, in view, out Matrix moonMatrix);
+            MatrixExtension.Multiply(in moonMatrix, in Camera.XNASkyProjection, out Matrix moonMatrixView);
+
+            foreach (var pass in skyShader.CurrentTechnique.Passes)
+            {
+                for (int i = 0; i < renderItems.Count; i++)
+                {
+                    RenderItem item = renderItems[i];
+                    //                    Matrix wvp = item.XNAMatrix * XNAMoonMatrixView * Camera.XNASkyProjection;
+                    MatrixExtension.Multiply(in item.XNAMatrix, in moonMatrixView, out Matrix wvp);
+                    skyShader.SetMatrix(ref wvp);
+                    pass.Apply();
+                    item.RenderPrimitive.Draw();
+                }
+            }
+
+            // Clouds
+            skyShader.CurrentTechnique = skyShader.Techniques[2]; //["Clouds"];
+            Viewer.World.Sky.Primitive.drawIndex = 3;
+
+            graphicsDevice.RasterizerState = RasterizerState.CullCounterClockwise;
+
+            foreach (var pass in skyShader.CurrentTechnique.Passes)
+            {
+                for (int i = 0; i < renderItems.Count; i++)
+                {
+                    RenderItem item = renderItems[i];
+                    //                    Matrix wvp = item.XNAMatrix * viewXNASkyProj;
+                    MatrixExtension.Multiply(in item.XNAMatrix, in viewXNASkyProj, out Matrix wvp);
+                    skyShader.SetMatrix(ref wvp);
+                    pass.Apply();
+                    item.RenderPrimitive.Draw();
+                }
+            }
+        }
+
+        public override void ResetState()
+        {
+            graphicsDevice.BlendState = BlendState.Opaque;
+            graphicsDevice.DepthStencilState = DepthStencilState.Default;
+        }
+
+        public override bool GetBlending()
+        {
+            return false;
+        }
+
+        const float nightStart = 0.15f; // The sun's Y value where it begins to get dark
+        const float nightFinish = -0.05f; // The Y value where darkest fog color is reached and held steady
+
+        // These should be user defined in the Environment files (future)
+        static Vector3 startColor = new Vector3(0.647f, 0.651f, 0.655f); // Original daytime fog color - must be preserved!
+        static Vector3 finishColor = new Vector3(0.05f, 0.05f, 0.05f); //Darkest nighttime fog color
+
+        /// <summary>
+        /// This function darkens the fog color as night begins to fall
+        /// as well as with increasing overcast.
+        /// </summary>
+        /// <param name="sunHeight">The Y value of the sunlight vector</param>
+        /// <param name="overcast">The amount of overcast</param>
+        static void FogDay2Night(float sunHeight, float overcast)
+        {
+            Vector3 floatColor;
+
+            if (sunHeight > nightStart)
+                floatColor = startColor;
+            else if (sunHeight < nightFinish)
+                floatColor = finishColor;
+            else
+            {
+                var amount = (sunHeight - nightFinish) / (nightStart - nightFinish);
+                floatColor = Vector3.Lerp(finishColor, startColor, amount);
+            }
+
+            // Adjust fog color for overcast
+            floatColor *= (1 - 0.5f * overcast);
+            SharedMaterialManager.FogColor.R = (byte)(floatColor.X * 255);
+            SharedMaterialManager.FogColor.G = (byte)(floatColor.Y * 255);
+            SharedMaterialManager.FogColor.B = (byte)(floatColor.Z * 255);
+        }
+
+        public override void Mark()
+        {
+            Viewer.TextureManager.Mark(skyTexture);
+            Viewer.TextureManager.Mark(starTextureN);
+            Viewer.TextureManager.Mark(starTextureS);
+            Viewer.TextureManager.Mark(moonTexture);
+            Viewer.TextureManager.Mark(moonMask);
+            Viewer.TextureManager.Mark(cloudTexture);
+            base.Mark();
+        }
+    }
+}