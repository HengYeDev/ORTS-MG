<<<<<<< HEAD
﻿// COPYRIGHT 2011, 2012, 2013 by the Open Rails project.
// 
// This file is part of Open Rails.
// 
// Open Rails is free software: you can redistribute it and/or modify
// it under the terms of the GNU General Public License as published by
// the Free Software Foundation, either version 3 of the License, or
// (at your option) any later version.
// 
// Open Rails is distributed in the hope that it will be useful,
// but WITHOUT ANY WARRANTY; without even the implied warranty of
// MERCHANTABILITY or FITNESS FOR A PARTICULAR PURPOSE.  See the
// GNU General Public License for more details.
// 
// You should have received a copy of the GNU General Public License
// along with Open Rails.  If not, see <http://www.gnu.org/licenses/>.

// This file is the responsibility of the 3D & Environment Team. 

using System;
using System.Diagnostics;
using System.IO;
using System.Linq;
using System.Runtime.InteropServices;
using System.Security;

namespace Orts.Viewer3D
{
    /// <summary>
    /// Wrapper class for the externals of library OpenAL
    /// </summary>
    public class OpenAL
    {
        public const int AL_NONE = 0;
        public const int AL_FALSE = 0;
        public const int AL_TRUE = 1;

        public const int AL_BUFFER = 0x1009;
        public const int AL_BUFFERS_QUEUED = 0x1015;
        public const int AL_BUFFERS_PROCESSED = 0x1016;
        public const int AL_PLAYING = 0x1012;
        public const int AL_SOURCE_STATE = 0x1010;
        public const int AL_SOURCE_TYPE = 0x1027;
        public const int AL_LOOPING = 0x1007;
        public const int AL_GAIN = 0x100a;
        public const int AL_VELOCITY = 0x1006;
        public const int AL_ORIENTATION = 0x100f;
        public const int AL_DISTANCE_MODEL = 0xd000;
        public const int AL_INVERSE_DISTANCE = 0xd001;
        public const int AL_INVERSE_DISTANCE_CLAMPED = 0xd002;
        public const int AL_LINEAR_DISTANCE = 0xd003;
        public const int AL_LINEAR_DISTANCE_CLAMPED = 0xd004;
        public const int AL_EXPONENT_DISTANCE = 0xd005;
        public const int AL_EXPONENT_DISTANCE_CLAMPED = 0xd006;
        public const int AL_MAX_DISTANCE = 0x1023;
        public const int AL_REFERENCE_DISTANCE = 0x1020;
        public const int AL_ROLLOFF_FACTOR = 0x1021;
        public const int AL_PITCH = 0x1003;
        public const int AL_POSITION = 0x1004;
        public const int AL_DIRECTION = 0x1005;
        public const int AL_SOURCE_RELATIVE = 0x0202;
        public const int AL_FREQUENCY = 0x2001;
        public const int AL_BITS = 0x2002;
        public const int AL_CHANNELS = 0x2003;
        public const int AL_BYTE_OFFSET = 0x1026;
        public const int AL_MIN_GAIN = 0x100d;
        public const int AL_MAX_GAIN = 0x100e;
        public const int AL_VENDOR = 0xb001;
        public const int AL_VERSION = 0xb002;
        public const int AL_RENDERER = 0xb003;
        public const int AL_DOPPLER_FACTOR = 0xc000;
        public const int AL_LOOP_POINTS_SOFT = 0x2015;
        public const int AL_STATIC = 0x1028;
        public const int AL_STREAMING = 0x1029;
        public const int AL_UNDETERMINED = 0x1030;

        public const int AL_FORMAT_MONO8 = 0x1100;
        public const int AL_FORMAT_MONO16 = 0x1101;
        public const int AL_FORMAT_STEREO8 = 0x1102;
        public const int AL_FORMAT_STEREO16 = 0x1103;

        public const int ALC_DEFAULT_DEVICE_SPECIFIER = 0x1004;
        public const int ALC_DEVICE_SPECIFIER = 0x1005;

        public const int AL_NO_ERROR = 0;
        public const int AL_INVALID = -1;
        public const int AL_INVALID_NAME = 0xa001; // 40961
        public const int AL_INVALID_ENUM = 0xa002; // 40962
        public const int AL_INVALID_VALUE = 0xa003; // 40963
        public const int AL_INVALID_OPERATION = 0xa004; // 40964
        public const int AL_OUT_OF_MEMORY = 0xa005; // 40965

        public const int AL_AUXILIARY_SEND_FILTER = 0x20006;

        public const int AL_FILTER_NULL = 0x0000;

        public const int AL_EFFECTSLOT_NULL = 0x0000;
        public const int AL_EFFECTSLOT_EFFECT = 0x0001;
        public const int AL_EFFECTSLOT_GAIN = 0x0002;
        public const int AL_EFFECTSLOT_AUXILIARY_SEND_AUTO = 0x0003;

        public const int AL_EFFECT_TYPE = 0x8001;
        public const int AL_EFFECT_REVERB = 0x0001;
        public const int AL_EFFECT_ECHO = 0x0004;
        public const int AL_EFFECT_PITCH_SHIFTER = 0x0008;
        public const int AL_EFFECT_EAXREVERB = 0x8000;

        public const int AL_ECHO_DELAY = 0x0001;
        public const int AL_ECHO_LRDELAY = 0x0002;
        public const int AL_ECHO_DAMPING = 0x0003;
        public const int AL_ECHO_FEEDBACK = 0x0004;
        public const int AL_ECHO_SPREAD = 0x0005;

        public const int AL_REVERB_DENSITY = 0x0001;
        public const int AL_REVERB_DIFFUSION = 0x0002;
        public const int AL_REVERB_GAIN = 0x0003;
        public const int AL_REVERB_GAINHF = 0x0004;
        public const int AL_REVERB_DECAY_TIME = 0x0005;
        public const int AL_REVERB_DECAY_HFRATIO = 0x0006;
        public const int AL_REVERB_REFLECTIONS_GAIN = 0x0007;
        public const int AL_REVERB_REFLECTIONS_DELAY = 0x0008;
        public const int AL_REVERB_LATE_REVERB_GAIN = 0x0009;
        public const int AL_REVERB_LATE_REVERB_DELAY = 0x000a;
        public const int AL_REVERB_AIR_ABSORPTION_GAINHF = 0x000b;
        public const int AL_REVERB_ROOM_ROLLOFF_FACTOR = 0x000c;
        public const int AL_REVERB_DECAY_HFLIMIT = 0x000d;

        public const int AL_EAXREVERB_DENSITY = 0x0001;
        public const int AL_EAXREVERB_DIFFUSION = 0x0002;
        public const int AL_EAXREVERB_GAIN = 0x0003;
        public const int AL_EAXREVERB_GAINHF = 0x0004;
        public const int AL_EAXREVERB_GAINLF = 0x0005;
        public const int AL_EAXREVERB_DECAY_TIME = 0x0006;
        public const int AL_EAXREVERB_DECAY_HFRATIO = 0x0007;
        public const int AL_EAXREVERB_DECAY_LFRATIO = 0x0008;
        public const int AL_EAXREVERB_REFLECTIONS_GAIN = 0x0009;
        public const int AL_EAXREVERB_REFLECTIONS_DELAY = 0x000a;
        public const int AL_EAXREVERB_REFLECTIONS_PAN = 0x000b;
        public const int AL_EAXREVERB_LATE_REVERB_GAIN = 0x000c;
        public const int AL_EAXREVERB_LATE_REVERB_DELAY = 0x000d;
        public const int AL_EAXREVERB_LATE_REVERB_PAN = 0x000e;
        public const int AL_EAXREVERB_ECHO_TIME = 0x000f;
        public const int AL_EAXREVERB_ECHO_DEPTH = 0x0010;
        public const int AL_EAXREVERB_MODULATION_TIME = 0x0011;
        public const int AL_EAXREVERB_MODULATION_DEPTH = 0x0012;
        public const int AL_EAXREVERB_AIR_ABSORPTION_GAINHF = 0x0013;
        public const int AL_EAXREVERB_HFREFERENCE = 0x0014;
        public const int AL_EAXREVERB_LFREFERENCE = 0x0015;
        public const int AL_EAXREVERB_ROOM_ROLLOFF_FACTOR = 0x0016;
        public const int AL_EAXREVERB_DECAY_HFLIMIT = 0x0017;

        [SuppressUnmanagedCodeSecurity, DllImport("OpenAL32.dll", CallingConvention = CallingConvention.Cdecl)]
        public static extern IntPtr alcOpenDevice(string deviceName);
        [SuppressUnmanagedCodeSecurity, DllImport("OpenAL32.dll", CallingConvention = CallingConvention.Cdecl)]
        public static extern IntPtr alcCreateContext(IntPtr device, int[] attribute);
        [SuppressUnmanagedCodeSecurity, DllImport("OpenAL32.dll", CallingConvention = CallingConvention.Cdecl)]
        public static extern int alcMakeContextCurrent(IntPtr context);
        [SuppressUnmanagedCodeSecurity, DllImport("OpenAL32.dll", CallingConvention = CallingConvention.Cdecl)]
        public static extern string alcGetString(IntPtr device, int attribute);
        [SuppressUnmanagedCodeSecurity, DllImport("OpenAL32.dll", CallingConvention = CallingConvention.Cdecl)]
        public static extern int alcIsExtensionPresent(IntPtr device, string extensionName);

        [SuppressUnmanagedCodeSecurity, DllImport("OpenAL32.dll", CallingConvention = CallingConvention.Cdecl)]
        public static extern string AlInitialize(string devName);
        [SuppressUnmanagedCodeSecurity, DllImport("OpenAL32.dll", CallingConvention = CallingConvention.Cdecl)]
        public static extern int alIsExtensionPresent(string extensionName);
        [SuppressUnmanagedCodeSecurity, DllImport("OpenAL32.dll", CallingConvention = CallingConvention.Cdecl)]
        public static extern void alGetBufferi(int buffer, int attribute, out int val);
        [SuppressUnmanagedCodeSecurity, DllImport("OpenAL32.dll", CallingConvention = CallingConvention.Cdecl)]
        public static extern IntPtr alGetString(int state);
        [SuppressUnmanagedCodeSecurity, DllImport("OpenAL32.dll", CallingConvention = CallingConvention.Cdecl)]
        public static extern int alGetError();
        [SuppressUnmanagedCodeSecurity, DllImport("OpenAL32.dll", CallingConvention = CallingConvention.Cdecl)]
        public static extern void alDeleteBuffers(int number, [In] ref int buffer);
        [SuppressUnmanagedCodeSecurity, DllImport("OpenAL32.dll", CallingConvention = CallingConvention.Cdecl)]
        public static extern void alDeleteBuffers(int number, int[] buffers);
        [SuppressUnmanagedCodeSecurity, DllImport("OpenAL32.dll", CallingConvention = CallingConvention.Cdecl)]
        public static extern void alDeleteSources(int number, [In] int[] sources);
        [SuppressUnmanagedCodeSecurity, DllImport("OpenAL32.dll", CallingConvention = CallingConvention.Cdecl)]
        public static extern void alDeleteSources(int number, [In] ref int sources);
        [SuppressUnmanagedCodeSecurity, DllImport("OpenAL32.dll", CallingConvention = CallingConvention.Cdecl)]
        public static extern void alDistanceModel(int model);
        [SuppressUnmanagedCodeSecurity, DllImport("OpenAL32.dll", CallingConvention = CallingConvention.Cdecl)]
        public static extern void alGenSources(int number, out int source);
        [SuppressUnmanagedCodeSecurity, DllImport("OpenAL32.dll", CallingConvention = CallingConvention.Cdecl)]
        public static extern void alGetSourcei(int source, int attribute, out int val);
        [SuppressUnmanagedCodeSecurity, DllImport("OpenAL32.dll", CallingConvention = CallingConvention.Cdecl)]
        public static extern void alGetSourcef(int source, int attribute, out float val);
        [SuppressUnmanagedCodeSecurity, DllImport("OpenAL32.dll", CallingConvention = CallingConvention.Cdecl)]
        public static extern void alGetSource3f(int source, int attribute, out float value1, out float value2, out float value3);
        [SuppressUnmanagedCodeSecurity, DllImport("OpenAL32.dll", CallingConvention = CallingConvention.Cdecl)]
        public static extern void alListener3f(int attribute, float value1, float value2, float value3);
        [SuppressUnmanagedCodeSecurity, DllImport("OpenAL32.dll", CallingConvention = CallingConvention.Cdecl)]
        public static extern void alListenerfv(int attribute, [In] float[] values);
        [SuppressUnmanagedCodeSecurity, DllImport("OpenAL32.dll", CallingConvention = CallingConvention.Cdecl)]
        public static extern void alListenerf(int attribute, float value);
        [SuppressUnmanagedCodeSecurity, DllImport("OpenAL32.dll", CallingConvention = CallingConvention.Cdecl)]
        public static extern void alGetListener3f(int attribute, out float value1, out float value2, out float value3);
        [SuppressUnmanagedCodeSecurity, DllImport("OpenAL32.dll", CallingConvention = CallingConvention.Cdecl)]
        public static extern void alSourcePlay(int source);
        [SuppressUnmanagedCodeSecurity, DllImport("OpenAL32.dll", CallingConvention = CallingConvention.Cdecl)]
        public static extern void alSourceRewind(int source);
        [SuppressUnmanagedCodeSecurity, DllImport("OpenAL32.dll", CallingConvention = CallingConvention.Cdecl)]
        public static extern void alSourceQueueBuffers(int source, int number, [In] ref int buffer);
        [SuppressUnmanagedCodeSecurity, DllImport("OpenAL32.dll", CallingConvention = CallingConvention.Cdecl)]
        public static extern void alSourcei(int source, int attribute, int val);
        [SuppressUnmanagedCodeSecurity, DllImport("OpenAL32.dll", CallingConvention = CallingConvention.Cdecl)]
        public static extern void alSource3i(int source, int attribute, int value1, int value2, int value3);
        [SuppressUnmanagedCodeSecurity, DllImport("OpenAL32.dll", CallingConvention = CallingConvention.Cdecl)]
        public static extern void alSourcef(int source, int attribute, float val);
        [SuppressUnmanagedCodeSecurity, DllImport("OpenAL32.dll", CallingConvention = CallingConvention.Cdecl)]
        public static extern void alSource3f(int source, int attribute, float value1, float value2, float value3);
        [SuppressUnmanagedCodeSecurity, DllImport("OpenAL32.dll", CallingConvention = CallingConvention.Cdecl)]
        public static extern void alSourcefv(int source, int attribute, [In] float[] values);
        [SuppressUnmanagedCodeSecurity, DllImport("OpenAL32.dll", CallingConvention = CallingConvention.Cdecl)]
        public static extern void alSourceStop(int source);
        [SuppressUnmanagedCodeSecurity, DllImport("OpenAL32.dll", CallingConvention = CallingConvention.Cdecl)]
        public static extern void alSourceUnqueueBuffers(int source, int number, int[] buffers);
        [SuppressUnmanagedCodeSecurity, DllImport("OpenAL32.dll", CallingConvention = CallingConvention.Cdecl)]
        public static extern void alSourceUnqueueBuffers(int source, int number, ref int buffers);
        [SuppressUnmanagedCodeSecurity, DllImport("OpenAL32.dll", CallingConvention = CallingConvention.Cdecl)]
        public static extern int alGetEnumValue(string enumName);
        [SuppressUnmanagedCodeSecurity, DllImport("OpenAL32.dll", CallingConvention = CallingConvention.Cdecl)]
        public static extern void alGenBuffers(int number, out int buffer);
        [SuppressUnmanagedCodeSecurity, DllImport("OpenAL32.dll", CallingConvention = CallingConvention.Cdecl)]
        public static extern void alBufferData(int buffer, int format, [In] byte[] data, int size, int frequency);
        [SuppressUnmanagedCodeSecurity, DllImport("OpenAL32.dll", CallingConvention = CallingConvention.Cdecl)]
        public static extern void alBufferiv(int buffer, int attribute, [In] int[] values);
        [SuppressUnmanagedCodeSecurity, DllImport("OpenAL32.dll", CallingConvention = CallingConvention.Cdecl)]
        public static extern bool alIsSource(int source);
        [SuppressUnmanagedCodeSecurity, DllImport("OpenAL32.dll", CallingConvention = CallingConvention.Cdecl)]
        public static extern void alGenAuxiliaryEffectSlots(int number, out int effectslot);
        [SuppressUnmanagedCodeSecurity, DllImport("OpenAL32.dll", CallingConvention = CallingConvention.Cdecl)]
        public static extern void alAuxiliaryEffectSloti(int effectslot, int attribute, int val);
        [SuppressUnmanagedCodeSecurity, DllImport("OpenAL32.dll", CallingConvention = CallingConvention.Cdecl)]
        public static extern void alGenEffects(int number, out int effect);
        [SuppressUnmanagedCodeSecurity, DllImport("OpenAL32.dll", CallingConvention = CallingConvention.Cdecl)]
        public static extern void alEffecti(int effect, int attribute, int val);
        [SuppressUnmanagedCodeSecurity, DllImport("OpenAL32.dll", CallingConvention = CallingConvention.Cdecl)]
        public static extern void alEffectf(int effect, int attribute, float val);
        [SuppressUnmanagedCodeSecurity, DllImport("OpenAL32.dll", CallingConvention = CallingConvention.Cdecl)]
        public static extern void alEffectfv(int effect, int attribute, [In] float[] values);

        public struct EFXEAXREVERBPROPERTIES
        {
            public float flDensity;
            public float flDiffusion;
            public float flGain;
            public float flGainHF;
            public float flGainLF;
            public float flDecayTime;
            public float flDecayHFRatio;
            public float flDecayLFRatio;
            public float flReflectionsGain;
            public float flReflectionsDelay;
            public float[] flReflectionsPan;
            public float flLateReverbGain;
            public float flLateReverbDelay;
            public float[] flLateReverbPan;
            public float flEchoTime;
            public float flEchoDepth;
            public float flModulationTime;
            public float flModulationDepth;
            public float flAirAbsorptionGainHF;
            public float flHFReference;
            public float flLFReference;
            public float flRoomRolloffFactor;
            public int iDecayHFLimit;

            public EFXEAXREVERBPROPERTIES(float density, float diffusion, float gain, float gainHF, float gainLF, float decayTime, float decayHFRatio, float decayLFratio,
                float reflectionsGain, float reflectionsDelay, float[] reflectionsPan, float lateReverbGain, float lateReverbDelay, float[] lateReverbPan, float echoTime,
                float echoDepth, float modulationTime, float modulationDepth, float airAbsorptionGainHF, float hfReference, float lfReference, float roomRolloffFactor, int decayHFLimit)
            {
                flDensity = density;
                flDiffusion = diffusion;
                flGain = gain;
                flGainHF = gainHF;
                flGainLF = gainLF;
                flDecayTime = decayTime;
                flDecayHFRatio = decayHFRatio;
                flDecayLFRatio = decayLFratio;
                flReflectionsGain = reflectionsGain;
                flReflectionsDelay = reflectionsDelay;
                flReflectionsPan = reflectionsPan;
                flLateReverbGain = lateReverbGain;
                flLateReverbDelay = lateReverbDelay;
                flLateReverbPan = lateReverbPan;
                flEchoTime = echoTime;
                flEchoDepth = echoDepth;
                flModulationTime = modulationTime;
                flModulationDepth = modulationDepth;
                flAirAbsorptionGainHF = airAbsorptionGainHF;
                flHFReference = hfReference;
                flLFReference = lfReference;
                flRoomRolloffFactor = roomRolloffFactor;
                iDecayHFLimit = decayHFLimit;
            }
        }

        public static EFXEAXREVERBPROPERTIES EFX_REVERB_PRESET_GENERIC = new EFXEAXREVERBPROPERTIES(1.0000f, 1.0000f, 0.3162f, 0.8913f, 1.0000f, 1.4900f, 0.8300f, 1.0000f, 0.0500f, 0.0070f, new float[] { 0.0000f, 0.0000f, 0.0000f }, 1.2589f, 0.0110f, new float[] { 0.0000f, 0.0000f, 0.0000f }, 0.2500f, 0.0000f, 0.2500f, 0.0000f, 0.9943f, 5000.0000f, 250.0000f, 0.0000f, 0x1);
        public static EFXEAXREVERBPROPERTIES EFX_REVERB_PRESET_MOUNTAINS = new EFXEAXREVERBPROPERTIES(1.0000f, 0.2700f, 0.3162f, 0.0562f, 1.0000f, 1.4900f, 0.2100f, 1.0000f, 0.0407f, 0.3000f, new float[] { 0.0000f, 0.0000f, 0.0000f }, 0.1919f, 0.1000f, new float[] { 0.0000f, 0.0000f, 0.0000f }, 0.2500f, 1.0000f, 0.2500f, 0.0000f, 0.9943f, 5000.0000f, 250.0000f, 0.0000f, 0x0);
        public static EFXEAXREVERBPROPERTIES EFX_REVERB_PRESET_HANGAR = new EFXEAXREVERBPROPERTIES(1.0000f, 1.0000f, 0.3162f, 0.3162f, 1.0000f, 10.0500f, 0.2300f, 1.0000f, 0.5000f, 0.0200f, new float[] { 0.0000f, 0.0000f, 0.0000f }, 1.2560f, 0.0300f, new float[] { 0.0000f, 0.0000f, 0.0000f }, 0.2500f, 0.0000f, 0.2500f, 0.0000f, 0.9943f, 5000.0000f, 250.0000f, 0.0000f, 0x1);
        public static EFXEAXREVERBPROPERTIES EFX_REVERB_PRESET_QUARRY = new EFXEAXREVERBPROPERTIES(1.0000f, 1.0000f, 0.3162f, 0.3162f, 1.0000f, 1.4900f, 0.8300f, 1.0000f, 0.0000f, 0.0610f, new float[] { 0.0000f, 0.0000f, 0.0000f }, 1.7783f, 0.0250f, new float[] { 0.0000f, 0.0000f, 0.0000f }, 0.1250f, 0.7000f, 0.2500f, 0.0000f, 0.9943f, 5000.0000f, 250.0000f, 0.0000f, 0x1);
        public static EFXEAXREVERBPROPERTIES EFX_REVERB_PRESET_OUTDOORS_VALLEY = new EFXEAXREVERBPROPERTIES(1.0000f, 0.2800f, 0.3162f, 0.0282f, 0.1585f, 2.8800f, 0.2600f, 0.3500f, 0.1413f, 0.2630f, new float[] { 0.0000f, 0.0000f, -0.0000f }, 0.3981f, 0.1000f, new float[] { 0.0000f, 0.0000f, 0.0000f }, 0.2500f, 0.3400f, 0.2500f, 0.0000f, 0.9943f, 2854.3999f, 107.5000f, 0.0000f, 0x0);
        public static EFXEAXREVERBPROPERTIES EFX_REVERB_PRESET_OUTDOORS_DEEPCANYON = new EFXEAXREVERBPROPERTIES(1.0000f, 0.7400f, 0.3162f, 0.1778f, 0.6310f, 3.8900f, 0.2100f, 0.4600f, 0.3162f, 0.2230f, new float[] { 0.0000f, 0.0000f, -0.0000f }, 0.3548f, 0.0190f, new float[] { 0.0000f, 0.0000f, 0.0000f }, 0.2500f, 1.0000f, 0.2500f, 0.0000f, 0.9943f, 4399.1001f, 242.9000f, 0.0000f, 0x0);

        public static void CreateHornEffect()
        {
            alGenEffects(1, out HornEffectID);
            //LoadReverbEffect(ref EFX_REVERB_PRESET_OUTDOORS_DEEPCANYON, HornEffectID);
            LoadEchoEffect(HornEffectID);

            alGenAuxiliaryEffectSlots(1, out HornEffectSlotID);
            alAuxiliaryEffectSloti(HornEffectSlotID, AL_EFFECTSLOT_EFFECT, HornEffectID);
        }

        public static bool LoadEchoEffect(int effectID)
        {
            alGetError();
            alEffecti(effectID, AL_EFFECT_TYPE, AL_EFFECT_ECHO);

            alEffectf(effectID, AL_ECHO_DELAY, 0.1f);
            alEffectf(effectID, AL_ECHO_LRDELAY, 0.4f);
            alEffectf(effectID, AL_ECHO_DAMPING, 0.5f);
            alEffectf(effectID, AL_ECHO_FEEDBACK, 0.2f);
            alEffectf(effectID, AL_ECHO_SPREAD, -1.0f);

            return alGetError() == AL_NO_ERROR;
        }

        public static bool LoadReverbEffect(ref EFXEAXREVERBPROPERTIES reverb, int effectID)
        {
            alGetError();
            if (alGetEnumValue("AL_EFFECT_EAXREVERB") != 0)
            {
                alEffecti(effectID, AL_EFFECT_TYPE, AL_EFFECT_EAXREVERB);

                alEffectf(effectID, AL_EAXREVERB_DENSITY, reverb.flDensity);
                alEffectf(effectID, AL_EAXREVERB_DIFFUSION, reverb.flDiffusion);
                alEffectf(effectID, AL_EAXREVERB_GAIN, reverb.flGain);
                alEffectf(effectID, AL_EAXREVERB_GAINHF, reverb.flGainHF);
                alEffectf(effectID, AL_EAXREVERB_GAINLF, reverb.flGainLF);
                alEffectf(effectID, AL_EAXREVERB_DECAY_TIME, reverb.flDecayTime);
                alEffectf(effectID, AL_EAXREVERB_DECAY_HFRATIO, reverb.flDecayHFRatio);
                alEffectf(effectID, AL_EAXREVERB_DECAY_LFRATIO, reverb.flDecayLFRatio);
                alEffectf(effectID, AL_EAXREVERB_REFLECTIONS_GAIN, reverb.flReflectionsGain);
                alEffectf(effectID, AL_EAXREVERB_REFLECTIONS_DELAY, reverb.flReflectionsDelay);
                alEffectfv(effectID, AL_EAXREVERB_REFLECTIONS_PAN, reverb.flReflectionsPan);
                alEffectf(effectID, AL_EAXREVERB_LATE_REVERB_GAIN, reverb.flLateReverbGain);
                alEffectf(effectID, AL_EAXREVERB_LATE_REVERB_DELAY, reverb.flLateReverbDelay);
                alEffectfv(effectID, AL_EAXREVERB_LATE_REVERB_PAN, reverb.flLateReverbPan);
                alEffectf(effectID, AL_EAXREVERB_ECHO_TIME, reverb.flEchoTime);
                alEffectf(effectID, AL_EAXREVERB_ECHO_DEPTH, reverb.flEchoDepth);
                alEffectf(effectID, AL_EAXREVERB_MODULATION_TIME, reverb.flModulationTime);
                alEffectf(effectID, AL_EAXREVERB_MODULATION_DEPTH, reverb.flModulationDepth);
                alEffectf(effectID, AL_EAXREVERB_AIR_ABSORPTION_GAINHF, reverb.flAirAbsorptionGainHF);
                alEffectf(effectID, AL_EAXREVERB_HFREFERENCE, reverb.flHFReference);
                alEffectf(effectID, AL_EAXREVERB_LFREFERENCE, reverb.flLFReference);
                alEffectf(effectID, AL_EAXREVERB_ROOM_ROLLOFF_FACTOR, reverb.flRoomRolloffFactor);
                alEffecti(effectID, AL_EAXREVERB_DECAY_HFLIMIT, reverb.iDecayHFLimit);
            }
            else
            {
                alEffecti(effectID, AL_EFFECT_TYPE, AL_EFFECT_REVERB);

                alEffectf(effectID, AL_REVERB_DENSITY, reverb.flDensity);
                alEffectf(effectID, AL_REVERB_DIFFUSION, reverb.flDiffusion);
                alEffectf(effectID, AL_REVERB_GAIN, reverb.flGain);
                alEffectf(effectID, AL_REVERB_GAINHF, reverb.flGainHF);
                alEffectf(effectID, AL_REVERB_DECAY_TIME, reverb.flDecayTime);
                alEffectf(effectID, AL_REVERB_DECAY_HFRATIO, reverb.flDecayHFRatio);
                alEffectf(effectID, AL_REVERB_REFLECTIONS_GAIN, reverb.flReflectionsGain);
                alEffectf(effectID, AL_REVERB_REFLECTIONS_DELAY, reverb.flReflectionsDelay);
                alEffectf(effectID, AL_REVERB_LATE_REVERB_GAIN, reverb.flLateReverbGain);
                alEffectf(effectID, AL_REVERB_LATE_REVERB_DELAY, reverb.flLateReverbDelay);
                alEffectf(effectID, AL_REVERB_AIR_ABSORPTION_GAINHF, reverb.flAirAbsorptionGainHF);
                alEffectf(effectID, AL_REVERB_ROOM_ROLLOFF_FACTOR, reverb.flRoomRolloffFactor);
                alEffecti(effectID, AL_REVERB_DECAY_HFLIMIT, reverb.iDecayHFLimit);
            }
            return alGetError() == AL_NO_ERROR;
        }

        public static int alSourceUnqueueBuffer(int SoundSourceID)
        {
            int bufid = 0;
            OpenAL.alSourceUnqueueBuffers(SoundSourceID, 1, ref bufid);
            return bufid;
        }

        public static string GetErrorString(int error)
        {
            if (error == AL_INVALID_ENUM)
                return "Invalid Enumeration";
            else if (error == AL_INVALID_NAME)
                return "Invalid Name";
            else if (error == AL_INVALID_OPERATION)
                return "Invalid Operation";
            else if (error == AL_INVALID_VALUE)
                return "Invalid Value";
            else if (error == AL_OUT_OF_MEMORY)
                return "Out Of Memory";
            else if (error == AL_NO_ERROR)
                return "No Error";
            
            return "";
        }

        public static int HornEffectSlotID;
        public static int HornEffectID;
        public static void Initialize()
        {
            //if (alcIsExtensionPresent(IntPtr.Zero, "ALC_ENUMERATION_EXT") == AL_TRUE)
            //{
            //    string deviceList = alcGetString(IntPtr.Zero, ALC_DEVICE_SPECIFIER);
            //    string[] split = deviceList.Split('\0');
            //    Trace.TraceInformation("___devlist {0}",deviceList);
            //}
            int[] attribs = new int[0];
            IntPtr device = alcOpenDevice(null);
            IntPtr context = alcCreateContext(device, attribs);
            alcMakeContextCurrent(context);

            // Note: Must use custom marshalling here because the returned strings must NOT be automatically deallocated by runtime.
            Trace.TraceInformation("Initialized OpenAL {0}; device '{1}' by '{2}'", Marshal.PtrToStringAnsi(alGetString(AL_VERSION)), Marshal.PtrToStringAnsi(alGetString(AL_RENDERER)), Marshal.PtrToStringAnsi(alGetString(AL_VENDOR)));
        }
    }

    ///// <summary>
    ///// WAVEFILEHEADER binary structure
    ///// </summary>
    //[StructLayout(LayoutKind.Explicit, Pack = 1)]
    //public struct WAVEFILEHEADER
    //{
    //    [FieldOffset(0), MarshalAs(UnmanagedType.ByValArray, SizeConst = 4)]
    //    public char[] szRIFF;
    //    [FieldOffset(4), MarshalAs(UnmanagedType.U4, SizeConst = 4)]
    //    public uint ulRIFFSize;
    //    [FieldOffset(8), MarshalAs(UnmanagedType.U4, SizeConst = 4)]
    //    public uint padding;
    //}

    /// <summary>
    /// WAVEFILEHEADER binary structure
    /// </summary>
    [StructLayout(LayoutKind.Sequential, Pack = 1)]
    public struct WAVEFILEHEADER
    {
        [MarshalAs(UnmanagedType.ByValArray, SizeConst = 4)]
        public char[] szRIFF;
        [MarshalAs(UnmanagedType.U4)]
        public uint ulRIFFSize;
        [MarshalAs(UnmanagedType.U4)]
        public uint padding;
    }

    ///// <summary>
    ///// RIFFCHUNK binary structure
    ///// </summary>
    //[StructLayout(LayoutKind.Explicit, CharSet = CharSet.Ansi, Pack = 1)]
    //public struct RIFFCHUNK
    //{
    //    [FieldOffset(0), MarshalAs(UnmanagedType.ByValArray, SizeConst = 4)]
    //    public char[] szChunkName;
    //    [FieldOffset(4), MarshalAs(UnmanagedType.U4, SizeConst = 4)]
    //    public uint ulChunkSize;
    //}

    /// <summary>
    /// RIFFCHUNK binary structure
    /// </summary>
    [StructLayout(LayoutKind.Sequential, CharSet = CharSet.Ansi, Pack = 1)]
    public struct RIFFCHUNK
    {
        [MarshalAs(UnmanagedType.ByValArray, SizeConst = 4)]
        public char[] szChunkName;
        [MarshalAs(UnmanagedType.U4)]
        public uint ulChunkSize;
    }

    /// <summary>
    /// WAVEFORMATEX binary structure
    /// </summary>
    [StructLayout(LayoutKind.Sequential, Pack = 1)]
    public struct WAVEFORMATEX
    {
        public ushort wFormatTag;
        public ushort nChannels;
        public uint nSamplesPerSec;
        public uint nAvgBytesPerSec;
        public ushort nBlockAlign;
        public ushort wBitsPerSample;
        public ushort cbSize;
    }

    /// <summary>
    /// WAVEFORMATEXTENSIBLE binary structure
    /// </summary>
    [StructLayout(LayoutKind.Sequential, Pack = 1)]
    public struct WAVEFORMATEXTENSIBLE
    {
        public WAVEFORMATEX Format;
        public ushort wValidBitsPerSample;
        public uint dwChannelMask;
        public Guid SubFormat;
    }

    ///// <summary>
    ///// CUECHUNK binary structure
    ///// Describes the CUE chunk list of a wave file
    ///// </summary>
    //[StructLayout(LayoutKind.Explicit, Pack = 1)]
    //public struct CUECHUNK
    //{
    //    [FieldOffset(0), MarshalAs(UnmanagedType.ByValArray, SizeConst = 4)]
    //    public char[] szChunkName;
    //    [FieldOffset(4), MarshalAs(UnmanagedType.U4, SizeConst = 4)]
    //    public uint ulChunkSize;
    //    [FieldOffset(8), MarshalAs(UnmanagedType.U4, SizeConst = 4)]
    //    public uint ulNumCuePts;
    //}

    /// <summary>
    /// CUECHUNK binary structure
    /// Describes the CUE chunk list of a wave file
    /// </summary>
    [StructLayout(LayoutKind.Sequential, Pack = 1)]
    public struct CUECHUNK
    {
        [MarshalAs(UnmanagedType.ByValArray, SizeConst = 4)]
        public char[] szChunkName;
        [MarshalAs(UnmanagedType.U4)]
        public uint ulChunkSize;
        [MarshalAs(UnmanagedType.U4)]
        public uint ulNumCuePts;
    }

    /// <summary>
    /// CUEPT binary structure
    /// Describes one CUE point in CUE list
    /// </summary>
    [StructLayout(LayoutKind.Sequential, Pack = 1)]
    public struct CUEPT
    {
        public uint ulID;
        public uint ulPlayPos;
        public uint ulRiffID;
        public uint ulChunkStart;
        public uint ulBlockStart;
        public uint ulByteStart;
    }


    ///// <summary>
    ///// SMPLCHUNK binary structure
    ///// Describes the SMPL chunk list of a wave file
    ///// </summary>
    //[StructLayout(LayoutKind.Explicit, Pack = 1)]
    //public struct SMPLCHUNK
    //{
    //    [FieldOffset(0), MarshalAs(UnmanagedType.ByValArray, SizeConst = 4)]
    //    public char[] ChunkName;
    //    [FieldOffset(4), MarshalAs(UnmanagedType.U4, SizeConst = 4)]
    //    public uint ChunkSize;
    //    [FieldOffset(8), MarshalAs(UnmanagedType.U4, SizeConst = 4)]
    //    public uint Manufacturer;
    //    [FieldOffset(12), MarshalAs(UnmanagedType.U4, SizeConst = 4)]
    //    public uint Product;
    //    [FieldOffset(16), MarshalAs(UnmanagedType.U4, SizeConst = 4)]
    //    public uint SmplPeriod;
    //    [FieldOffset(20), MarshalAs(UnmanagedType.U4, SizeConst = 4)]
    //    public uint MIDIUnityNote;
    //    [FieldOffset(24), MarshalAs(UnmanagedType.U4, SizeConst = 4)]
    //    public uint MIDIPitchFraction;
    //    [FieldOffset(28), MarshalAs(UnmanagedType.U4, SizeConst = 4)]
    //    public uint SMPTEFormat;
    //    [FieldOffset(32), MarshalAs(UnmanagedType.U4, SizeConst = 4)]
    //    public uint SMPTEOffset;
    //    [FieldOffset(36), MarshalAs(UnmanagedType.U4, SizeConst = 4)]
    //    public uint NumSmplLoops;
    //    [FieldOffset(40), MarshalAs(UnmanagedType.U4, SizeConst = 4)]
    //    public uint SamplerData;
    //}

    /// <summary>
    /// SMPLCHUNK binary structure
    /// Describes the SMPL chunk list of a wave file
    /// </summary>
    [StructLayout(LayoutKind.Sequential, Pack = 1)]
    public struct SMPLCHUNK
    {
        [MarshalAs(UnmanagedType.ByValArray, SizeConst = 4)]
        public char[] ChunkName;
        [MarshalAs(UnmanagedType.U4)]
        public uint ChunkSize;
        [MarshalAs(UnmanagedType.U4)]
        public uint Manufacturer;
        [MarshalAs(UnmanagedType.U4)]
        public uint Product;
        [MarshalAs(UnmanagedType.U4)]
        public uint SmplPeriod;
        [MarshalAs(UnmanagedType.U4)]
        public uint MIDIUnityNote;
        [MarshalAs(UnmanagedType.U4)]
        public uint MIDIPitchFraction;
        [MarshalAs(UnmanagedType.U4)]
        public uint SMPTEFormat;
        [MarshalAs(UnmanagedType.U4)]
        public uint SMPTEOffset;
        [MarshalAs(UnmanagedType.U4)]
        public uint NumSmplLoops;
        [MarshalAs(UnmanagedType.U4)]
        public uint SamplerData;
    }


    /// <summary>
    /// SMPLLOOP binary structure
    /// Describes one SMPL loop in loop list
    /// </summary>
    [StructLayout(LayoutKind.Sequential, Pack = 1)]
    public struct SMPLLOOP
    {
        public uint ID;
        public uint Type;
        public uint ChunkStart;
        public uint ChunkEnd;
        public uint Fraction;
        public uint PlayCount;
    }
    public enum WAVEFORMATTYPE
    {
        WT_UNKNOWN,
        WT_PCM,
        WT_EXT
    }

    /// <summary>
    /// Helper class to load wave files
    /// </summary>
    public class WaveFileData
    {
        // Constants from C header files
        private const ushort WAVE_FORMAT_PCM                = 1;
        private const ushort WAVE_FORMAT_EXTENSIBLE         = 0xFFFE;

        private const ushort SPEAKER_FRONT_LEFT             = 0x1;
        private const ushort SPEAKER_FRONT_RIGHT            = 0x2;
        private const ushort SPEAKER_FRONT_CENTER           = 0x4;
        private const ushort SPEAKER_LOW_FREQUENCY          = 0x8;
        private const ushort SPEAKER_BACK_LEFT              = 0x10;
        private const ushort SPEAKER_BACK_RIGHT             = 0x20;
        private const ushort SPEAKER_FRONT_LEFT_OF_CENTER   = 0x40;
        private const ushort SPEAKER_FRONT_RIGHT_OF_CENTER  = 0x80;
        private const ushort SPEAKER_BACK_CENTER            = 0x100;
        private const ushort SPEAKER_SIDE_LEFT              = 0x200;
        private const ushort SPEAKER_SIDE_RIGHT             = 0x400;
        private const ushort SPEAKER_TOP_CENTER             = 0x800;
        private const ushort SPEAKER_TOP_FRONT_LEFT         = 0x1000;
        private const ushort SPEAKER_TOP_FRONT_CENTER       = 0x2000;
        private const ushort SPEAKER_TOP_FRONT_RIGHT        = 0x4000;
        private const ushort SPEAKER_TOP_BACK_LEFT          = 0x8000;
        
        // General info about current wave file
        public bool isKnownType;
        public WAVEFORMATEXTENSIBLE wfEXT;
        public WAVEFORMATTYPE wtType = new WAVEFORMATTYPE();

        public uint ulDataSize;
        public uint ulDataOffset;

        public ushort nChannels;
        public uint nSamplesPerSec;
        public ushort nBitsPerSample;

        public uint ulFormat;
        public FileStream pFile;
        public uint[] CuePoints;

        public WaveFileData()
        {
            pFile = null;
            isKnownType = false;
            wtType = WAVEFORMATTYPE.WT_UNKNOWN;

            ulFormat = 0;
            ulDataSize = 0;
            ulDataOffset = 0;

            nChannels = 0;
            nSamplesPerSec = 0;
            nBitsPerSample = 0;
        }

        public void Dispose()
        {
            if (pFile != null)
                pFile.Close();

            pFile = null;
        }

        /// <summary>
        /// Tries to read and parse a binary wave file
        /// </summary>
        /// <param name="n">Name of the file</param>
        /// <returns>True if success</returns>
        private bool ParseWAV(string n)
        {
            pFile = File.Open(n, FileMode.Open, FileAccess.Read, FileShare.Read);
            if (pFile == null)
                return false;

            // Read Wave file header
            WAVEFILEHEADER waveFileHeader = new WAVEFILEHEADER();
            {
                GetNextStructureValue<WAVEFILEHEADER>(pFile, out waveFileHeader, - 1);
                // Check if wave file
                string hdr = new string(waveFileHeader.szRIFF);
                if (hdr != "RIFF" && hdr != "WAVE")
                    return false;

                // Read chunks : fmt, data, cue
                RIFFCHUNK riffChunk = new RIFFCHUNK();
                {
                    while (GetNextStructureValue<RIFFCHUNK>(pFile, out riffChunk, -1))
                    {
                        // Format chunk
                        hdr = new string (riffChunk.szChunkName);
                        if (hdr == "fmt ")
                        {
                            WAVEFORMATEXTENSIBLE waveFmt = new WAVEFORMATEXTENSIBLE();
                            if (riffChunk.ulChunkSize <= Marshal.SizeOf(waveFmt))
                            {
                                GetNextStructureValue<WAVEFORMATEXTENSIBLE>(pFile, out waveFmt, (int)riffChunk.ulChunkSize);

                                // Determine if this is a WAVEFORMATEX or WAVEFORMATEXTENSIBLE wave file
                                if (waveFmt.Format.wFormatTag == WAVE_FORMAT_PCM)
                                {
                                    isKnownType = true;
                                    wtType =  WAVEFORMATTYPE.WT_PCM;
                                    waveFmt.wValidBitsPerSample = waveFmt.Format.wBitsPerSample;
                                }
                                else if (waveFmt.Format.wFormatTag == WAVE_FORMAT_EXTENSIBLE)
                                {
                                    isKnownType = true;
                                    wtType = WAVEFORMATTYPE.WT_EXT;
                                }

                                wfEXT = waveFmt;
                                nBitsPerSample = waveFmt.Format.wBitsPerSample;
                                nChannels = waveFmt.Format.nChannels;
                                nSamplesPerSec = waveFmt.Format.nSamplesPerSec;
                            }
                            // Unexpected length
                            else
                            {
                                pFile.Seek(riffChunk.ulChunkSize, SeekOrigin.Current);
                            }
                        }
                        // Data chunk
                        else if (hdr == "data")
                        {
                            ulDataSize = riffChunk.ulChunkSize;
                            ulDataOffset = (uint)pFile.Position;
                            pFile.Seek(riffChunk.ulChunkSize, SeekOrigin.Current);
                        }
                        // CUE points
                        else if (hdr == "cue ")
                        {
                            // Seek back and read CUE header
                            pFile.Seek(Marshal.SizeOf(riffChunk) * -1, SeekOrigin.Current);
                            CUECHUNK cueChunk;
                            GetNextStructureValue<CUECHUNK>(pFile, out cueChunk, -1);
                            CuePoints = new uint[cueChunk.ulNumCuePts];
                            {
                                CUEPT cuePt;
                                uint pos;
                                // Read all CUE points
                                for (uint i = 0; i < cueChunk.ulNumCuePts; i++)
                                {
                                    if (GetNextStructureValue<CUEPT>(pFile, out cuePt, -1))
                                    {
                                        pos = 0;
                                        pos += cuePt.ulChunkStart;
                                        pos += cuePt.ulBlockStart;
                                        pos += cuePt.ulByteStart;

                                        CuePoints[i] = pos;
                                    }
                                }
                            }
                        }
                        else if (hdr == "smpl")
                        {
                            // Seek back and read SMPL header
                            pFile.Seek(Marshal.SizeOf(riffChunk) * -1, SeekOrigin.Current);
                            SMPLCHUNK smplChunk;
                            GetNextStructureValue<SMPLCHUNK>(pFile, out smplChunk, -1);
                            if (smplChunk.NumSmplLoops > 0)
                            {
                                CuePoints = new uint[smplChunk.NumSmplLoops * 2];
                                {
                                    SMPLLOOP smplLoop;
                                    for (uint i = 0; i < smplChunk.NumSmplLoops; i++)
                                    {
                                        if (GetNextStructureValue<SMPLLOOP>(pFile, out smplLoop, -1))
                                        {
                                            CuePoints[i * 2] = smplLoop.ChunkStart;
                                            CuePoints[i * 2 + 1] = smplLoop.ChunkEnd;
                                        }
                                    }
                                }
                            }
                        }
                        else // skip the unknown chunks
                        {
                            pFile.Seek(riffChunk.ulChunkSize, SeekOrigin.Current);
                        }

                        // Ensure that we are correctly aligned for next chunk
                        if ((riffChunk.ulChunkSize & 1) == 1)
                            pFile.Seek(1, SeekOrigin.Current);
                    } //get next chunk

                    // If no data found
                    if (ulDataSize == 0 || ulDataOffset == 0)
                        return false;

                    if (CuePoints != null)
                        Array.Sort(CuePoints);

                    return isKnownType;
                }
            }
        }

        /// <summary>
        /// Gets the wave file's correspondig AL format number
        /// </summary>
        /// <param name="pulFormat">Place to put the format number</param>
        /// <returns>True if success</returns>
        private bool GetALFormat(ref int pulFormat, ref bool mstsMonoTreatment, ushort origNChannels )
        {
            pulFormat = 0;

            if (wtType == WAVEFORMATTYPE.WT_PCM)
            {
                if (wfEXT.Format.nChannels == 1)
                {
                    switch (wfEXT.Format.wBitsPerSample)
                    {
                        case 4:
                            pulFormat = OpenAL.alGetEnumValue("AL_FORMAT_MONO_IMA4");
                            break;
                        case 8:
                            pulFormat = OpenAL.AL_FORMAT_MONO8;
                            break;
                        case 16:
                            pulFormat = OpenAL.AL_FORMAT_MONO16;
                            if (origNChannels == 1) mstsMonoTreatment = true;
                            break;
                    }
                }
                else if (wfEXT.Format.nChannels == 2)
                {
                    switch (wfEXT.Format.wBitsPerSample)
                    {
                        case 4:
                            pulFormat = OpenAL.alGetEnumValue("AL_FORMAT_STEREO_IMA4");
                            break;
                        case 8:
                            pulFormat = OpenAL.AL_FORMAT_STEREO8;
                            break;
                        case 16:
                            pulFormat = OpenAL.AL_FORMAT_STEREO16;
                            break;
                    }
                }
                else if ((wfEXT.Format.nChannels == 4) && (wfEXT.Format.wBitsPerSample == 16))
                    pulFormat = OpenAL.alGetEnumValue("AL_FORMAT_QUAD16");
            }
            else if (wtType == WAVEFORMATTYPE.WT_EXT)
            {
                if ((wfEXT.Format.nChannels == 1) && ((wfEXT.dwChannelMask == SPEAKER_FRONT_CENTER) || (wfEXT.dwChannelMask == (SPEAKER_FRONT_LEFT | SPEAKER_FRONT_RIGHT)) || (wfEXT.dwChannelMask == 0)))
                {
                    switch (wfEXT.Format.wBitsPerSample)
                    {
                        case 4:
                            pulFormat = OpenAL.alGetEnumValue("AL_FORMAT_MONO_IMA4");
                            break;
                        case 8:
                            pulFormat = OpenAL.AL_FORMAT_MONO8;
                            break;
                        case 16:
                            pulFormat = OpenAL.AL_FORMAT_MONO16;
                            if (origNChannels == 1) mstsMonoTreatment = true;
                            break;
                    }
                }
                else if ((wfEXT.Format.nChannels == 2) && (wfEXT.dwChannelMask == (SPEAKER_FRONT_LEFT | SPEAKER_FRONT_RIGHT)))
                {
                    switch (wfEXT.Format.wBitsPerSample)
                    {
                        case 4:
                            pulFormat = OpenAL.alGetEnumValue("AL_FORMAT_STEREO_IMA4");
                            break;
                        case 8:
                            pulFormat = OpenAL.AL_FORMAT_STEREO8;
                            break;
                        case 16:
                            pulFormat = OpenAL.AL_FORMAT_STEREO16;
                            break;
                    }
                }
                else if ((wfEXT.Format.nChannels == 2) && (wfEXT.Format.wBitsPerSample == 16) && (wfEXT.dwChannelMask == (SPEAKER_BACK_LEFT | SPEAKER_BACK_RIGHT)))
                    pulFormat = OpenAL.alGetEnumValue("AL_FORMAT_REAR16");
                else if ((wfEXT.Format.nChannels == 4) && (wfEXT.Format.wBitsPerSample == 16) && (wfEXT.dwChannelMask == (SPEAKER_FRONT_LEFT | SPEAKER_FRONT_RIGHT | SPEAKER_BACK_LEFT | SPEAKER_BACK_RIGHT)))
                    pulFormat = OpenAL.alGetEnumValue("AL_FORMAT_QUAD16");
                else if ((wfEXT.Format.nChannels == 6) && (wfEXT.Format.wBitsPerSample == 16) && (wfEXT.dwChannelMask == (SPEAKER_FRONT_LEFT | SPEAKER_FRONT_RIGHT | SPEAKER_FRONT_CENTER | SPEAKER_LOW_FREQUENCY | SPEAKER_BACK_LEFT | SPEAKER_BACK_RIGHT)))
                    pulFormat = OpenAL.alGetEnumValue("AL_FORMAT_51CHN16");
                else if ((wfEXT.Format.nChannels == 7) && (wfEXT.Format.wBitsPerSample == 16) && (wfEXT.dwChannelMask == (SPEAKER_FRONT_LEFT | SPEAKER_FRONT_RIGHT | SPEAKER_FRONT_CENTER | SPEAKER_LOW_FREQUENCY | SPEAKER_BACK_LEFT | SPEAKER_BACK_RIGHT | SPEAKER_BACK_CENTER)))
                    pulFormat = OpenAL.alGetEnumValue("AL_FORMAT_61CHN16");
                else if ((wfEXT.Format.nChannels == 8) && (wfEXT.Format.wBitsPerSample == 16) && (wfEXT.dwChannelMask == (SPEAKER_FRONT_LEFT | SPEAKER_FRONT_RIGHT | SPEAKER_FRONT_CENTER | SPEAKER_LOW_FREQUENCY | SPEAKER_BACK_LEFT | SPEAKER_BACK_RIGHT | SPEAKER_SIDE_LEFT | SPEAKER_SIDE_RIGHT)))
                    pulFormat = OpenAL.alGetEnumValue("AL_FORMAT_71CHN16");
            }

            return pulFormat != 0;
        }

        /// <summary>
        /// Reads the wave contents of a wave file
        /// </summary>
        /// <param name="ToMono">True if must convert to mono before return</param>
        /// <returns>Read wave data</returns>
        private byte[] ReadData(bool ToMono)
        {
            byte[] buffer = null;
            if (pFile == null || ulDataOffset == 0 || ulDataSize == 0)
            {
                return buffer;
            }

            buffer = new byte[ulDataSize];
            if (buffer == null)
            {
                return buffer;
            }

            pFile.Seek(ulDataOffset, SeekOrigin.Begin);
            int size = (int)ulDataSize;
            if (pFile.Read(buffer, 0, size) != size)
            {
                buffer = null;
            }

            if (ToMono)
            {
                byte[] newbuffer = ConvertToMono(buffer);
                buffer = newbuffer;
            }

            return buffer;
        }

        /// <summary>
        /// Converts the read wave buffer to mono
        /// </summary>
        /// <param name="buffer">Buffer to convert</param>
        /// <returns>The converted buffer</returns>
        private byte[] ConvertToMono(byte[] buffer)
        {
            if (wfEXT.Format.nChannels == 1)
                return buffer;

            int pos = 0;
            int len = (int)ulDataSize / 2;

            byte[] retval = new byte[len];

            if (wfEXT.Format.wBitsPerSample == 8)
            {
                byte newval;

                while (pos < len)
                {
                    newval = buffer[pos * 2];
                    retval[pos] = newval;
                    pos++;
                }
            }
            else
            {
                MemoryStream sms = new MemoryStream(buffer);
                BinaryReader srd = new BinaryReader(sms);
                MemoryStream dms = new MemoryStream(retval);
                BinaryWriter drw = new BinaryWriter(dms);
                ushort newval;

                len /= 2;
                while (pos < len)
                {
                    newval = srd.ReadUInt16();
                    newval = srd.ReadUInt16();
                    drw.Write(newval);
                    pos++;
                }

                drw.Flush();
                drw.Close();
                dms.Flush();
                dms.Close();
                srd.Close();
                sms.Close();
            }

            wfEXT.Format.nChannels = 1;
            ulDataSize = (uint)retval.Length;
            if (CuePoints != null)
                for (var i = 0; i < CuePoints.Length; i++)
                    if (CuePoints[i] != 0xFFFFFFFF)
                        CuePoints[i] /= 2;

            return retval;
        }

        /// <summary>
        /// Opens, reads the given wave file. 
        /// Also creates the AL buffers and fills them with data
        /// </summary>
        /// <param name="Name">Name of the wave file to read</param>
        /// <param name="BufferIDs">Array of the buffer IDs to place</param>
        /// <param name="BufferLens">Array of the length data to place</param>
        /// <param name="ToMono">Indicates if the wave must be converted to mono</param>
        /// <param name="isReleasedWithJump">True if sound possibly be released with jump</param>
        /// <returns>True if success</returns>
        public static bool OpenWavFile(string Name, ref int[] BufferIDs, ref int[] BufferLens, bool ToMono, bool isReleasedWithJump, ref int numCuePoints, ref bool mstsMonoTreatment)
        {
            WaveFileData wfi = new WaveFileData();
            int fmt = -1;

            if (!wfi.ParseWAV(Name))
            {
                return false;
            }

            if (wfi.ulDataSize == 0 || ((int)wfi.ulDataSize) == -1)
            {
                Trace.TraceWarning("Skipped wave file with invalid length {0}", Name);
                return false;
            }

            ushort origNChannels = wfi.wfEXT.Format.nChannels;

            byte[] buffer = wfi.ReadData(ToMono);
            if (buffer == null)
            {
                return false;
            }

            if (!wfi.GetALFormat(ref fmt, ref mstsMonoTreatment, origNChannels))
            {
                return false;
            }

            if (buffer.Length != wfi.ulDataSize)
            {
                Trace.TraceWarning("Invalid wave file length in header; expected {1}, got {2} in {0}", Name, buffer.Length, wfi.ulDataSize);
                wfi.ulDataSize = (uint)buffer.Length;
            }

            bool alLoopPointsSoft = false;
            int[] samplePos = new int[2];
            if (!isReleasedWithJump && wfi.CuePoints != null && wfi.CuePoints.Length > 1)
            {
                samplePos[0] = (int)(wfi.CuePoints[0]);
                samplePos[1] = (int)(wfi.CuePoints.Last());
                if (samplePos[0] < samplePos[1] && samplePos[1] <= wfi.ulDataSize / (wfi.nBitsPerSample / 8 * wfi.nChannels))
                    alLoopPointsSoft = OpenAL.alIsExtensionPresent("AL_SOFT_LOOP_POINTS") == OpenAL.AL_TRUE;
                numCuePoints = wfi.CuePoints.Length;
            }
            // Disable AL_SOFT_LOOP_POINTS OpenAL extension until a more sofisticated detection
            // is implemented for sounds that never need smoothly transiting into another.
            // For utilizing soft loop points a static buffer has to be used, without the ability of
            // continuously buffering, and it is impossible to use it for smooth transition.
            alLoopPointsSoft = false;

            if (wfi.CuePoints == null || wfi.CuePoints.Length == 1 || alLoopPointsSoft)
            {
                BufferIDs = new int[1];
                BufferLens = new int[1];

                BufferLens[0] = (int)wfi.ulDataSize;

                if (BufferLens[0] > 0)
                {
                    OpenAL.alGenBuffers(1, out BufferIDs[0]);
                    OpenAL.alBufferData(BufferIDs[0], fmt, buffer, (int)wfi.ulDataSize, (int)wfi.nSamplesPerSec);

                    if (alLoopPointsSoft)
                        OpenAL.alBufferiv(BufferIDs[0], OpenAL.AL_LOOP_POINTS_SOFT, samplePos);
                }
                else
                    BufferIDs[0] = 0;

                return true;
            }
            else
            {
                BufferIDs = new int[wfi.CuePoints.Length + 1];
                BufferLens = new int[wfi.CuePoints.Length + 1];
                numCuePoints = wfi.CuePoints.Length;

                uint prevAdjPos = 0;
                for (var i = 0; i < wfi.CuePoints.Length; i++)
                {
                    uint adjPos = wfi.CuePoints[i] * wfi.nBitsPerSample / 8 * wfi.nChannels;
                    if (adjPos > wfi.ulDataSize)
                    {
                        Trace.TraceWarning("Invalid cue point in wave file; Length {1}, CUE {2}, BitsPerSample {3}, Channels {4} in {0}", Name, wfi.ulDataSize, adjPos, wfi.nBitsPerSample, wfi.nChannels);
                        wfi.CuePoints[i] = 0xFFFFFFFF;
                        adjPos = prevAdjPos;
                    }
                    
                    BufferLens[i] = (int)adjPos - (int)prevAdjPos;
                    if (BufferLens[i] > 0)
                    {
                        OpenAL.alGenBuffers(1, out BufferIDs[i]);
                        OpenAL.alBufferData(BufferIDs[i], fmt, GetFromArray(buffer, (int)prevAdjPos, BufferLens[i]), BufferLens[i], (int)wfi.nSamplesPerSec);
                    }
                    else
                    {
                        BufferIDs[i] = 0;
                    }
                    
                    if (i == wfi.CuePoints.Length - 1)
                    {
                        BufferLens[i + 1] = (int)wfi.ulDataSize - (int)adjPos;
                        if (BufferLens[i + 1] > 0)
                        {
                            OpenAL.alGenBuffers(1, out BufferIDs[i + 1]);
                            OpenAL.alBufferData(BufferIDs[i + 1], fmt, GetFromArray(buffer, (int)adjPos, BufferLens[i + 1]), BufferLens[i + 1], (int)wfi.nSamplesPerSec);
                        }
                        else
                        {
                            BufferIDs[i + 1] = 0;
                        }
                    }
                    prevAdjPos = adjPos;
                }
            }

            return true;
        }

        /// <summary>
        /// Extracts an array of bytes from an another array of bytes
        /// </summary>
        /// <param name="buffer">Initial buffer</param>
        /// <param name="offset">Offset from copy</param>
        /// <param name="len">Number of bytes to copy</param>
        /// <returns>New buffer with the extracted data</returns>
        static byte[] GetFromArray(byte[] buffer, int offset, int len)
        {
            byte[] retval = new byte[len];
            Buffer.BlockCopy(buffer, offset, retval, 0, len);
            return retval;
        }

        /// <summary>
        /// Reads a given structure from a FileStream
        /// </summary>
        /// <typeparam name="T">Type to read, must be able to Marshal to native</typeparam>
        /// <param name="fs">FileStream from read</param>
        /// <param name="retval">The filled structure</param>
        /// <param name="len">The bytes to read, -1 if the structure size must be filled</param>
        /// <returns>True if success</returns>
        public static bool GetNextStructureValue<T>(FileStream fs, out T retval, int len)
        {
            byte[] buffer;
            retval = default(T);
            bool result = false;
            if (len == -1)
            {
                buffer = new byte[Marshal.SizeOf(retval.GetType())];
            }
            else
            {
                buffer = new byte[len];
            }

            GCHandle handle = GCHandle.Alloc(buffer, GCHandleType.Pinned);
            if (fs.Read(buffer, 0, buffer.Length) == buffer.Length)
            {
                try
                {
                    retval = (T)Marshal.PtrToStructure<T>(handle.AddrOfPinnedObject());
                    result = true;
                }
                finally
                {
                    if (handle.IsAllocated)
                        handle.Free();
                }
            }
            return result;
        } 
    }
}

=======
﻿// COPYRIGHT 2011, 2012, 2013 by the Open Rails project.
// 
// This file is part of Open Rails.
// 
// Open Rails is free software: you can redistribute it and/or modify
// it under the terms of the GNU General Public License as published by
// the Free Software Foundation, either version 3 of the License, or
// (at your option) any later version.
// 
// Open Rails is distributed in the hope that it will be useful,
// but WITHOUT ANY WARRANTY; without even the implied warranty of
// MERCHANTABILITY or FITNESS FOR A PARTICULAR PURPOSE.  See the
// GNU General Public License for more details.
// 
// You should have received a copy of the GNU General Public License
// along with Open Rails.  If not, see <http://www.gnu.org/licenses/>.

// This file is the responsibility of the 3D & Environment Team. 

using System;
using System.Diagnostics;
using System.IO;
using System.Linq;
using System.Runtime.InteropServices;
using System.Security;
using System.Text;

namespace Orts.Viewer3D
{
    /// <summary>
    /// Wrapper class for the externals of library OpenAL
    /// </summary>
    public class OpenAL
    {
        public const int AL_NONE = 0;
        public const int AL_FALSE = 0;
        public const int AL_TRUE = 1;

        public const int AL_BUFFER = 0x1009;
        public const int AL_BUFFERS_QUEUED = 0x1015;
        public const int AL_BUFFERS_PROCESSED = 0x1016;
        public const int AL_PLAYING = 0x1012;
        public const int AL_SOURCE_STATE = 0x1010;
        public const int AL_SOURCE_TYPE = 0x1027;
        public const int AL_LOOPING = 0x1007;
        public const int AL_GAIN = 0x100a;
        public const int AL_VELOCITY = 0x1006;
        public const int AL_ORIENTATION = 0x100f;
        public const int AL_DISTANCE_MODEL = 0xd000;
        public const int AL_INVERSE_DISTANCE = 0xd001;
        public const int AL_INVERSE_DISTANCE_CLAMPED = 0xd002;
        public const int AL_LINEAR_DISTANCE = 0xd003;
        public const int AL_LINEAR_DISTANCE_CLAMPED = 0xd004;
        public const int AL_EXPONENT_DISTANCE = 0xd005;
        public const int AL_EXPONENT_DISTANCE_CLAMPED = 0xd006;
        public const int AL_MAX_DISTANCE = 0x1023;
        public const int AL_REFERENCE_DISTANCE = 0x1020;
        public const int AL_ROLLOFF_FACTOR = 0x1021;
        public const int AL_PITCH = 0x1003;
        public const int AL_POSITION = 0x1004;
        public const int AL_DIRECTION = 0x1005;
        public const int AL_SOURCE_RELATIVE = 0x0202;
        public const int AL_FREQUENCY = 0x2001;
        public const int AL_BITS = 0x2002;
        public const int AL_CHANNELS = 0x2003;
        public const int AL_BYTE_OFFSET = 0x1026;
        public const int AL_MIN_GAIN = 0x100d;
        public const int AL_MAX_GAIN = 0x100e;
        public const int AL_VENDOR = 0xb001;
        public const int AL_VERSION = 0xb002;
        public const int AL_RENDERER = 0xb003;
        public const int AL_DOPPLER_FACTOR = 0xc000;
        public const int AL_LOOP_POINTS_SOFT = 0x2015;
        public const int AL_STATIC = 0x1028;
        public const int AL_STREAMING = 0x1029;
        public const int AL_UNDETERMINED = 0x1030;

        public const int AL_FORMAT_MONO8 = 0x1100;
        public const int AL_FORMAT_MONO16 = 0x1101;
        public const int AL_FORMAT_STEREO8 = 0x1102;
        public const int AL_FORMAT_STEREO16 = 0x1103;

        public const int ALC_DEFAULT_DEVICE_SPECIFIER = 0x1004;
        public const int ALC_DEVICE_SPECIFIER = 0x1005;

        public const int AL_NO_ERROR = 0;
        public const int AL_INVALID = -1;
        public const int AL_INVALID_NAME = 0xa001; // 40961
        public const int AL_INVALID_ENUM = 0xa002; // 40962
        public const int AL_INVALID_VALUE = 0xa003; // 40963
        public const int AL_INVALID_OPERATION = 0xa004; // 40964
        public const int AL_OUT_OF_MEMORY = 0xa005; // 40965

        public const int AL_AUXILIARY_SEND_FILTER = 0x20006;

        public const int AL_FILTER_NULL = 0x0000;

        public const int AL_EFFECTSLOT_NULL = 0x0000;
        public const int AL_EFFECTSLOT_EFFECT = 0x0001;
        public const int AL_EFFECTSLOT_GAIN = 0x0002;
        public const int AL_EFFECTSLOT_AUXILIARY_SEND_AUTO = 0x0003;

        public const int AL_EFFECT_TYPE = 0x8001;
        public const int AL_EFFECT_REVERB = 0x0001;
        public const int AL_EFFECT_ECHO = 0x0004;
        public const int AL_EFFECT_PITCH_SHIFTER = 0x0008;
        public const int AL_EFFECT_EAXREVERB = 0x8000;

        public const int AL_ECHO_DELAY = 0x0001;
        public const int AL_ECHO_LRDELAY = 0x0002;
        public const int AL_ECHO_DAMPING = 0x0003;
        public const int AL_ECHO_FEEDBACK = 0x0004;
        public const int AL_ECHO_SPREAD = 0x0005;

        public const int AL_REVERB_DENSITY = 0x0001;
        public const int AL_REVERB_DIFFUSION = 0x0002;
        public const int AL_REVERB_GAIN = 0x0003;
        public const int AL_REVERB_GAINHF = 0x0004;
        public const int AL_REVERB_DECAY_TIME = 0x0005;
        public const int AL_REVERB_DECAY_HFRATIO = 0x0006;
        public const int AL_REVERB_REFLECTIONS_GAIN = 0x0007;
        public const int AL_REVERB_REFLECTIONS_DELAY = 0x0008;
        public const int AL_REVERB_LATE_REVERB_GAIN = 0x0009;
        public const int AL_REVERB_LATE_REVERB_DELAY = 0x000a;
        public const int AL_REVERB_AIR_ABSORPTION_GAINHF = 0x000b;
        public const int AL_REVERB_ROOM_ROLLOFF_FACTOR = 0x000c;
        public const int AL_REVERB_DECAY_HFLIMIT = 0x000d;

        public const int AL_EAXREVERB_DENSITY = 0x0001;
        public const int AL_EAXREVERB_DIFFUSION = 0x0002;
        public const int AL_EAXREVERB_GAIN = 0x0003;
        public const int AL_EAXREVERB_GAINHF = 0x0004;
        public const int AL_EAXREVERB_GAINLF = 0x0005;
        public const int AL_EAXREVERB_DECAY_TIME = 0x0006;
        public const int AL_EAXREVERB_DECAY_HFRATIO = 0x0007;
        public const int AL_EAXREVERB_DECAY_LFRATIO = 0x0008;
        public const int AL_EAXREVERB_REFLECTIONS_GAIN = 0x0009;
        public const int AL_EAXREVERB_REFLECTIONS_DELAY = 0x000a;
        public const int AL_EAXREVERB_REFLECTIONS_PAN = 0x000b;
        public const int AL_EAXREVERB_LATE_REVERB_GAIN = 0x000c;
        public const int AL_EAXREVERB_LATE_REVERB_DELAY = 0x000d;
        public const int AL_EAXREVERB_LATE_REVERB_PAN = 0x000e;
        public const int AL_EAXREVERB_ECHO_TIME = 0x000f;
        public const int AL_EAXREVERB_ECHO_DEPTH = 0x0010;
        public const int AL_EAXREVERB_MODULATION_TIME = 0x0011;
        public const int AL_EAXREVERB_MODULATION_DEPTH = 0x0012;
        public const int AL_EAXREVERB_AIR_ABSORPTION_GAINHF = 0x0013;
        public const int AL_EAXREVERB_HFREFERENCE = 0x0014;
        public const int AL_EAXREVERB_LFREFERENCE = 0x0015;
        public const int AL_EAXREVERB_ROOM_ROLLOFF_FACTOR = 0x0016;
        public const int AL_EAXREVERB_DECAY_HFLIMIT = 0x0017;

        [SuppressUnmanagedCodeSecurity, DllImport("OpenAL32.dll", CallingConvention = CallingConvention.Cdecl)]
        public static extern IntPtr alcOpenDevice(string deviceName);
        [SuppressUnmanagedCodeSecurity, DllImport("OpenAL32.dll", CallingConvention = CallingConvention.Cdecl)]
        public static extern IntPtr alcCreateContext(IntPtr device, int[] attribute);
        [SuppressUnmanagedCodeSecurity, DllImport("OpenAL32.dll", CallingConvention = CallingConvention.Cdecl)]
        public static extern int alcMakeContextCurrent(IntPtr context);
        [SuppressUnmanagedCodeSecurity, DllImport("OpenAL32.dll", CallingConvention = CallingConvention.Cdecl)]
        public static extern string alcGetString(IntPtr device, int attribute);
        [SuppressUnmanagedCodeSecurity, DllImport("OpenAL32.dll", CallingConvention = CallingConvention.Cdecl)]
        public static extern int alcIsExtensionPresent(IntPtr device, string extensionName);

        [SuppressUnmanagedCodeSecurity, DllImport("OpenAL32.dll", CallingConvention = CallingConvention.Cdecl)]
        public static extern string AlInitialize(string devName);
        [SuppressUnmanagedCodeSecurity, DllImport("OpenAL32.dll", CallingConvention = CallingConvention.Cdecl)]
        public static extern int alIsExtensionPresent(string extensionName);
        [SuppressUnmanagedCodeSecurity, DllImport("OpenAL32.dll", CallingConvention = CallingConvention.Cdecl)]
        public static extern void alGetBufferi(int buffer, int attribute, out int val);
        [SuppressUnmanagedCodeSecurity, DllImport("OpenAL32.dll", CallingConvention = CallingConvention.Cdecl)]
        public static extern IntPtr alGetString(int state);
        [SuppressUnmanagedCodeSecurity, DllImport("OpenAL32.dll", CallingConvention = CallingConvention.Cdecl)]
        public static extern int alGetError();
        [SuppressUnmanagedCodeSecurity, DllImport("OpenAL32.dll", CallingConvention = CallingConvention.Cdecl)]
        public static extern void alDeleteBuffers(int number, [In] ref int buffer);
        [SuppressUnmanagedCodeSecurity, DllImport("OpenAL32.dll", CallingConvention = CallingConvention.Cdecl)]
        public static extern void alDeleteBuffers(int number, int[] buffers);
        [SuppressUnmanagedCodeSecurity, DllImport("OpenAL32.dll", CallingConvention = CallingConvention.Cdecl)]
        public static extern void alDeleteSources(int number, [In] int[] sources);
        [SuppressUnmanagedCodeSecurity, DllImport("OpenAL32.dll", CallingConvention = CallingConvention.Cdecl)]
        public static extern void alDeleteSources(int number, [In] ref int sources);
        [SuppressUnmanagedCodeSecurity, DllImport("OpenAL32.dll", CallingConvention = CallingConvention.Cdecl)]
        public static extern void alDistanceModel(int model);
        [SuppressUnmanagedCodeSecurity, DllImport("OpenAL32.dll", CallingConvention = CallingConvention.Cdecl)]
        public static extern void alGenSources(int number, out int source);
        [SuppressUnmanagedCodeSecurity, DllImport("OpenAL32.dll", CallingConvention = CallingConvention.Cdecl)]
        public static extern void alGetSourcei(int source, int attribute, out int val);
        [SuppressUnmanagedCodeSecurity, DllImport("OpenAL32.dll", CallingConvention = CallingConvention.Cdecl)]
        public static extern void alGetSourcef(int source, int attribute, out float val);
        [SuppressUnmanagedCodeSecurity, DllImport("OpenAL32.dll", CallingConvention = CallingConvention.Cdecl)]
        public static extern void alGetSource3f(int source, int attribute, out float value1, out float value2, out float value3);
        [SuppressUnmanagedCodeSecurity, DllImport("OpenAL32.dll", CallingConvention = CallingConvention.Cdecl)]
        public static extern void alListener3f(int attribute, float value1, float value2, float value3);
        [SuppressUnmanagedCodeSecurity, DllImport("OpenAL32.dll", CallingConvention = CallingConvention.Cdecl)]
        public static extern void alListenerfv(int attribute, [In] float[] values);
        [SuppressUnmanagedCodeSecurity, DllImport("OpenAL32.dll", CallingConvention = CallingConvention.Cdecl)]
        public static extern void alListenerf(int attribute, float value);
        [SuppressUnmanagedCodeSecurity, DllImport("OpenAL32.dll", CallingConvention = CallingConvention.Cdecl)]
        public static extern void alGetListener3f(int attribute, out float value1, out float value2, out float value3);
        [SuppressUnmanagedCodeSecurity, DllImport("OpenAL32.dll", CallingConvention = CallingConvention.Cdecl)]
        public static extern void alSourcePlay(int source);
        [SuppressUnmanagedCodeSecurity, DllImport("OpenAL32.dll", CallingConvention = CallingConvention.Cdecl)]
        public static extern void alSourceRewind(int source);
        [SuppressUnmanagedCodeSecurity, DllImport("OpenAL32.dll", CallingConvention = CallingConvention.Cdecl)]
        public static extern void alSourceQueueBuffers(int source, int number, [In] ref int buffer);
        [SuppressUnmanagedCodeSecurity, DllImport("OpenAL32.dll", CallingConvention = CallingConvention.Cdecl)]
        public static extern void alSourcei(int source, int attribute, int val);
        [SuppressUnmanagedCodeSecurity, DllImport("OpenAL32.dll", CallingConvention = CallingConvention.Cdecl)]
        public static extern void alSource3i(int source, int attribute, int value1, int value2, int value3);
        [SuppressUnmanagedCodeSecurity, DllImport("OpenAL32.dll", CallingConvention = CallingConvention.Cdecl)]
        public static extern void alSourcef(int source, int attribute, float val);
        [SuppressUnmanagedCodeSecurity, DllImport("OpenAL32.dll", CallingConvention = CallingConvention.Cdecl)]
        public static extern void alSource3f(int source, int attribute, float value1, float value2, float value3);
        [SuppressUnmanagedCodeSecurity, DllImport("OpenAL32.dll", CallingConvention = CallingConvention.Cdecl)]
        public static extern void alSourcefv(int source, int attribute, [In] float[] values);
        [SuppressUnmanagedCodeSecurity, DllImport("OpenAL32.dll", CallingConvention = CallingConvention.Cdecl)]
        public static extern void alSourceStop(int source);
        [SuppressUnmanagedCodeSecurity, DllImport("OpenAL32.dll", CallingConvention = CallingConvention.Cdecl)]
        public static extern void alSourceUnqueueBuffers(int source, int number, int[] buffers);
        [SuppressUnmanagedCodeSecurity, DllImport("OpenAL32.dll", CallingConvention = CallingConvention.Cdecl)]
        public static extern void alSourceUnqueueBuffers(int source, int number, ref int buffers);
        [SuppressUnmanagedCodeSecurity, DllImport("OpenAL32.dll", CallingConvention = CallingConvention.Cdecl)]
        public static extern int alGetEnumValue(string enumName);
        [SuppressUnmanagedCodeSecurity, DllImport("OpenAL32.dll", CallingConvention = CallingConvention.Cdecl)]
        public static extern void alGenBuffers(int number, out int buffer);
        [SuppressUnmanagedCodeSecurity, DllImport("OpenAL32.dll", CallingConvention = CallingConvention.Cdecl)]
        public static extern void alBufferData(int buffer, int format, [In] byte[] data, int size, int frequency);
        [SuppressUnmanagedCodeSecurity, DllImport("OpenAL32.dll", CallingConvention = CallingConvention.Cdecl)]
        public static extern void alBufferiv(int buffer, int attribute, [In] int[] values);
        [SuppressUnmanagedCodeSecurity, DllImport("OpenAL32.dll", CallingConvention = CallingConvention.Cdecl)]
        public static extern bool alIsSource(int source);
        [SuppressUnmanagedCodeSecurity, DllImport("OpenAL32.dll", CallingConvention = CallingConvention.Cdecl)]
        public static extern void alGenAuxiliaryEffectSlots(int number, out int effectslot);
        [SuppressUnmanagedCodeSecurity, DllImport("OpenAL32.dll", CallingConvention = CallingConvention.Cdecl)]
        public static extern void alAuxiliaryEffectSloti(int effectslot, int attribute, int val);
        [SuppressUnmanagedCodeSecurity, DllImport("OpenAL32.dll", CallingConvention = CallingConvention.Cdecl)]
        public static extern void alGenEffects(int number, out int effect);
        [SuppressUnmanagedCodeSecurity, DllImport("OpenAL32.dll", CallingConvention = CallingConvention.Cdecl)]
        public static extern void alEffecti(int effect, int attribute, int val);
        [SuppressUnmanagedCodeSecurity, DllImport("OpenAL32.dll", CallingConvention = CallingConvention.Cdecl)]
        public static extern void alEffectf(int effect, int attribute, float val);
        [SuppressUnmanagedCodeSecurity, DllImport("OpenAL32.dll", CallingConvention = CallingConvention.Cdecl)]
        public static extern void alEffectfv(int effect, int attribute, [In] float[] values);

        public struct EFXEAXREVERBPROPERTIES
        {
            public float flDensity;
            public float flDiffusion;
            public float flGain;
            public float flGainHF;
            public float flGainLF;
            public float flDecayTime;
            public float flDecayHFRatio;
            public float flDecayLFRatio;
            public float flReflectionsGain;
            public float flReflectionsDelay;
            public float[] flReflectionsPan;
            public float flLateReverbGain;
            public float flLateReverbDelay;
            public float[] flLateReverbPan;
            public float flEchoTime;
            public float flEchoDepth;
            public float flModulationTime;
            public float flModulationDepth;
            public float flAirAbsorptionGainHF;
            public float flHFReference;
            public float flLFReference;
            public float flRoomRolloffFactor;
            public int iDecayHFLimit;

            public EFXEAXREVERBPROPERTIES(float density, float diffusion, float gain, float gainHF, float gainLF, float decayTime, float decayHFRatio, float decayLFratio,
                float reflectionsGain, float reflectionsDelay, float[] reflectionsPan, float lateReverbGain, float lateReverbDelay, float[] lateReverbPan, float echoTime,
                float echoDepth, float modulationTime, float modulationDepth, float airAbsorptionGainHF, float hfReference, float lfReference, float roomRolloffFactor, int decayHFLimit)
            {
                flDensity = density;
                flDiffusion = diffusion;
                flGain = gain;
                flGainHF = gainHF;
                flGainLF = gainLF;
                flDecayTime = decayTime;
                flDecayHFRatio = decayHFRatio;
                flDecayLFRatio = decayLFratio;
                flReflectionsGain = reflectionsGain;
                flReflectionsDelay = reflectionsDelay;
                flReflectionsPan = reflectionsPan;
                flLateReverbGain = lateReverbGain;
                flLateReverbDelay = lateReverbDelay;
                flLateReverbPan = lateReverbPan;
                flEchoTime = echoTime;
                flEchoDepth = echoDepth;
                flModulationTime = modulationTime;
                flModulationDepth = modulationDepth;
                flAirAbsorptionGainHF = airAbsorptionGainHF;
                flHFReference = hfReference;
                flLFReference = lfReference;
                flRoomRolloffFactor = roomRolloffFactor;
                iDecayHFLimit = decayHFLimit;
            }
        }

        public static EFXEAXREVERBPROPERTIES EFX_REVERB_PRESET_GENERIC = new EFXEAXREVERBPROPERTIES(1.0000f, 1.0000f, 0.3162f, 0.8913f, 1.0000f, 1.4900f, 0.8300f, 1.0000f, 0.0500f, 0.0070f, new float[] { 0.0000f, 0.0000f, 0.0000f }, 1.2589f, 0.0110f, new float[] { 0.0000f, 0.0000f, 0.0000f }, 0.2500f, 0.0000f, 0.2500f, 0.0000f, 0.9943f, 5000.0000f, 250.0000f, 0.0000f, 0x1);
        public static EFXEAXREVERBPROPERTIES EFX_REVERB_PRESET_MOUNTAINS = new EFXEAXREVERBPROPERTIES(1.0000f, 0.2700f, 0.3162f, 0.0562f, 1.0000f, 1.4900f, 0.2100f, 1.0000f, 0.0407f, 0.3000f, new float[] { 0.0000f, 0.0000f, 0.0000f }, 0.1919f, 0.1000f, new float[] { 0.0000f, 0.0000f, 0.0000f }, 0.2500f, 1.0000f, 0.2500f, 0.0000f, 0.9943f, 5000.0000f, 250.0000f, 0.0000f, 0x0);
        public static EFXEAXREVERBPROPERTIES EFX_REVERB_PRESET_HANGAR = new EFXEAXREVERBPROPERTIES(1.0000f, 1.0000f, 0.3162f, 0.3162f, 1.0000f, 10.0500f, 0.2300f, 1.0000f, 0.5000f, 0.0200f, new float[] { 0.0000f, 0.0000f, 0.0000f }, 1.2560f, 0.0300f, new float[] { 0.0000f, 0.0000f, 0.0000f }, 0.2500f, 0.0000f, 0.2500f, 0.0000f, 0.9943f, 5000.0000f, 250.0000f, 0.0000f, 0x1);
        public static EFXEAXREVERBPROPERTIES EFX_REVERB_PRESET_QUARRY = new EFXEAXREVERBPROPERTIES(1.0000f, 1.0000f, 0.3162f, 0.3162f, 1.0000f, 1.4900f, 0.8300f, 1.0000f, 0.0000f, 0.0610f, new float[] { 0.0000f, 0.0000f, 0.0000f }, 1.7783f, 0.0250f, new float[] { 0.0000f, 0.0000f, 0.0000f }, 0.1250f, 0.7000f, 0.2500f, 0.0000f, 0.9943f, 5000.0000f, 250.0000f, 0.0000f, 0x1);
        public static EFXEAXREVERBPROPERTIES EFX_REVERB_PRESET_OUTDOORS_VALLEY = new EFXEAXREVERBPROPERTIES(1.0000f, 0.2800f, 0.3162f, 0.0282f, 0.1585f, 2.8800f, 0.2600f, 0.3500f, 0.1413f, 0.2630f, new float[] { 0.0000f, 0.0000f, -0.0000f }, 0.3981f, 0.1000f, new float[] { 0.0000f, 0.0000f, 0.0000f }, 0.2500f, 0.3400f, 0.2500f, 0.0000f, 0.9943f, 2854.3999f, 107.5000f, 0.0000f, 0x0);
        public static EFXEAXREVERBPROPERTIES EFX_REVERB_PRESET_OUTDOORS_DEEPCANYON = new EFXEAXREVERBPROPERTIES(1.0000f, 0.7400f, 0.3162f, 0.1778f, 0.6310f, 3.8900f, 0.2100f, 0.4600f, 0.3162f, 0.2230f, new float[] { 0.0000f, 0.0000f, -0.0000f }, 0.3548f, 0.0190f, new float[] { 0.0000f, 0.0000f, 0.0000f }, 0.2500f, 1.0000f, 0.2500f, 0.0000f, 0.9943f, 4399.1001f, 242.9000f, 0.0000f, 0x0);

        public static void CreateHornEffect()
        {
            alGenEffects(1, out HornEffectID);
            //LoadReverbEffect(ref EFX_REVERB_PRESET_OUTDOORS_DEEPCANYON, HornEffectID);
            LoadEchoEffect(HornEffectID);

            alGenAuxiliaryEffectSlots(1, out HornEffectSlotID);
            alAuxiliaryEffectSloti(HornEffectSlotID, AL_EFFECTSLOT_EFFECT, HornEffectID);
        }

        public static bool LoadEchoEffect(int effectID)
        {
            alGetError();
            alEffecti(effectID, AL_EFFECT_TYPE, AL_EFFECT_ECHO);

            alEffectf(effectID, AL_ECHO_DELAY, 0.1f);
            alEffectf(effectID, AL_ECHO_LRDELAY, 0.4f);
            alEffectf(effectID, AL_ECHO_DAMPING, 0.5f);
            alEffectf(effectID, AL_ECHO_FEEDBACK, 0.2f);
            alEffectf(effectID, AL_ECHO_SPREAD, -1.0f);

            return alGetError() == AL_NO_ERROR;
        }

        public static bool LoadReverbEffect(ref EFXEAXREVERBPROPERTIES reverb, int effectID)
        {
            alGetError();
            if (alGetEnumValue("AL_EFFECT_EAXREVERB") != 0)
            {
                alEffecti(effectID, AL_EFFECT_TYPE, AL_EFFECT_EAXREVERB);

                alEffectf(effectID, AL_EAXREVERB_DENSITY, reverb.flDensity);
                alEffectf(effectID, AL_EAXREVERB_DIFFUSION, reverb.flDiffusion);
                alEffectf(effectID, AL_EAXREVERB_GAIN, reverb.flGain);
                alEffectf(effectID, AL_EAXREVERB_GAINHF, reverb.flGainHF);
                alEffectf(effectID, AL_EAXREVERB_GAINLF, reverb.flGainLF);
                alEffectf(effectID, AL_EAXREVERB_DECAY_TIME, reverb.flDecayTime);
                alEffectf(effectID, AL_EAXREVERB_DECAY_HFRATIO, reverb.flDecayHFRatio);
                alEffectf(effectID, AL_EAXREVERB_DECAY_LFRATIO, reverb.flDecayLFRatio);
                alEffectf(effectID, AL_EAXREVERB_REFLECTIONS_GAIN, reverb.flReflectionsGain);
                alEffectf(effectID, AL_EAXREVERB_REFLECTIONS_DELAY, reverb.flReflectionsDelay);
                alEffectfv(effectID, AL_EAXREVERB_REFLECTIONS_PAN, reverb.flReflectionsPan);
                alEffectf(effectID, AL_EAXREVERB_LATE_REVERB_GAIN, reverb.flLateReverbGain);
                alEffectf(effectID, AL_EAXREVERB_LATE_REVERB_DELAY, reverb.flLateReverbDelay);
                alEffectfv(effectID, AL_EAXREVERB_LATE_REVERB_PAN, reverb.flLateReverbPan);
                alEffectf(effectID, AL_EAXREVERB_ECHO_TIME, reverb.flEchoTime);
                alEffectf(effectID, AL_EAXREVERB_ECHO_DEPTH, reverb.flEchoDepth);
                alEffectf(effectID, AL_EAXREVERB_MODULATION_TIME, reverb.flModulationTime);
                alEffectf(effectID, AL_EAXREVERB_MODULATION_DEPTH, reverb.flModulationDepth);
                alEffectf(effectID, AL_EAXREVERB_AIR_ABSORPTION_GAINHF, reverb.flAirAbsorptionGainHF);
                alEffectf(effectID, AL_EAXREVERB_HFREFERENCE, reverb.flHFReference);
                alEffectf(effectID, AL_EAXREVERB_LFREFERENCE, reverb.flLFReference);
                alEffectf(effectID, AL_EAXREVERB_ROOM_ROLLOFF_FACTOR, reverb.flRoomRolloffFactor);
                alEffecti(effectID, AL_EAXREVERB_DECAY_HFLIMIT, reverb.iDecayHFLimit);
            }
            else
            {
                alEffecti(effectID, AL_EFFECT_TYPE, AL_EFFECT_REVERB);

                alEffectf(effectID, AL_REVERB_DENSITY, reverb.flDensity);
                alEffectf(effectID, AL_REVERB_DIFFUSION, reverb.flDiffusion);
                alEffectf(effectID, AL_REVERB_GAIN, reverb.flGain);
                alEffectf(effectID, AL_REVERB_GAINHF, reverb.flGainHF);
                alEffectf(effectID, AL_REVERB_DECAY_TIME, reverb.flDecayTime);
                alEffectf(effectID, AL_REVERB_DECAY_HFRATIO, reverb.flDecayHFRatio);
                alEffectf(effectID, AL_REVERB_REFLECTIONS_GAIN, reverb.flReflectionsGain);
                alEffectf(effectID, AL_REVERB_REFLECTIONS_DELAY, reverb.flReflectionsDelay);
                alEffectf(effectID, AL_REVERB_LATE_REVERB_GAIN, reverb.flLateReverbGain);
                alEffectf(effectID, AL_REVERB_LATE_REVERB_DELAY, reverb.flLateReverbDelay);
                alEffectf(effectID, AL_REVERB_AIR_ABSORPTION_GAINHF, reverb.flAirAbsorptionGainHF);
                alEffectf(effectID, AL_REVERB_ROOM_ROLLOFF_FACTOR, reverb.flRoomRolloffFactor);
                alEffecti(effectID, AL_REVERB_DECAY_HFLIMIT, reverb.iDecayHFLimit);
            }
            return alGetError() == AL_NO_ERROR;
        }

        public static int alSourceUnqueueBuffer(int SoundSourceID)
        {
            int bufid = 0;
            OpenAL.alSourceUnqueueBuffers(SoundSourceID, 1, ref bufid);
            return bufid;
        }

        public static string GetErrorString(int error)
        {
            if (error == AL_INVALID_ENUM)
                return "Invalid Enumeration";
            else if (error == AL_INVALID_NAME)
                return "Invalid Name";
            else if (error == AL_INVALID_OPERATION)
                return "Invalid Operation";
            else if (error == AL_INVALID_VALUE)
                return "Invalid Value";
            else if (error == AL_OUT_OF_MEMORY)
                return "Out Of Memory";
            else if (error == AL_NO_ERROR)
                return "No Error";
            
            return "";
        }

        public static int HornEffectSlotID;
        public static int HornEffectID;
        public static void Initialize()
        {
            CheckMaxSourcesConfig();
            //if (alcIsExtensionPresent(IntPtr.Zero, "ALC_ENUMERATION_EXT") == AL_TRUE)
            //{
            //    string deviceList = alcGetString(IntPtr.Zero, ALC_DEVICE_SPECIFIER);
            //    string[] split = deviceList.Split('\0');
            //    Trace.TraceInformation("___devlist {0}",deviceList);
            //}
            int[] attribs = new int[0];
            IntPtr device = alcOpenDevice(null);
            IntPtr context = alcCreateContext(device, attribs);
            alcMakeContextCurrent(context);

            // Note: Must use custom marshalling here because the returned strings must NOT be automatically deallocated by runtime.
            Trace.TraceInformation("Initialized OpenAL {0}; device '{1}' by '{2}'", Marshal.PtrToStringAnsi(alGetString(AL_VERSION)), Marshal.PtrToStringAnsi(alGetString(AL_RENDERER)), Marshal.PtrToStringAnsi(alGetString(AL_VENDOR)));
        }

        /// <summary>
        /// checking and if necessary updating the maximum number of sound sources possible with OpenAL to be loaded
        /// OpenAL has a limit of 256 sources in code, but higher values can be configured through alsoft.ini-file read from %AppData%\Roaming folder
        /// As some dense routes in OR can have more than 256 sources, we provide a new default limit of 1024 sources
        /// ini-file format is following standard text based ini-files with sections and key/value pairs
        /// [General]
        /// sources=# of sound source
        /// </summary>
        private static void CheckMaxSourcesConfig()
        {
            string configFile = Path.Combine(Environment.GetFolderPath(Environment.SpecialFolder.ApplicationData), "alsoft.ini");
            try
            {
                if (!File.Exists(configFile))
                {
                    File.CreateText(configFile);
                }
                StringBuilder result = new StringBuilder(255);
                if (ORTS.Common.NativeMethods.GetPrivateProfileString("General", "sources", string.Empty, result, 255, configFile) > 0)
                {
                    if (int.TryParse(result.ToString(), out int sources))
                    {
                        if (sources < 1024)
                        {
                            ORTS.Common.NativeMethods.WritePrivateProfileString("General", "sources", "1024", configFile);
                        }
                    }
                }
                else
                {
                    ORTS.Common.NativeMethods.WritePrivateProfileString("General", "sources", "1024", configFile);
                }
            }
            catch(Exception ex)
            {
                Trace.TraceError("Couldn't check or set OpenAL max sound sources in %AppData%\\Roaming\\alsoft.ini: ", ex.Message);
            }
        }
    }

    /// <summary>
    /// WAVEFILEHEADER binary structure
    /// </summary>
    [StructLayout(LayoutKind.Explicit, Pack = 1)]
    public struct WAVEFILEHEADER
    {
        [FieldOffset(0), MarshalAs(UnmanagedType.ByValArray, SizeConst = 4)]
        public char[] szRIFF;
        [FieldOffset(4), MarshalAs(UnmanagedType.U4, SizeConst = 4)]
        public uint ulRIFFSize;
        [FieldOffset(8), MarshalAs(UnmanagedType.U4, SizeConst = 4)]
        public uint padding;
    }

    /// <summary>
    /// RIFFCHUNK binary structure
    /// </summary>
    [StructLayout(LayoutKind.Explicit, CharSet = CharSet.Ansi, Pack = 1)]
    public struct RIFFCHUNK
    {
        [FieldOffset(0), MarshalAs(UnmanagedType.ByValArray, SizeConst = 4)]
        public char[] szChunkName;
        [FieldOffset(4), MarshalAs(UnmanagedType.U4, SizeConst = 4)]
        public uint ulChunkSize;
    }

    /// <summary>
    /// WAVEFORMATEX binary structure
    /// </summary>
    [StructLayout(LayoutKind.Sequential, Pack = 1)]
    public struct WAVEFORMATEX
    {
        public ushort wFormatTag;
        public ushort nChannels;
        public uint nSamplesPerSec;
        public uint nAvgBytesPerSec;
        public ushort nBlockAlign;
        public ushort wBitsPerSample;
        public ushort cbSize;
    }

    /// <summary>
    /// WAVEFORMATEXTENSIBLE binary structure
    /// </summary>
    [StructLayout(LayoutKind.Sequential, Pack = 1)]
    public struct WAVEFORMATEXTENSIBLE
    {
        public WAVEFORMATEX Format;
        public ushort wValidBitsPerSample;
        public uint dwChannelMask;
        public Guid SubFormat;
    }

    /// <summary>
    /// CUECHUNK binary structure
    /// Describes the CUE chunk list of a wave file
    /// </summary>
    [StructLayout(LayoutKind.Explicit, Pack = 1)]
    public struct CUECHUNK
    {
        [FieldOffset(0), MarshalAs(UnmanagedType.ByValArray, SizeConst = 4)]
        public char[] szChunkName;
        [FieldOffset(4), MarshalAs(UnmanagedType.U4, SizeConst = 4)]
        public uint ulChunkSize;
        [FieldOffset(8), MarshalAs(UnmanagedType.U4, SizeConst = 4)]
        public uint ulNumCuePts;
    }

    /// <summary>
    /// CUEPT binary structure
    /// Describes one CUE point in CUE list
    /// </summary>
    [StructLayout(LayoutKind.Sequential, Pack = 1)]
    public struct CUEPT
    {
        public uint ulID;
        public uint ulPlayPos;
        public uint ulRiffID;
        public uint ulChunkStart;
        public uint ulBlockStart;
        public uint ulByteStart;
    }


    /// <summary>
    /// SMPLCHUNK binary structure
    /// Describes the SMPL chunk list of a wave file
    /// </summary>
    [StructLayout(LayoutKind.Explicit, Pack = 1)]
    public struct SMPLCHUNK
    {
        [FieldOffset(0), MarshalAs(UnmanagedType.ByValArray, SizeConst = 4)]
        public char[] ChunkName;
        [FieldOffset(4), MarshalAs(UnmanagedType.U4, SizeConst = 4)]
        public uint ChunkSize;
        [FieldOffset(8), MarshalAs(UnmanagedType.U4, SizeConst = 4)]
        public uint Manufacturer;
        [FieldOffset(12), MarshalAs(UnmanagedType.U4, SizeConst = 4)]
        public uint Product;
        [FieldOffset(16), MarshalAs(UnmanagedType.U4, SizeConst = 4)]
        public uint SmplPeriod;
        [FieldOffset(20), MarshalAs(UnmanagedType.U4, SizeConst = 4)]
        public uint MIDIUnityNote;
        [FieldOffset(24), MarshalAs(UnmanagedType.U4, SizeConst = 4)]
        public uint MIDIPitchFraction;
        [FieldOffset(28), MarshalAs(UnmanagedType.U4, SizeConst = 4)]
        public uint SMPTEFormat;
        [FieldOffset(32), MarshalAs(UnmanagedType.U4, SizeConst = 4)]
        public uint SMPTEOffset;
        [FieldOffset(36), MarshalAs(UnmanagedType.U4, SizeConst = 4)]
        public uint NumSmplLoops;
        [FieldOffset(40), MarshalAs(UnmanagedType.U4, SizeConst = 4)]
        public uint SamplerData;
    }

    /// <summary>
    /// SMPLLOOP binary structure
    /// Describes one SMPL loop in loop list
    /// </summary>
    [StructLayout(LayoutKind.Sequential, Pack = 1)]
    public struct SMPLLOOP
    {
        public uint ID;
        public uint Type;
        public uint ChunkStart;
        public uint ChunkEnd;
        public uint Fraction;
        public uint PlayCount;
    }
    public enum WAVEFORMATTYPE
    {
        WT_UNKNOWN,
        WT_PCM,
        WT_EXT
    }

    /// <summary>
    /// Helper class to load wave files
    /// </summary>
    public class WaveFileData
    {
        // Constants from C header files
        private const ushort WAVE_FORMAT_PCM                = 1;
        private const ushort WAVE_FORMAT_EXTENSIBLE         = 0xFFFE;

        private const ushort SPEAKER_FRONT_LEFT             = 0x1;
        private const ushort SPEAKER_FRONT_RIGHT            = 0x2;
        private const ushort SPEAKER_FRONT_CENTER           = 0x4;
        private const ushort SPEAKER_LOW_FREQUENCY          = 0x8;
        private const ushort SPEAKER_BACK_LEFT              = 0x10;
        private const ushort SPEAKER_BACK_RIGHT             = 0x20;
        private const ushort SPEAKER_FRONT_LEFT_OF_CENTER   = 0x40;
        private const ushort SPEAKER_FRONT_RIGHT_OF_CENTER  = 0x80;
        private const ushort SPEAKER_BACK_CENTER            = 0x100;
        private const ushort SPEAKER_SIDE_LEFT              = 0x200;
        private const ushort SPEAKER_SIDE_RIGHT             = 0x400;
        private const ushort SPEAKER_TOP_CENTER             = 0x800;
        private const ushort SPEAKER_TOP_FRONT_LEFT         = 0x1000;
        private const ushort SPEAKER_TOP_FRONT_CENTER       = 0x2000;
        private const ushort SPEAKER_TOP_FRONT_RIGHT        = 0x4000;
        private const ushort SPEAKER_TOP_BACK_LEFT          = 0x8000;
        
        // General info about current wave file
        public bool isKnownType;
        public WAVEFORMATEXTENSIBLE wfEXT;
        public WAVEFORMATTYPE wtType = new WAVEFORMATTYPE();

        public uint ulDataSize;
        public uint ulDataOffset;

        public ushort nChannels;
        public uint nSamplesPerSec;
        public ushort nBitsPerSample;

        public uint ulFormat;
        public FileStream pFile;
        public uint[] CuePoints;

        public WaveFileData()
        {
            pFile = null;
            isKnownType = false;
            wtType = WAVEFORMATTYPE.WT_UNKNOWN;

            ulFormat = 0;
            ulDataSize = 0;
            ulDataOffset = 0;

            nChannels = 0;
            nSamplesPerSec = 0;
            nBitsPerSample = 0;
        }

        public void Dispose()
        {
            if (pFile != null)
                pFile.Close();

            pFile = null;
        }

        /// <summary>
        /// Tries to read and parse a binary wave file
        /// </summary>
        /// <param name="n">Name of the file</param>
        /// <returns>True if success</returns>
        private bool ParseWAV(string n)
        {
            pFile = File.Open(n, FileMode.Open, FileAccess.Read, FileShare.Read);
            if (pFile == null)
                return false;

            // Read Wave file header
            WAVEFILEHEADER waveFileHeader = new WAVEFILEHEADER();
            {
                GetNextStructureValue<WAVEFILEHEADER>(pFile, out waveFileHeader, - 1);
                // Check if wave file
                string hdr = new string(waveFileHeader.szRIFF);
                if (hdr != "RIFF" && hdr != "WAVE")
                    return false;

                // Read chunks : fmt, data, cue
                RIFFCHUNK riffChunk = new RIFFCHUNK();
                {
                    while (GetNextStructureValue<RIFFCHUNK>(pFile, out riffChunk, -1))
                    {
                        // Format chunk
                        hdr = new string (riffChunk.szChunkName);
                        if (hdr == "fmt ")
                        {
                            WAVEFORMATEXTENSIBLE waveFmt = new WAVEFORMATEXTENSIBLE();
                            if (riffChunk.ulChunkSize <= Marshal.SizeOf(waveFmt))
                            {
                                GetNextStructureValue<WAVEFORMATEXTENSIBLE>(pFile, out waveFmt, (int)riffChunk.ulChunkSize);

                                // Determine if this is a WAVEFORMATEX or WAVEFORMATEXTENSIBLE wave file
                                if (waveFmt.Format.wFormatTag == WAVE_FORMAT_PCM)
                                {
                                    isKnownType = true;
                                    wtType =  WAVEFORMATTYPE.WT_PCM;
                                    waveFmt.wValidBitsPerSample = waveFmt.Format.wBitsPerSample;
                                }
                                else if (waveFmt.Format.wFormatTag == WAVE_FORMAT_EXTENSIBLE)
                                {
                                    isKnownType = true;
                                    wtType = WAVEFORMATTYPE.WT_EXT;
                                }

                                wfEXT = waveFmt;
                                nBitsPerSample = waveFmt.Format.wBitsPerSample;
                                nChannels = waveFmt.Format.nChannels;
                                nSamplesPerSec = waveFmt.Format.nSamplesPerSec;
                            }
                            // Unexpected length
                            else
                            {
                                pFile.Seek(riffChunk.ulChunkSize, SeekOrigin.Current);
                            }
                        }
                        // Data chunk
                        else if (hdr == "data")
                        {
                            ulDataSize = riffChunk.ulChunkSize;
                            ulDataOffset = (uint)pFile.Position;
                            pFile.Seek(riffChunk.ulChunkSize, SeekOrigin.Current);
                        }
                        // CUE points
                        else if (hdr == "cue ")
                        {
                            // Seek back and read CUE header
                            pFile.Seek(Marshal.SizeOf(riffChunk) * -1, SeekOrigin.Current);
                            CUECHUNK cueChunk;
                            GetNextStructureValue<CUECHUNK>(pFile, out cueChunk, -1);
                            CuePoints = new uint[cueChunk.ulNumCuePts];
                            {
                                CUEPT cuePt;
                                uint pos;
                                // Read all CUE points
                                for (uint i = 0; i < cueChunk.ulNumCuePts; i++)
                                {
                                    if (GetNextStructureValue<CUEPT>(pFile, out cuePt, -1))
                                    {
                                        pos = 0;
                                        pos += cuePt.ulChunkStart;
                                        pos += cuePt.ulBlockStart;
                                        pos += cuePt.ulByteStart;

                                        CuePoints[i] = pos;
                                    }
                                }
                            }
                        }
                        else if (hdr == "smpl")
                        {
                            // Seek back and read SMPL header
                            pFile.Seek(Marshal.SizeOf(riffChunk) * -1, SeekOrigin.Current);
                            SMPLCHUNK smplChunk;
                            GetNextStructureValue<SMPLCHUNK>(pFile, out smplChunk, -1);
                            if (smplChunk.NumSmplLoops > 0)
                            {
                                CuePoints = new uint[smplChunk.NumSmplLoops * 2];
                                {
                                    SMPLLOOP smplLoop;
                                    for (uint i = 0; i < smplChunk.NumSmplLoops; i++)
                                    {
                                        if (GetNextStructureValue<SMPLLOOP>(pFile, out smplLoop, -1))
                                        {
                                            CuePoints[i * 2] = smplLoop.ChunkStart;
                                            CuePoints[i * 2 + 1] = smplLoop.ChunkEnd;
                                        }
                                    }
                                }
                            }
                        }
                        else // skip the unknown chunks
                        {
                            pFile.Seek(riffChunk.ulChunkSize, SeekOrigin.Current);
                        }

                        // Ensure that we are correctly aligned for next chunk
                        if ((riffChunk.ulChunkSize & 1) == 1)
                            pFile.Seek(1, SeekOrigin.Current);
                    } //get next chunk

                    // If no data found
                    if (ulDataSize == 0 || ulDataOffset == 0)
                        return false;

                    if (CuePoints != null)
                        Array.Sort(CuePoints);

                    return isKnownType;
                }
            }
        }

        /// <summary>
        /// Gets the wave file's correspondig AL format number
        /// </summary>
        /// <param name="pulFormat">Place to put the format number</param>
        /// <returns>True if success</returns>
        private bool GetALFormat(ref int pulFormat, ref bool mstsMonoTreatment, ushort origNChannels )
        {
            pulFormat = 0;

            if (wtType == WAVEFORMATTYPE.WT_PCM)
            {
                if (wfEXT.Format.nChannels == 1)
                {
                    switch (wfEXT.Format.wBitsPerSample)
                    {
                        case 4:
                            pulFormat = OpenAL.alGetEnumValue("AL_FORMAT_MONO_IMA4");
                            break;
                        case 8:
                            pulFormat = OpenAL.AL_FORMAT_MONO8;
                            break;
                        case 16:
                            pulFormat = OpenAL.AL_FORMAT_MONO16;
                            if (origNChannels == 1) mstsMonoTreatment = true;
                            break;
                    }
                }
                else if (wfEXT.Format.nChannels == 2)
                {
                    switch (wfEXT.Format.wBitsPerSample)
                    {
                        case 4:
                            pulFormat = OpenAL.alGetEnumValue("AL_FORMAT_STEREO_IMA4");
                            break;
                        case 8:
                            pulFormat = OpenAL.AL_FORMAT_STEREO8;
                            break;
                        case 16:
                            pulFormat = OpenAL.AL_FORMAT_STEREO16;
                            break;
                    }
                }
                else if ((wfEXT.Format.nChannels == 4) && (wfEXT.Format.wBitsPerSample == 16))
                    pulFormat = OpenAL.alGetEnumValue("AL_FORMAT_QUAD16");
            }
            else if (wtType == WAVEFORMATTYPE.WT_EXT)
            {
                if ((wfEXT.Format.nChannels == 1) && ((wfEXT.dwChannelMask == SPEAKER_FRONT_CENTER) || (wfEXT.dwChannelMask == (SPEAKER_FRONT_LEFT | SPEAKER_FRONT_RIGHT)) || (wfEXT.dwChannelMask == 0)))
                {
                    switch (wfEXT.Format.wBitsPerSample)
                    {
                        case 4:
                            pulFormat = OpenAL.alGetEnumValue("AL_FORMAT_MONO_IMA4");
                            break;
                        case 8:
                            pulFormat = OpenAL.AL_FORMAT_MONO8;
                            break;
                        case 16:
                            pulFormat = OpenAL.AL_FORMAT_MONO16;
                            if (origNChannels == 1) mstsMonoTreatment = true;
                            break;
                    }
                }
                else if ((wfEXT.Format.nChannels == 2) && (wfEXT.dwChannelMask == (SPEAKER_FRONT_LEFT | SPEAKER_FRONT_RIGHT)))
                {
                    switch (wfEXT.Format.wBitsPerSample)
                    {
                        case 4:
                            pulFormat = OpenAL.alGetEnumValue("AL_FORMAT_STEREO_IMA4");
                            break;
                        case 8:
                            pulFormat = OpenAL.AL_FORMAT_STEREO8;
                            break;
                        case 16:
                            pulFormat = OpenAL.AL_FORMAT_STEREO16;
                            break;
                    }
                }
                else if ((wfEXT.Format.nChannels == 2) && (wfEXT.Format.wBitsPerSample == 16) && (wfEXT.dwChannelMask == (SPEAKER_BACK_LEFT | SPEAKER_BACK_RIGHT)))
                    pulFormat = OpenAL.alGetEnumValue("AL_FORMAT_REAR16");
                else if ((wfEXT.Format.nChannels == 4) && (wfEXT.Format.wBitsPerSample == 16) && (wfEXT.dwChannelMask == (SPEAKER_FRONT_LEFT | SPEAKER_FRONT_RIGHT | SPEAKER_BACK_LEFT | SPEAKER_BACK_RIGHT)))
                    pulFormat = OpenAL.alGetEnumValue("AL_FORMAT_QUAD16");
                else if ((wfEXT.Format.nChannels == 6) && (wfEXT.Format.wBitsPerSample == 16) && (wfEXT.dwChannelMask == (SPEAKER_FRONT_LEFT | SPEAKER_FRONT_RIGHT | SPEAKER_FRONT_CENTER | SPEAKER_LOW_FREQUENCY | SPEAKER_BACK_LEFT | SPEAKER_BACK_RIGHT)))
                    pulFormat = OpenAL.alGetEnumValue("AL_FORMAT_51CHN16");
                else if ((wfEXT.Format.nChannels == 7) && (wfEXT.Format.wBitsPerSample == 16) && (wfEXT.dwChannelMask == (SPEAKER_FRONT_LEFT | SPEAKER_FRONT_RIGHT | SPEAKER_FRONT_CENTER | SPEAKER_LOW_FREQUENCY | SPEAKER_BACK_LEFT | SPEAKER_BACK_RIGHT | SPEAKER_BACK_CENTER)))
                    pulFormat = OpenAL.alGetEnumValue("AL_FORMAT_61CHN16");
                else if ((wfEXT.Format.nChannels == 8) && (wfEXT.Format.wBitsPerSample == 16) && (wfEXT.dwChannelMask == (SPEAKER_FRONT_LEFT | SPEAKER_FRONT_RIGHT | SPEAKER_FRONT_CENTER | SPEAKER_LOW_FREQUENCY | SPEAKER_BACK_LEFT | SPEAKER_BACK_RIGHT | SPEAKER_SIDE_LEFT | SPEAKER_SIDE_RIGHT)))
                    pulFormat = OpenAL.alGetEnumValue("AL_FORMAT_71CHN16");
            }

            return pulFormat != 0;
        }

        /// <summary>
        /// Reads the wave contents of a wave file
        /// </summary>
        /// <param name="ToMono">True if must convert to mono before return</param>
        /// <returns>Read wave data</returns>
        private byte[] ReadData(bool ToMono)
        {
            byte[] buffer = null;
            if (pFile == null || ulDataOffset == 0 || ulDataSize == 0)
            {
                return buffer;
            }

            buffer = new byte[ulDataSize];
            if (buffer == null)
            {
                return buffer;
            }

            pFile.Seek(ulDataOffset, SeekOrigin.Begin);
            int size = (int)ulDataSize;
            if (pFile.Read(buffer, 0, size) != size)
            {
                buffer = null;
            }

            if (ToMono)
            {
                byte[] newbuffer = ConvertToMono(buffer);
                buffer = newbuffer;
            }

            return buffer;
        }

        /// <summary>
        /// Converts the read wave buffer to mono
        /// </summary>
        /// <param name="buffer">Buffer to convert</param>
        /// <returns>The converted buffer</returns>
        private byte[] ConvertToMono(byte[] buffer)
        {
            if (wfEXT.Format.nChannels == 1)
                return buffer;

            int pos = 0;
            int len = (int)ulDataSize / 2;

            byte[] retval = new byte[len];

            if (wfEXT.Format.wBitsPerSample == 8)
            {
                byte newval;

                while (pos < len)
                {
                    newval = buffer[pos * 2];
                    retval[pos] = newval;
                    pos++;
                }
            }
            else
            {
                MemoryStream sms = new MemoryStream(buffer);
                BinaryReader srd = new BinaryReader(sms);
                MemoryStream dms = new MemoryStream(retval);
                BinaryWriter drw = new BinaryWriter(dms);
                ushort newval;

                len /= 2;
                while (pos < len)
                {
                    newval = srd.ReadUInt16();
                    newval = srd.ReadUInt16();
                    drw.Write(newval);
                    pos++;
                }

                drw.Flush();
                drw.Close();
                dms.Flush();
                dms.Close();
                srd.Close();
                sms.Close();
            }

            wfEXT.Format.nChannels = 1;
            ulDataSize = (uint)retval.Length;
            if (CuePoints != null)
                for (var i = 0; i < CuePoints.Length; i++)
                    if (CuePoints[i] != 0xFFFFFFFF)
                        CuePoints[i] /= 2;

            return retval;
        }

        /// <summary>
        /// Opens, reads the given wave file. 
        /// Also creates the AL buffers and fills them with data
        /// </summary>
        /// <param name="Name">Name of the wave file to read</param>
        /// <param name="BufferIDs">Array of the buffer IDs to place</param>
        /// <param name="BufferLens">Array of the length data to place</param>
        /// <param name="ToMono">Indicates if the wave must be converted to mono</param>
        /// <param name="isReleasedWithJump">True if sound possibly be released with jump</param>
        /// <returns>True if success</returns>
        public static bool OpenWavFile(string Name, ref int[] BufferIDs, ref int[] BufferLens, bool ToMono, bool isReleasedWithJump, ref int numCuePoints, ref bool mstsMonoTreatment)
        {
            WaveFileData wfi = new WaveFileData();
            int fmt = -1;

            if (!wfi.ParseWAV(Name))
            {
                return false;
            }

            if (wfi.ulDataSize == 0 || ((int)wfi.ulDataSize) == -1)
            {
                Trace.TraceWarning("Skipped wave file with invalid length {0}", Name);
                return false;
            }

            ushort origNChannels = wfi.wfEXT.Format.nChannels;

            byte[] buffer = wfi.ReadData(ToMono);
            if (buffer == null)
            {
                return false;
            }

            if (!wfi.GetALFormat(ref fmt, ref mstsMonoTreatment, origNChannels))
            {
                return false;
            }

            if (buffer.Length != wfi.ulDataSize)
            {
                Trace.TraceWarning("Invalid wave file length in header; expected {1}, got {2} in {0}", Name, buffer.Length, wfi.ulDataSize);
                wfi.ulDataSize = (uint)buffer.Length;
            }

            bool alLoopPointsSoft = false;
            int[] samplePos = new int[2];
            if (!isReleasedWithJump && wfi.CuePoints != null && wfi.CuePoints.Length > 1)
            {
                samplePos[0] = (int)(wfi.CuePoints[0]);
                samplePos[1] = (int)(wfi.CuePoints.Last());
                if (samplePos[0] < samplePos[1] && samplePos[1] <= wfi.ulDataSize / (wfi.nBitsPerSample / 8 * wfi.nChannels))
                    alLoopPointsSoft = OpenAL.alIsExtensionPresent("AL_SOFT_LOOP_POINTS") == OpenAL.AL_TRUE;
                numCuePoints = wfi.CuePoints.Length;
            }
            // Disable AL_SOFT_LOOP_POINTS OpenAL extension until a more sofisticated detection
            // is implemented for sounds that never need smoothly transiting into another.
            // For utilizing soft loop points a static buffer has to be used, without the ability of
            // continuously buffering, and it is impossible to use it for smooth transition.
            alLoopPointsSoft = false;

            if (wfi.CuePoints == null || wfi.CuePoints.Length == 1 || alLoopPointsSoft)
            {
                BufferIDs = new int[1];
                BufferLens = new int[1];

                BufferLens[0] = (int)wfi.ulDataSize;

                if (BufferLens[0] > 0)
                {
                    OpenAL.alGenBuffers(1, out BufferIDs[0]);
                    OpenAL.alBufferData(BufferIDs[0], fmt, buffer, (int)wfi.ulDataSize, (int)wfi.nSamplesPerSec);

                    if (alLoopPointsSoft)
                        OpenAL.alBufferiv(BufferIDs[0], OpenAL.AL_LOOP_POINTS_SOFT, samplePos);
                }
                else
                    BufferIDs[0] = 0;

                return true;
            }
            else
            {
                BufferIDs = new int[wfi.CuePoints.Length + 1];
                BufferLens = new int[wfi.CuePoints.Length + 1];
                numCuePoints = wfi.CuePoints.Length;

                uint prevAdjPos = 0;
                for (var i = 0; i < wfi.CuePoints.Length; i++)
                {
                    uint adjPos = wfi.CuePoints[i] * wfi.nBitsPerSample / 8 * wfi.nChannels;
                    if (adjPos > wfi.ulDataSize)
                    {
                        Trace.TraceWarning("Invalid cue point in wave file; Length {1}, CUE {2}, BitsPerSample {3}, Channels {4} in {0}", Name, wfi.ulDataSize, adjPos, wfi.nBitsPerSample, wfi.nChannels);
                        wfi.CuePoints[i] = 0xFFFFFFFF;
                        adjPos = prevAdjPos;
                    }
                    
                    BufferLens[i] = (int)adjPos - (int)prevAdjPos;
                    if (BufferLens[i] > 0)
                    {
                        OpenAL.alGenBuffers(1, out BufferIDs[i]);
                        OpenAL.alBufferData(BufferIDs[i], fmt, GetFromArray(buffer, (int)prevAdjPos, BufferLens[i]), BufferLens[i], (int)wfi.nSamplesPerSec);
                    }
                    else
                    {
                        BufferIDs[i] = 0;
                    }
                    
                    if (i == wfi.CuePoints.Length - 1)
                    {
                        BufferLens[i + 1] = (int)wfi.ulDataSize - (int)adjPos;
                        if (BufferLens[i + 1] > 0)
                        {
                            OpenAL.alGenBuffers(1, out BufferIDs[i + 1]);
                            OpenAL.alBufferData(BufferIDs[i + 1], fmt, GetFromArray(buffer, (int)adjPos, BufferLens[i + 1]), BufferLens[i + 1], (int)wfi.nSamplesPerSec);
                        }
                        else
                        {
                            BufferIDs[i + 1] = 0;
                        }
                    }
                    prevAdjPos = adjPos;
                }
            }

            return true;
        }

        /// <summary>
        /// Extracts an array of bytes from an another array of bytes
        /// </summary>
        /// <param name="buffer">Initial buffer</param>
        /// <param name="offset">Offset from copy</param>
        /// <param name="len">Number of bytes to copy</param>
        /// <returns>New buffer with the extracted data</returns>
        static byte[] GetFromArray(byte[] buffer, int offset, int len)
        {
            byte[] retval = new byte[len];
            Buffer.BlockCopy(buffer, offset, retval, 0, len);
            return retval;
        }
        
        /// <summary>
        /// Reads a given structure from a FileStream
        /// </summary>
        /// <typeparam name="T">Type to read, must be able to Marshal to native</typeparam>
        /// <param name="fs">FileStream from read</param>
        /// <param name="retval">The filled structure</param>
        /// <param name="len">The bytes to read, -1 if the structure size must be filled</param>
        /// <returns>True if success</returns>
        public static bool GetNextStructureValue<T>(FileStream fs, out T retval, int len)
        {
            byte[] buffer;
            retval = default(T);
            if (len == -1)
            {
                buffer = new byte[Marshal.SizeOf(retval.GetType())];
            }
            else
            {
                buffer = new byte[len];
            }

            try
            {
                if (fs.Read(buffer, 0, buffer.Length) != buffer.Length)
                    return false;

                GCHandle handle = GCHandle.Alloc(buffer, GCHandleType.Pinned);
                retval = (T)Marshal.PtrToStructure(handle.AddrOfPinnedObject(), retval.GetType());
                handle.Free();
                return true;
            }
            catch 
            {
                return false;
            }
        } 
    }
}
>>>>>>> 74fa3003
<|MERGE_RESOLUTION|>--- conflicted
+++ resolved
@@ -1,2386 +1,1250 @@
-<<<<<<< HEAD
-﻿// COPYRIGHT 2011, 2012, 2013 by the Open Rails project.
-// 
-// This file is part of Open Rails.
-// 
-// Open Rails is free software: you can redistribute it and/or modify
-// it under the terms of the GNU General Public License as published by
-// the Free Software Foundation, either version 3 of the License, or
-// (at your option) any later version.
-// 
-// Open Rails is distributed in the hope that it will be useful,
-// but WITHOUT ANY WARRANTY; without even the implied warranty of
-// MERCHANTABILITY or FITNESS FOR A PARTICULAR PURPOSE.  See the
-// GNU General Public License for more details.
-// 
-// You should have received a copy of the GNU General Public License
-// along with Open Rails.  If not, see <http://www.gnu.org/licenses/>.
-
-// This file is the responsibility of the 3D & Environment Team. 
-
-using System;
-using System.Diagnostics;
-using System.IO;
-using System.Linq;
-using System.Runtime.InteropServices;
-using System.Security;
-
-namespace Orts.Viewer3D
-{
-    /// <summary>
-    /// Wrapper class for the externals of library OpenAL
-    /// </summary>
-    public class OpenAL
-    {
-        public const int AL_NONE = 0;
-        public const int AL_FALSE = 0;
-        public const int AL_TRUE = 1;
-
-        public const int AL_BUFFER = 0x1009;
-        public const int AL_BUFFERS_QUEUED = 0x1015;
-        public const int AL_BUFFERS_PROCESSED = 0x1016;
-        public const int AL_PLAYING = 0x1012;
-        public const int AL_SOURCE_STATE = 0x1010;
-        public const int AL_SOURCE_TYPE = 0x1027;
-        public const int AL_LOOPING = 0x1007;
-        public const int AL_GAIN = 0x100a;
-        public const int AL_VELOCITY = 0x1006;
-        public const int AL_ORIENTATION = 0x100f;
-        public const int AL_DISTANCE_MODEL = 0xd000;
-        public const int AL_INVERSE_DISTANCE = 0xd001;
-        public const int AL_INVERSE_DISTANCE_CLAMPED = 0xd002;
-        public const int AL_LINEAR_DISTANCE = 0xd003;
-        public const int AL_LINEAR_DISTANCE_CLAMPED = 0xd004;
-        public const int AL_EXPONENT_DISTANCE = 0xd005;
-        public const int AL_EXPONENT_DISTANCE_CLAMPED = 0xd006;
-        public const int AL_MAX_DISTANCE = 0x1023;
-        public const int AL_REFERENCE_DISTANCE = 0x1020;
-        public const int AL_ROLLOFF_FACTOR = 0x1021;
-        public const int AL_PITCH = 0x1003;
-        public const int AL_POSITION = 0x1004;
-        public const int AL_DIRECTION = 0x1005;
-        public const int AL_SOURCE_RELATIVE = 0x0202;
-        public const int AL_FREQUENCY = 0x2001;
-        public const int AL_BITS = 0x2002;
-        public const int AL_CHANNELS = 0x2003;
-        public const int AL_BYTE_OFFSET = 0x1026;
-        public const int AL_MIN_GAIN = 0x100d;
-        public const int AL_MAX_GAIN = 0x100e;
-        public const int AL_VENDOR = 0xb001;
-        public const int AL_VERSION = 0xb002;
-        public const int AL_RENDERER = 0xb003;
-        public const int AL_DOPPLER_FACTOR = 0xc000;
-        public const int AL_LOOP_POINTS_SOFT = 0x2015;
-        public const int AL_STATIC = 0x1028;
-        public const int AL_STREAMING = 0x1029;
-        public const int AL_UNDETERMINED = 0x1030;
-
-        public const int AL_FORMAT_MONO8 = 0x1100;
-        public const int AL_FORMAT_MONO16 = 0x1101;
-        public const int AL_FORMAT_STEREO8 = 0x1102;
-        public const int AL_FORMAT_STEREO16 = 0x1103;
-
-        public const int ALC_DEFAULT_DEVICE_SPECIFIER = 0x1004;
-        public const int ALC_DEVICE_SPECIFIER = 0x1005;
-
-        public const int AL_NO_ERROR = 0;
-        public const int AL_INVALID = -1;
-        public const int AL_INVALID_NAME = 0xa001; // 40961
-        public const int AL_INVALID_ENUM = 0xa002; // 40962
-        public const int AL_INVALID_VALUE = 0xa003; // 40963
-        public const int AL_INVALID_OPERATION = 0xa004; // 40964
-        public const int AL_OUT_OF_MEMORY = 0xa005; // 40965
-
-        public const int AL_AUXILIARY_SEND_FILTER = 0x20006;
-
-        public const int AL_FILTER_NULL = 0x0000;
-
-        public const int AL_EFFECTSLOT_NULL = 0x0000;
-        public const int AL_EFFECTSLOT_EFFECT = 0x0001;
-        public const int AL_EFFECTSLOT_GAIN = 0x0002;
-        public const int AL_EFFECTSLOT_AUXILIARY_SEND_AUTO = 0x0003;
-
-        public const int AL_EFFECT_TYPE = 0x8001;
-        public const int AL_EFFECT_REVERB = 0x0001;
-        public const int AL_EFFECT_ECHO = 0x0004;
-        public const int AL_EFFECT_PITCH_SHIFTER = 0x0008;
-        public const int AL_EFFECT_EAXREVERB = 0x8000;
-
-        public const int AL_ECHO_DELAY = 0x0001;
-        public const int AL_ECHO_LRDELAY = 0x0002;
-        public const int AL_ECHO_DAMPING = 0x0003;
-        public const int AL_ECHO_FEEDBACK = 0x0004;
-        public const int AL_ECHO_SPREAD = 0x0005;
-
-        public const int AL_REVERB_DENSITY = 0x0001;
-        public const int AL_REVERB_DIFFUSION = 0x0002;
-        public const int AL_REVERB_GAIN = 0x0003;
-        public const int AL_REVERB_GAINHF = 0x0004;
-        public const int AL_REVERB_DECAY_TIME = 0x0005;
-        public const int AL_REVERB_DECAY_HFRATIO = 0x0006;
-        public const int AL_REVERB_REFLECTIONS_GAIN = 0x0007;
-        public const int AL_REVERB_REFLECTIONS_DELAY = 0x0008;
-        public const int AL_REVERB_LATE_REVERB_GAIN = 0x0009;
-        public const int AL_REVERB_LATE_REVERB_DELAY = 0x000a;
-        public const int AL_REVERB_AIR_ABSORPTION_GAINHF = 0x000b;
-        public const int AL_REVERB_ROOM_ROLLOFF_FACTOR = 0x000c;
-        public const int AL_REVERB_DECAY_HFLIMIT = 0x000d;
-
-        public const int AL_EAXREVERB_DENSITY = 0x0001;
-        public const int AL_EAXREVERB_DIFFUSION = 0x0002;
-        public const int AL_EAXREVERB_GAIN = 0x0003;
-        public const int AL_EAXREVERB_GAINHF = 0x0004;
-        public const int AL_EAXREVERB_GAINLF = 0x0005;
-        public const int AL_EAXREVERB_DECAY_TIME = 0x0006;
-        public const int AL_EAXREVERB_DECAY_HFRATIO = 0x0007;
-        public const int AL_EAXREVERB_DECAY_LFRATIO = 0x0008;
-        public const int AL_EAXREVERB_REFLECTIONS_GAIN = 0x0009;
-        public const int AL_EAXREVERB_REFLECTIONS_DELAY = 0x000a;
-        public const int AL_EAXREVERB_REFLECTIONS_PAN = 0x000b;
-        public const int AL_EAXREVERB_LATE_REVERB_GAIN = 0x000c;
-        public const int AL_EAXREVERB_LATE_REVERB_DELAY = 0x000d;
-        public const int AL_EAXREVERB_LATE_REVERB_PAN = 0x000e;
-        public const int AL_EAXREVERB_ECHO_TIME = 0x000f;
-        public const int AL_EAXREVERB_ECHO_DEPTH = 0x0010;
-        public const int AL_EAXREVERB_MODULATION_TIME = 0x0011;
-        public const int AL_EAXREVERB_MODULATION_DEPTH = 0x0012;
-        public const int AL_EAXREVERB_AIR_ABSORPTION_GAINHF = 0x0013;
-        public const int AL_EAXREVERB_HFREFERENCE = 0x0014;
-        public const int AL_EAXREVERB_LFREFERENCE = 0x0015;
-        public const int AL_EAXREVERB_ROOM_ROLLOFF_FACTOR = 0x0016;
-        public const int AL_EAXREVERB_DECAY_HFLIMIT = 0x0017;
-
-        [SuppressUnmanagedCodeSecurity, DllImport("OpenAL32.dll", CallingConvention = CallingConvention.Cdecl)]
-        public static extern IntPtr alcOpenDevice(string deviceName);
-        [SuppressUnmanagedCodeSecurity, DllImport("OpenAL32.dll", CallingConvention = CallingConvention.Cdecl)]
-        public static extern IntPtr alcCreateContext(IntPtr device, int[] attribute);
-        [SuppressUnmanagedCodeSecurity, DllImport("OpenAL32.dll", CallingConvention = CallingConvention.Cdecl)]
-        public static extern int alcMakeContextCurrent(IntPtr context);
-        [SuppressUnmanagedCodeSecurity, DllImport("OpenAL32.dll", CallingConvention = CallingConvention.Cdecl)]
-        public static extern string alcGetString(IntPtr device, int attribute);
-        [SuppressUnmanagedCodeSecurity, DllImport("OpenAL32.dll", CallingConvention = CallingConvention.Cdecl)]
-        public static extern int alcIsExtensionPresent(IntPtr device, string extensionName);
-
-        [SuppressUnmanagedCodeSecurity, DllImport("OpenAL32.dll", CallingConvention = CallingConvention.Cdecl)]
-        public static extern string AlInitialize(string devName);
-        [SuppressUnmanagedCodeSecurity, DllImport("OpenAL32.dll", CallingConvention = CallingConvention.Cdecl)]
-        public static extern int alIsExtensionPresent(string extensionName);
-        [SuppressUnmanagedCodeSecurity, DllImport("OpenAL32.dll", CallingConvention = CallingConvention.Cdecl)]
-        public static extern void alGetBufferi(int buffer, int attribute, out int val);
-        [SuppressUnmanagedCodeSecurity, DllImport("OpenAL32.dll", CallingConvention = CallingConvention.Cdecl)]
-        public static extern IntPtr alGetString(int state);
-        [SuppressUnmanagedCodeSecurity, DllImport("OpenAL32.dll", CallingConvention = CallingConvention.Cdecl)]
-        public static extern int alGetError();
-        [SuppressUnmanagedCodeSecurity, DllImport("OpenAL32.dll", CallingConvention = CallingConvention.Cdecl)]
-        public static extern void alDeleteBuffers(int number, [In] ref int buffer);
-        [SuppressUnmanagedCodeSecurity, DllImport("OpenAL32.dll", CallingConvention = CallingConvention.Cdecl)]
-        public static extern void alDeleteBuffers(int number, int[] buffers);
-        [SuppressUnmanagedCodeSecurity, DllImport("OpenAL32.dll", CallingConvention = CallingConvention.Cdecl)]
-        public static extern void alDeleteSources(int number, [In] int[] sources);
-        [SuppressUnmanagedCodeSecurity, DllImport("OpenAL32.dll", CallingConvention = CallingConvention.Cdecl)]
-        public static extern void alDeleteSources(int number, [In] ref int sources);
-        [SuppressUnmanagedCodeSecurity, DllImport("OpenAL32.dll", CallingConvention = CallingConvention.Cdecl)]
-        public static extern void alDistanceModel(int model);
-        [SuppressUnmanagedCodeSecurity, DllImport("OpenAL32.dll", CallingConvention = CallingConvention.Cdecl)]
-        public static extern void alGenSources(int number, out int source);
-        [SuppressUnmanagedCodeSecurity, DllImport("OpenAL32.dll", CallingConvention = CallingConvention.Cdecl)]
-        public static extern void alGetSourcei(int source, int attribute, out int val);
-        [SuppressUnmanagedCodeSecurity, DllImport("OpenAL32.dll", CallingConvention = CallingConvention.Cdecl)]
-        public static extern void alGetSourcef(int source, int attribute, out float val);
-        [SuppressUnmanagedCodeSecurity, DllImport("OpenAL32.dll", CallingConvention = CallingConvention.Cdecl)]
-        public static extern void alGetSource3f(int source, int attribute, out float value1, out float value2, out float value3);
-        [SuppressUnmanagedCodeSecurity, DllImport("OpenAL32.dll", CallingConvention = CallingConvention.Cdecl)]
-        public static extern void alListener3f(int attribute, float value1, float value2, float value3);
-        [SuppressUnmanagedCodeSecurity, DllImport("OpenAL32.dll", CallingConvention = CallingConvention.Cdecl)]
-        public static extern void alListenerfv(int attribute, [In] float[] values);
-        [SuppressUnmanagedCodeSecurity, DllImport("OpenAL32.dll", CallingConvention = CallingConvention.Cdecl)]
-        public static extern void alListenerf(int attribute, float value);
-        [SuppressUnmanagedCodeSecurity, DllImport("OpenAL32.dll", CallingConvention = CallingConvention.Cdecl)]
-        public static extern void alGetListener3f(int attribute, out float value1, out float value2, out float value3);
-        [SuppressUnmanagedCodeSecurity, DllImport("OpenAL32.dll", CallingConvention = CallingConvention.Cdecl)]
-        public static extern void alSourcePlay(int source);
-        [SuppressUnmanagedCodeSecurity, DllImport("OpenAL32.dll", CallingConvention = CallingConvention.Cdecl)]
-        public static extern void alSourceRewind(int source);
-        [SuppressUnmanagedCodeSecurity, DllImport("OpenAL32.dll", CallingConvention = CallingConvention.Cdecl)]
-        public static extern void alSourceQueueBuffers(int source, int number, [In] ref int buffer);
-        [SuppressUnmanagedCodeSecurity, DllImport("OpenAL32.dll", CallingConvention = CallingConvention.Cdecl)]
-        public static extern void alSourcei(int source, int attribute, int val);
-        [SuppressUnmanagedCodeSecurity, DllImport("OpenAL32.dll", CallingConvention = CallingConvention.Cdecl)]
-        public static extern void alSource3i(int source, int attribute, int value1, int value2, int value3);
-        [SuppressUnmanagedCodeSecurity, DllImport("OpenAL32.dll", CallingConvention = CallingConvention.Cdecl)]
-        public static extern void alSourcef(int source, int attribute, float val);
-        [SuppressUnmanagedCodeSecurity, DllImport("OpenAL32.dll", CallingConvention = CallingConvention.Cdecl)]
-        public static extern void alSource3f(int source, int attribute, float value1, float value2, float value3);
-        [SuppressUnmanagedCodeSecurity, DllImport("OpenAL32.dll", CallingConvention = CallingConvention.Cdecl)]
-        public static extern void alSourcefv(int source, int attribute, [In] float[] values);
-        [SuppressUnmanagedCodeSecurity, DllImport("OpenAL32.dll", CallingConvention = CallingConvention.Cdecl)]
-        public static extern void alSourceStop(int source);
-        [SuppressUnmanagedCodeSecurity, DllImport("OpenAL32.dll", CallingConvention = CallingConvention.Cdecl)]
-        public static extern void alSourceUnqueueBuffers(int source, int number, int[] buffers);
-        [SuppressUnmanagedCodeSecurity, DllImport("OpenAL32.dll", CallingConvention = CallingConvention.Cdecl)]
-        public static extern void alSourceUnqueueBuffers(int source, int number, ref int buffers);
-        [SuppressUnmanagedCodeSecurity, DllImport("OpenAL32.dll", CallingConvention = CallingConvention.Cdecl)]
-        public static extern int alGetEnumValue(string enumName);
-        [SuppressUnmanagedCodeSecurity, DllImport("OpenAL32.dll", CallingConvention = CallingConvention.Cdecl)]
-        public static extern void alGenBuffers(int number, out int buffer);
-        [SuppressUnmanagedCodeSecurity, DllImport("OpenAL32.dll", CallingConvention = CallingConvention.Cdecl)]
-        public static extern void alBufferData(int buffer, int format, [In] byte[] data, int size, int frequency);
-        [SuppressUnmanagedCodeSecurity, DllImport("OpenAL32.dll", CallingConvention = CallingConvention.Cdecl)]
-        public static extern void alBufferiv(int buffer, int attribute, [In] int[] values);
-        [SuppressUnmanagedCodeSecurity, DllImport("OpenAL32.dll", CallingConvention = CallingConvention.Cdecl)]
-        public static extern bool alIsSource(int source);
-        [SuppressUnmanagedCodeSecurity, DllImport("OpenAL32.dll", CallingConvention = CallingConvention.Cdecl)]
-        public static extern void alGenAuxiliaryEffectSlots(int number, out int effectslot);
-        [SuppressUnmanagedCodeSecurity, DllImport("OpenAL32.dll", CallingConvention = CallingConvention.Cdecl)]
-        public static extern void alAuxiliaryEffectSloti(int effectslot, int attribute, int val);
-        [SuppressUnmanagedCodeSecurity, DllImport("OpenAL32.dll", CallingConvention = CallingConvention.Cdecl)]
-        public static extern void alGenEffects(int number, out int effect);
-        [SuppressUnmanagedCodeSecurity, DllImport("OpenAL32.dll", CallingConvention = CallingConvention.Cdecl)]
-        public static extern void alEffecti(int effect, int attribute, int val);
-        [SuppressUnmanagedCodeSecurity, DllImport("OpenAL32.dll", CallingConvention = CallingConvention.Cdecl)]
-        public static extern void alEffectf(int effect, int attribute, float val);
-        [SuppressUnmanagedCodeSecurity, DllImport("OpenAL32.dll", CallingConvention = CallingConvention.Cdecl)]
-        public static extern void alEffectfv(int effect, int attribute, [In] float[] values);
-
-        public struct EFXEAXREVERBPROPERTIES
-        {
-            public float flDensity;
-            public float flDiffusion;
-            public float flGain;
-            public float flGainHF;
-            public float flGainLF;
-            public float flDecayTime;
-            public float flDecayHFRatio;
-            public float flDecayLFRatio;
-            public float flReflectionsGain;
-            public float flReflectionsDelay;
-            public float[] flReflectionsPan;
-            public float flLateReverbGain;
-            public float flLateReverbDelay;
-            public float[] flLateReverbPan;
-            public float flEchoTime;
-            public float flEchoDepth;
-            public float flModulationTime;
-            public float flModulationDepth;
-            public float flAirAbsorptionGainHF;
-            public float flHFReference;
-            public float flLFReference;
-            public float flRoomRolloffFactor;
-            public int iDecayHFLimit;
-
-            public EFXEAXREVERBPROPERTIES(float density, float diffusion, float gain, float gainHF, float gainLF, float decayTime, float decayHFRatio, float decayLFratio,
-                float reflectionsGain, float reflectionsDelay, float[] reflectionsPan, float lateReverbGain, float lateReverbDelay, float[] lateReverbPan, float echoTime,
-                float echoDepth, float modulationTime, float modulationDepth, float airAbsorptionGainHF, float hfReference, float lfReference, float roomRolloffFactor, int decayHFLimit)
-            {
-                flDensity = density;
-                flDiffusion = diffusion;
-                flGain = gain;
-                flGainHF = gainHF;
-                flGainLF = gainLF;
-                flDecayTime = decayTime;
-                flDecayHFRatio = decayHFRatio;
-                flDecayLFRatio = decayLFratio;
-                flReflectionsGain = reflectionsGain;
-                flReflectionsDelay = reflectionsDelay;
-                flReflectionsPan = reflectionsPan;
-                flLateReverbGain = lateReverbGain;
-                flLateReverbDelay = lateReverbDelay;
-                flLateReverbPan = lateReverbPan;
-                flEchoTime = echoTime;
-                flEchoDepth = echoDepth;
-                flModulationTime = modulationTime;
-                flModulationDepth = modulationDepth;
-                flAirAbsorptionGainHF = airAbsorptionGainHF;
-                flHFReference = hfReference;
-                flLFReference = lfReference;
-                flRoomRolloffFactor = roomRolloffFactor;
-                iDecayHFLimit = decayHFLimit;
-            }
-        }
-
-        public static EFXEAXREVERBPROPERTIES EFX_REVERB_PRESET_GENERIC = new EFXEAXREVERBPROPERTIES(1.0000f, 1.0000f, 0.3162f, 0.8913f, 1.0000f, 1.4900f, 0.8300f, 1.0000f, 0.0500f, 0.0070f, new float[] { 0.0000f, 0.0000f, 0.0000f }, 1.2589f, 0.0110f, new float[] { 0.0000f, 0.0000f, 0.0000f }, 0.2500f, 0.0000f, 0.2500f, 0.0000f, 0.9943f, 5000.0000f, 250.0000f, 0.0000f, 0x1);
-        public static EFXEAXREVERBPROPERTIES EFX_REVERB_PRESET_MOUNTAINS = new EFXEAXREVERBPROPERTIES(1.0000f, 0.2700f, 0.3162f, 0.0562f, 1.0000f, 1.4900f, 0.2100f, 1.0000f, 0.0407f, 0.3000f, new float[] { 0.0000f, 0.0000f, 0.0000f }, 0.1919f, 0.1000f, new float[] { 0.0000f, 0.0000f, 0.0000f }, 0.2500f, 1.0000f, 0.2500f, 0.0000f, 0.9943f, 5000.0000f, 250.0000f, 0.0000f, 0x0);
-        public static EFXEAXREVERBPROPERTIES EFX_REVERB_PRESET_HANGAR = new EFXEAXREVERBPROPERTIES(1.0000f, 1.0000f, 0.3162f, 0.3162f, 1.0000f, 10.0500f, 0.2300f, 1.0000f, 0.5000f, 0.0200f, new float[] { 0.0000f, 0.0000f, 0.0000f }, 1.2560f, 0.0300f, new float[] { 0.0000f, 0.0000f, 0.0000f }, 0.2500f, 0.0000f, 0.2500f, 0.0000f, 0.9943f, 5000.0000f, 250.0000f, 0.0000f, 0x1);
-        public static EFXEAXREVERBPROPERTIES EFX_REVERB_PRESET_QUARRY = new EFXEAXREVERBPROPERTIES(1.0000f, 1.0000f, 0.3162f, 0.3162f, 1.0000f, 1.4900f, 0.8300f, 1.0000f, 0.0000f, 0.0610f, new float[] { 0.0000f, 0.0000f, 0.0000f }, 1.7783f, 0.0250f, new float[] { 0.0000f, 0.0000f, 0.0000f }, 0.1250f, 0.7000f, 0.2500f, 0.0000f, 0.9943f, 5000.0000f, 250.0000f, 0.0000f, 0x1);
-        public static EFXEAXREVERBPROPERTIES EFX_REVERB_PRESET_OUTDOORS_VALLEY = new EFXEAXREVERBPROPERTIES(1.0000f, 0.2800f, 0.3162f, 0.0282f, 0.1585f, 2.8800f, 0.2600f, 0.3500f, 0.1413f, 0.2630f, new float[] { 0.0000f, 0.0000f, -0.0000f }, 0.3981f, 0.1000f, new float[] { 0.0000f, 0.0000f, 0.0000f }, 0.2500f, 0.3400f, 0.2500f, 0.0000f, 0.9943f, 2854.3999f, 107.5000f, 0.0000f, 0x0);
-        public static EFXEAXREVERBPROPERTIES EFX_REVERB_PRESET_OUTDOORS_DEEPCANYON = new EFXEAXREVERBPROPERTIES(1.0000f, 0.7400f, 0.3162f, 0.1778f, 0.6310f, 3.8900f, 0.2100f, 0.4600f, 0.3162f, 0.2230f, new float[] { 0.0000f, 0.0000f, -0.0000f }, 0.3548f, 0.0190f, new float[] { 0.0000f, 0.0000f, 0.0000f }, 0.2500f, 1.0000f, 0.2500f, 0.0000f, 0.9943f, 4399.1001f, 242.9000f, 0.0000f, 0x0);
-
-        public static void CreateHornEffect()
-        {
-            alGenEffects(1, out HornEffectID);
-            //LoadReverbEffect(ref EFX_REVERB_PRESET_OUTDOORS_DEEPCANYON, HornEffectID);
-            LoadEchoEffect(HornEffectID);
-
-            alGenAuxiliaryEffectSlots(1, out HornEffectSlotID);
-            alAuxiliaryEffectSloti(HornEffectSlotID, AL_EFFECTSLOT_EFFECT, HornEffectID);
-        }
-
-        public static bool LoadEchoEffect(int effectID)
-        {
-            alGetError();
-            alEffecti(effectID, AL_EFFECT_TYPE, AL_EFFECT_ECHO);
-
-            alEffectf(effectID, AL_ECHO_DELAY, 0.1f);
-            alEffectf(effectID, AL_ECHO_LRDELAY, 0.4f);
-            alEffectf(effectID, AL_ECHO_DAMPING, 0.5f);
-            alEffectf(effectID, AL_ECHO_FEEDBACK, 0.2f);
-            alEffectf(effectID, AL_ECHO_SPREAD, -1.0f);
-
-            return alGetError() == AL_NO_ERROR;
-        }
-
-        public static bool LoadReverbEffect(ref EFXEAXREVERBPROPERTIES reverb, int effectID)
-        {
-            alGetError();
-            if (alGetEnumValue("AL_EFFECT_EAXREVERB") != 0)
-            {
-                alEffecti(effectID, AL_EFFECT_TYPE, AL_EFFECT_EAXREVERB);
-
-                alEffectf(effectID, AL_EAXREVERB_DENSITY, reverb.flDensity);
-                alEffectf(effectID, AL_EAXREVERB_DIFFUSION, reverb.flDiffusion);
-                alEffectf(effectID, AL_EAXREVERB_GAIN, reverb.flGain);
-                alEffectf(effectID, AL_EAXREVERB_GAINHF, reverb.flGainHF);
-                alEffectf(effectID, AL_EAXREVERB_GAINLF, reverb.flGainLF);
-                alEffectf(effectID, AL_EAXREVERB_DECAY_TIME, reverb.flDecayTime);
-                alEffectf(effectID, AL_EAXREVERB_DECAY_HFRATIO, reverb.flDecayHFRatio);
-                alEffectf(effectID, AL_EAXREVERB_DECAY_LFRATIO, reverb.flDecayLFRatio);
-                alEffectf(effectID, AL_EAXREVERB_REFLECTIONS_GAIN, reverb.flReflectionsGain);
-                alEffectf(effectID, AL_EAXREVERB_REFLECTIONS_DELAY, reverb.flReflectionsDelay);
-                alEffectfv(effectID, AL_EAXREVERB_REFLECTIONS_PAN, reverb.flReflectionsPan);
-                alEffectf(effectID, AL_EAXREVERB_LATE_REVERB_GAIN, reverb.flLateReverbGain);
-                alEffectf(effectID, AL_EAXREVERB_LATE_REVERB_DELAY, reverb.flLateReverbDelay);
-                alEffectfv(effectID, AL_EAXREVERB_LATE_REVERB_PAN, reverb.flLateReverbPan);
-                alEffectf(effectID, AL_EAXREVERB_ECHO_TIME, reverb.flEchoTime);
-                alEffectf(effectID, AL_EAXREVERB_ECHO_DEPTH, reverb.flEchoDepth);
-                alEffectf(effectID, AL_EAXREVERB_MODULATION_TIME, reverb.flModulationTime);
-                alEffectf(effectID, AL_EAXREVERB_MODULATION_DEPTH, reverb.flModulationDepth);
-                alEffectf(effectID, AL_EAXREVERB_AIR_ABSORPTION_GAINHF, reverb.flAirAbsorptionGainHF);
-                alEffectf(effectID, AL_EAXREVERB_HFREFERENCE, reverb.flHFReference);
-                alEffectf(effectID, AL_EAXREVERB_LFREFERENCE, reverb.flLFReference);
-                alEffectf(effectID, AL_EAXREVERB_ROOM_ROLLOFF_FACTOR, reverb.flRoomRolloffFactor);
-                alEffecti(effectID, AL_EAXREVERB_DECAY_HFLIMIT, reverb.iDecayHFLimit);
-            }
-            else
-            {
-                alEffecti(effectID, AL_EFFECT_TYPE, AL_EFFECT_REVERB);
-
-                alEffectf(effectID, AL_REVERB_DENSITY, reverb.flDensity);
-                alEffectf(effectID, AL_REVERB_DIFFUSION, reverb.flDiffusion);
-                alEffectf(effectID, AL_REVERB_GAIN, reverb.flGain);
-                alEffectf(effectID, AL_REVERB_GAINHF, reverb.flGainHF);
-                alEffectf(effectID, AL_REVERB_DECAY_TIME, reverb.flDecayTime);
-                alEffectf(effectID, AL_REVERB_DECAY_HFRATIO, reverb.flDecayHFRatio);
-                alEffectf(effectID, AL_REVERB_REFLECTIONS_GAIN, reverb.flReflectionsGain);
-                alEffectf(effectID, AL_REVERB_REFLECTIONS_DELAY, reverb.flReflectionsDelay);
-                alEffectf(effectID, AL_REVERB_LATE_REVERB_GAIN, reverb.flLateReverbGain);
-                alEffectf(effectID, AL_REVERB_LATE_REVERB_DELAY, reverb.flLateReverbDelay);
-                alEffectf(effectID, AL_REVERB_AIR_ABSORPTION_GAINHF, reverb.flAirAbsorptionGainHF);
-                alEffectf(effectID, AL_REVERB_ROOM_ROLLOFF_FACTOR, reverb.flRoomRolloffFactor);
-                alEffecti(effectID, AL_REVERB_DECAY_HFLIMIT, reverb.iDecayHFLimit);
-            }
-            return alGetError() == AL_NO_ERROR;
-        }
-
-        public static int alSourceUnqueueBuffer(int SoundSourceID)
-        {
-            int bufid = 0;
-            OpenAL.alSourceUnqueueBuffers(SoundSourceID, 1, ref bufid);
-            return bufid;
-        }
-
-        public static string GetErrorString(int error)
-        {
-            if (error == AL_INVALID_ENUM)
-                return "Invalid Enumeration";
-            else if (error == AL_INVALID_NAME)
-                return "Invalid Name";
-            else if (error == AL_INVALID_OPERATION)
-                return "Invalid Operation";
-            else if (error == AL_INVALID_VALUE)
-                return "Invalid Value";
-            else if (error == AL_OUT_OF_MEMORY)
-                return "Out Of Memory";
-            else if (error == AL_NO_ERROR)
-                return "No Error";
-            
-            return "";
-        }
-
-        public static int HornEffectSlotID;
-        public static int HornEffectID;
-        public static void Initialize()
-        {
-            //if (alcIsExtensionPresent(IntPtr.Zero, "ALC_ENUMERATION_EXT") == AL_TRUE)
-            //{
-            //    string deviceList = alcGetString(IntPtr.Zero, ALC_DEVICE_SPECIFIER);
-            //    string[] split = deviceList.Split('\0');
-            //    Trace.TraceInformation("___devlist {0}",deviceList);
-            //}
-            int[] attribs = new int[0];
-            IntPtr device = alcOpenDevice(null);
-            IntPtr context = alcCreateContext(device, attribs);
-            alcMakeContextCurrent(context);
-
-            // Note: Must use custom marshalling here because the returned strings must NOT be automatically deallocated by runtime.
-            Trace.TraceInformation("Initialized OpenAL {0}; device '{1}' by '{2}'", Marshal.PtrToStringAnsi(alGetString(AL_VERSION)), Marshal.PtrToStringAnsi(alGetString(AL_RENDERER)), Marshal.PtrToStringAnsi(alGetString(AL_VENDOR)));
-        }
-    }
-
-    ///// <summary>
-    ///// WAVEFILEHEADER binary structure
-    ///// </summary>
-    //[StructLayout(LayoutKind.Explicit, Pack = 1)]
-    //public struct WAVEFILEHEADER
-    //{
-    //    [FieldOffset(0), MarshalAs(UnmanagedType.ByValArray, SizeConst = 4)]
-    //    public char[] szRIFF;
-    //    [FieldOffset(4), MarshalAs(UnmanagedType.U4, SizeConst = 4)]
-    //    public uint ulRIFFSize;
-    //    [FieldOffset(8), MarshalAs(UnmanagedType.U4, SizeConst = 4)]
-    //    public uint padding;
-    //}
-
-    /// <summary>
-    /// WAVEFILEHEADER binary structure
-    /// </summary>
-    [StructLayout(LayoutKind.Sequential, Pack = 1)]
-    public struct WAVEFILEHEADER
-    {
-        [MarshalAs(UnmanagedType.ByValArray, SizeConst = 4)]
-        public char[] szRIFF;
-        [MarshalAs(UnmanagedType.U4)]
-        public uint ulRIFFSize;
-        [MarshalAs(UnmanagedType.U4)]
-        public uint padding;
-    }
-
-    ///// <summary>
-    ///// RIFFCHUNK binary structure
-    ///// </summary>
-    //[StructLayout(LayoutKind.Explicit, CharSet = CharSet.Ansi, Pack = 1)]
-    //public struct RIFFCHUNK
-    //{
-    //    [FieldOffset(0), MarshalAs(UnmanagedType.ByValArray, SizeConst = 4)]
-    //    public char[] szChunkName;
-    //    [FieldOffset(4), MarshalAs(UnmanagedType.U4, SizeConst = 4)]
-    //    public uint ulChunkSize;
-    //}
-
-    /// <summary>
-    /// RIFFCHUNK binary structure
-    /// </summary>
-    [StructLayout(LayoutKind.Sequential, CharSet = CharSet.Ansi, Pack = 1)]
-    public struct RIFFCHUNK
-    {
-        [MarshalAs(UnmanagedType.ByValArray, SizeConst = 4)]
-        public char[] szChunkName;
-        [MarshalAs(UnmanagedType.U4)]
-        public uint ulChunkSize;
-    }
-
-    /// <summary>
-    /// WAVEFORMATEX binary structure
-    /// </summary>
-    [StructLayout(LayoutKind.Sequential, Pack = 1)]
-    public struct WAVEFORMATEX
-    {
-        public ushort wFormatTag;
-        public ushort nChannels;
-        public uint nSamplesPerSec;
-        public uint nAvgBytesPerSec;
-        public ushort nBlockAlign;
-        public ushort wBitsPerSample;
-        public ushort cbSize;
-    }
-
-    /// <summary>
-    /// WAVEFORMATEXTENSIBLE binary structure
-    /// </summary>
-    [StructLayout(LayoutKind.Sequential, Pack = 1)]
-    public struct WAVEFORMATEXTENSIBLE
-    {
-        public WAVEFORMATEX Format;
-        public ushort wValidBitsPerSample;
-        public uint dwChannelMask;
-        public Guid SubFormat;
-    }
-
-    ///// <summary>
-    ///// CUECHUNK binary structure
-    ///// Describes the CUE chunk list of a wave file
-    ///// </summary>
-    //[StructLayout(LayoutKind.Explicit, Pack = 1)]
-    //public struct CUECHUNK
-    //{
-    //    [FieldOffset(0), MarshalAs(UnmanagedType.ByValArray, SizeConst = 4)]
-    //    public char[] szChunkName;
-    //    [FieldOffset(4), MarshalAs(UnmanagedType.U4, SizeConst = 4)]
-    //    public uint ulChunkSize;
-    //    [FieldOffset(8), MarshalAs(UnmanagedType.U4, SizeConst = 4)]
-    //    public uint ulNumCuePts;
-    //}
-
-    /// <summary>
-    /// CUECHUNK binary structure
-    /// Describes the CUE chunk list of a wave file
-    /// </summary>
-    [StructLayout(LayoutKind.Sequential, Pack = 1)]
-    public struct CUECHUNK
-    {
-        [MarshalAs(UnmanagedType.ByValArray, SizeConst = 4)]
-        public char[] szChunkName;
-        [MarshalAs(UnmanagedType.U4)]
-        public uint ulChunkSize;
-        [MarshalAs(UnmanagedType.U4)]
-        public uint ulNumCuePts;
-    }
-
-    /// <summary>
-    /// CUEPT binary structure
-    /// Describes one CUE point in CUE list
-    /// </summary>
-    [StructLayout(LayoutKind.Sequential, Pack = 1)]
-    public struct CUEPT
-    {
-        public uint ulID;
-        public uint ulPlayPos;
-        public uint ulRiffID;
-        public uint ulChunkStart;
-        public uint ulBlockStart;
-        public uint ulByteStart;
-    }
-
-
-    ///// <summary>
-    ///// SMPLCHUNK binary structure
-    ///// Describes the SMPL chunk list of a wave file
-    ///// </summary>
-    //[StructLayout(LayoutKind.Explicit, Pack = 1)]
-    //public struct SMPLCHUNK
-    //{
-    //    [FieldOffset(0), MarshalAs(UnmanagedType.ByValArray, SizeConst = 4)]
-    //    public char[] ChunkName;
-    //    [FieldOffset(4), MarshalAs(UnmanagedType.U4, SizeConst = 4)]
-    //    public uint ChunkSize;
-    //    [FieldOffset(8), MarshalAs(UnmanagedType.U4, SizeConst = 4)]
-    //    public uint Manufacturer;
-    //    [FieldOffset(12), MarshalAs(UnmanagedType.U4, SizeConst = 4)]
-    //    public uint Product;
-    //    [FieldOffset(16), MarshalAs(UnmanagedType.U4, SizeConst = 4)]
-    //    public uint SmplPeriod;
-    //    [FieldOffset(20), MarshalAs(UnmanagedType.U4, SizeConst = 4)]
-    //    public uint MIDIUnityNote;
-    //    [FieldOffset(24), MarshalAs(UnmanagedType.U4, SizeConst = 4)]
-    //    public uint MIDIPitchFraction;
-    //    [FieldOffset(28), MarshalAs(UnmanagedType.U4, SizeConst = 4)]
-    //    public uint SMPTEFormat;
-    //    [FieldOffset(32), MarshalAs(UnmanagedType.U4, SizeConst = 4)]
-    //    public uint SMPTEOffset;
-    //    [FieldOffset(36), MarshalAs(UnmanagedType.U4, SizeConst = 4)]
-    //    public uint NumSmplLoops;
-    //    [FieldOffset(40), MarshalAs(UnmanagedType.U4, SizeConst = 4)]
-    //    public uint SamplerData;
-    //}
-
-    /// <summary>
-    /// SMPLCHUNK binary structure
-    /// Describes the SMPL chunk list of a wave file
-    /// </summary>
-    [StructLayout(LayoutKind.Sequential, Pack = 1)]
-    public struct SMPLCHUNK
-    {
-        [MarshalAs(UnmanagedType.ByValArray, SizeConst = 4)]
-        public char[] ChunkName;
-        [MarshalAs(UnmanagedType.U4)]
-        public uint ChunkSize;
-        [MarshalAs(UnmanagedType.U4)]
-        public uint Manufacturer;
-        [MarshalAs(UnmanagedType.U4)]
-        public uint Product;
-        [MarshalAs(UnmanagedType.U4)]
-        public uint SmplPeriod;
-        [MarshalAs(UnmanagedType.U4)]
-        public uint MIDIUnityNote;
-        [MarshalAs(UnmanagedType.U4)]
-        public uint MIDIPitchFraction;
-        [MarshalAs(UnmanagedType.U4)]
-        public uint SMPTEFormat;
-        [MarshalAs(UnmanagedType.U4)]
-        public uint SMPTEOffset;
-        [MarshalAs(UnmanagedType.U4)]
-        public uint NumSmplLoops;
-        [MarshalAs(UnmanagedType.U4)]
-        public uint SamplerData;
-    }
-
-
-    /// <summary>
-    /// SMPLLOOP binary structure
-    /// Describes one SMPL loop in loop list
-    /// </summary>
-    [StructLayout(LayoutKind.Sequential, Pack = 1)]
-    public struct SMPLLOOP
-    {
-        public uint ID;
-        public uint Type;
-        public uint ChunkStart;
-        public uint ChunkEnd;
-        public uint Fraction;
-        public uint PlayCount;
-    }
-    public enum WAVEFORMATTYPE
-    {
-        WT_UNKNOWN,
-        WT_PCM,
-        WT_EXT
-    }
-
-    /// <summary>
-    /// Helper class to load wave files
-    /// </summary>
-    public class WaveFileData
-    {
-        // Constants from C header files
-        private const ushort WAVE_FORMAT_PCM                = 1;
-        private const ushort WAVE_FORMAT_EXTENSIBLE         = 0xFFFE;
-
-        private const ushort SPEAKER_FRONT_LEFT             = 0x1;
-        private const ushort SPEAKER_FRONT_RIGHT            = 0x2;
-        private const ushort SPEAKER_FRONT_CENTER           = 0x4;
-        private const ushort SPEAKER_LOW_FREQUENCY          = 0x8;
-        private const ushort SPEAKER_BACK_LEFT              = 0x10;
-        private const ushort SPEAKER_BACK_RIGHT             = 0x20;
-        private const ushort SPEAKER_FRONT_LEFT_OF_CENTER   = 0x40;
-        private const ushort SPEAKER_FRONT_RIGHT_OF_CENTER  = 0x80;
-        private const ushort SPEAKER_BACK_CENTER            = 0x100;
-        private const ushort SPEAKER_SIDE_LEFT              = 0x200;
-        private const ushort SPEAKER_SIDE_RIGHT             = 0x400;
-        private const ushort SPEAKER_TOP_CENTER             = 0x800;
-        private const ushort SPEAKER_TOP_FRONT_LEFT         = 0x1000;
-        private const ushort SPEAKER_TOP_FRONT_CENTER       = 0x2000;
-        private const ushort SPEAKER_TOP_FRONT_RIGHT        = 0x4000;
-        private const ushort SPEAKER_TOP_BACK_LEFT          = 0x8000;
-        
-        // General info about current wave file
-        public bool isKnownType;
-        public WAVEFORMATEXTENSIBLE wfEXT;
-        public WAVEFORMATTYPE wtType = new WAVEFORMATTYPE();
-
-        public uint ulDataSize;
-        public uint ulDataOffset;
-
-        public ushort nChannels;
-        public uint nSamplesPerSec;
-        public ushort nBitsPerSample;
-
-        public uint ulFormat;
-        public FileStream pFile;
-        public uint[] CuePoints;
-
-        public WaveFileData()
-        {
-            pFile = null;
-            isKnownType = false;
-            wtType = WAVEFORMATTYPE.WT_UNKNOWN;
-
-            ulFormat = 0;
-            ulDataSize = 0;
-            ulDataOffset = 0;
-
-            nChannels = 0;
-            nSamplesPerSec = 0;
-            nBitsPerSample = 0;
-        }
-
-        public void Dispose()
-        {
-            if (pFile != null)
-                pFile.Close();
-
-            pFile = null;
-        }
-
-        /// <summary>
-        /// Tries to read and parse a binary wave file
-        /// </summary>
-        /// <param name="n">Name of the file</param>
-        /// <returns>True if success</returns>
-        private bool ParseWAV(string n)
-        {
-            pFile = File.Open(n, FileMode.Open, FileAccess.Read, FileShare.Read);
-            if (pFile == null)
-                return false;
-
-            // Read Wave file header
-            WAVEFILEHEADER waveFileHeader = new WAVEFILEHEADER();
-            {
-                GetNextStructureValue<WAVEFILEHEADER>(pFile, out waveFileHeader, - 1);
-                // Check if wave file
-                string hdr = new string(waveFileHeader.szRIFF);
-                if (hdr != "RIFF" && hdr != "WAVE")
-                    return false;
-
-                // Read chunks : fmt, data, cue
-                RIFFCHUNK riffChunk = new RIFFCHUNK();
-                {
-                    while (GetNextStructureValue<RIFFCHUNK>(pFile, out riffChunk, -1))
-                    {
-                        // Format chunk
-                        hdr = new string (riffChunk.szChunkName);
-                        if (hdr == "fmt ")
-                        {
-                            WAVEFORMATEXTENSIBLE waveFmt = new WAVEFORMATEXTENSIBLE();
-                            if (riffChunk.ulChunkSize <= Marshal.SizeOf(waveFmt))
-                            {
-                                GetNextStructureValue<WAVEFORMATEXTENSIBLE>(pFile, out waveFmt, (int)riffChunk.ulChunkSize);
-
-                                // Determine if this is a WAVEFORMATEX or WAVEFORMATEXTENSIBLE wave file
-                                if (waveFmt.Format.wFormatTag == WAVE_FORMAT_PCM)
-                                {
-                                    isKnownType = true;
-                                    wtType =  WAVEFORMATTYPE.WT_PCM;
-                                    waveFmt.wValidBitsPerSample = waveFmt.Format.wBitsPerSample;
-                                }
-                                else if (waveFmt.Format.wFormatTag == WAVE_FORMAT_EXTENSIBLE)
-                                {
-                                    isKnownType = true;
-                                    wtType = WAVEFORMATTYPE.WT_EXT;
-                                }
-
-                                wfEXT = waveFmt;
-                                nBitsPerSample = waveFmt.Format.wBitsPerSample;
-                                nChannels = waveFmt.Format.nChannels;
-                                nSamplesPerSec = waveFmt.Format.nSamplesPerSec;
-                            }
-                            // Unexpected length
-                            else
-                            {
-                                pFile.Seek(riffChunk.ulChunkSize, SeekOrigin.Current);
-                            }
-                        }
-                        // Data chunk
-                        else if (hdr == "data")
-                        {
-                            ulDataSize = riffChunk.ulChunkSize;
-                            ulDataOffset = (uint)pFile.Position;
-                            pFile.Seek(riffChunk.ulChunkSize, SeekOrigin.Current);
-                        }
-                        // CUE points
-                        else if (hdr == "cue ")
-                        {
-                            // Seek back and read CUE header
-                            pFile.Seek(Marshal.SizeOf(riffChunk) * -1, SeekOrigin.Current);
-                            CUECHUNK cueChunk;
-                            GetNextStructureValue<CUECHUNK>(pFile, out cueChunk, -1);
-                            CuePoints = new uint[cueChunk.ulNumCuePts];
-                            {
-                                CUEPT cuePt;
-                                uint pos;
-                                // Read all CUE points
-                                for (uint i = 0; i < cueChunk.ulNumCuePts; i++)
-                                {
-                                    if (GetNextStructureValue<CUEPT>(pFile, out cuePt, -1))
-                                    {
-                                        pos = 0;
-                                        pos += cuePt.ulChunkStart;
-                                        pos += cuePt.ulBlockStart;
-                                        pos += cuePt.ulByteStart;
-
-                                        CuePoints[i] = pos;
-                                    }
-                                }
-                            }
-                        }
-                        else if (hdr == "smpl")
-                        {
-                            // Seek back and read SMPL header
-                            pFile.Seek(Marshal.SizeOf(riffChunk) * -1, SeekOrigin.Current);
-                            SMPLCHUNK smplChunk;
-                            GetNextStructureValue<SMPLCHUNK>(pFile, out smplChunk, -1);
-                            if (smplChunk.NumSmplLoops > 0)
-                            {
-                                CuePoints = new uint[smplChunk.NumSmplLoops * 2];
-                                {
-                                    SMPLLOOP smplLoop;
-                                    for (uint i = 0; i < smplChunk.NumSmplLoops; i++)
-                                    {
-                                        if (GetNextStructureValue<SMPLLOOP>(pFile, out smplLoop, -1))
-                                        {
-                                            CuePoints[i * 2] = smplLoop.ChunkStart;
-                                            CuePoints[i * 2 + 1] = smplLoop.ChunkEnd;
-                                        }
-                                    }
-                                }
-                            }
-                        }
-                        else // skip the unknown chunks
-                        {
-                            pFile.Seek(riffChunk.ulChunkSize, SeekOrigin.Current);
-                        }
-
-                        // Ensure that we are correctly aligned for next chunk
-                        if ((riffChunk.ulChunkSize & 1) == 1)
-                            pFile.Seek(1, SeekOrigin.Current);
-                    } //get next chunk
-
-                    // If no data found
-                    if (ulDataSize == 0 || ulDataOffset == 0)
-                        return false;
-
-                    if (CuePoints != null)
-                        Array.Sort(CuePoints);
-
-                    return isKnownType;
-                }
-            }
-        }
-
-        /// <summary>
-        /// Gets the wave file's correspondig AL format number
-        /// </summary>
-        /// <param name="pulFormat">Place to put the format number</param>
-        /// <returns>True if success</returns>
-        private bool GetALFormat(ref int pulFormat, ref bool mstsMonoTreatment, ushort origNChannels )
-        {
-            pulFormat = 0;
-
-            if (wtType == WAVEFORMATTYPE.WT_PCM)
-            {
-                if (wfEXT.Format.nChannels == 1)
-                {
-                    switch (wfEXT.Format.wBitsPerSample)
-                    {
-                        case 4:
-                            pulFormat = OpenAL.alGetEnumValue("AL_FORMAT_MONO_IMA4");
-                            break;
-                        case 8:
-                            pulFormat = OpenAL.AL_FORMAT_MONO8;
-                            break;
-                        case 16:
-                            pulFormat = OpenAL.AL_FORMAT_MONO16;
-                            if (origNChannels == 1) mstsMonoTreatment = true;
-                            break;
-                    }
-                }
-                else if (wfEXT.Format.nChannels == 2)
-                {
-                    switch (wfEXT.Format.wBitsPerSample)
-                    {
-                        case 4:
-                            pulFormat = OpenAL.alGetEnumValue("AL_FORMAT_STEREO_IMA4");
-                            break;
-                        case 8:
-                            pulFormat = OpenAL.AL_FORMAT_STEREO8;
-                            break;
-                        case 16:
-                            pulFormat = OpenAL.AL_FORMAT_STEREO16;
-                            break;
-                    }
-                }
-                else if ((wfEXT.Format.nChannels == 4) && (wfEXT.Format.wBitsPerSample == 16))
-                    pulFormat = OpenAL.alGetEnumValue("AL_FORMAT_QUAD16");
-            }
-            else if (wtType == WAVEFORMATTYPE.WT_EXT)
-            {
-                if ((wfEXT.Format.nChannels == 1) && ((wfEXT.dwChannelMask == SPEAKER_FRONT_CENTER) || (wfEXT.dwChannelMask == (SPEAKER_FRONT_LEFT | SPEAKER_FRONT_RIGHT)) || (wfEXT.dwChannelMask == 0)))
-                {
-                    switch (wfEXT.Format.wBitsPerSample)
-                    {
-                        case 4:
-                            pulFormat = OpenAL.alGetEnumValue("AL_FORMAT_MONO_IMA4");
-                            break;
-                        case 8:
-                            pulFormat = OpenAL.AL_FORMAT_MONO8;
-                            break;
-                        case 16:
-                            pulFormat = OpenAL.AL_FORMAT_MONO16;
-                            if (origNChannels == 1) mstsMonoTreatment = true;
-                            break;
-                    }
-                }
-                else if ((wfEXT.Format.nChannels == 2) && (wfEXT.dwChannelMask == (SPEAKER_FRONT_LEFT | SPEAKER_FRONT_RIGHT)))
-                {
-                    switch (wfEXT.Format.wBitsPerSample)
-                    {
-                        case 4:
-                            pulFormat = OpenAL.alGetEnumValue("AL_FORMAT_STEREO_IMA4");
-                            break;
-                        case 8:
-                            pulFormat = OpenAL.AL_FORMAT_STEREO8;
-                            break;
-                        case 16:
-                            pulFormat = OpenAL.AL_FORMAT_STEREO16;
-                            break;
-                    }
-                }
-                else if ((wfEXT.Format.nChannels == 2) && (wfEXT.Format.wBitsPerSample == 16) && (wfEXT.dwChannelMask == (SPEAKER_BACK_LEFT | SPEAKER_BACK_RIGHT)))
-                    pulFormat = OpenAL.alGetEnumValue("AL_FORMAT_REAR16");
-                else if ((wfEXT.Format.nChannels == 4) && (wfEXT.Format.wBitsPerSample == 16) && (wfEXT.dwChannelMask == (SPEAKER_FRONT_LEFT | SPEAKER_FRONT_RIGHT | SPEAKER_BACK_LEFT | SPEAKER_BACK_RIGHT)))
-                    pulFormat = OpenAL.alGetEnumValue("AL_FORMAT_QUAD16");
-                else if ((wfEXT.Format.nChannels == 6) && (wfEXT.Format.wBitsPerSample == 16) && (wfEXT.dwChannelMask == (SPEAKER_FRONT_LEFT | SPEAKER_FRONT_RIGHT | SPEAKER_FRONT_CENTER | SPEAKER_LOW_FREQUENCY | SPEAKER_BACK_LEFT | SPEAKER_BACK_RIGHT)))
-                    pulFormat = OpenAL.alGetEnumValue("AL_FORMAT_51CHN16");
-                else if ((wfEXT.Format.nChannels == 7) && (wfEXT.Format.wBitsPerSample == 16) && (wfEXT.dwChannelMask == (SPEAKER_FRONT_LEFT | SPEAKER_FRONT_RIGHT | SPEAKER_FRONT_CENTER | SPEAKER_LOW_FREQUENCY | SPEAKER_BACK_LEFT | SPEAKER_BACK_RIGHT | SPEAKER_BACK_CENTER)))
-                    pulFormat = OpenAL.alGetEnumValue("AL_FORMAT_61CHN16");
-                else if ((wfEXT.Format.nChannels == 8) && (wfEXT.Format.wBitsPerSample == 16) && (wfEXT.dwChannelMask == (SPEAKER_FRONT_LEFT | SPEAKER_FRONT_RIGHT | SPEAKER_FRONT_CENTER | SPEAKER_LOW_FREQUENCY | SPEAKER_BACK_LEFT | SPEAKER_BACK_RIGHT | SPEAKER_SIDE_LEFT | SPEAKER_SIDE_RIGHT)))
-                    pulFormat = OpenAL.alGetEnumValue("AL_FORMAT_71CHN16");
-            }
-
-            return pulFormat != 0;
-        }
-
-        /// <summary>
-        /// Reads the wave contents of a wave file
-        /// </summary>
-        /// <param name="ToMono">True if must convert to mono before return</param>
-        /// <returns>Read wave data</returns>
-        private byte[] ReadData(bool ToMono)
-        {
-            byte[] buffer = null;
-            if (pFile == null || ulDataOffset == 0 || ulDataSize == 0)
-            {
-                return buffer;
-            }
-
-            buffer = new byte[ulDataSize];
-            if (buffer == null)
-            {
-                return buffer;
-            }
-
-            pFile.Seek(ulDataOffset, SeekOrigin.Begin);
-            int size = (int)ulDataSize;
-            if (pFile.Read(buffer, 0, size) != size)
-            {
-                buffer = null;
-            }
-
-            if (ToMono)
-            {
-                byte[] newbuffer = ConvertToMono(buffer);
-                buffer = newbuffer;
-            }
-
-            return buffer;
-        }
-
-        /// <summary>
-        /// Converts the read wave buffer to mono
-        /// </summary>
-        /// <param name="buffer">Buffer to convert</param>
-        /// <returns>The converted buffer</returns>
-        private byte[] ConvertToMono(byte[] buffer)
-        {
-            if (wfEXT.Format.nChannels == 1)
-                return buffer;
-
-            int pos = 0;
-            int len = (int)ulDataSize / 2;
-
-            byte[] retval = new byte[len];
-
-            if (wfEXT.Format.wBitsPerSample == 8)
-            {
-                byte newval;
-
-                while (pos < len)
-                {
-                    newval = buffer[pos * 2];
-                    retval[pos] = newval;
-                    pos++;
-                }
-            }
-            else
-            {
-                MemoryStream sms = new MemoryStream(buffer);
-                BinaryReader srd = new BinaryReader(sms);
-                MemoryStream dms = new MemoryStream(retval);
-                BinaryWriter drw = new BinaryWriter(dms);
-                ushort newval;
-
-                len /= 2;
-                while (pos < len)
-                {
-                    newval = srd.ReadUInt16();
-                    newval = srd.ReadUInt16();
-                    drw.Write(newval);
-                    pos++;
-                }
-
-                drw.Flush();
-                drw.Close();
-                dms.Flush();
-                dms.Close();
-                srd.Close();
-                sms.Close();
-            }
-
-            wfEXT.Format.nChannels = 1;
-            ulDataSize = (uint)retval.Length;
-            if (CuePoints != null)
-                for (var i = 0; i < CuePoints.Length; i++)
-                    if (CuePoints[i] != 0xFFFFFFFF)
-                        CuePoints[i] /= 2;
-
-            return retval;
-        }
-
-        /// <summary>
-        /// Opens, reads the given wave file. 
-        /// Also creates the AL buffers and fills them with data
-        /// </summary>
-        /// <param name="Name">Name of the wave file to read</param>
-        /// <param name="BufferIDs">Array of the buffer IDs to place</param>
-        /// <param name="BufferLens">Array of the length data to place</param>
-        /// <param name="ToMono">Indicates if the wave must be converted to mono</param>
-        /// <param name="isReleasedWithJump">True if sound possibly be released with jump</param>
-        /// <returns>True if success</returns>
-        public static bool OpenWavFile(string Name, ref int[] BufferIDs, ref int[] BufferLens, bool ToMono, bool isReleasedWithJump, ref int numCuePoints, ref bool mstsMonoTreatment)
-        {
-            WaveFileData wfi = new WaveFileData();
-            int fmt = -1;
-
-            if (!wfi.ParseWAV(Name))
-            {
-                return false;
-            }
-
-            if (wfi.ulDataSize == 0 || ((int)wfi.ulDataSize) == -1)
-            {
-                Trace.TraceWarning("Skipped wave file with invalid length {0}", Name);
-                return false;
-            }
-
-            ushort origNChannels = wfi.wfEXT.Format.nChannels;
-
-            byte[] buffer = wfi.ReadData(ToMono);
-            if (buffer == null)
-            {
-                return false;
-            }
-
-            if (!wfi.GetALFormat(ref fmt, ref mstsMonoTreatment, origNChannels))
-            {
-                return false;
-            }
-
-            if (buffer.Length != wfi.ulDataSize)
-            {
-                Trace.TraceWarning("Invalid wave file length in header; expected {1}, got {2} in {0}", Name, buffer.Length, wfi.ulDataSize);
-                wfi.ulDataSize = (uint)buffer.Length;
-            }
-
-            bool alLoopPointsSoft = false;
-            int[] samplePos = new int[2];
-            if (!isReleasedWithJump && wfi.CuePoints != null && wfi.CuePoints.Length > 1)
-            {
-                samplePos[0] = (int)(wfi.CuePoints[0]);
-                samplePos[1] = (int)(wfi.CuePoints.Last());
-                if (samplePos[0] < samplePos[1] && samplePos[1] <= wfi.ulDataSize / (wfi.nBitsPerSample / 8 * wfi.nChannels))
-                    alLoopPointsSoft = OpenAL.alIsExtensionPresent("AL_SOFT_LOOP_POINTS") == OpenAL.AL_TRUE;
-                numCuePoints = wfi.CuePoints.Length;
-            }
-            // Disable AL_SOFT_LOOP_POINTS OpenAL extension until a more sofisticated detection
-            // is implemented for sounds that never need smoothly transiting into another.
-            // For utilizing soft loop points a static buffer has to be used, without the ability of
-            // continuously buffering, and it is impossible to use it for smooth transition.
-            alLoopPointsSoft = false;
-
-            if (wfi.CuePoints == null || wfi.CuePoints.Length == 1 || alLoopPointsSoft)
-            {
-                BufferIDs = new int[1];
-                BufferLens = new int[1];
-
-                BufferLens[0] = (int)wfi.ulDataSize;
-
-                if (BufferLens[0] > 0)
-                {
-                    OpenAL.alGenBuffers(1, out BufferIDs[0]);
-                    OpenAL.alBufferData(BufferIDs[0], fmt, buffer, (int)wfi.ulDataSize, (int)wfi.nSamplesPerSec);
-
-                    if (alLoopPointsSoft)
-                        OpenAL.alBufferiv(BufferIDs[0], OpenAL.AL_LOOP_POINTS_SOFT, samplePos);
-                }
-                else
-                    BufferIDs[0] = 0;
-
-                return true;
-            }
-            else
-            {
-                BufferIDs = new int[wfi.CuePoints.Length + 1];
-                BufferLens = new int[wfi.CuePoints.Length + 1];
-                numCuePoints = wfi.CuePoints.Length;
-
-                uint prevAdjPos = 0;
-                for (var i = 0; i < wfi.CuePoints.Length; i++)
-                {
-                    uint adjPos = wfi.CuePoints[i] * wfi.nBitsPerSample / 8 * wfi.nChannels;
-                    if (adjPos > wfi.ulDataSize)
-                    {
-                        Trace.TraceWarning("Invalid cue point in wave file; Length {1}, CUE {2}, BitsPerSample {3}, Channels {4} in {0}", Name, wfi.ulDataSize, adjPos, wfi.nBitsPerSample, wfi.nChannels);
-                        wfi.CuePoints[i] = 0xFFFFFFFF;
-                        adjPos = prevAdjPos;
-                    }
-                    
-                    BufferLens[i] = (int)adjPos - (int)prevAdjPos;
-                    if (BufferLens[i] > 0)
-                    {
-                        OpenAL.alGenBuffers(1, out BufferIDs[i]);
-                        OpenAL.alBufferData(BufferIDs[i], fmt, GetFromArray(buffer, (int)prevAdjPos, BufferLens[i]), BufferLens[i], (int)wfi.nSamplesPerSec);
-                    }
-                    else
-                    {
-                        BufferIDs[i] = 0;
-                    }
-                    
-                    if (i == wfi.CuePoints.Length - 1)
-                    {
-                        BufferLens[i + 1] = (int)wfi.ulDataSize - (int)adjPos;
-                        if (BufferLens[i + 1] > 0)
-                        {
-                            OpenAL.alGenBuffers(1, out BufferIDs[i + 1]);
-                            OpenAL.alBufferData(BufferIDs[i + 1], fmt, GetFromArray(buffer, (int)adjPos, BufferLens[i + 1]), BufferLens[i + 1], (int)wfi.nSamplesPerSec);
-                        }
-                        else
-                        {
-                            BufferIDs[i + 1] = 0;
-                        }
-                    }
-                    prevAdjPos = adjPos;
-                }
-            }
-
-            return true;
-        }
-
-        /// <summary>
-        /// Extracts an array of bytes from an another array of bytes
-        /// </summary>
-        /// <param name="buffer">Initial buffer</param>
-        /// <param name="offset">Offset from copy</param>
-        /// <param name="len">Number of bytes to copy</param>
-        /// <returns>New buffer with the extracted data</returns>
-        static byte[] GetFromArray(byte[] buffer, int offset, int len)
-        {
-            byte[] retval = new byte[len];
-            Buffer.BlockCopy(buffer, offset, retval, 0, len);
-            return retval;
-        }
-
-        /// <summary>
-        /// Reads a given structure from a FileStream
-        /// </summary>
-        /// <typeparam name="T">Type to read, must be able to Marshal to native</typeparam>
-        /// <param name="fs">FileStream from read</param>
-        /// <param name="retval">The filled structure</param>
-        /// <param name="len">The bytes to read, -1 if the structure size must be filled</param>
-        /// <returns>True if success</returns>
-        public static bool GetNextStructureValue<T>(FileStream fs, out T retval, int len)
-        {
-            byte[] buffer;
-            retval = default(T);
-            bool result = false;
-            if (len == -1)
-            {
-                buffer = new byte[Marshal.SizeOf(retval.GetType())];
-            }
-            else
-            {
-                buffer = new byte[len];
-            }
-
-            GCHandle handle = GCHandle.Alloc(buffer, GCHandleType.Pinned);
-            if (fs.Read(buffer, 0, buffer.Length) == buffer.Length)
-            {
-                try
-                {
-                    retval = (T)Marshal.PtrToStructure<T>(handle.AddrOfPinnedObject());
-                    result = true;
-                }
-                finally
-                {
-                    if (handle.IsAllocated)
-                        handle.Free();
-                }
-            }
-            return result;
-        } 
-    }
-}
-
-=======
-﻿// COPYRIGHT 2011, 2012, 2013 by the Open Rails project.
-// 
-// This file is part of Open Rails.
-// 
-// Open Rails is free software: you can redistribute it and/or modify
-// it under the terms of the GNU General Public License as published by
-// the Free Software Foundation, either version 3 of the License, or
-// (at your option) any later version.
-// 
-// Open Rails is distributed in the hope that it will be useful,
-// but WITHOUT ANY WARRANTY; without even the implied warranty of
-// MERCHANTABILITY or FITNESS FOR A PARTICULAR PURPOSE.  See the
-// GNU General Public License for more details.
-// 
-// You should have received a copy of the GNU General Public License
-// along with Open Rails.  If not, see <http://www.gnu.org/licenses/>.
-
-// This file is the responsibility of the 3D & Environment Team. 
-
-using System;
-using System.Diagnostics;
-using System.IO;
-using System.Linq;
-using System.Runtime.InteropServices;
-using System.Security;
-using System.Text;
-
-namespace Orts.Viewer3D
-{
-    /// <summary>
-    /// Wrapper class for the externals of library OpenAL
-    /// </summary>
-    public class OpenAL
-    {
-        public const int AL_NONE = 0;
-        public const int AL_FALSE = 0;
-        public const int AL_TRUE = 1;
-
-        public const int AL_BUFFER = 0x1009;
-        public const int AL_BUFFERS_QUEUED = 0x1015;
-        public const int AL_BUFFERS_PROCESSED = 0x1016;
-        public const int AL_PLAYING = 0x1012;
-        public const int AL_SOURCE_STATE = 0x1010;
-        public const int AL_SOURCE_TYPE = 0x1027;
-        public const int AL_LOOPING = 0x1007;
-        public const int AL_GAIN = 0x100a;
-        public const int AL_VELOCITY = 0x1006;
-        public const int AL_ORIENTATION = 0x100f;
-        public const int AL_DISTANCE_MODEL = 0xd000;
-        public const int AL_INVERSE_DISTANCE = 0xd001;
-        public const int AL_INVERSE_DISTANCE_CLAMPED = 0xd002;
-        public const int AL_LINEAR_DISTANCE = 0xd003;
-        public const int AL_LINEAR_DISTANCE_CLAMPED = 0xd004;
-        public const int AL_EXPONENT_DISTANCE = 0xd005;
-        public const int AL_EXPONENT_DISTANCE_CLAMPED = 0xd006;
-        public const int AL_MAX_DISTANCE = 0x1023;
-        public const int AL_REFERENCE_DISTANCE = 0x1020;
-        public const int AL_ROLLOFF_FACTOR = 0x1021;
-        public const int AL_PITCH = 0x1003;
-        public const int AL_POSITION = 0x1004;
-        public const int AL_DIRECTION = 0x1005;
-        public const int AL_SOURCE_RELATIVE = 0x0202;
-        public const int AL_FREQUENCY = 0x2001;
-        public const int AL_BITS = 0x2002;
-        public const int AL_CHANNELS = 0x2003;
-        public const int AL_BYTE_OFFSET = 0x1026;
-        public const int AL_MIN_GAIN = 0x100d;
-        public const int AL_MAX_GAIN = 0x100e;
-        public const int AL_VENDOR = 0xb001;
-        public const int AL_VERSION = 0xb002;
-        public const int AL_RENDERER = 0xb003;
-        public const int AL_DOPPLER_FACTOR = 0xc000;
-        public const int AL_LOOP_POINTS_SOFT = 0x2015;
-        public const int AL_STATIC = 0x1028;
-        public const int AL_STREAMING = 0x1029;
-        public const int AL_UNDETERMINED = 0x1030;
-
-        public const int AL_FORMAT_MONO8 = 0x1100;
-        public const int AL_FORMAT_MONO16 = 0x1101;
-        public const int AL_FORMAT_STEREO8 = 0x1102;
-        public const int AL_FORMAT_STEREO16 = 0x1103;
-
-        public const int ALC_DEFAULT_DEVICE_SPECIFIER = 0x1004;
-        public const int ALC_DEVICE_SPECIFIER = 0x1005;
-
-        public const int AL_NO_ERROR = 0;
-        public const int AL_INVALID = -1;
-        public const int AL_INVALID_NAME = 0xa001; // 40961
-        public const int AL_INVALID_ENUM = 0xa002; // 40962
-        public const int AL_INVALID_VALUE = 0xa003; // 40963
-        public const int AL_INVALID_OPERATION = 0xa004; // 40964
-        public const int AL_OUT_OF_MEMORY = 0xa005; // 40965
-
-        public const int AL_AUXILIARY_SEND_FILTER = 0x20006;
-
-        public const int AL_FILTER_NULL = 0x0000;
-
-        public const int AL_EFFECTSLOT_NULL = 0x0000;
-        public const int AL_EFFECTSLOT_EFFECT = 0x0001;
-        public const int AL_EFFECTSLOT_GAIN = 0x0002;
-        public const int AL_EFFECTSLOT_AUXILIARY_SEND_AUTO = 0x0003;
-
-        public const int AL_EFFECT_TYPE = 0x8001;
-        public const int AL_EFFECT_REVERB = 0x0001;
-        public const int AL_EFFECT_ECHO = 0x0004;
-        public const int AL_EFFECT_PITCH_SHIFTER = 0x0008;
-        public const int AL_EFFECT_EAXREVERB = 0x8000;
-
-        public const int AL_ECHO_DELAY = 0x0001;
-        public const int AL_ECHO_LRDELAY = 0x0002;
-        public const int AL_ECHO_DAMPING = 0x0003;
-        public const int AL_ECHO_FEEDBACK = 0x0004;
-        public const int AL_ECHO_SPREAD = 0x0005;
-
-        public const int AL_REVERB_DENSITY = 0x0001;
-        public const int AL_REVERB_DIFFUSION = 0x0002;
-        public const int AL_REVERB_GAIN = 0x0003;
-        public const int AL_REVERB_GAINHF = 0x0004;
-        public const int AL_REVERB_DECAY_TIME = 0x0005;
-        public const int AL_REVERB_DECAY_HFRATIO = 0x0006;
-        public const int AL_REVERB_REFLECTIONS_GAIN = 0x0007;
-        public const int AL_REVERB_REFLECTIONS_DELAY = 0x0008;
-        public const int AL_REVERB_LATE_REVERB_GAIN = 0x0009;
-        public const int AL_REVERB_LATE_REVERB_DELAY = 0x000a;
-        public const int AL_REVERB_AIR_ABSORPTION_GAINHF = 0x000b;
-        public const int AL_REVERB_ROOM_ROLLOFF_FACTOR = 0x000c;
-        public const int AL_REVERB_DECAY_HFLIMIT = 0x000d;
-
-        public const int AL_EAXREVERB_DENSITY = 0x0001;
-        public const int AL_EAXREVERB_DIFFUSION = 0x0002;
-        public const int AL_EAXREVERB_GAIN = 0x0003;
-        public const int AL_EAXREVERB_GAINHF = 0x0004;
-        public const int AL_EAXREVERB_GAINLF = 0x0005;
-        public const int AL_EAXREVERB_DECAY_TIME = 0x0006;
-        public const int AL_EAXREVERB_DECAY_HFRATIO = 0x0007;
-        public const int AL_EAXREVERB_DECAY_LFRATIO = 0x0008;
-        public const int AL_EAXREVERB_REFLECTIONS_GAIN = 0x0009;
-        public const int AL_EAXREVERB_REFLECTIONS_DELAY = 0x000a;
-        public const int AL_EAXREVERB_REFLECTIONS_PAN = 0x000b;
-        public const int AL_EAXREVERB_LATE_REVERB_GAIN = 0x000c;
-        public const int AL_EAXREVERB_LATE_REVERB_DELAY = 0x000d;
-        public const int AL_EAXREVERB_LATE_REVERB_PAN = 0x000e;
-        public const int AL_EAXREVERB_ECHO_TIME = 0x000f;
-        public const int AL_EAXREVERB_ECHO_DEPTH = 0x0010;
-        public const int AL_EAXREVERB_MODULATION_TIME = 0x0011;
-        public const int AL_EAXREVERB_MODULATION_DEPTH = 0x0012;
-        public const int AL_EAXREVERB_AIR_ABSORPTION_GAINHF = 0x0013;
-        public const int AL_EAXREVERB_HFREFERENCE = 0x0014;
-        public const int AL_EAXREVERB_LFREFERENCE = 0x0015;
-        public const int AL_EAXREVERB_ROOM_ROLLOFF_FACTOR = 0x0016;
-        public const int AL_EAXREVERB_DECAY_HFLIMIT = 0x0017;
-
-        [SuppressUnmanagedCodeSecurity, DllImport("OpenAL32.dll", CallingConvention = CallingConvention.Cdecl)]
-        public static extern IntPtr alcOpenDevice(string deviceName);
-        [SuppressUnmanagedCodeSecurity, DllImport("OpenAL32.dll", CallingConvention = CallingConvention.Cdecl)]
-        public static extern IntPtr alcCreateContext(IntPtr device, int[] attribute);
-        [SuppressUnmanagedCodeSecurity, DllImport("OpenAL32.dll", CallingConvention = CallingConvention.Cdecl)]
-        public static extern int alcMakeContextCurrent(IntPtr context);
-        [SuppressUnmanagedCodeSecurity, DllImport("OpenAL32.dll", CallingConvention = CallingConvention.Cdecl)]
-        public static extern string alcGetString(IntPtr device, int attribute);
-        [SuppressUnmanagedCodeSecurity, DllImport("OpenAL32.dll", CallingConvention = CallingConvention.Cdecl)]
-        public static extern int alcIsExtensionPresent(IntPtr device, string extensionName);
-
-        [SuppressUnmanagedCodeSecurity, DllImport("OpenAL32.dll", CallingConvention = CallingConvention.Cdecl)]
-        public static extern string AlInitialize(string devName);
-        [SuppressUnmanagedCodeSecurity, DllImport("OpenAL32.dll", CallingConvention = CallingConvention.Cdecl)]
-        public static extern int alIsExtensionPresent(string extensionName);
-        [SuppressUnmanagedCodeSecurity, DllImport("OpenAL32.dll", CallingConvention = CallingConvention.Cdecl)]
-        public static extern void alGetBufferi(int buffer, int attribute, out int val);
-        [SuppressUnmanagedCodeSecurity, DllImport("OpenAL32.dll", CallingConvention = CallingConvention.Cdecl)]
-        public static extern IntPtr alGetString(int state);
-        [SuppressUnmanagedCodeSecurity, DllImport("OpenAL32.dll", CallingConvention = CallingConvention.Cdecl)]
-        public static extern int alGetError();
-        [SuppressUnmanagedCodeSecurity, DllImport("OpenAL32.dll", CallingConvention = CallingConvention.Cdecl)]
-        public static extern void alDeleteBuffers(int number, [In] ref int buffer);
-        [SuppressUnmanagedCodeSecurity, DllImport("OpenAL32.dll", CallingConvention = CallingConvention.Cdecl)]
-        public static extern void alDeleteBuffers(int number, int[] buffers);
-        [SuppressUnmanagedCodeSecurity, DllImport("OpenAL32.dll", CallingConvention = CallingConvention.Cdecl)]
-        public static extern void alDeleteSources(int number, [In] int[] sources);
-        [SuppressUnmanagedCodeSecurity, DllImport("OpenAL32.dll", CallingConvention = CallingConvention.Cdecl)]
-        public static extern void alDeleteSources(int number, [In] ref int sources);
-        [SuppressUnmanagedCodeSecurity, DllImport("OpenAL32.dll", CallingConvention = CallingConvention.Cdecl)]
-        public static extern void alDistanceModel(int model);
-        [SuppressUnmanagedCodeSecurity, DllImport("OpenAL32.dll", CallingConvention = CallingConvention.Cdecl)]
-        public static extern void alGenSources(int number, out int source);
-        [SuppressUnmanagedCodeSecurity, DllImport("OpenAL32.dll", CallingConvention = CallingConvention.Cdecl)]
-        public static extern void alGetSourcei(int source, int attribute, out int val);
-        [SuppressUnmanagedCodeSecurity, DllImport("OpenAL32.dll", CallingConvention = CallingConvention.Cdecl)]
-        public static extern void alGetSourcef(int source, int attribute, out float val);
-        [SuppressUnmanagedCodeSecurity, DllImport("OpenAL32.dll", CallingConvention = CallingConvention.Cdecl)]
-        public static extern void alGetSource3f(int source, int attribute, out float value1, out float value2, out float value3);
-        [SuppressUnmanagedCodeSecurity, DllImport("OpenAL32.dll", CallingConvention = CallingConvention.Cdecl)]
-        public static extern void alListener3f(int attribute, float value1, float value2, float value3);
-        [SuppressUnmanagedCodeSecurity, DllImport("OpenAL32.dll", CallingConvention = CallingConvention.Cdecl)]
-        public static extern void alListenerfv(int attribute, [In] float[] values);
-        [SuppressUnmanagedCodeSecurity, DllImport("OpenAL32.dll", CallingConvention = CallingConvention.Cdecl)]
-        public static extern void alListenerf(int attribute, float value);
-        [SuppressUnmanagedCodeSecurity, DllImport("OpenAL32.dll", CallingConvention = CallingConvention.Cdecl)]
-        public static extern void alGetListener3f(int attribute, out float value1, out float value2, out float value3);
-        [SuppressUnmanagedCodeSecurity, DllImport("OpenAL32.dll", CallingConvention = CallingConvention.Cdecl)]
-        public static extern void alSourcePlay(int source);
-        [SuppressUnmanagedCodeSecurity, DllImport("OpenAL32.dll", CallingConvention = CallingConvention.Cdecl)]
-        public static extern void alSourceRewind(int source);
-        [SuppressUnmanagedCodeSecurity, DllImport("OpenAL32.dll", CallingConvention = CallingConvention.Cdecl)]
-        public static extern void alSourceQueueBuffers(int source, int number, [In] ref int buffer);
-        [SuppressUnmanagedCodeSecurity, DllImport("OpenAL32.dll", CallingConvention = CallingConvention.Cdecl)]
-        public static extern void alSourcei(int source, int attribute, int val);
-        [SuppressUnmanagedCodeSecurity, DllImport("OpenAL32.dll", CallingConvention = CallingConvention.Cdecl)]
-        public static extern void alSource3i(int source, int attribute, int value1, int value2, int value3);
-        [SuppressUnmanagedCodeSecurity, DllImport("OpenAL32.dll", CallingConvention = CallingConvention.Cdecl)]
-        public static extern void alSourcef(int source, int attribute, float val);
-        [SuppressUnmanagedCodeSecurity, DllImport("OpenAL32.dll", CallingConvention = CallingConvention.Cdecl)]
-        public static extern void alSource3f(int source, int attribute, float value1, float value2, float value3);
-        [SuppressUnmanagedCodeSecurity, DllImport("OpenAL32.dll", CallingConvention = CallingConvention.Cdecl)]
-        public static extern void alSourcefv(int source, int attribute, [In] float[] values);
-        [SuppressUnmanagedCodeSecurity, DllImport("OpenAL32.dll", CallingConvention = CallingConvention.Cdecl)]
-        public static extern void alSourceStop(int source);
-        [SuppressUnmanagedCodeSecurity, DllImport("OpenAL32.dll", CallingConvention = CallingConvention.Cdecl)]
-        public static extern void alSourceUnqueueBuffers(int source, int number, int[] buffers);
-        [SuppressUnmanagedCodeSecurity, DllImport("OpenAL32.dll", CallingConvention = CallingConvention.Cdecl)]
-        public static extern void alSourceUnqueueBuffers(int source, int number, ref int buffers);
-        [SuppressUnmanagedCodeSecurity, DllImport("OpenAL32.dll", CallingConvention = CallingConvention.Cdecl)]
-        public static extern int alGetEnumValue(string enumName);
-        [SuppressUnmanagedCodeSecurity, DllImport("OpenAL32.dll", CallingConvention = CallingConvention.Cdecl)]
-        public static extern void alGenBuffers(int number, out int buffer);
-        [SuppressUnmanagedCodeSecurity, DllImport("OpenAL32.dll", CallingConvention = CallingConvention.Cdecl)]
-        public static extern void alBufferData(int buffer, int format, [In] byte[] data, int size, int frequency);
-        [SuppressUnmanagedCodeSecurity, DllImport("OpenAL32.dll", CallingConvention = CallingConvention.Cdecl)]
-        public static extern void alBufferiv(int buffer, int attribute, [In] int[] values);
-        [SuppressUnmanagedCodeSecurity, DllImport("OpenAL32.dll", CallingConvention = CallingConvention.Cdecl)]
-        public static extern bool alIsSource(int source);
-        [SuppressUnmanagedCodeSecurity, DllImport("OpenAL32.dll", CallingConvention = CallingConvention.Cdecl)]
-        public static extern void alGenAuxiliaryEffectSlots(int number, out int effectslot);
-        [SuppressUnmanagedCodeSecurity, DllImport("OpenAL32.dll", CallingConvention = CallingConvention.Cdecl)]
-        public static extern void alAuxiliaryEffectSloti(int effectslot, int attribute, int val);
-        [SuppressUnmanagedCodeSecurity, DllImport("OpenAL32.dll", CallingConvention = CallingConvention.Cdecl)]
-        public static extern void alGenEffects(int number, out int effect);
-        [SuppressUnmanagedCodeSecurity, DllImport("OpenAL32.dll", CallingConvention = CallingConvention.Cdecl)]
-        public static extern void alEffecti(int effect, int attribute, int val);
-        [SuppressUnmanagedCodeSecurity, DllImport("OpenAL32.dll", CallingConvention = CallingConvention.Cdecl)]
-        public static extern void alEffectf(int effect, int attribute, float val);
-        [SuppressUnmanagedCodeSecurity, DllImport("OpenAL32.dll", CallingConvention = CallingConvention.Cdecl)]
-        public static extern void alEffectfv(int effect, int attribute, [In] float[] values);
-
-        public struct EFXEAXREVERBPROPERTIES
-        {
-            public float flDensity;
-            public float flDiffusion;
-            public float flGain;
-            public float flGainHF;
-            public float flGainLF;
-            public float flDecayTime;
-            public float flDecayHFRatio;
-            public float flDecayLFRatio;
-            public float flReflectionsGain;
-            public float flReflectionsDelay;
-            public float[] flReflectionsPan;
-            public float flLateReverbGain;
-            public float flLateReverbDelay;
-            public float[] flLateReverbPan;
-            public float flEchoTime;
-            public float flEchoDepth;
-            public float flModulationTime;
-            public float flModulationDepth;
-            public float flAirAbsorptionGainHF;
-            public float flHFReference;
-            public float flLFReference;
-            public float flRoomRolloffFactor;
-            public int iDecayHFLimit;
-
-            public EFXEAXREVERBPROPERTIES(float density, float diffusion, float gain, float gainHF, float gainLF, float decayTime, float decayHFRatio, float decayLFratio,
-                float reflectionsGain, float reflectionsDelay, float[] reflectionsPan, float lateReverbGain, float lateReverbDelay, float[] lateReverbPan, float echoTime,
-                float echoDepth, float modulationTime, float modulationDepth, float airAbsorptionGainHF, float hfReference, float lfReference, float roomRolloffFactor, int decayHFLimit)
-            {
-                flDensity = density;
-                flDiffusion = diffusion;
-                flGain = gain;
-                flGainHF = gainHF;
-                flGainLF = gainLF;
-                flDecayTime = decayTime;
-                flDecayHFRatio = decayHFRatio;
-                flDecayLFRatio = decayLFratio;
-                flReflectionsGain = reflectionsGain;
-                flReflectionsDelay = reflectionsDelay;
-                flReflectionsPan = reflectionsPan;
-                flLateReverbGain = lateReverbGain;
-                flLateReverbDelay = lateReverbDelay;
-                flLateReverbPan = lateReverbPan;
-                flEchoTime = echoTime;
-                flEchoDepth = echoDepth;
-                flModulationTime = modulationTime;
-                flModulationDepth = modulationDepth;
-                flAirAbsorptionGainHF = airAbsorptionGainHF;
-                flHFReference = hfReference;
-                flLFReference = lfReference;
-                flRoomRolloffFactor = roomRolloffFactor;
-                iDecayHFLimit = decayHFLimit;
-            }
-        }
-
-        public static EFXEAXREVERBPROPERTIES EFX_REVERB_PRESET_GENERIC = new EFXEAXREVERBPROPERTIES(1.0000f, 1.0000f, 0.3162f, 0.8913f, 1.0000f, 1.4900f, 0.8300f, 1.0000f, 0.0500f, 0.0070f, new float[] { 0.0000f, 0.0000f, 0.0000f }, 1.2589f, 0.0110f, new float[] { 0.0000f, 0.0000f, 0.0000f }, 0.2500f, 0.0000f, 0.2500f, 0.0000f, 0.9943f, 5000.0000f, 250.0000f, 0.0000f, 0x1);
-        public static EFXEAXREVERBPROPERTIES EFX_REVERB_PRESET_MOUNTAINS = new EFXEAXREVERBPROPERTIES(1.0000f, 0.2700f, 0.3162f, 0.0562f, 1.0000f, 1.4900f, 0.2100f, 1.0000f, 0.0407f, 0.3000f, new float[] { 0.0000f, 0.0000f, 0.0000f }, 0.1919f, 0.1000f, new float[] { 0.0000f, 0.0000f, 0.0000f }, 0.2500f, 1.0000f, 0.2500f, 0.0000f, 0.9943f, 5000.0000f, 250.0000f, 0.0000f, 0x0);
-        public static EFXEAXREVERBPROPERTIES EFX_REVERB_PRESET_HANGAR = new EFXEAXREVERBPROPERTIES(1.0000f, 1.0000f, 0.3162f, 0.3162f, 1.0000f, 10.0500f, 0.2300f, 1.0000f, 0.5000f, 0.0200f, new float[] { 0.0000f, 0.0000f, 0.0000f }, 1.2560f, 0.0300f, new float[] { 0.0000f, 0.0000f, 0.0000f }, 0.2500f, 0.0000f, 0.2500f, 0.0000f, 0.9943f, 5000.0000f, 250.0000f, 0.0000f, 0x1);
-        public static EFXEAXREVERBPROPERTIES EFX_REVERB_PRESET_QUARRY = new EFXEAXREVERBPROPERTIES(1.0000f, 1.0000f, 0.3162f, 0.3162f, 1.0000f, 1.4900f, 0.8300f, 1.0000f, 0.0000f, 0.0610f, new float[] { 0.0000f, 0.0000f, 0.0000f }, 1.7783f, 0.0250f, new float[] { 0.0000f, 0.0000f, 0.0000f }, 0.1250f, 0.7000f, 0.2500f, 0.0000f, 0.9943f, 5000.0000f, 250.0000f, 0.0000f, 0x1);
-        public static EFXEAXREVERBPROPERTIES EFX_REVERB_PRESET_OUTDOORS_VALLEY = new EFXEAXREVERBPROPERTIES(1.0000f, 0.2800f, 0.3162f, 0.0282f, 0.1585f, 2.8800f, 0.2600f, 0.3500f, 0.1413f, 0.2630f, new float[] { 0.0000f, 0.0000f, -0.0000f }, 0.3981f, 0.1000f, new float[] { 0.0000f, 0.0000f, 0.0000f }, 0.2500f, 0.3400f, 0.2500f, 0.0000f, 0.9943f, 2854.3999f, 107.5000f, 0.0000f, 0x0);
-        public static EFXEAXREVERBPROPERTIES EFX_REVERB_PRESET_OUTDOORS_DEEPCANYON = new EFXEAXREVERBPROPERTIES(1.0000f, 0.7400f, 0.3162f, 0.1778f, 0.6310f, 3.8900f, 0.2100f, 0.4600f, 0.3162f, 0.2230f, new float[] { 0.0000f, 0.0000f, -0.0000f }, 0.3548f, 0.0190f, new float[] { 0.0000f, 0.0000f, 0.0000f }, 0.2500f, 1.0000f, 0.2500f, 0.0000f, 0.9943f, 4399.1001f, 242.9000f, 0.0000f, 0x0);
-
-        public static void CreateHornEffect()
-        {
-            alGenEffects(1, out HornEffectID);
-            //LoadReverbEffect(ref EFX_REVERB_PRESET_OUTDOORS_DEEPCANYON, HornEffectID);
-            LoadEchoEffect(HornEffectID);
-
-            alGenAuxiliaryEffectSlots(1, out HornEffectSlotID);
-            alAuxiliaryEffectSloti(HornEffectSlotID, AL_EFFECTSLOT_EFFECT, HornEffectID);
-        }
-
-        public static bool LoadEchoEffect(int effectID)
-        {
-            alGetError();
-            alEffecti(effectID, AL_EFFECT_TYPE, AL_EFFECT_ECHO);
-
-            alEffectf(effectID, AL_ECHO_DELAY, 0.1f);
-            alEffectf(effectID, AL_ECHO_LRDELAY, 0.4f);
-            alEffectf(effectID, AL_ECHO_DAMPING, 0.5f);
-            alEffectf(effectID, AL_ECHO_FEEDBACK, 0.2f);
-            alEffectf(effectID, AL_ECHO_SPREAD, -1.0f);
-
-            return alGetError() == AL_NO_ERROR;
-        }
-
-        public static bool LoadReverbEffect(ref EFXEAXREVERBPROPERTIES reverb, int effectID)
-        {
-            alGetError();
-            if (alGetEnumValue("AL_EFFECT_EAXREVERB") != 0)
-            {
-                alEffecti(effectID, AL_EFFECT_TYPE, AL_EFFECT_EAXREVERB);
-
-                alEffectf(effectID, AL_EAXREVERB_DENSITY, reverb.flDensity);
-                alEffectf(effectID, AL_EAXREVERB_DIFFUSION, reverb.flDiffusion);
-                alEffectf(effectID, AL_EAXREVERB_GAIN, reverb.flGain);
-                alEffectf(effectID, AL_EAXREVERB_GAINHF, reverb.flGainHF);
-                alEffectf(effectID, AL_EAXREVERB_GAINLF, reverb.flGainLF);
-                alEffectf(effectID, AL_EAXREVERB_DECAY_TIME, reverb.flDecayTime);
-                alEffectf(effectID, AL_EAXREVERB_DECAY_HFRATIO, reverb.flDecayHFRatio);
-                alEffectf(effectID, AL_EAXREVERB_DECAY_LFRATIO, reverb.flDecayLFRatio);
-                alEffectf(effectID, AL_EAXREVERB_REFLECTIONS_GAIN, reverb.flReflectionsGain);
-                alEffectf(effectID, AL_EAXREVERB_REFLECTIONS_DELAY, reverb.flReflectionsDelay);
-                alEffectfv(effectID, AL_EAXREVERB_REFLECTIONS_PAN, reverb.flReflectionsPan);
-                alEffectf(effectID, AL_EAXREVERB_LATE_REVERB_GAIN, reverb.flLateReverbGain);
-                alEffectf(effectID, AL_EAXREVERB_LATE_REVERB_DELAY, reverb.flLateReverbDelay);
-                alEffectfv(effectID, AL_EAXREVERB_LATE_REVERB_PAN, reverb.flLateReverbPan);
-                alEffectf(effectID, AL_EAXREVERB_ECHO_TIME, reverb.flEchoTime);
-                alEffectf(effectID, AL_EAXREVERB_ECHO_DEPTH, reverb.flEchoDepth);
-                alEffectf(effectID, AL_EAXREVERB_MODULATION_TIME, reverb.flModulationTime);
-                alEffectf(effectID, AL_EAXREVERB_MODULATION_DEPTH, reverb.flModulationDepth);
-                alEffectf(effectID, AL_EAXREVERB_AIR_ABSORPTION_GAINHF, reverb.flAirAbsorptionGainHF);
-                alEffectf(effectID, AL_EAXREVERB_HFREFERENCE, reverb.flHFReference);
-                alEffectf(effectID, AL_EAXREVERB_LFREFERENCE, reverb.flLFReference);
-                alEffectf(effectID, AL_EAXREVERB_ROOM_ROLLOFF_FACTOR, reverb.flRoomRolloffFactor);
-                alEffecti(effectID, AL_EAXREVERB_DECAY_HFLIMIT, reverb.iDecayHFLimit);
-            }
-            else
-            {
-                alEffecti(effectID, AL_EFFECT_TYPE, AL_EFFECT_REVERB);
-
-                alEffectf(effectID, AL_REVERB_DENSITY, reverb.flDensity);
-                alEffectf(effectID, AL_REVERB_DIFFUSION, reverb.flDiffusion);
-                alEffectf(effectID, AL_REVERB_GAIN, reverb.flGain);
-                alEffectf(effectID, AL_REVERB_GAINHF, reverb.flGainHF);
-                alEffectf(effectID, AL_REVERB_DECAY_TIME, reverb.flDecayTime);
-                alEffectf(effectID, AL_REVERB_DECAY_HFRATIO, reverb.flDecayHFRatio);
-                alEffectf(effectID, AL_REVERB_REFLECTIONS_GAIN, reverb.flReflectionsGain);
-                alEffectf(effectID, AL_REVERB_REFLECTIONS_DELAY, reverb.flReflectionsDelay);
-                alEffectf(effectID, AL_REVERB_LATE_REVERB_GAIN, reverb.flLateReverbGain);
-                alEffectf(effectID, AL_REVERB_LATE_REVERB_DELAY, reverb.flLateReverbDelay);
-                alEffectf(effectID, AL_REVERB_AIR_ABSORPTION_GAINHF, reverb.flAirAbsorptionGainHF);
-                alEffectf(effectID, AL_REVERB_ROOM_ROLLOFF_FACTOR, reverb.flRoomRolloffFactor);
-                alEffecti(effectID, AL_REVERB_DECAY_HFLIMIT, reverb.iDecayHFLimit);
-            }
-            return alGetError() == AL_NO_ERROR;
-        }
-
-        public static int alSourceUnqueueBuffer(int SoundSourceID)
-        {
-            int bufid = 0;
-            OpenAL.alSourceUnqueueBuffers(SoundSourceID, 1, ref bufid);
-            return bufid;
-        }
-
-        public static string GetErrorString(int error)
-        {
-            if (error == AL_INVALID_ENUM)
-                return "Invalid Enumeration";
-            else if (error == AL_INVALID_NAME)
-                return "Invalid Name";
-            else if (error == AL_INVALID_OPERATION)
-                return "Invalid Operation";
-            else if (error == AL_INVALID_VALUE)
-                return "Invalid Value";
-            else if (error == AL_OUT_OF_MEMORY)
-                return "Out Of Memory";
-            else if (error == AL_NO_ERROR)
-                return "No Error";
-            
-            return "";
-        }
-
-        public static int HornEffectSlotID;
-        public static int HornEffectID;
-        public static void Initialize()
-        {
-            CheckMaxSourcesConfig();
-            //if (alcIsExtensionPresent(IntPtr.Zero, "ALC_ENUMERATION_EXT") == AL_TRUE)
-            //{
-            //    string deviceList = alcGetString(IntPtr.Zero, ALC_DEVICE_SPECIFIER);
-            //    string[] split = deviceList.Split('\0');
-            //    Trace.TraceInformation("___devlist {0}",deviceList);
-            //}
-            int[] attribs = new int[0];
-            IntPtr device = alcOpenDevice(null);
-            IntPtr context = alcCreateContext(device, attribs);
-            alcMakeContextCurrent(context);
-
-            // Note: Must use custom marshalling here because the returned strings must NOT be automatically deallocated by runtime.
-            Trace.TraceInformation("Initialized OpenAL {0}; device '{1}' by '{2}'", Marshal.PtrToStringAnsi(alGetString(AL_VERSION)), Marshal.PtrToStringAnsi(alGetString(AL_RENDERER)), Marshal.PtrToStringAnsi(alGetString(AL_VENDOR)));
-        }
-
-        /// <summary>
-        /// checking and if necessary updating the maximum number of sound sources possible with OpenAL to be loaded
-        /// OpenAL has a limit of 256 sources in code, but higher values can be configured through alsoft.ini-file read from %AppData%\Roaming folder
-        /// As some dense routes in OR can have more than 256 sources, we provide a new default limit of 1024 sources
-        /// ini-file format is following standard text based ini-files with sections and key/value pairs
-        /// [General]
-        /// sources=# of sound source
-        /// </summary>
-        private static void CheckMaxSourcesConfig()
-        {
-            string configFile = Path.Combine(Environment.GetFolderPath(Environment.SpecialFolder.ApplicationData), "alsoft.ini");
-            try
-            {
-                if (!File.Exists(configFile))
-                {
-                    File.CreateText(configFile);
-                }
-                StringBuilder result = new StringBuilder(255);
-                if (ORTS.Common.NativeMethods.GetPrivateProfileString("General", "sources", string.Empty, result, 255, configFile) > 0)
-                {
-                    if (int.TryParse(result.ToString(), out int sources))
-                    {
-                        if (sources < 1024)
-                        {
-                            ORTS.Common.NativeMethods.WritePrivateProfileString("General", "sources", "1024", configFile);
-                        }
-                    }
-                }
-                else
-                {
-                    ORTS.Common.NativeMethods.WritePrivateProfileString("General", "sources", "1024", configFile);
-                }
-            }
-            catch(Exception ex)
-            {
-                Trace.TraceError("Couldn't check or set OpenAL max sound sources in %AppData%\\Roaming\\alsoft.ini: ", ex.Message);
-            }
-        }
-    }
-
-    /// <summary>
-    /// WAVEFILEHEADER binary structure
-    /// </summary>
-    [StructLayout(LayoutKind.Explicit, Pack = 1)]
-    public struct WAVEFILEHEADER
-    {
-        [FieldOffset(0), MarshalAs(UnmanagedType.ByValArray, SizeConst = 4)]
-        public char[] szRIFF;
-        [FieldOffset(4), MarshalAs(UnmanagedType.U4, SizeConst = 4)]
-        public uint ulRIFFSize;
-        [FieldOffset(8), MarshalAs(UnmanagedType.U4, SizeConst = 4)]
-        public uint padding;
-    }
-
-    /// <summary>
-    /// RIFFCHUNK binary structure
-    /// </summary>
-    [StructLayout(LayoutKind.Explicit, CharSet = CharSet.Ansi, Pack = 1)]
-    public struct RIFFCHUNK
-    {
-        [FieldOffset(0), MarshalAs(UnmanagedType.ByValArray, SizeConst = 4)]
-        public char[] szChunkName;
-        [FieldOffset(4), MarshalAs(UnmanagedType.U4, SizeConst = 4)]
-        public uint ulChunkSize;
-    }
-
-    /// <summary>
-    /// WAVEFORMATEX binary structure
-    /// </summary>
-    [StructLayout(LayoutKind.Sequential, Pack = 1)]
-    public struct WAVEFORMATEX
-    {
-        public ushort wFormatTag;
-        public ushort nChannels;
-        public uint nSamplesPerSec;
-        public uint nAvgBytesPerSec;
-        public ushort nBlockAlign;
-        public ushort wBitsPerSample;
-        public ushort cbSize;
-    }
-
-    /// <summary>
-    /// WAVEFORMATEXTENSIBLE binary structure
-    /// </summary>
-    [StructLayout(LayoutKind.Sequential, Pack = 1)]
-    public struct WAVEFORMATEXTENSIBLE
-    {
-        public WAVEFORMATEX Format;
-        public ushort wValidBitsPerSample;
-        public uint dwChannelMask;
-        public Guid SubFormat;
-    }
-
-    /// <summary>
-    /// CUECHUNK binary structure
-    /// Describes the CUE chunk list of a wave file
-    /// </summary>
-    [StructLayout(LayoutKind.Explicit, Pack = 1)]
-    public struct CUECHUNK
-    {
-        [FieldOffset(0), MarshalAs(UnmanagedType.ByValArray, SizeConst = 4)]
-        public char[] szChunkName;
-        [FieldOffset(4), MarshalAs(UnmanagedType.U4, SizeConst = 4)]
-        public uint ulChunkSize;
-        [FieldOffset(8), MarshalAs(UnmanagedType.U4, SizeConst = 4)]
-        public uint ulNumCuePts;
-    }
-
-    /// <summary>
-    /// CUEPT binary structure
-    /// Describes one CUE point in CUE list
-    /// </summary>
-    [StructLayout(LayoutKind.Sequential, Pack = 1)]
-    public struct CUEPT
-    {
-        public uint ulID;
-        public uint ulPlayPos;
-        public uint ulRiffID;
-        public uint ulChunkStart;
-        public uint ulBlockStart;
-        public uint ulByteStart;
-    }
-
-
-    /// <summary>
-    /// SMPLCHUNK binary structure
-    /// Describes the SMPL chunk list of a wave file
-    /// </summary>
-    [StructLayout(LayoutKind.Explicit, Pack = 1)]
-    public struct SMPLCHUNK
-    {
-        [FieldOffset(0), MarshalAs(UnmanagedType.ByValArray, SizeConst = 4)]
-        public char[] ChunkName;
-        [FieldOffset(4), MarshalAs(UnmanagedType.U4, SizeConst = 4)]
-        public uint ChunkSize;
-        [FieldOffset(8), MarshalAs(UnmanagedType.U4, SizeConst = 4)]
-        public uint Manufacturer;
-        [FieldOffset(12), MarshalAs(UnmanagedType.U4, SizeConst = 4)]
-        public uint Product;
-        [FieldOffset(16), MarshalAs(UnmanagedType.U4, SizeConst = 4)]
-        public uint SmplPeriod;
-        [FieldOffset(20), MarshalAs(UnmanagedType.U4, SizeConst = 4)]
-        public uint MIDIUnityNote;
-        [FieldOffset(24), MarshalAs(UnmanagedType.U4, SizeConst = 4)]
-        public uint MIDIPitchFraction;
-        [FieldOffset(28), MarshalAs(UnmanagedType.U4, SizeConst = 4)]
-        public uint SMPTEFormat;
-        [FieldOffset(32), MarshalAs(UnmanagedType.U4, SizeConst = 4)]
-        public uint SMPTEOffset;
-        [FieldOffset(36), MarshalAs(UnmanagedType.U4, SizeConst = 4)]
-        public uint NumSmplLoops;
-        [FieldOffset(40), MarshalAs(UnmanagedType.U4, SizeConst = 4)]
-        public uint SamplerData;
-    }
-
-    /// <summary>
-    /// SMPLLOOP binary structure
-    /// Describes one SMPL loop in loop list
-    /// </summary>
-    [StructLayout(LayoutKind.Sequential, Pack = 1)]
-    public struct SMPLLOOP
-    {
-        public uint ID;
-        public uint Type;
-        public uint ChunkStart;
-        public uint ChunkEnd;
-        public uint Fraction;
-        public uint PlayCount;
-    }
-    public enum WAVEFORMATTYPE
-    {
-        WT_UNKNOWN,
-        WT_PCM,
-        WT_EXT
-    }
-
-    /// <summary>
-    /// Helper class to load wave files
-    /// </summary>
-    public class WaveFileData
-    {
-        // Constants from C header files
-        private const ushort WAVE_FORMAT_PCM                = 1;
-        private const ushort WAVE_FORMAT_EXTENSIBLE         = 0xFFFE;
-
-        private const ushort SPEAKER_FRONT_LEFT             = 0x1;
-        private const ushort SPEAKER_FRONT_RIGHT            = 0x2;
-        private const ushort SPEAKER_FRONT_CENTER           = 0x4;
-        private const ushort SPEAKER_LOW_FREQUENCY          = 0x8;
-        private const ushort SPEAKER_BACK_LEFT              = 0x10;
-        private const ushort SPEAKER_BACK_RIGHT             = 0x20;
-        private const ushort SPEAKER_FRONT_LEFT_OF_CENTER   = 0x40;
-        private const ushort SPEAKER_FRONT_RIGHT_OF_CENTER  = 0x80;
-        private const ushort SPEAKER_BACK_CENTER            = 0x100;
-        private const ushort SPEAKER_SIDE_LEFT              = 0x200;
-        private const ushort SPEAKER_SIDE_RIGHT             = 0x400;
-        private const ushort SPEAKER_TOP_CENTER             = 0x800;
-        private const ushort SPEAKER_TOP_FRONT_LEFT         = 0x1000;
-        private const ushort SPEAKER_TOP_FRONT_CENTER       = 0x2000;
-        private const ushort SPEAKER_TOP_FRONT_RIGHT        = 0x4000;
-        private const ushort SPEAKER_TOP_BACK_LEFT          = 0x8000;
-        
-        // General info about current wave file
-        public bool isKnownType;
-        public WAVEFORMATEXTENSIBLE wfEXT;
-        public WAVEFORMATTYPE wtType = new WAVEFORMATTYPE();
-
-        public uint ulDataSize;
-        public uint ulDataOffset;
-
-        public ushort nChannels;
-        public uint nSamplesPerSec;
-        public ushort nBitsPerSample;
-
-        public uint ulFormat;
-        public FileStream pFile;
-        public uint[] CuePoints;
-
-        public WaveFileData()
-        {
-            pFile = null;
-            isKnownType = false;
-            wtType = WAVEFORMATTYPE.WT_UNKNOWN;
-
-            ulFormat = 0;
-            ulDataSize = 0;
-            ulDataOffset = 0;
-
-            nChannels = 0;
-            nSamplesPerSec = 0;
-            nBitsPerSample = 0;
-        }
-
-        public void Dispose()
-        {
-            if (pFile != null)
-                pFile.Close();
-
-            pFile = null;
-        }
-
-        /// <summary>
-        /// Tries to read and parse a binary wave file
-        /// </summary>
-        /// <param name="n">Name of the file</param>
-        /// <returns>True if success</returns>
-        private bool ParseWAV(string n)
-        {
-            pFile = File.Open(n, FileMode.Open, FileAccess.Read, FileShare.Read);
-            if (pFile == null)
-                return false;
-
-            // Read Wave file header
-            WAVEFILEHEADER waveFileHeader = new WAVEFILEHEADER();
-            {
-                GetNextStructureValue<WAVEFILEHEADER>(pFile, out waveFileHeader, - 1);
-                // Check if wave file
-                string hdr = new string(waveFileHeader.szRIFF);
-                if (hdr != "RIFF" && hdr != "WAVE")
-                    return false;
-
-                // Read chunks : fmt, data, cue
-                RIFFCHUNK riffChunk = new RIFFCHUNK();
-                {
-                    while (GetNextStructureValue<RIFFCHUNK>(pFile, out riffChunk, -1))
-                    {
-                        // Format chunk
-                        hdr = new string (riffChunk.szChunkName);
-                        if (hdr == "fmt ")
-                        {
-                            WAVEFORMATEXTENSIBLE waveFmt = new WAVEFORMATEXTENSIBLE();
-                            if (riffChunk.ulChunkSize <= Marshal.SizeOf(waveFmt))
-                            {
-                                GetNextStructureValue<WAVEFORMATEXTENSIBLE>(pFile, out waveFmt, (int)riffChunk.ulChunkSize);
-
-                                // Determine if this is a WAVEFORMATEX or WAVEFORMATEXTENSIBLE wave file
-                                if (waveFmt.Format.wFormatTag == WAVE_FORMAT_PCM)
-                                {
-                                    isKnownType = true;
-                                    wtType =  WAVEFORMATTYPE.WT_PCM;
-                                    waveFmt.wValidBitsPerSample = waveFmt.Format.wBitsPerSample;
-                                }
-                                else if (waveFmt.Format.wFormatTag == WAVE_FORMAT_EXTENSIBLE)
-                                {
-                                    isKnownType = true;
-                                    wtType = WAVEFORMATTYPE.WT_EXT;
-                                }
-
-                                wfEXT = waveFmt;
-                                nBitsPerSample = waveFmt.Format.wBitsPerSample;
-                                nChannels = waveFmt.Format.nChannels;
-                                nSamplesPerSec = waveFmt.Format.nSamplesPerSec;
-                            }
-                            // Unexpected length
-                            else
-                            {
-                                pFile.Seek(riffChunk.ulChunkSize, SeekOrigin.Current);
-                            }
-                        }
-                        // Data chunk
-                        else if (hdr == "data")
-                        {
-                            ulDataSize = riffChunk.ulChunkSize;
-                            ulDataOffset = (uint)pFile.Position;
-                            pFile.Seek(riffChunk.ulChunkSize, SeekOrigin.Current);
-                        }
-                        // CUE points
-                        else if (hdr == "cue ")
-                        {
-                            // Seek back and read CUE header
-                            pFile.Seek(Marshal.SizeOf(riffChunk) * -1, SeekOrigin.Current);
-                            CUECHUNK cueChunk;
-                            GetNextStructureValue<CUECHUNK>(pFile, out cueChunk, -1);
-                            CuePoints = new uint[cueChunk.ulNumCuePts];
-                            {
-                                CUEPT cuePt;
-                                uint pos;
-                                // Read all CUE points
-                                for (uint i = 0; i < cueChunk.ulNumCuePts; i++)
-                                {
-                                    if (GetNextStructureValue<CUEPT>(pFile, out cuePt, -1))
-                                    {
-                                        pos = 0;
-                                        pos += cuePt.ulChunkStart;
-                                        pos += cuePt.ulBlockStart;
-                                        pos += cuePt.ulByteStart;
-
-                                        CuePoints[i] = pos;
-                                    }
-                                }
-                            }
-                        }
-                        else if (hdr == "smpl")
-                        {
-                            // Seek back and read SMPL header
-                            pFile.Seek(Marshal.SizeOf(riffChunk) * -1, SeekOrigin.Current);
-                            SMPLCHUNK smplChunk;
-                            GetNextStructureValue<SMPLCHUNK>(pFile, out smplChunk, -1);
-                            if (smplChunk.NumSmplLoops > 0)
-                            {
-                                CuePoints = new uint[smplChunk.NumSmplLoops * 2];
-                                {
-                                    SMPLLOOP smplLoop;
-                                    for (uint i = 0; i < smplChunk.NumSmplLoops; i++)
-                                    {
-                                        if (GetNextStructureValue<SMPLLOOP>(pFile, out smplLoop, -1))
-                                        {
-                                            CuePoints[i * 2] = smplLoop.ChunkStart;
-                                            CuePoints[i * 2 + 1] = smplLoop.ChunkEnd;
-                                        }
-                                    }
-                                }
-                            }
-                        }
-                        else // skip the unknown chunks
-                        {
-                            pFile.Seek(riffChunk.ulChunkSize, SeekOrigin.Current);
-                        }
-
-                        // Ensure that we are correctly aligned for next chunk
-                        if ((riffChunk.ulChunkSize & 1) == 1)
-                            pFile.Seek(1, SeekOrigin.Current);
-                    } //get next chunk
-
-                    // If no data found
-                    if (ulDataSize == 0 || ulDataOffset == 0)
-                        return false;
-
-                    if (CuePoints != null)
-                        Array.Sort(CuePoints);
-
-                    return isKnownType;
-                }
-            }
-        }
-
-        /// <summary>
-        /// Gets the wave file's correspondig AL format number
-        /// </summary>
-        /// <param name="pulFormat">Place to put the format number</param>
-        /// <returns>True if success</returns>
-        private bool GetALFormat(ref int pulFormat, ref bool mstsMonoTreatment, ushort origNChannels )
-        {
-            pulFormat = 0;
-
-            if (wtType == WAVEFORMATTYPE.WT_PCM)
-            {
-                if (wfEXT.Format.nChannels == 1)
-                {
-                    switch (wfEXT.Format.wBitsPerSample)
-                    {
-                        case 4:
-                            pulFormat = OpenAL.alGetEnumValue("AL_FORMAT_MONO_IMA4");
-                            break;
-                        case 8:
-                            pulFormat = OpenAL.AL_FORMAT_MONO8;
-                            break;
-                        case 16:
-                            pulFormat = OpenAL.AL_FORMAT_MONO16;
-                            if (origNChannels == 1) mstsMonoTreatment = true;
-                            break;
-                    }
-                }
-                else if (wfEXT.Format.nChannels == 2)
-                {
-                    switch (wfEXT.Format.wBitsPerSample)
-                    {
-                        case 4:
-                            pulFormat = OpenAL.alGetEnumValue("AL_FORMAT_STEREO_IMA4");
-                            break;
-                        case 8:
-                            pulFormat = OpenAL.AL_FORMAT_STEREO8;
-                            break;
-                        case 16:
-                            pulFormat = OpenAL.AL_FORMAT_STEREO16;
-                            break;
-                    }
-                }
-                else if ((wfEXT.Format.nChannels == 4) && (wfEXT.Format.wBitsPerSample == 16))
-                    pulFormat = OpenAL.alGetEnumValue("AL_FORMAT_QUAD16");
-            }
-            else if (wtType == WAVEFORMATTYPE.WT_EXT)
-            {
-                if ((wfEXT.Format.nChannels == 1) && ((wfEXT.dwChannelMask == SPEAKER_FRONT_CENTER) || (wfEXT.dwChannelMask == (SPEAKER_FRONT_LEFT | SPEAKER_FRONT_RIGHT)) || (wfEXT.dwChannelMask == 0)))
-                {
-                    switch (wfEXT.Format.wBitsPerSample)
-                    {
-                        case 4:
-                            pulFormat = OpenAL.alGetEnumValue("AL_FORMAT_MONO_IMA4");
-                            break;
-                        case 8:
-                            pulFormat = OpenAL.AL_FORMAT_MONO8;
-                            break;
-                        case 16:
-                            pulFormat = OpenAL.AL_FORMAT_MONO16;
-                            if (origNChannels == 1) mstsMonoTreatment = true;
-                            break;
-                    }
-                }
-                else if ((wfEXT.Format.nChannels == 2) && (wfEXT.dwChannelMask == (SPEAKER_FRONT_LEFT | SPEAKER_FRONT_RIGHT)))
-                {
-                    switch (wfEXT.Format.wBitsPerSample)
-                    {
-                        case 4:
-                            pulFormat = OpenAL.alGetEnumValue("AL_FORMAT_STEREO_IMA4");
-                            break;
-                        case 8:
-                            pulFormat = OpenAL.AL_FORMAT_STEREO8;
-                            break;
-                        case 16:
-                            pulFormat = OpenAL.AL_FORMAT_STEREO16;
-                            break;
-                    }
-                }
-                else if ((wfEXT.Format.nChannels == 2) && (wfEXT.Format.wBitsPerSample == 16) && (wfEXT.dwChannelMask == (SPEAKER_BACK_LEFT | SPEAKER_BACK_RIGHT)))
-                    pulFormat = OpenAL.alGetEnumValue("AL_FORMAT_REAR16");
-                else if ((wfEXT.Format.nChannels == 4) && (wfEXT.Format.wBitsPerSample == 16) && (wfEXT.dwChannelMask == (SPEAKER_FRONT_LEFT | SPEAKER_FRONT_RIGHT | SPEAKER_BACK_LEFT | SPEAKER_BACK_RIGHT)))
-                    pulFormat = OpenAL.alGetEnumValue("AL_FORMAT_QUAD16");
-                else if ((wfEXT.Format.nChannels == 6) && (wfEXT.Format.wBitsPerSample == 16) && (wfEXT.dwChannelMask == (SPEAKER_FRONT_LEFT | SPEAKER_FRONT_RIGHT | SPEAKER_FRONT_CENTER | SPEAKER_LOW_FREQUENCY | SPEAKER_BACK_LEFT | SPEAKER_BACK_RIGHT)))
-                    pulFormat = OpenAL.alGetEnumValue("AL_FORMAT_51CHN16");
-                else if ((wfEXT.Format.nChannels == 7) && (wfEXT.Format.wBitsPerSample == 16) && (wfEXT.dwChannelMask == (SPEAKER_FRONT_LEFT | SPEAKER_FRONT_RIGHT | SPEAKER_FRONT_CENTER | SPEAKER_LOW_FREQUENCY | SPEAKER_BACK_LEFT | SPEAKER_BACK_RIGHT | SPEAKER_BACK_CENTER)))
-                    pulFormat = OpenAL.alGetEnumValue("AL_FORMAT_61CHN16");
-                else if ((wfEXT.Format.nChannels == 8) && (wfEXT.Format.wBitsPerSample == 16) && (wfEXT.dwChannelMask == (SPEAKER_FRONT_LEFT | SPEAKER_FRONT_RIGHT | SPEAKER_FRONT_CENTER | SPEAKER_LOW_FREQUENCY | SPEAKER_BACK_LEFT | SPEAKER_BACK_RIGHT | SPEAKER_SIDE_LEFT | SPEAKER_SIDE_RIGHT)))
-                    pulFormat = OpenAL.alGetEnumValue("AL_FORMAT_71CHN16");
-            }
-
-            return pulFormat != 0;
-        }
-
-        /// <summary>
-        /// Reads the wave contents of a wave file
-        /// </summary>
-        /// <param name="ToMono">True if must convert to mono before return</param>
-        /// <returns>Read wave data</returns>
-        private byte[] ReadData(bool ToMono)
-        {
-            byte[] buffer = null;
-            if (pFile == null || ulDataOffset == 0 || ulDataSize == 0)
-            {
-                return buffer;
-            }
-
-            buffer = new byte[ulDataSize];
-            if (buffer == null)
-            {
-                return buffer;
-            }
-
-            pFile.Seek(ulDataOffset, SeekOrigin.Begin);
-            int size = (int)ulDataSize;
-            if (pFile.Read(buffer, 0, size) != size)
-            {
-                buffer = null;
-            }
-
-            if (ToMono)
-            {
-                byte[] newbuffer = ConvertToMono(buffer);
-                buffer = newbuffer;
-            }
-
-            return buffer;
-        }
-
-        /// <summary>
-        /// Converts the read wave buffer to mono
-        /// </summary>
-        /// <param name="buffer">Buffer to convert</param>
-        /// <returns>The converted buffer</returns>
-        private byte[] ConvertToMono(byte[] buffer)
-        {
-            if (wfEXT.Format.nChannels == 1)
-                return buffer;
-
-            int pos = 0;
-            int len = (int)ulDataSize / 2;
-
-            byte[] retval = new byte[len];
-
-            if (wfEXT.Format.wBitsPerSample == 8)
-            {
-                byte newval;
-
-                while (pos < len)
-                {
-                    newval = buffer[pos * 2];
-                    retval[pos] = newval;
-                    pos++;
-                }
-            }
-            else
-            {
-                MemoryStream sms = new MemoryStream(buffer);
-                BinaryReader srd = new BinaryReader(sms);
-                MemoryStream dms = new MemoryStream(retval);
-                BinaryWriter drw = new BinaryWriter(dms);
-                ushort newval;
-
-                len /= 2;
-                while (pos < len)
-                {
-                    newval = srd.ReadUInt16();
-                    newval = srd.ReadUInt16();
-                    drw.Write(newval);
-                    pos++;
-                }
-
-                drw.Flush();
-                drw.Close();
-                dms.Flush();
-                dms.Close();
-                srd.Close();
-                sms.Close();
-            }
-
-            wfEXT.Format.nChannels = 1;
-            ulDataSize = (uint)retval.Length;
-            if (CuePoints != null)
-                for (var i = 0; i < CuePoints.Length; i++)
-                    if (CuePoints[i] != 0xFFFFFFFF)
-                        CuePoints[i] /= 2;
-
-            return retval;
-        }
-
-        /// <summary>
-        /// Opens, reads the given wave file. 
-        /// Also creates the AL buffers and fills them with data
-        /// </summary>
-        /// <param name="Name">Name of the wave file to read</param>
-        /// <param name="BufferIDs">Array of the buffer IDs to place</param>
-        /// <param name="BufferLens">Array of the length data to place</param>
-        /// <param name="ToMono">Indicates if the wave must be converted to mono</param>
-        /// <param name="isReleasedWithJump">True if sound possibly be released with jump</param>
-        /// <returns>True if success</returns>
-        public static bool OpenWavFile(string Name, ref int[] BufferIDs, ref int[] BufferLens, bool ToMono, bool isReleasedWithJump, ref int numCuePoints, ref bool mstsMonoTreatment)
-        {
-            WaveFileData wfi = new WaveFileData();
-            int fmt = -1;
-
-            if (!wfi.ParseWAV(Name))
-            {
-                return false;
-            }
-
-            if (wfi.ulDataSize == 0 || ((int)wfi.ulDataSize) == -1)
-            {
-                Trace.TraceWarning("Skipped wave file with invalid length {0}", Name);
-                return false;
-            }
-
-            ushort origNChannels = wfi.wfEXT.Format.nChannels;
-
-            byte[] buffer = wfi.ReadData(ToMono);
-            if (buffer == null)
-            {
-                return false;
-            }
-
-            if (!wfi.GetALFormat(ref fmt, ref mstsMonoTreatment, origNChannels))
-            {
-                return false;
-            }
-
-            if (buffer.Length != wfi.ulDataSize)
-            {
-                Trace.TraceWarning("Invalid wave file length in header; expected {1}, got {2} in {0}", Name, buffer.Length, wfi.ulDataSize);
-                wfi.ulDataSize = (uint)buffer.Length;
-            }
-
-            bool alLoopPointsSoft = false;
-            int[] samplePos = new int[2];
-            if (!isReleasedWithJump && wfi.CuePoints != null && wfi.CuePoints.Length > 1)
-            {
-                samplePos[0] = (int)(wfi.CuePoints[0]);
-                samplePos[1] = (int)(wfi.CuePoints.Last());
-                if (samplePos[0] < samplePos[1] && samplePos[1] <= wfi.ulDataSize / (wfi.nBitsPerSample / 8 * wfi.nChannels))
-                    alLoopPointsSoft = OpenAL.alIsExtensionPresent("AL_SOFT_LOOP_POINTS") == OpenAL.AL_TRUE;
-                numCuePoints = wfi.CuePoints.Length;
-            }
-            // Disable AL_SOFT_LOOP_POINTS OpenAL extension until a more sofisticated detection
-            // is implemented for sounds that never need smoothly transiting into another.
-            // For utilizing soft loop points a static buffer has to be used, without the ability of
-            // continuously buffering, and it is impossible to use it for smooth transition.
-            alLoopPointsSoft = false;
-
-            if (wfi.CuePoints == null || wfi.CuePoints.Length == 1 || alLoopPointsSoft)
-            {
-                BufferIDs = new int[1];
-                BufferLens = new int[1];
-
-                BufferLens[0] = (int)wfi.ulDataSize;
-
-                if (BufferLens[0] > 0)
-                {
-                    OpenAL.alGenBuffers(1, out BufferIDs[0]);
-                    OpenAL.alBufferData(BufferIDs[0], fmt, buffer, (int)wfi.ulDataSize, (int)wfi.nSamplesPerSec);
-
-                    if (alLoopPointsSoft)
-                        OpenAL.alBufferiv(BufferIDs[0], OpenAL.AL_LOOP_POINTS_SOFT, samplePos);
-                }
-                else
-                    BufferIDs[0] = 0;
-
-                return true;
-            }
-            else
-            {
-                BufferIDs = new int[wfi.CuePoints.Length + 1];
-                BufferLens = new int[wfi.CuePoints.Length + 1];
-                numCuePoints = wfi.CuePoints.Length;
-
-                uint prevAdjPos = 0;
-                for (var i = 0; i < wfi.CuePoints.Length; i++)
-                {
-                    uint adjPos = wfi.CuePoints[i] * wfi.nBitsPerSample / 8 * wfi.nChannels;
-                    if (adjPos > wfi.ulDataSize)
-                    {
-                        Trace.TraceWarning("Invalid cue point in wave file; Length {1}, CUE {2}, BitsPerSample {3}, Channels {4} in {0}", Name, wfi.ulDataSize, adjPos, wfi.nBitsPerSample, wfi.nChannels);
-                        wfi.CuePoints[i] = 0xFFFFFFFF;
-                        adjPos = prevAdjPos;
-                    }
-                    
-                    BufferLens[i] = (int)adjPos - (int)prevAdjPos;
-                    if (BufferLens[i] > 0)
-                    {
-                        OpenAL.alGenBuffers(1, out BufferIDs[i]);
-                        OpenAL.alBufferData(BufferIDs[i], fmt, GetFromArray(buffer, (int)prevAdjPos, BufferLens[i]), BufferLens[i], (int)wfi.nSamplesPerSec);
-                    }
-                    else
-                    {
-                        BufferIDs[i] = 0;
-                    }
-                    
-                    if (i == wfi.CuePoints.Length - 1)
-                    {
-                        BufferLens[i + 1] = (int)wfi.ulDataSize - (int)adjPos;
-                        if (BufferLens[i + 1] > 0)
-                        {
-                            OpenAL.alGenBuffers(1, out BufferIDs[i + 1]);
-                            OpenAL.alBufferData(BufferIDs[i + 1], fmt, GetFromArray(buffer, (int)adjPos, BufferLens[i + 1]), BufferLens[i + 1], (int)wfi.nSamplesPerSec);
-                        }
-                        else
-                        {
-                            BufferIDs[i + 1] = 0;
-                        }
-                    }
-                    prevAdjPos = adjPos;
-                }
-            }
-
-            return true;
-        }
-
-        /// <summary>
-        /// Extracts an array of bytes from an another array of bytes
-        /// </summary>
-        /// <param name="buffer">Initial buffer</param>
-        /// <param name="offset">Offset from copy</param>
-        /// <param name="len">Number of bytes to copy</param>
-        /// <returns>New buffer with the extracted data</returns>
-        static byte[] GetFromArray(byte[] buffer, int offset, int len)
-        {
-            byte[] retval = new byte[len];
-            Buffer.BlockCopy(buffer, offset, retval, 0, len);
-            return retval;
-        }
-        
-        /// <summary>
-        /// Reads a given structure from a FileStream
-        /// </summary>
-        /// <typeparam name="T">Type to read, must be able to Marshal to native</typeparam>
-        /// <param name="fs">FileStream from read</param>
-        /// <param name="retval">The filled structure</param>
-        /// <param name="len">The bytes to read, -1 if the structure size must be filled</param>
-        /// <returns>True if success</returns>
-        public static bool GetNextStructureValue<T>(FileStream fs, out T retval, int len)
-        {
-            byte[] buffer;
-            retval = default(T);
-            if (len == -1)
-            {
-                buffer = new byte[Marshal.SizeOf(retval.GetType())];
-            }
-            else
-            {
-                buffer = new byte[len];
-            }
-
-            try
-            {
-                if (fs.Read(buffer, 0, buffer.Length) != buffer.Length)
-                    return false;
-
-                GCHandle handle = GCHandle.Alloc(buffer, GCHandleType.Pinned);
-                retval = (T)Marshal.PtrToStructure(handle.AddrOfPinnedObject(), retval.GetType());
-                handle.Free();
-                return true;
-            }
-            catch 
-            {
-                return false;
-            }
-        } 
-    }
-}
->>>>>>> 74fa3003
+﻿// COPYRIGHT 2011, 2012, 2013 by the Open Rails project.
+// 
+// This file is part of Open Rails.
+// 
+// Open Rails is free software: you can redistribute it and/or modify
+// it under the terms of the GNU General Public License as published by
+// the Free Software Foundation, either version 3 of the License, or
+// (at your option) any later version.
+// 
+// Open Rails is distributed in the hope that it will be useful,
+// but WITHOUT ANY WARRANTY; without even the implied warranty of
+// MERCHANTABILITY or FITNESS FOR A PARTICULAR PURPOSE.  See the
+// GNU General Public License for more details.
+// 
+// You should have received a copy of the GNU General Public License
+// along with Open Rails.  If not, see <http://www.gnu.org/licenses/>.
+
+// This file is the responsibility of the 3D & Environment Team. 
+
+using System;
+using System.Diagnostics;
+using System.IO;
+using System.Linq;
+using System.Runtime.InteropServices;
+using System.Security;
+using System.Text;
+
+namespace Orts.Viewer3D
+{
+    /// <summary>
+    /// Wrapper class for the externals of library OpenAL
+    /// </summary>
+    public class OpenAL
+    {
+        public const int AL_NONE = 0;
+        public const int AL_FALSE = 0;
+        public const int AL_TRUE = 1;
+
+        public const int AL_BUFFER = 0x1009;
+        public const int AL_BUFFERS_QUEUED = 0x1015;
+        public const int AL_BUFFERS_PROCESSED = 0x1016;
+        public const int AL_PLAYING = 0x1012;
+        public const int AL_SOURCE_STATE = 0x1010;
+        public const int AL_SOURCE_TYPE = 0x1027;
+        public const int AL_LOOPING = 0x1007;
+        public const int AL_GAIN = 0x100a;
+        public const int AL_VELOCITY = 0x1006;
+        public const int AL_ORIENTATION = 0x100f;
+        public const int AL_DISTANCE_MODEL = 0xd000;
+        public const int AL_INVERSE_DISTANCE = 0xd001;
+        public const int AL_INVERSE_DISTANCE_CLAMPED = 0xd002;
+        public const int AL_LINEAR_DISTANCE = 0xd003;
+        public const int AL_LINEAR_DISTANCE_CLAMPED = 0xd004;
+        public const int AL_EXPONENT_DISTANCE = 0xd005;
+        public const int AL_EXPONENT_DISTANCE_CLAMPED = 0xd006;
+        public const int AL_MAX_DISTANCE = 0x1023;
+        public const int AL_REFERENCE_DISTANCE = 0x1020;
+        public const int AL_ROLLOFF_FACTOR = 0x1021;
+        public const int AL_PITCH = 0x1003;
+        public const int AL_POSITION = 0x1004;
+        public const int AL_DIRECTION = 0x1005;
+        public const int AL_SOURCE_RELATIVE = 0x0202;
+        public const int AL_FREQUENCY = 0x2001;
+        public const int AL_BITS = 0x2002;
+        public const int AL_CHANNELS = 0x2003;
+        public const int AL_BYTE_OFFSET = 0x1026;
+        public const int AL_MIN_GAIN = 0x100d;
+        public const int AL_MAX_GAIN = 0x100e;
+        public const int AL_VENDOR = 0xb001;
+        public const int AL_VERSION = 0xb002;
+        public const int AL_RENDERER = 0xb003;
+        public const int AL_DOPPLER_FACTOR = 0xc000;
+        public const int AL_LOOP_POINTS_SOFT = 0x2015;
+        public const int AL_STATIC = 0x1028;
+        public const int AL_STREAMING = 0x1029;
+        public const int AL_UNDETERMINED = 0x1030;
+
+        public const int AL_FORMAT_MONO8 = 0x1100;
+        public const int AL_FORMAT_MONO16 = 0x1101;
+        public const int AL_FORMAT_STEREO8 = 0x1102;
+        public const int AL_FORMAT_STEREO16 = 0x1103;
+
+        public const int ALC_DEFAULT_DEVICE_SPECIFIER = 0x1004;
+        public const int ALC_DEVICE_SPECIFIER = 0x1005;
+
+        public const int AL_NO_ERROR = 0;
+        public const int AL_INVALID = -1;
+        public const int AL_INVALID_NAME = 0xa001; // 40961
+        public const int AL_INVALID_ENUM = 0xa002; // 40962
+        public const int AL_INVALID_VALUE = 0xa003; // 40963
+        public const int AL_INVALID_OPERATION = 0xa004; // 40964
+        public const int AL_OUT_OF_MEMORY = 0xa005; // 40965
+
+        public const int AL_AUXILIARY_SEND_FILTER = 0x20006;
+
+        public const int AL_FILTER_NULL = 0x0000;
+
+        public const int AL_EFFECTSLOT_NULL = 0x0000;
+        public const int AL_EFFECTSLOT_EFFECT = 0x0001;
+        public const int AL_EFFECTSLOT_GAIN = 0x0002;
+        public const int AL_EFFECTSLOT_AUXILIARY_SEND_AUTO = 0x0003;
+
+        public const int AL_EFFECT_TYPE = 0x8001;
+        public const int AL_EFFECT_REVERB = 0x0001;
+        public const int AL_EFFECT_ECHO = 0x0004;
+        public const int AL_EFFECT_PITCH_SHIFTER = 0x0008;
+        public const int AL_EFFECT_EAXREVERB = 0x8000;
+
+        public const int AL_ECHO_DELAY = 0x0001;
+        public const int AL_ECHO_LRDELAY = 0x0002;
+        public const int AL_ECHO_DAMPING = 0x0003;
+        public const int AL_ECHO_FEEDBACK = 0x0004;
+        public const int AL_ECHO_SPREAD = 0x0005;
+
+        public const int AL_REVERB_DENSITY = 0x0001;
+        public const int AL_REVERB_DIFFUSION = 0x0002;
+        public const int AL_REVERB_GAIN = 0x0003;
+        public const int AL_REVERB_GAINHF = 0x0004;
+        public const int AL_REVERB_DECAY_TIME = 0x0005;
+        public const int AL_REVERB_DECAY_HFRATIO = 0x0006;
+        public const int AL_REVERB_REFLECTIONS_GAIN = 0x0007;
+        public const int AL_REVERB_REFLECTIONS_DELAY = 0x0008;
+        public const int AL_REVERB_LATE_REVERB_GAIN = 0x0009;
+        public const int AL_REVERB_LATE_REVERB_DELAY = 0x000a;
+        public const int AL_REVERB_AIR_ABSORPTION_GAINHF = 0x000b;
+        public const int AL_REVERB_ROOM_ROLLOFF_FACTOR = 0x000c;
+        public const int AL_REVERB_DECAY_HFLIMIT = 0x000d;
+
+        public const int AL_EAXREVERB_DENSITY = 0x0001;
+        public const int AL_EAXREVERB_DIFFUSION = 0x0002;
+        public const int AL_EAXREVERB_GAIN = 0x0003;
+        public const int AL_EAXREVERB_GAINHF = 0x0004;
+        public const int AL_EAXREVERB_GAINLF = 0x0005;
+        public const int AL_EAXREVERB_DECAY_TIME = 0x0006;
+        public const int AL_EAXREVERB_DECAY_HFRATIO = 0x0007;
+        public const int AL_EAXREVERB_DECAY_LFRATIO = 0x0008;
+        public const int AL_EAXREVERB_REFLECTIONS_GAIN = 0x0009;
+        public const int AL_EAXREVERB_REFLECTIONS_DELAY = 0x000a;
+        public const int AL_EAXREVERB_REFLECTIONS_PAN = 0x000b;
+        public const int AL_EAXREVERB_LATE_REVERB_GAIN = 0x000c;
+        public const int AL_EAXREVERB_LATE_REVERB_DELAY = 0x000d;
+        public const int AL_EAXREVERB_LATE_REVERB_PAN = 0x000e;
+        public const int AL_EAXREVERB_ECHO_TIME = 0x000f;
+        public const int AL_EAXREVERB_ECHO_DEPTH = 0x0010;
+        public const int AL_EAXREVERB_MODULATION_TIME = 0x0011;
+        public const int AL_EAXREVERB_MODULATION_DEPTH = 0x0012;
+        public const int AL_EAXREVERB_AIR_ABSORPTION_GAINHF = 0x0013;
+        public const int AL_EAXREVERB_HFREFERENCE = 0x0014;
+        public const int AL_EAXREVERB_LFREFERENCE = 0x0015;
+        public const int AL_EAXREVERB_ROOM_ROLLOFF_FACTOR = 0x0016;
+        public const int AL_EAXREVERB_DECAY_HFLIMIT = 0x0017;
+
+        [SuppressUnmanagedCodeSecurity, DllImport("OpenAL32.dll", CallingConvention = CallingConvention.Cdecl)]
+        public static extern IntPtr alcOpenDevice(string deviceName);
+        [SuppressUnmanagedCodeSecurity, DllImport("OpenAL32.dll", CallingConvention = CallingConvention.Cdecl)]
+        public static extern IntPtr alcCreateContext(IntPtr device, int[] attribute);
+        [SuppressUnmanagedCodeSecurity, DllImport("OpenAL32.dll", CallingConvention = CallingConvention.Cdecl)]
+        public static extern int alcMakeContextCurrent(IntPtr context);
+        [SuppressUnmanagedCodeSecurity, DllImport("OpenAL32.dll", CallingConvention = CallingConvention.Cdecl)]
+        public static extern string alcGetString(IntPtr device, int attribute);
+        [SuppressUnmanagedCodeSecurity, DllImport("OpenAL32.dll", CallingConvention = CallingConvention.Cdecl)]
+        public static extern int alcIsExtensionPresent(IntPtr device, string extensionName);
+
+        [SuppressUnmanagedCodeSecurity, DllImport("OpenAL32.dll", CallingConvention = CallingConvention.Cdecl)]
+        public static extern string AlInitialize(string devName);
+        [SuppressUnmanagedCodeSecurity, DllImport("OpenAL32.dll", CallingConvention = CallingConvention.Cdecl)]
+        public static extern int alIsExtensionPresent(string extensionName);
+        [SuppressUnmanagedCodeSecurity, DllImport("OpenAL32.dll", CallingConvention = CallingConvention.Cdecl)]
+        public static extern void alGetBufferi(int buffer, int attribute, out int val);
+        [SuppressUnmanagedCodeSecurity, DllImport("OpenAL32.dll", CallingConvention = CallingConvention.Cdecl)]
+        public static extern IntPtr alGetString(int state);
+        [SuppressUnmanagedCodeSecurity, DllImport("OpenAL32.dll", CallingConvention = CallingConvention.Cdecl)]
+        public static extern int alGetError();
+        [SuppressUnmanagedCodeSecurity, DllImport("OpenAL32.dll", CallingConvention = CallingConvention.Cdecl)]
+        public static extern void alDeleteBuffers(int number, [In] ref int buffer);
+        [SuppressUnmanagedCodeSecurity, DllImport("OpenAL32.dll", CallingConvention = CallingConvention.Cdecl)]
+        public static extern void alDeleteBuffers(int number, int[] buffers);
+        [SuppressUnmanagedCodeSecurity, DllImport("OpenAL32.dll", CallingConvention = CallingConvention.Cdecl)]
+        public static extern void alDeleteSources(int number, [In] int[] sources);
+        [SuppressUnmanagedCodeSecurity, DllImport("OpenAL32.dll", CallingConvention = CallingConvention.Cdecl)]
+        public static extern void alDeleteSources(int number, [In] ref int sources);
+        [SuppressUnmanagedCodeSecurity, DllImport("OpenAL32.dll", CallingConvention = CallingConvention.Cdecl)]
+        public static extern void alDistanceModel(int model);
+        [SuppressUnmanagedCodeSecurity, DllImport("OpenAL32.dll", CallingConvention = CallingConvention.Cdecl)]
+        public static extern void alGenSources(int number, out int source);
+        [SuppressUnmanagedCodeSecurity, DllImport("OpenAL32.dll", CallingConvention = CallingConvention.Cdecl)]
+        public static extern void alGetSourcei(int source, int attribute, out int val);
+        [SuppressUnmanagedCodeSecurity, DllImport("OpenAL32.dll", CallingConvention = CallingConvention.Cdecl)]
+        public static extern void alGetSourcef(int source, int attribute, out float val);
+        [SuppressUnmanagedCodeSecurity, DllImport("OpenAL32.dll", CallingConvention = CallingConvention.Cdecl)]
+        public static extern void alGetSource3f(int source, int attribute, out float value1, out float value2, out float value3);
+        [SuppressUnmanagedCodeSecurity, DllImport("OpenAL32.dll", CallingConvention = CallingConvention.Cdecl)]
+        public static extern void alListener3f(int attribute, float value1, float value2, float value3);
+        [SuppressUnmanagedCodeSecurity, DllImport("OpenAL32.dll", CallingConvention = CallingConvention.Cdecl)]
+        public static extern void alListenerfv(int attribute, [In] float[] values);
+        [SuppressUnmanagedCodeSecurity, DllImport("OpenAL32.dll", CallingConvention = CallingConvention.Cdecl)]
+        public static extern void alListenerf(int attribute, float value);
+        [SuppressUnmanagedCodeSecurity, DllImport("OpenAL32.dll", CallingConvention = CallingConvention.Cdecl)]
+        public static extern void alGetListener3f(int attribute, out float value1, out float value2, out float value3);
+        [SuppressUnmanagedCodeSecurity, DllImport("OpenAL32.dll", CallingConvention = CallingConvention.Cdecl)]
+        public static extern void alSourcePlay(int source);
+        [SuppressUnmanagedCodeSecurity, DllImport("OpenAL32.dll", CallingConvention = CallingConvention.Cdecl)]
+        public static extern void alSourceRewind(int source);
+        [SuppressUnmanagedCodeSecurity, DllImport("OpenAL32.dll", CallingConvention = CallingConvention.Cdecl)]
+        public static extern void alSourceQueueBuffers(int source, int number, [In] ref int buffer);
+        [SuppressUnmanagedCodeSecurity, DllImport("OpenAL32.dll", CallingConvention = CallingConvention.Cdecl)]
+        public static extern void alSourcei(int source, int attribute, int val);
+        [SuppressUnmanagedCodeSecurity, DllImport("OpenAL32.dll", CallingConvention = CallingConvention.Cdecl)]
+        public static extern void alSource3i(int source, int attribute, int value1, int value2, int value3);
+        [SuppressUnmanagedCodeSecurity, DllImport("OpenAL32.dll", CallingConvention = CallingConvention.Cdecl)]
+        public static extern void alSourcef(int source, int attribute, float val);
+        [SuppressUnmanagedCodeSecurity, DllImport("OpenAL32.dll", CallingConvention = CallingConvention.Cdecl)]
+        public static extern void alSource3f(int source, int attribute, float value1, float value2, float value3);
+        [SuppressUnmanagedCodeSecurity, DllImport("OpenAL32.dll", CallingConvention = CallingConvention.Cdecl)]
+        public static extern void alSourcefv(int source, int attribute, [In] float[] values);
+        [SuppressUnmanagedCodeSecurity, DllImport("OpenAL32.dll", CallingConvention = CallingConvention.Cdecl)]
+        public static extern void alSourceStop(int source);
+        [SuppressUnmanagedCodeSecurity, DllImport("OpenAL32.dll", CallingConvention = CallingConvention.Cdecl)]
+        public static extern void alSourceUnqueueBuffers(int source, int number, int[] buffers);
+        [SuppressUnmanagedCodeSecurity, DllImport("OpenAL32.dll", CallingConvention = CallingConvention.Cdecl)]
+        public static extern void alSourceUnqueueBuffers(int source, int number, ref int buffers);
+        [SuppressUnmanagedCodeSecurity, DllImport("OpenAL32.dll", CallingConvention = CallingConvention.Cdecl)]
+        public static extern int alGetEnumValue(string enumName);
+        [SuppressUnmanagedCodeSecurity, DllImport("OpenAL32.dll", CallingConvention = CallingConvention.Cdecl)]
+        public static extern void alGenBuffers(int number, out int buffer);
+        [SuppressUnmanagedCodeSecurity, DllImport("OpenAL32.dll", CallingConvention = CallingConvention.Cdecl)]
+        public static extern void alBufferData(int buffer, int format, [In] byte[] data, int size, int frequency);
+        [SuppressUnmanagedCodeSecurity, DllImport("OpenAL32.dll", CallingConvention = CallingConvention.Cdecl)]
+        public static extern void alBufferiv(int buffer, int attribute, [In] int[] values);
+        [SuppressUnmanagedCodeSecurity, DllImport("OpenAL32.dll", CallingConvention = CallingConvention.Cdecl)]
+        public static extern bool alIsSource(int source);
+        [SuppressUnmanagedCodeSecurity, DllImport("OpenAL32.dll", CallingConvention = CallingConvention.Cdecl)]
+        public static extern void alGenAuxiliaryEffectSlots(int number, out int effectslot);
+        [SuppressUnmanagedCodeSecurity, DllImport("OpenAL32.dll", CallingConvention = CallingConvention.Cdecl)]
+        public static extern void alAuxiliaryEffectSloti(int effectslot, int attribute, int val);
+        [SuppressUnmanagedCodeSecurity, DllImport("OpenAL32.dll", CallingConvention = CallingConvention.Cdecl)]
+        public static extern void alGenEffects(int number, out int effect);
+        [SuppressUnmanagedCodeSecurity, DllImport("OpenAL32.dll", CallingConvention = CallingConvention.Cdecl)]
+        public static extern void alEffecti(int effect, int attribute, int val);
+        [SuppressUnmanagedCodeSecurity, DllImport("OpenAL32.dll", CallingConvention = CallingConvention.Cdecl)]
+        public static extern void alEffectf(int effect, int attribute, float val);
+        [SuppressUnmanagedCodeSecurity, DllImport("OpenAL32.dll", CallingConvention = CallingConvention.Cdecl)]
+        public static extern void alEffectfv(int effect, int attribute, [In] float[] values);
+
+        public struct EFXEAXREVERBPROPERTIES
+        {
+            public float flDensity;
+            public float flDiffusion;
+            public float flGain;
+            public float flGainHF;
+            public float flGainLF;
+            public float flDecayTime;
+            public float flDecayHFRatio;
+            public float flDecayLFRatio;
+            public float flReflectionsGain;
+            public float flReflectionsDelay;
+            public float[] flReflectionsPan;
+            public float flLateReverbGain;
+            public float flLateReverbDelay;
+            public float[] flLateReverbPan;
+            public float flEchoTime;
+            public float flEchoDepth;
+            public float flModulationTime;
+            public float flModulationDepth;
+            public float flAirAbsorptionGainHF;
+            public float flHFReference;
+            public float flLFReference;
+            public float flRoomRolloffFactor;
+            public int iDecayHFLimit;
+
+            public EFXEAXREVERBPROPERTIES(float density, float diffusion, float gain, float gainHF, float gainLF, float decayTime, float decayHFRatio, float decayLFratio,
+                float reflectionsGain, float reflectionsDelay, float[] reflectionsPan, float lateReverbGain, float lateReverbDelay, float[] lateReverbPan, float echoTime,
+                float echoDepth, float modulationTime, float modulationDepth, float airAbsorptionGainHF, float hfReference, float lfReference, float roomRolloffFactor, int decayHFLimit)
+            {
+                flDensity = density;
+                flDiffusion = diffusion;
+                flGain = gain;
+                flGainHF = gainHF;
+                flGainLF = gainLF;
+                flDecayTime = decayTime;
+                flDecayHFRatio = decayHFRatio;
+                flDecayLFRatio = decayLFratio;
+                flReflectionsGain = reflectionsGain;
+                flReflectionsDelay = reflectionsDelay;
+                flReflectionsPan = reflectionsPan;
+                flLateReverbGain = lateReverbGain;
+                flLateReverbDelay = lateReverbDelay;
+                flLateReverbPan = lateReverbPan;
+                flEchoTime = echoTime;
+                flEchoDepth = echoDepth;
+                flModulationTime = modulationTime;
+                flModulationDepth = modulationDepth;
+                flAirAbsorptionGainHF = airAbsorptionGainHF;
+                flHFReference = hfReference;
+                flLFReference = lfReference;
+                flRoomRolloffFactor = roomRolloffFactor;
+                iDecayHFLimit = decayHFLimit;
+            }
+        }
+
+        public static EFXEAXREVERBPROPERTIES EFX_REVERB_PRESET_GENERIC = new EFXEAXREVERBPROPERTIES(1.0000f, 1.0000f, 0.3162f, 0.8913f, 1.0000f, 1.4900f, 0.8300f, 1.0000f, 0.0500f, 0.0070f, new float[] { 0.0000f, 0.0000f, 0.0000f }, 1.2589f, 0.0110f, new float[] { 0.0000f, 0.0000f, 0.0000f }, 0.2500f, 0.0000f, 0.2500f, 0.0000f, 0.9943f, 5000.0000f, 250.0000f, 0.0000f, 0x1);
+        public static EFXEAXREVERBPROPERTIES EFX_REVERB_PRESET_MOUNTAINS = new EFXEAXREVERBPROPERTIES(1.0000f, 0.2700f, 0.3162f, 0.0562f, 1.0000f, 1.4900f, 0.2100f, 1.0000f, 0.0407f, 0.3000f, new float[] { 0.0000f, 0.0000f, 0.0000f }, 0.1919f, 0.1000f, new float[] { 0.0000f, 0.0000f, 0.0000f }, 0.2500f, 1.0000f, 0.2500f, 0.0000f, 0.9943f, 5000.0000f, 250.0000f, 0.0000f, 0x0);
+        public static EFXEAXREVERBPROPERTIES EFX_REVERB_PRESET_HANGAR = new EFXEAXREVERBPROPERTIES(1.0000f, 1.0000f, 0.3162f, 0.3162f, 1.0000f, 10.0500f, 0.2300f, 1.0000f, 0.5000f, 0.0200f, new float[] { 0.0000f, 0.0000f, 0.0000f }, 1.2560f, 0.0300f, new float[] { 0.0000f, 0.0000f, 0.0000f }, 0.2500f, 0.0000f, 0.2500f, 0.0000f, 0.9943f, 5000.0000f, 250.0000f, 0.0000f, 0x1);
+        public static EFXEAXREVERBPROPERTIES EFX_REVERB_PRESET_QUARRY = new EFXEAXREVERBPROPERTIES(1.0000f, 1.0000f, 0.3162f, 0.3162f, 1.0000f, 1.4900f, 0.8300f, 1.0000f, 0.0000f, 0.0610f, new float[] { 0.0000f, 0.0000f, 0.0000f }, 1.7783f, 0.0250f, new float[] { 0.0000f, 0.0000f, 0.0000f }, 0.1250f, 0.7000f, 0.2500f, 0.0000f, 0.9943f, 5000.0000f, 250.0000f, 0.0000f, 0x1);
+        public static EFXEAXREVERBPROPERTIES EFX_REVERB_PRESET_OUTDOORS_VALLEY = new EFXEAXREVERBPROPERTIES(1.0000f, 0.2800f, 0.3162f, 0.0282f, 0.1585f, 2.8800f, 0.2600f, 0.3500f, 0.1413f, 0.2630f, new float[] { 0.0000f, 0.0000f, -0.0000f }, 0.3981f, 0.1000f, new float[] { 0.0000f, 0.0000f, 0.0000f }, 0.2500f, 0.3400f, 0.2500f, 0.0000f, 0.9943f, 2854.3999f, 107.5000f, 0.0000f, 0x0);
+        public static EFXEAXREVERBPROPERTIES EFX_REVERB_PRESET_OUTDOORS_DEEPCANYON = new EFXEAXREVERBPROPERTIES(1.0000f, 0.7400f, 0.3162f, 0.1778f, 0.6310f, 3.8900f, 0.2100f, 0.4600f, 0.3162f, 0.2230f, new float[] { 0.0000f, 0.0000f, -0.0000f }, 0.3548f, 0.0190f, new float[] { 0.0000f, 0.0000f, 0.0000f }, 0.2500f, 1.0000f, 0.2500f, 0.0000f, 0.9943f, 4399.1001f, 242.9000f, 0.0000f, 0x0);
+
+        public static void CreateHornEffect()
+        {
+            alGenEffects(1, out HornEffectID);
+            //LoadReverbEffect(ref EFX_REVERB_PRESET_OUTDOORS_DEEPCANYON, HornEffectID);
+            LoadEchoEffect(HornEffectID);
+
+            alGenAuxiliaryEffectSlots(1, out HornEffectSlotID);
+            alAuxiliaryEffectSloti(HornEffectSlotID, AL_EFFECTSLOT_EFFECT, HornEffectID);
+        }
+
+        public static bool LoadEchoEffect(int effectID)
+        {
+            alGetError();
+            alEffecti(effectID, AL_EFFECT_TYPE, AL_EFFECT_ECHO);
+
+            alEffectf(effectID, AL_ECHO_DELAY, 0.1f);
+            alEffectf(effectID, AL_ECHO_LRDELAY, 0.4f);
+            alEffectf(effectID, AL_ECHO_DAMPING, 0.5f);
+            alEffectf(effectID, AL_ECHO_FEEDBACK, 0.2f);
+            alEffectf(effectID, AL_ECHO_SPREAD, -1.0f);
+
+            return alGetError() == AL_NO_ERROR;
+        }
+
+        public static bool LoadReverbEffect(ref EFXEAXREVERBPROPERTIES reverb, int effectID)
+        {
+            alGetError();
+            if (alGetEnumValue("AL_EFFECT_EAXREVERB") != 0)
+            {
+                alEffecti(effectID, AL_EFFECT_TYPE, AL_EFFECT_EAXREVERB);
+
+                alEffectf(effectID, AL_EAXREVERB_DENSITY, reverb.flDensity);
+                alEffectf(effectID, AL_EAXREVERB_DIFFUSION, reverb.flDiffusion);
+                alEffectf(effectID, AL_EAXREVERB_GAIN, reverb.flGain);
+                alEffectf(effectID, AL_EAXREVERB_GAINHF, reverb.flGainHF);
+                alEffectf(effectID, AL_EAXREVERB_GAINLF, reverb.flGainLF);
+                alEffectf(effectID, AL_EAXREVERB_DECAY_TIME, reverb.flDecayTime);
+                alEffectf(effectID, AL_EAXREVERB_DECAY_HFRATIO, reverb.flDecayHFRatio);
+                alEffectf(effectID, AL_EAXREVERB_DECAY_LFRATIO, reverb.flDecayLFRatio);
+                alEffectf(effectID, AL_EAXREVERB_REFLECTIONS_GAIN, reverb.flReflectionsGain);
+                alEffectf(effectID, AL_EAXREVERB_REFLECTIONS_DELAY, reverb.flReflectionsDelay);
+                alEffectfv(effectID, AL_EAXREVERB_REFLECTIONS_PAN, reverb.flReflectionsPan);
+                alEffectf(effectID, AL_EAXREVERB_LATE_REVERB_GAIN, reverb.flLateReverbGain);
+                alEffectf(effectID, AL_EAXREVERB_LATE_REVERB_DELAY, reverb.flLateReverbDelay);
+                alEffectfv(effectID, AL_EAXREVERB_LATE_REVERB_PAN, reverb.flLateReverbPan);
+                alEffectf(effectID, AL_EAXREVERB_ECHO_TIME, reverb.flEchoTime);
+                alEffectf(effectID, AL_EAXREVERB_ECHO_DEPTH, reverb.flEchoDepth);
+                alEffectf(effectID, AL_EAXREVERB_MODULATION_TIME, reverb.flModulationTime);
+                alEffectf(effectID, AL_EAXREVERB_MODULATION_DEPTH, reverb.flModulationDepth);
+                alEffectf(effectID, AL_EAXREVERB_AIR_ABSORPTION_GAINHF, reverb.flAirAbsorptionGainHF);
+                alEffectf(effectID, AL_EAXREVERB_HFREFERENCE, reverb.flHFReference);
+                alEffectf(effectID, AL_EAXREVERB_LFREFERENCE, reverb.flLFReference);
+                alEffectf(effectID, AL_EAXREVERB_ROOM_ROLLOFF_FACTOR, reverb.flRoomRolloffFactor);
+                alEffecti(effectID, AL_EAXREVERB_DECAY_HFLIMIT, reverb.iDecayHFLimit);
+            }
+            else
+            {
+                alEffecti(effectID, AL_EFFECT_TYPE, AL_EFFECT_REVERB);
+
+                alEffectf(effectID, AL_REVERB_DENSITY, reverb.flDensity);
+                alEffectf(effectID, AL_REVERB_DIFFUSION, reverb.flDiffusion);
+                alEffectf(effectID, AL_REVERB_GAIN, reverb.flGain);
+                alEffectf(effectID, AL_REVERB_GAINHF, reverb.flGainHF);
+                alEffectf(effectID, AL_REVERB_DECAY_TIME, reverb.flDecayTime);
+                alEffectf(effectID, AL_REVERB_DECAY_HFRATIO, reverb.flDecayHFRatio);
+                alEffectf(effectID, AL_REVERB_REFLECTIONS_GAIN, reverb.flReflectionsGain);
+                alEffectf(effectID, AL_REVERB_REFLECTIONS_DELAY, reverb.flReflectionsDelay);
+                alEffectf(effectID, AL_REVERB_LATE_REVERB_GAIN, reverb.flLateReverbGain);
+                alEffectf(effectID, AL_REVERB_LATE_REVERB_DELAY, reverb.flLateReverbDelay);
+                alEffectf(effectID, AL_REVERB_AIR_ABSORPTION_GAINHF, reverb.flAirAbsorptionGainHF);
+                alEffectf(effectID, AL_REVERB_ROOM_ROLLOFF_FACTOR, reverb.flRoomRolloffFactor);
+                alEffecti(effectID, AL_REVERB_DECAY_HFLIMIT, reverb.iDecayHFLimit);
+            }
+            return alGetError() == AL_NO_ERROR;
+        }
+
+        public static int alSourceUnqueueBuffer(int SoundSourceID)
+        {
+            int bufid = 0;
+            OpenAL.alSourceUnqueueBuffers(SoundSourceID, 1, ref bufid);
+            return bufid;
+        }
+
+        public static string GetErrorString(int error)
+        {
+            if (error == AL_INVALID_ENUM)
+                return "Invalid Enumeration";
+            else if (error == AL_INVALID_NAME)
+                return "Invalid Name";
+            else if (error == AL_INVALID_OPERATION)
+                return "Invalid Operation";
+            else if (error == AL_INVALID_VALUE)
+                return "Invalid Value";
+            else if (error == AL_OUT_OF_MEMORY)
+                return "Out Of Memory";
+            else if (error == AL_NO_ERROR)
+                return "No Error";
+            
+            return "";
+        }
+
+        public static int HornEffectSlotID;
+        public static int HornEffectID;
+        public static void Initialize()
+        {
+            CheckMaxSourcesConfig();
+            //if (alcIsExtensionPresent(IntPtr.Zero, "ALC_ENUMERATION_EXT") == AL_TRUE)
+            //{
+            //    string deviceList = alcGetString(IntPtr.Zero, ALC_DEVICE_SPECIFIER);
+            //    string[] split = deviceList.Split('\0');
+            //    Trace.TraceInformation("___devlist {0}",deviceList);
+            //}
+            int[] attribs = new int[0];
+            IntPtr device = alcOpenDevice(null);
+            IntPtr context = alcCreateContext(device, attribs);
+            alcMakeContextCurrent(context);
+
+            // Note: Must use custom marshalling here because the returned strings must NOT be automatically deallocated by runtime.
+            Trace.TraceInformation("Initialized OpenAL {0}; device '{1}' by '{2}'", Marshal.PtrToStringAnsi(alGetString(AL_VERSION)), Marshal.PtrToStringAnsi(alGetString(AL_RENDERER)), Marshal.PtrToStringAnsi(alGetString(AL_VENDOR)));
+        }
+
+        /// <summary>
+        /// checking and if necessary updating the maximum number of sound sources possible with OpenAL to be loaded
+        /// OpenAL has a limit of 256 sources in code, but higher values can be configured through alsoft.ini-file read from %AppData%\Roaming folder
+        /// As some dense routes in OR can have more than 256 sources, we provide a new default limit of 1024 sources
+        /// ini-file format is following standard text based ini-files with sections and key/value pairs
+        /// [General]
+        /// sources=# of sound source
+        /// </summary>
+        private static void CheckMaxSourcesConfig()
+        {
+            string configFile = Path.Combine(Environment.GetFolderPath(Environment.SpecialFolder.ApplicationData), "alsoft.ini");
+            try
+            {
+                if (!File.Exists(configFile))
+                {
+                    File.CreateText(configFile);
+                }
+                StringBuilder result = new StringBuilder(255);
+                if (ORTS.Common.NativeMethods.GetPrivateProfileString("General", "sources", string.Empty, result, 255, configFile) > 0)
+                {
+                    if (int.TryParse(result.ToString(), out int sources))
+                    {
+                        if (sources < 1024)
+                        {
+                            ORTS.Common.NativeMethods.WritePrivateProfileString("General", "sources", "1024", configFile);
+                        }
+                    }
+                }
+                else
+                {
+                    ORTS.Common.NativeMethods.WritePrivateProfileString("General", "sources", "1024", configFile);
+                }
+            }
+            catch(Exception ex)
+            {
+                Trace.TraceError("Couldn't check or set OpenAL max sound sources in %AppData%\\Roaming\\alsoft.ini: ", ex.Message);
+            }
+        }
+    }
+
+    ///// <summary>
+    ///// WAVEFILEHEADER binary structure
+    ///// </summary>
+    //[StructLayout(LayoutKind.Explicit, Pack = 1)]
+    //public struct WAVEFILEHEADER
+    //{
+    //    [FieldOffset(0), MarshalAs(UnmanagedType.ByValArray, SizeConst = 4)]
+    //    public char[] szRIFF;
+    //    [FieldOffset(4), MarshalAs(UnmanagedType.U4, SizeConst = 4)]
+    //    public uint ulRIFFSize;
+    //    [FieldOffset(8), MarshalAs(UnmanagedType.U4, SizeConst = 4)]
+    //    public uint padding;
+    //}
+
+    /// <summary>
+    /// WAVEFILEHEADER binary structure
+    /// </summary>
+    [StructLayout(LayoutKind.Sequential, Pack = 1)]
+    public struct WAVEFILEHEADER
+    {
+        [MarshalAs(UnmanagedType.ByValArray, SizeConst = 4)]
+        public char[] szRIFF;
+        [MarshalAs(UnmanagedType.U4)]
+        public uint ulRIFFSize;
+        [MarshalAs(UnmanagedType.U4)]
+        public uint padding;
+    }
+
+    ///// <summary>
+    ///// RIFFCHUNK binary structure
+    ///// </summary>
+    //[StructLayout(LayoutKind.Explicit, CharSet = CharSet.Ansi, Pack = 1)]
+    //public struct RIFFCHUNK
+    //{
+    //    [FieldOffset(0), MarshalAs(UnmanagedType.ByValArray, SizeConst = 4)]
+    //    public char[] szChunkName;
+    //    [FieldOffset(4), MarshalAs(UnmanagedType.U4, SizeConst = 4)]
+    //    public uint ulChunkSize;
+    //}
+
+    /// <summary>
+    /// RIFFCHUNK binary structure
+    /// </summary>
+    [StructLayout(LayoutKind.Sequential, CharSet = CharSet.Ansi, Pack = 1)]
+    public struct RIFFCHUNK
+    {
+        [MarshalAs(UnmanagedType.ByValArray, SizeConst = 4)]
+        public char[] szChunkName;
+        [MarshalAs(UnmanagedType.U4)]
+        public uint ulChunkSize;
+    }
+
+    /// <summary>
+    /// WAVEFORMATEX binary structure
+    /// </summary>
+    [StructLayout(LayoutKind.Sequential, Pack = 1)]
+    public struct WAVEFORMATEX
+    {
+        public ushort wFormatTag;
+        public ushort nChannels;
+        public uint nSamplesPerSec;
+        public uint nAvgBytesPerSec;
+        public ushort nBlockAlign;
+        public ushort wBitsPerSample;
+        public ushort cbSize;
+    }
+
+    /// <summary>
+    /// WAVEFORMATEXTENSIBLE binary structure
+    /// </summary>
+    [StructLayout(LayoutKind.Sequential, Pack = 1)]
+    public struct WAVEFORMATEXTENSIBLE
+    {
+        public WAVEFORMATEX Format;
+        public ushort wValidBitsPerSample;
+        public uint dwChannelMask;
+        public Guid SubFormat;
+    }
+
+    ///// <summary>
+    ///// CUECHUNK binary structure
+    ///// Describes the CUE chunk list of a wave file
+    ///// </summary>
+    //[StructLayout(LayoutKind.Explicit, Pack = 1)]
+    //public struct CUECHUNK
+    //{
+    //    [FieldOffset(0), MarshalAs(UnmanagedType.ByValArray, SizeConst = 4)]
+    //    public char[] szChunkName;
+    //    [FieldOffset(4), MarshalAs(UnmanagedType.U4, SizeConst = 4)]
+    //    public uint ulChunkSize;
+    //    [FieldOffset(8), MarshalAs(UnmanagedType.U4, SizeConst = 4)]
+    //    public uint ulNumCuePts;
+    //}
+
+    /// <summary>
+    /// CUECHUNK binary structure
+    /// Describes the CUE chunk list of a wave file
+    /// </summary>
+    [StructLayout(LayoutKind.Sequential, Pack = 1)]
+    public struct CUECHUNK
+    {
+        [MarshalAs(UnmanagedType.ByValArray, SizeConst = 4)]
+        public char[] szChunkName;
+        [MarshalAs(UnmanagedType.U4)]
+        public uint ulChunkSize;
+        [MarshalAs(UnmanagedType.U4)]
+        public uint ulNumCuePts;
+    }
+
+    /// <summary>
+    /// CUEPT binary structure
+    /// Describes one CUE point in CUE list
+    /// </summary>
+    [StructLayout(LayoutKind.Sequential, Pack = 1)]
+    public struct CUEPT
+    {
+        public uint ulID;
+        public uint ulPlayPos;
+        public uint ulRiffID;
+        public uint ulChunkStart;
+        public uint ulBlockStart;
+        public uint ulByteStart;
+    }
+
+
+    ///// <summary>
+    ///// SMPLCHUNK binary structure
+    ///// Describes the SMPL chunk list of a wave file
+    ///// </summary>
+    //[StructLayout(LayoutKind.Explicit, Pack = 1)]
+    //public struct SMPLCHUNK
+    //{
+    //    [FieldOffset(0), MarshalAs(UnmanagedType.ByValArray, SizeConst = 4)]
+    //    public char[] ChunkName;
+    //    [FieldOffset(4), MarshalAs(UnmanagedType.U4, SizeConst = 4)]
+    //    public uint ChunkSize;
+    //    [FieldOffset(8), MarshalAs(UnmanagedType.U4, SizeConst = 4)]
+    //    public uint Manufacturer;
+    //    [FieldOffset(12), MarshalAs(UnmanagedType.U4, SizeConst = 4)]
+    //    public uint Product;
+    //    [FieldOffset(16), MarshalAs(UnmanagedType.U4, SizeConst = 4)]
+    //    public uint SmplPeriod;
+    //    [FieldOffset(20), MarshalAs(UnmanagedType.U4, SizeConst = 4)]
+    //    public uint MIDIUnityNote;
+    //    [FieldOffset(24), MarshalAs(UnmanagedType.U4, SizeConst = 4)]
+    //    public uint MIDIPitchFraction;
+    //    [FieldOffset(28), MarshalAs(UnmanagedType.U4, SizeConst = 4)]
+    //    public uint SMPTEFormat;
+    //    [FieldOffset(32), MarshalAs(UnmanagedType.U4, SizeConst = 4)]
+    //    public uint SMPTEOffset;
+    //    [FieldOffset(36), MarshalAs(UnmanagedType.U4, SizeConst = 4)]
+    //    public uint NumSmplLoops;
+    //    [FieldOffset(40), MarshalAs(UnmanagedType.U4, SizeConst = 4)]
+    //    public uint SamplerData;
+    //}
+
+    /// <summary>
+    /// SMPLCHUNK binary structure
+    /// Describes the SMPL chunk list of a wave file
+    /// </summary>
+    [StructLayout(LayoutKind.Sequential, Pack = 1)]
+    public struct SMPLCHUNK
+    {
+        [MarshalAs(UnmanagedType.ByValArray, SizeConst = 4)]
+        public char[] ChunkName;
+        [MarshalAs(UnmanagedType.U4)]
+        public uint ChunkSize;
+        [MarshalAs(UnmanagedType.U4)]
+        public uint Manufacturer;
+        [MarshalAs(UnmanagedType.U4)]
+        public uint Product;
+        [MarshalAs(UnmanagedType.U4)]
+        public uint SmplPeriod;
+        [MarshalAs(UnmanagedType.U4)]
+        public uint MIDIUnityNote;
+        [MarshalAs(UnmanagedType.U4)]
+        public uint MIDIPitchFraction;
+        [MarshalAs(UnmanagedType.U4)]
+        public uint SMPTEFormat;
+        [MarshalAs(UnmanagedType.U4)]
+        public uint SMPTEOffset;
+        [MarshalAs(UnmanagedType.U4)]
+        public uint NumSmplLoops;
+        [MarshalAs(UnmanagedType.U4)]
+        public uint SamplerData;
+    }
+
+
+    /// <summary>
+    /// SMPLLOOP binary structure
+    /// Describes one SMPL loop in loop list
+    /// </summary>
+    [StructLayout(LayoutKind.Sequential, Pack = 1)]
+    public struct SMPLLOOP
+    {
+        public uint ID;
+        public uint Type;
+        public uint ChunkStart;
+        public uint ChunkEnd;
+        public uint Fraction;
+        public uint PlayCount;
+    }
+    public enum WAVEFORMATTYPE
+    {
+        WT_UNKNOWN,
+        WT_PCM,
+        WT_EXT
+    }
+
+    /// <summary>
+    /// Helper class to load wave files
+    /// </summary>
+    public class WaveFileData
+    {
+        // Constants from C header files
+        private const ushort WAVE_FORMAT_PCM                = 1;
+        private const ushort WAVE_FORMAT_EXTENSIBLE         = 0xFFFE;
+
+        private const ushort SPEAKER_FRONT_LEFT             = 0x1;
+        private const ushort SPEAKER_FRONT_RIGHT            = 0x2;
+        private const ushort SPEAKER_FRONT_CENTER           = 0x4;
+        private const ushort SPEAKER_LOW_FREQUENCY          = 0x8;
+        private const ushort SPEAKER_BACK_LEFT              = 0x10;
+        private const ushort SPEAKER_BACK_RIGHT             = 0x20;
+        private const ushort SPEAKER_FRONT_LEFT_OF_CENTER   = 0x40;
+        private const ushort SPEAKER_FRONT_RIGHT_OF_CENTER  = 0x80;
+        private const ushort SPEAKER_BACK_CENTER            = 0x100;
+        private const ushort SPEAKER_SIDE_LEFT              = 0x200;
+        private const ushort SPEAKER_SIDE_RIGHT             = 0x400;
+        private const ushort SPEAKER_TOP_CENTER             = 0x800;
+        private const ushort SPEAKER_TOP_FRONT_LEFT         = 0x1000;
+        private const ushort SPEAKER_TOP_FRONT_CENTER       = 0x2000;
+        private const ushort SPEAKER_TOP_FRONT_RIGHT        = 0x4000;
+        private const ushort SPEAKER_TOP_BACK_LEFT          = 0x8000;
+        
+        // General info about current wave file
+        public bool isKnownType;
+        public WAVEFORMATEXTENSIBLE wfEXT;
+        public WAVEFORMATTYPE wtType = new WAVEFORMATTYPE();
+
+        public uint ulDataSize;
+        public uint ulDataOffset;
+
+        public ushort nChannels;
+        public uint nSamplesPerSec;
+        public ushort nBitsPerSample;
+
+        public uint ulFormat;
+        public FileStream pFile;
+        public uint[] CuePoints;
+
+        public WaveFileData()
+        {
+            pFile = null;
+            isKnownType = false;
+            wtType = WAVEFORMATTYPE.WT_UNKNOWN;
+
+            ulFormat = 0;
+            ulDataSize = 0;
+            ulDataOffset = 0;
+
+            nChannels = 0;
+            nSamplesPerSec = 0;
+            nBitsPerSample = 0;
+        }
+
+        public void Dispose()
+        {
+            if (pFile != null)
+                pFile.Close();
+
+            pFile = null;
+        }
+
+        /// <summary>
+        /// Tries to read and parse a binary wave file
+        /// </summary>
+        /// <param name="n">Name of the file</param>
+        /// <returns>True if success</returns>
+        private bool ParseWAV(string n)
+        {
+            pFile = File.Open(n, FileMode.Open, FileAccess.Read, FileShare.Read);
+            if (pFile == null)
+                return false;
+
+            // Read Wave file header
+            WAVEFILEHEADER waveFileHeader = new WAVEFILEHEADER();
+            {
+                GetNextStructureValue<WAVEFILEHEADER>(pFile, out waveFileHeader, - 1);
+                // Check if wave file
+                string hdr = new string(waveFileHeader.szRIFF);
+                if (hdr != "RIFF" && hdr != "WAVE")
+                    return false;
+
+                // Read chunks : fmt, data, cue
+                RIFFCHUNK riffChunk = new RIFFCHUNK();
+                {
+                    while (GetNextStructureValue<RIFFCHUNK>(pFile, out riffChunk, -1))
+                    {
+                        // Format chunk
+                        hdr = new string (riffChunk.szChunkName);
+                        if (hdr == "fmt ")
+                        {
+                            WAVEFORMATEXTENSIBLE waveFmt = new WAVEFORMATEXTENSIBLE();
+                            if (riffChunk.ulChunkSize <= Marshal.SizeOf(waveFmt))
+                            {
+                                GetNextStructureValue<WAVEFORMATEXTENSIBLE>(pFile, out waveFmt, (int)riffChunk.ulChunkSize);
+
+                                // Determine if this is a WAVEFORMATEX or WAVEFORMATEXTENSIBLE wave file
+                                if (waveFmt.Format.wFormatTag == WAVE_FORMAT_PCM)
+                                {
+                                    isKnownType = true;
+                                    wtType =  WAVEFORMATTYPE.WT_PCM;
+                                    waveFmt.wValidBitsPerSample = waveFmt.Format.wBitsPerSample;
+                                }
+                                else if (waveFmt.Format.wFormatTag == WAVE_FORMAT_EXTENSIBLE)
+                                {
+                                    isKnownType = true;
+                                    wtType = WAVEFORMATTYPE.WT_EXT;
+                                }
+
+                                wfEXT = waveFmt;
+                                nBitsPerSample = waveFmt.Format.wBitsPerSample;
+                                nChannels = waveFmt.Format.nChannels;
+                                nSamplesPerSec = waveFmt.Format.nSamplesPerSec;
+                            }
+                            // Unexpected length
+                            else
+                            {
+                                pFile.Seek(riffChunk.ulChunkSize, SeekOrigin.Current);
+                            }
+                        }
+                        // Data chunk
+                        else if (hdr == "data")
+                        {
+                            ulDataSize = riffChunk.ulChunkSize;
+                            ulDataOffset = (uint)pFile.Position;
+                            pFile.Seek(riffChunk.ulChunkSize, SeekOrigin.Current);
+                        }
+                        // CUE points
+                        else if (hdr == "cue ")
+                        {
+                            // Seek back and read CUE header
+                            pFile.Seek(Marshal.SizeOf(riffChunk) * -1, SeekOrigin.Current);
+                            CUECHUNK cueChunk;
+                            GetNextStructureValue<CUECHUNK>(pFile, out cueChunk, -1);
+                            CuePoints = new uint[cueChunk.ulNumCuePts];
+                            {
+                                CUEPT cuePt;
+                                uint pos;
+                                // Read all CUE points
+                                for (uint i = 0; i < cueChunk.ulNumCuePts; i++)
+                                {
+                                    if (GetNextStructureValue<CUEPT>(pFile, out cuePt, -1))
+                                    {
+                                        pos = 0;
+                                        pos += cuePt.ulChunkStart;
+                                        pos += cuePt.ulBlockStart;
+                                        pos += cuePt.ulByteStart;
+
+                                        CuePoints[i] = pos;
+                                    }
+                                }
+                            }
+                        }
+                        else if (hdr == "smpl")
+                        {
+                            // Seek back and read SMPL header
+                            pFile.Seek(Marshal.SizeOf(riffChunk) * -1, SeekOrigin.Current);
+                            SMPLCHUNK smplChunk;
+                            GetNextStructureValue<SMPLCHUNK>(pFile, out smplChunk, -1);
+                            if (smplChunk.NumSmplLoops > 0)
+                            {
+                                CuePoints = new uint[smplChunk.NumSmplLoops * 2];
+                                {
+                                    SMPLLOOP smplLoop;
+                                    for (uint i = 0; i < smplChunk.NumSmplLoops; i++)
+                                    {
+                                        if (GetNextStructureValue<SMPLLOOP>(pFile, out smplLoop, -1))
+                                        {
+                                            CuePoints[i * 2] = smplLoop.ChunkStart;
+                                            CuePoints[i * 2 + 1] = smplLoop.ChunkEnd;
+                                        }
+                                    }
+                                }
+                            }
+                        }
+                        else // skip the unknown chunks
+                        {
+                            pFile.Seek(riffChunk.ulChunkSize, SeekOrigin.Current);
+                        }
+
+                        // Ensure that we are correctly aligned for next chunk
+                        if ((riffChunk.ulChunkSize & 1) == 1)
+                            pFile.Seek(1, SeekOrigin.Current);
+                    } //get next chunk
+
+                    // If no data found
+                    if (ulDataSize == 0 || ulDataOffset == 0)
+                        return false;
+
+                    if (CuePoints != null)
+                        Array.Sort(CuePoints);
+
+                    return isKnownType;
+                }
+            }
+        }
+
+        /// <summary>
+        /// Gets the wave file's correspondig AL format number
+        /// </summary>
+        /// <param name="pulFormat">Place to put the format number</param>
+        /// <returns>True if success</returns>
+        private bool GetALFormat(ref int pulFormat, ref bool mstsMonoTreatment, ushort origNChannels )
+        {
+            pulFormat = 0;
+
+            if (wtType == WAVEFORMATTYPE.WT_PCM)
+            {
+                if (wfEXT.Format.nChannels == 1)
+                {
+                    switch (wfEXT.Format.wBitsPerSample)
+                    {
+                        case 4:
+                            pulFormat = OpenAL.alGetEnumValue("AL_FORMAT_MONO_IMA4");
+                            break;
+                        case 8:
+                            pulFormat = OpenAL.AL_FORMAT_MONO8;
+                            break;
+                        case 16:
+                            pulFormat = OpenAL.AL_FORMAT_MONO16;
+                            if (origNChannels == 1) mstsMonoTreatment = true;
+                            break;
+                    }
+                }
+                else if (wfEXT.Format.nChannels == 2)
+                {
+                    switch (wfEXT.Format.wBitsPerSample)
+                    {
+                        case 4:
+                            pulFormat = OpenAL.alGetEnumValue("AL_FORMAT_STEREO_IMA4");
+                            break;
+                        case 8:
+                            pulFormat = OpenAL.AL_FORMAT_STEREO8;
+                            break;
+                        case 16:
+                            pulFormat = OpenAL.AL_FORMAT_STEREO16;
+                            break;
+                    }
+                }
+                else if ((wfEXT.Format.nChannels == 4) && (wfEXT.Format.wBitsPerSample == 16))
+                    pulFormat = OpenAL.alGetEnumValue("AL_FORMAT_QUAD16");
+            }
+            else if (wtType == WAVEFORMATTYPE.WT_EXT)
+            {
+                if ((wfEXT.Format.nChannels == 1) && ((wfEXT.dwChannelMask == SPEAKER_FRONT_CENTER) || (wfEXT.dwChannelMask == (SPEAKER_FRONT_LEFT | SPEAKER_FRONT_RIGHT)) || (wfEXT.dwChannelMask == 0)))
+                {
+                    switch (wfEXT.Format.wBitsPerSample)
+                    {
+                        case 4:
+                            pulFormat = OpenAL.alGetEnumValue("AL_FORMAT_MONO_IMA4");
+                            break;
+                        case 8:
+                            pulFormat = OpenAL.AL_FORMAT_MONO8;
+                            break;
+                        case 16:
+                            pulFormat = OpenAL.AL_FORMAT_MONO16;
+                            if (origNChannels == 1) mstsMonoTreatment = true;
+                            break;
+                    }
+                }
+                else if ((wfEXT.Format.nChannels == 2) && (wfEXT.dwChannelMask == (SPEAKER_FRONT_LEFT | SPEAKER_FRONT_RIGHT)))
+                {
+                    switch (wfEXT.Format.wBitsPerSample)
+                    {
+                        case 4:
+                            pulFormat = OpenAL.alGetEnumValue("AL_FORMAT_STEREO_IMA4");
+                            break;
+                        case 8:
+                            pulFormat = OpenAL.AL_FORMAT_STEREO8;
+                            break;
+                        case 16:
+                            pulFormat = OpenAL.AL_FORMAT_STEREO16;
+                            break;
+                    }
+                }
+                else if ((wfEXT.Format.nChannels == 2) && (wfEXT.Format.wBitsPerSample == 16) && (wfEXT.dwChannelMask == (SPEAKER_BACK_LEFT | SPEAKER_BACK_RIGHT)))
+                    pulFormat = OpenAL.alGetEnumValue("AL_FORMAT_REAR16");
+                else if ((wfEXT.Format.nChannels == 4) && (wfEXT.Format.wBitsPerSample == 16) && (wfEXT.dwChannelMask == (SPEAKER_FRONT_LEFT | SPEAKER_FRONT_RIGHT | SPEAKER_BACK_LEFT | SPEAKER_BACK_RIGHT)))
+                    pulFormat = OpenAL.alGetEnumValue("AL_FORMAT_QUAD16");
+                else if ((wfEXT.Format.nChannels == 6) && (wfEXT.Format.wBitsPerSample == 16) && (wfEXT.dwChannelMask == (SPEAKER_FRONT_LEFT | SPEAKER_FRONT_RIGHT | SPEAKER_FRONT_CENTER | SPEAKER_LOW_FREQUENCY | SPEAKER_BACK_LEFT | SPEAKER_BACK_RIGHT)))
+                    pulFormat = OpenAL.alGetEnumValue("AL_FORMAT_51CHN16");
+                else if ((wfEXT.Format.nChannels == 7) && (wfEXT.Format.wBitsPerSample == 16) && (wfEXT.dwChannelMask == (SPEAKER_FRONT_LEFT | SPEAKER_FRONT_RIGHT | SPEAKER_FRONT_CENTER | SPEAKER_LOW_FREQUENCY | SPEAKER_BACK_LEFT | SPEAKER_BACK_RIGHT | SPEAKER_BACK_CENTER)))
+                    pulFormat = OpenAL.alGetEnumValue("AL_FORMAT_61CHN16");
+                else if ((wfEXT.Format.nChannels == 8) && (wfEXT.Format.wBitsPerSample == 16) && (wfEXT.dwChannelMask == (SPEAKER_FRONT_LEFT | SPEAKER_FRONT_RIGHT | SPEAKER_FRONT_CENTER | SPEAKER_LOW_FREQUENCY | SPEAKER_BACK_LEFT | SPEAKER_BACK_RIGHT | SPEAKER_SIDE_LEFT | SPEAKER_SIDE_RIGHT)))
+                    pulFormat = OpenAL.alGetEnumValue("AL_FORMAT_71CHN16");
+            }
+
+            return pulFormat != 0;
+        }
+
+        /// <summary>
+        /// Reads the wave contents of a wave file
+        /// </summary>
+        /// <param name="ToMono">True if must convert to mono before return</param>
+        /// <returns>Read wave data</returns>
+        private byte[] ReadData(bool ToMono)
+        {
+            byte[] buffer = null;
+            if (pFile == null || ulDataOffset == 0 || ulDataSize == 0)
+            {
+                return buffer;
+            }
+
+            buffer = new byte[ulDataSize];
+            if (buffer == null)
+            {
+                return buffer;
+            }
+
+            pFile.Seek(ulDataOffset, SeekOrigin.Begin);
+            int size = (int)ulDataSize;
+            if (pFile.Read(buffer, 0, size) != size)
+            {
+                buffer = null;
+            }
+
+            if (ToMono)
+            {
+                byte[] newbuffer = ConvertToMono(buffer);
+                buffer = newbuffer;
+            }
+
+            return buffer;
+        }
+
+        /// <summary>
+        /// Converts the read wave buffer to mono
+        /// </summary>
+        /// <param name="buffer">Buffer to convert</param>
+        /// <returns>The converted buffer</returns>
+        private byte[] ConvertToMono(byte[] buffer)
+        {
+            if (wfEXT.Format.nChannels == 1)
+                return buffer;
+
+            int pos = 0;
+            int len = (int)ulDataSize / 2;
+
+            byte[] retval = new byte[len];
+
+            if (wfEXT.Format.wBitsPerSample == 8)
+            {
+                byte newval;
+
+                while (pos < len)
+                {
+                    newval = buffer[pos * 2];
+                    retval[pos] = newval;
+                    pos++;
+                }
+            }
+            else
+            {
+                MemoryStream sms = new MemoryStream(buffer);
+                BinaryReader srd = new BinaryReader(sms);
+                MemoryStream dms = new MemoryStream(retval);
+                BinaryWriter drw = new BinaryWriter(dms);
+                ushort newval;
+
+                len /= 2;
+                while (pos < len)
+                {
+                    newval = srd.ReadUInt16();
+                    newval = srd.ReadUInt16();
+                    drw.Write(newval);
+                    pos++;
+                }
+
+                drw.Flush();
+                drw.Close();
+                dms.Flush();
+                dms.Close();
+                srd.Close();
+                sms.Close();
+            }
+
+            wfEXT.Format.nChannels = 1;
+            ulDataSize = (uint)retval.Length;
+            if (CuePoints != null)
+                for (var i = 0; i < CuePoints.Length; i++)
+                    if (CuePoints[i] != 0xFFFFFFFF)
+                        CuePoints[i] /= 2;
+
+            return retval;
+        }
+
+        /// <summary>
+        /// Opens, reads the given wave file. 
+        /// Also creates the AL buffers and fills them with data
+        /// </summary>
+        /// <param name="Name">Name of the wave file to read</param>
+        /// <param name="BufferIDs">Array of the buffer IDs to place</param>
+        /// <param name="BufferLens">Array of the length data to place</param>
+        /// <param name="ToMono">Indicates if the wave must be converted to mono</param>
+        /// <param name="isReleasedWithJump">True if sound possibly be released with jump</param>
+        /// <returns>True if success</returns>
+        public static bool OpenWavFile(string Name, ref int[] BufferIDs, ref int[] BufferLens, bool ToMono, bool isReleasedWithJump, ref int numCuePoints, ref bool mstsMonoTreatment)
+        {
+            WaveFileData wfi = new WaveFileData();
+            int fmt = -1;
+
+            if (!wfi.ParseWAV(Name))
+            {
+                return false;
+            }
+
+            if (wfi.ulDataSize == 0 || ((int)wfi.ulDataSize) == -1)
+            {
+                Trace.TraceWarning("Skipped wave file with invalid length {0}", Name);
+                return false;
+            }
+
+            ushort origNChannels = wfi.wfEXT.Format.nChannels;
+
+            byte[] buffer = wfi.ReadData(ToMono);
+            if (buffer == null)
+            {
+                return false;
+            }
+
+            if (!wfi.GetALFormat(ref fmt, ref mstsMonoTreatment, origNChannels))
+            {
+                return false;
+            }
+
+            if (buffer.Length != wfi.ulDataSize)
+            {
+                Trace.TraceWarning("Invalid wave file length in header; expected {1}, got {2} in {0}", Name, buffer.Length, wfi.ulDataSize);
+                wfi.ulDataSize = (uint)buffer.Length;
+            }
+
+            bool alLoopPointsSoft = false;
+            int[] samplePos = new int[2];
+            if (!isReleasedWithJump && wfi.CuePoints != null && wfi.CuePoints.Length > 1)
+            {
+                samplePos[0] = (int)(wfi.CuePoints[0]);
+                samplePos[1] = (int)(wfi.CuePoints.Last());
+                if (samplePos[0] < samplePos[1] && samplePos[1] <= wfi.ulDataSize / (wfi.nBitsPerSample / 8 * wfi.nChannels))
+                    alLoopPointsSoft = OpenAL.alIsExtensionPresent("AL_SOFT_LOOP_POINTS") == OpenAL.AL_TRUE;
+                numCuePoints = wfi.CuePoints.Length;
+            }
+            // Disable AL_SOFT_LOOP_POINTS OpenAL extension until a more sofisticated detection
+            // is implemented for sounds that never need smoothly transiting into another.
+            // For utilizing soft loop points a static buffer has to be used, without the ability of
+            // continuously buffering, and it is impossible to use it for smooth transition.
+            alLoopPointsSoft = false;
+
+            if (wfi.CuePoints == null || wfi.CuePoints.Length == 1 || alLoopPointsSoft)
+            {
+                BufferIDs = new int[1];
+                BufferLens = new int[1];
+
+                BufferLens[0] = (int)wfi.ulDataSize;
+
+                if (BufferLens[0] > 0)
+                {
+                    OpenAL.alGenBuffers(1, out BufferIDs[0]);
+                    OpenAL.alBufferData(BufferIDs[0], fmt, buffer, (int)wfi.ulDataSize, (int)wfi.nSamplesPerSec);
+
+                    if (alLoopPointsSoft)
+                        OpenAL.alBufferiv(BufferIDs[0], OpenAL.AL_LOOP_POINTS_SOFT, samplePos);
+                }
+                else
+                    BufferIDs[0] = 0;
+
+                return true;
+            }
+            else
+            {
+                BufferIDs = new int[wfi.CuePoints.Length + 1];
+                BufferLens = new int[wfi.CuePoints.Length + 1];
+                numCuePoints = wfi.CuePoints.Length;
+
+                uint prevAdjPos = 0;
+                for (var i = 0; i < wfi.CuePoints.Length; i++)
+                {
+                    uint adjPos = wfi.CuePoints[i] * wfi.nBitsPerSample / 8 * wfi.nChannels;
+                    if (adjPos > wfi.ulDataSize)
+                    {
+                        Trace.TraceWarning("Invalid cue point in wave file; Length {1}, CUE {2}, BitsPerSample {3}, Channels {4} in {0}", Name, wfi.ulDataSize, adjPos, wfi.nBitsPerSample, wfi.nChannels);
+                        wfi.CuePoints[i] = 0xFFFFFFFF;
+                        adjPos = prevAdjPos;
+                    }
+                    
+                    BufferLens[i] = (int)adjPos - (int)prevAdjPos;
+                    if (BufferLens[i] > 0)
+                    {
+                        OpenAL.alGenBuffers(1, out BufferIDs[i]);
+                        OpenAL.alBufferData(BufferIDs[i], fmt, GetFromArray(buffer, (int)prevAdjPos, BufferLens[i]), BufferLens[i], (int)wfi.nSamplesPerSec);
+                    }
+                    else
+                    {
+                        BufferIDs[i] = 0;
+                    }
+                    
+                    if (i == wfi.CuePoints.Length - 1)
+                    {
+                        BufferLens[i + 1] = (int)wfi.ulDataSize - (int)adjPos;
+                        if (BufferLens[i + 1] > 0)
+                        {
+                            OpenAL.alGenBuffers(1, out BufferIDs[i + 1]);
+                            OpenAL.alBufferData(BufferIDs[i + 1], fmt, GetFromArray(buffer, (int)adjPos, BufferLens[i + 1]), BufferLens[i + 1], (int)wfi.nSamplesPerSec);
+                        }
+                        else
+                        {
+                            BufferIDs[i + 1] = 0;
+                        }
+                    }
+                    prevAdjPos = adjPos;
+                }
+            }
+
+            return true;
+        }
+
+        /// <summary>
+        /// Extracts an array of bytes from an another array of bytes
+        /// </summary>
+        /// <param name="buffer">Initial buffer</param>
+        /// <param name="offset">Offset from copy</param>
+        /// <param name="len">Number of bytes to copy</param>
+        /// <returns>New buffer with the extracted data</returns>
+        static byte[] GetFromArray(byte[] buffer, int offset, int len)
+        {
+            byte[] retval = new byte[len];
+            Buffer.BlockCopy(buffer, offset, retval, 0, len);
+            return retval;
+        }
+
+        /// <summary>
+        /// Reads a given structure from a FileStream
+        /// </summary>
+        /// <typeparam name="T">Type to read, must be able to Marshal to native</typeparam>
+        /// <param name="fs">FileStream from read</param>
+        /// <param name="retval">The filled structure</param>
+        /// <param name="len">The bytes to read, -1 if the structure size must be filled</param>
+        /// <returns>True if success</returns>
+        public static bool GetNextStructureValue<T>(FileStream fs, out T retval, int len)
+        {
+            byte[] buffer;
+            retval = default(T);
+            bool result = false;
+            if (len == -1)
+            {
+                buffer = new byte[Marshal.SizeOf(retval.GetType())];
+            }
+            else
+            {
+                buffer = new byte[len];
+            }
+
+            GCHandle handle = GCHandle.Alloc(buffer, GCHandleType.Pinned);
+            if (fs.Read(buffer, 0, buffer.Length) == buffer.Length)
+            {
+                try
+                {
+                    retval = (T)Marshal.PtrToStructure<T>(handle.AddrOfPinnedObject());
+                    result = true;
+                }
+                finally
+                {
+                    if (handle.IsAllocated)
+                        handle.Free();
+                }
+            }
+            return result;
+        } 
+    }
+}
+