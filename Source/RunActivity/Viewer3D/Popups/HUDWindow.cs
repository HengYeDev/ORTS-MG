﻿// COPYRIGHT 2011, 2012, 2013 by the Open Rails project.
//
// This file is part of Open Rails.
//
// Open Rails is free software: you can redistribute it and/or modify
// it under the terms of the GNU General Public License as published by
// the Free Software Foundation, either version 3 of the License, or
// (at your option) any later version.
//
// Open Rails is distributed in the hope that it will be useful,
// but WITHOUT ANY WARRANTY; without even the implied warranty of
// MERCHANTABILITY or FITNESS FOR A PARTICULAR PURPOSE.  See the
// GNU General Public License for more details.
//
// You should have received a copy of the GNU General Public License
// along with Open Rails.  If not, see <http://www.gnu.org/licenses/>.

// This file is the responsibility of the 3D & Environment Team.
#define SHOW_PHYSICS_GRAPHS     //Matej Pacha - if commented, the physics graphs are not ready for public release

using Microsoft.Xna.Framework;
using Microsoft.Xna.Framework.Graphics;
using Orts.Simulation.AIs;
using Orts.Simulation.Physics;
using Orts.Simulation.RollingStocks;
using Orts.Simulation.RollingStocks.SubSystems.Brakes;
using Orts.Simulation.RollingStocks.SubSystems.Brakes.MSTS;
using Orts.Simulation.RollingStocks.SubSystems.PowerSupplies;
using Orts.Viewer3D.Processes;
using ORTS.Common;
using System;
using System.Collections.Generic;
using System.Diagnostics;
using System.IO;
using System.Linq;
using System.Runtime.InteropServices;
using System.Text;

namespace Orts.Viewer3D.Popups
{
    public class HUDWindow : LayeredWindow
    {
        // Set this to the width of each column in font-height units.
        readonly int ColumnWidth = 5;

        // Set to distance from top-left corner to place text.
        const int TextOffset = 10;

        readonly int ProcessorCount = System.Environment.ProcessorCount;

        readonly PerformanceCounter AllocatedBytesPerSecCounter; // \.NET CLR Memory(*)\Allocated Bytes/sec
        float AllocatedBytesPerSecLastValue;

        readonly Viewer Viewer;
        readonly Action<TableData>[] TextPages;
        readonly WindowTextFont TextFont;
        readonly HUDGraphMaterial HUDGraphMaterial;

        //Set lines rows HUDScroll.
        public int nLinesShow;
        public int charFitPerLine;
        public int columnsCount = 0;
        public int headerToRestore = 0;
        public int PathHeaderColumn = 0;
        public static int columnsChars = 0;
        public int[] lineOffsetLocoInfo = { 0, 0, 0, 0, 0, 0 };
        public static int hudWindowLinesActualPage = 1;
        public static int hudWindowLinesPagesCount = 1;
        public static int hudWindowColumnsActualPage = 0;
        public static int hudWindowColumnsPagesCount = 0;
        public static int hudWindowLocoActualPage = 0;
        public static int hudWindowLocoPagesCount = 1;
        public static bool hudWindowFullScreen = false;
        public static bool hudWindowHorizontalScroll = false;
        public static bool hudWindowSteamLocoLead = false;
        List<string> stringStatus = new List<string>();
        public static bool BrakeInfoVisible = false;

        int TextPage;
        int LocomotivePage = 2;
        int LastTextPage;
        TableData TextTable = new TableData() { Cells = new string[0, 0] };

        HUDGraphSet ForceGraphs;
        HUDGraphMesh ForceGraphMotiveForce;
        HUDGraphMesh ForceGraphDynamicForce;
        HUDGraphMesh ForceGraphNumOfSubsteps;

        HUDGraphSet LocomotiveGraphs;
        HUDGraphMesh LocomotiveGraphsThrottle;
        HUDGraphMesh LocomotiveGraphsInputPower;
        HUDGraphMesh LocomotiveGraphsOutputPower;

        HUDGraphSet DebugGraphs;
        HUDGraphMesh DebugGraphMemory;
        HUDGraphMesh DebugGraphGCs;
        HUDGraphMesh DebugGraphFrameTime;
        HUDGraphMesh DebugGraphProcessRender;
        HUDGraphMesh DebugGraphProcessUpdater;
        HUDGraphMesh DebugGraphProcessLoader;
        HUDGraphMesh DebugGraphProcessSound;

        public HUDWindow(WindowManager owner)
            : base(owner, TextOffset, TextOffset, "HUD")
        {
            Viewer = owner.Viewer;
            LastTextPage = LocomotivePage;

            ProcessHandle = OpenProcess(0x410 /* PROCESS_QUERY_INFORMATION | PROCESS_VM_READ */, false, Process.GetCurrentProcess().Id);
            ProcessMemoryCounters = new PROCESS_MEMORY_COUNTERS() { Size = 40 };
            ProcessVirtualAddressLimit = GetVirtualAddressLimit();

            try
            {
                var counterDotNetClrMemory = new PerformanceCounterCategory(".NET CLR Memory");
                foreach (var process in counterDotNetClrMemory.GetInstanceNames())
                {
                    var processId = new PerformanceCounter(".NET CLR Memory", "Process ID", process);
                    if (processId.NextValue() == Process.GetCurrentProcess().Id)
                    {
                        AllocatedBytesPerSecCounter = new PerformanceCounter(".NET CLR Memory", "Allocated Bytes/sec", process);
                        break;
                    }
                }
            }
            catch (Exception error)
            {
                Trace.WriteLine(error);
                Trace.TraceWarning("Unable to access Microsoft .NET Framework performance counters. This may be resolved by following the instructions at http://support.microsoft.com/kb/300956");
            }

            Debug.Assert(GC.MaxGeneration == 2, "Runtime is expected to have a MaxGeneration of 2.");

            var textPages = new List<Action<TableData>>();
            textPages.Add(TextPageCommon);
            textPages.Add(TextPageConsistInfo);
            textPages.Add(TextPageLocomotiveInfo);
            textPages.Add(TextPageBrakeInfo);
            textPages.Add(TextPageForceInfo);
            textPages.Add(TextPageDispatcherInfo);
            textPages.Add(TextPageWeather);
            textPages.Add(TextPageDebugInfo);
            TextPages = textPages.ToArray();

            TextFont = owner.TextFontMonoSpacedOutlined;

            ColumnWidth *= TextFont.Height;

            HUDGraphMaterial = (HUDGraphMaterial)Viewer.MaterialManager.Load("Debug");

            LocomotiveGraphs = new HUDGraphSet(Viewer, HUDGraphMaterial);
            LocomotiveGraphsThrottle = LocomotiveGraphs.Add(Viewer.Catalog.GetString("Throttle"), "0", "100%", Color.Blue, 50);
            LocomotiveGraphsInputPower = LocomotiveGraphs.Add(Viewer.Catalog.GetString("Power In/Out"), "0", "100%", Color.Yellow, 50);
            LocomotiveGraphsOutputPower = LocomotiveGraphs.AddOverlapped(Color.Green, 50);

            ForceGraphs = new HUDGraphSet(Viewer, HUDGraphMaterial);
            ForceGraphMotiveForce = ForceGraphs.Add(Viewer.Catalog.GetString("Motive force"), "0%", "100%", Color.Green, 75);
            ForceGraphDynamicForce = ForceGraphs.AddOverlapped(Color.Red, 75);
            ForceGraphNumOfSubsteps = ForceGraphs.Add(Viewer.Catalog.GetString("Num of substeps"), "0", "300", Color.Blue, 25);

            DebugGraphs = new HUDGraphSet(Viewer, HUDGraphMaterial);
            DebugGraphMemory = DebugGraphs.Add(Viewer.Catalog.GetString("Memory"), "0GB", String.Format("{0:F0}GB", (float)ProcessVirtualAddressLimit / 1024 / 1024 / 1024), Color.Orange, 50);
            DebugGraphGCs = DebugGraphs.Add(Viewer.Catalog.GetString("GCs"), "0", "2", Color.Magenta, 20); // Multiple of 4
            DebugGraphFrameTime = DebugGraphs.Add(Viewer.Catalog.GetString("Frame time"), "0.0s", "0.1s", Color.LightGreen, 50);
            DebugGraphProcessRender = DebugGraphs.Add(Viewer.Catalog.GetString("Render process"), "0%", "100%", Color.Red, 20);
            DebugGraphProcessUpdater = DebugGraphs.Add(Viewer.Catalog.GetString("Updater process"), "0%", "100%", Color.Yellow, 20);
            DebugGraphProcessLoader = DebugGraphs.Add(Viewer.Catalog.GetString("Loader process"), "0%", "100%", Color.Magenta, 20);
            DebugGraphProcessSound = DebugGraphs.Add(Viewer.Catalog.GetString("Sound process"), "0%", "100%", Color.Cyan, 20);
#if WITH_PATH_DEBUG
            TextPage = 5;
#endif
        }

        protected internal override void Save(BinaryWriter outf)
        {
            base.Save(outf);
            outf.Write(TextPage);
            outf.Write(LastTextPage);
        }

        protected internal override void Restore(BinaryReader inf)
        {
            base.Restore(inf);
            var page = inf.ReadInt32();
            if (page >= 0 && page <= TextPages.Length)
                TextPage = page;
            page = inf.ReadInt32();
            if (page > 0 && page <= TextPages.Length)
                LastTextPage = page;
            else LastTextPage = LocomotivePage;
        }

        public override void Mark()
        {
            base.Mark();
            HUDGraphMaterial.Mark();
        }

        public override bool Interactive
        {
            get
            {
                return false;
            }
        }

        public override void TabAction()
        {
            TextPage = (TextPage + 1) % TextPages.Length;
            if (TextPage != 0)
            {
                LastTextPage = TextPage;
                lResetHudScroll = false;
            }
        }

        public void ToggleBasicHUD()
        {
            TextPage = TextPage == 0 ? LastTextPage : 0;
        }

        int[] lastGCCounts = new int[3];

        public override void PrepareFrame(RenderFrame frame, ElapsedTime elapsedTime, bool updateFull)
        {
            base.PrepareFrame(frame, elapsedTime, updateFull);
#if SHOW_PHYSICS_GRAPHS
            if (Visible && TextPages[TextPage] == TextPageForceInfo)
            {
                var loco = Viewer.PlayerLocomotive as MSTSLocomotive;
                ForceGraphMotiveForce.AddSample(loco.MotiveForceN / loco.MaxForceN);
                ForceGraphDynamicForce.AddSample(-loco.MotiveForceN / loco.MaxForceN);
                ForceGraphNumOfSubsteps.AddSample((float)loco.LocomotiveAxle.AxleRevolutionsInt.NumOfSubstepsPS / (float)loco.LocomotiveAxle.AxleRevolutionsInt.MaxSubsteps);

                ForceGraphs.PrepareFrame(frame);
            }

            if (Visible && TextPages[TextPage] == TextPageLocomotiveInfo)
            {
                var loco = Viewer.PlayerLocomotive as MSTSLocomotive;
                var locoD = Viewer.PlayerLocomotive as MSTSDieselLocomotive;
                var locoE = Viewer.PlayerLocomotive as MSTSElectricLocomotive;
                var locoS = Viewer.PlayerLocomotive as MSTSSteamLocomotive;
                LocomotiveGraphsThrottle.AddSample(loco.ThrottlePercent * 0.01f);
                if (locoD != null)
                {
                    LocomotiveGraphsInputPower.AddSample(locoD.DieselEngines.MaxOutputPowerW / locoD.DieselEngines.MaxPowerW);
                    LocomotiveGraphsOutputPower.AddSample(locoD.DieselEngines.PowerW / locoD.DieselEngines.MaxPowerW);
                }
                if (locoE != null)
                {
                    LocomotiveGraphsInputPower.AddSample(loco.ThrottlePercent * 0.01f);
                    LocomotiveGraphsOutputPower.AddSample((loco.MotiveForceN / loco.MaxPowerW) * loco.SpeedMpS);
                }
                //TODO: plot correct values
                if (locoS != null)
                {
                    LocomotiveGraphsInputPower.AddSample(loco.ThrottlePercent * 0.01f);
                    LocomotiveGraphsOutputPower.AddSample((loco.MotiveForceN / loco.MaxPowerW) * loco.SpeedMpS);
                }

                LocomotiveGraphs.PrepareFrame(frame);
            }
#endif
            if (Visible && TextPages[TextPage] == TextPageDebugInfo)
            {
                var gcCounts = new[] { GC.CollectionCount(0), GC.CollectionCount(1), GC.CollectionCount(2) };
                DebugGraphMemory.AddSample((float)GetWorkingSetSize() / ProcessVirtualAddressLimit);
                DebugGraphGCs.AddSample(gcCounts[2] > lastGCCounts[2] ? 1.0f : gcCounts[1] > lastGCCounts[1] ? 0.5f : gcCounts[0] > lastGCCounts[0] ? 0.25f : 0);
                DebugGraphFrameTime.AddSample(Viewer.RenderProcess.FrameTime.Value * 10);
                DebugGraphProcessRender.AddSample(Viewer.RenderProcess.Profiler.Wall.Value / 100);
                DebugGraphProcessUpdater.AddSample(Viewer.UpdaterProcess.Profiler.Wall.Value / 100);
                DebugGraphProcessLoader.AddSample(Viewer.LoaderProcess.Profiler.Wall.Value / 100);
                DebugGraphProcessSound.AddSample(Viewer.SoundProcess.Profiler.Wall.Value / 100);
                lastGCCounts = gcCounts;
                DebugGraphs.PrepareFrame(frame);
            }
        }

        public override void PrepareFrame(ElapsedTime elapsedTime, bool updateFull)
        {
            base.PrepareFrame(elapsedTime, updateFull);

            if (updateFull)
            {
                var table = new TableData() { Cells = new string[TextTable.Cells.GetLength(0), TextTable.Cells.GetLength(1)] };
                //Normal screen or full screen
                if (!hudWindowFullScreen)
                    TextPages[0](table);

                if (TextPage > 0)
                    TextPages[TextPage](table);
                TextTable = table;
            }
        }

        public override void Draw(SpriteBatch spriteBatch)
        {
            // Completely customise the rendering of the HUD - don't call base.Draw(spriteBatch).
            for (var row = 0; row < TextTable.Cells.GetLength(0); row++)
            {
                for (var column = 0; column < TextTable.Cells.GetLength(1); column++)
                {
                    if (TextTable.Cells[row, column] != null)
                    {
                        var text = TextTable.Cells[row, column];
                        var align = text.StartsWith(" ") ? LabelAlignment.Right : LabelAlignment.Left;
                        var color = Color.White;
                        if (text.Contains("!!!"))
                        {//Change to red color, an example: overspeed.
                            color = Color.OrangeRed;
                            text = text.Contains("!!!") && text.Contains("???")? text.Substring(0, text.Length - 6) :text.Substring(0, text.Length - 3);
                        }
                        else if (text.EndsWith("!!!") || text.EndsWith("???"))
                        {
                            color = text.EndsWith("!!!") ? Color.OrangeRed : Color.Yellow;
                            text = text.Substring(0, text.Length - 3);
                        }
                        else if (text.EndsWith("%%%"))
                        {
                            color = Color.Cyan;
                            text = text.Substring(0, text.Length - 3);
                        }
                        else if (text.EndsWith("$$$"))
                        {
                            color = Color.Pink;
                            text = text.Substring(0, text.Length - 3);
                        }
                        TextFont.Draw(spriteBatch, new Rectangle(TextOffset + column * ColumnWidth, TextOffset + row * TextFont.Height, ColumnWidth, TextFont.Height), Point.Zero, text, align, color);
                    }
                }
            }

#if SHOW_PHYSICS_GRAPHS
            if (Visible && TextPages[TextPage] == TextPageForceInfo)
                ForceGraphs.Draw(spriteBatch);
            if (Visible && TextPages[TextPage] == TextPageLocomotiveInfo)
                LocomotiveGraphs.Draw(spriteBatch);
#endif
            if (Visible && TextPages[TextPage] == TextPageDebugInfo)
                DebugGraphs.Draw(spriteBatch);
        }

#region Table handling
        sealed class TableData
        {
            public string[,] Cells;
            public int CurrentRow;
            public int CurrentLabelColumn;
            public int CurrentValueColumn;
        }

        static void TableSetCell(TableData table, int cellColumn, string format, params object[] args)
        {
            TableSetCell(table, table.CurrentRow, cellColumn, format, args);
        }

        static void TableSetCell(TableData table, int cellRow, int cellColumn, string format, params object[] args)
        {
            if (cellRow > table.Cells.GetUpperBound(0) || cellColumn > table.Cells.GetUpperBound(1))
            {
                var newCells = new string[Math.Max(cellRow + 1, table.Cells.GetLength(0)), Math.Max(cellColumn + 1, table.Cells.GetLength(1))];
                for (var row = 0; row < table.Cells.GetLength(0); row++)
                    for (var column = 0; column < table.Cells.GetLength(1); column++)
                        newCells[row, column] = table.Cells[row, column];
                table.Cells = newCells;
            }
            Debug.Assert(!format.Contains('\n'), "HUD table cells must not contain newlines. Use the table positioning instead.");
            table.Cells[cellRow, cellColumn] = args.Length > 0 ? String.Format(format, args) : format;
        }

        static void TableSetCells(TableData table, int startColumn, params string[] columns)
        {
            for (var i = 0; i < columns.Length; i++)
                TableSetCell(table, startColumn + i, columns[i]);
        }

        static void TableAddLine(TableData table)
        {
            table.CurrentRow++;
        }

        static void TableAddLine(TableData table, string format, params object[] args)
        {
            TableSetCell(table, table.CurrentRow, 0, format, args);
            table.CurrentRow++;
        }

        static void TableAddLines(TableData table, string lines)
        {
            if (lines == null)
                return;

            foreach (var line in lines.Split('\n'))
            {
                var column = 0;
                foreach (var cell in line.Split('\t'))
                    TableSetCell(table, column++, "{0}", cell);
                table.CurrentRow++;
            }
        }

        static void TableSetLabelValueColumns(TableData table, int labelColumn, int valueColumn)
        {
            table.CurrentLabelColumn = labelColumn;
            table.CurrentValueColumn = valueColumn;
        }

        static void TableAddLabelValue(TableData table, string label, string format, params object[] args)
        {
            TableSetCell(table, table.CurrentRow, table.CurrentLabelColumn, label);
            TableSetCell(table, table.CurrentRow, table.CurrentValueColumn, format, args);
            table.CurrentRow++;
        }
#endregion

        void TextPageCommon(TableData table)
        {
            var playerTrain = Viewer.PlayerLocomotive.Train;
            var showMUReverser = Math.Abs(playerTrain.MUReverserPercent) != 100;
            var showRetainers = playerTrain.RetainerSetting != RetainerSetting.Exhaust;
            var engineBrakeStatus = Viewer.PlayerLocomotive.GetEngineBrakeStatus();
            var dynamicBrakeStatus = Viewer.PlayerLocomotive.GetDynamicBrakeStatus();
            var locomotiveStatus = Viewer.PlayerLocomotive.GetStatus();
            var stretched = playerTrain.Cars.Count > 1 && playerTrain.NPull == playerTrain.Cars.Count - 1;
            var bunched = !stretched && playerTrain.Cars.Count > 1 && playerTrain.NPush == playerTrain.Cars.Count - 1;
            
            //Disable Hudscroll.
            if(Viewer.HUDScrollWindow.Visible && TextPage == 0)
                Viewer.HUDScrollWindow.Visible = false;

            //Disable Hudscroll.
            if (Viewer.HUDScrollWindow.Visible && TextPage == 0)
                Viewer.HUDScrollWindow.Visible = false;

            //Disable Hudscroll.
            if (Viewer.HUDScrollWindow.Visible && TextPage == 0)
                Viewer.HUDScrollWindow.Visible = false;

            TableSetLabelValueColumns(table, 0, 2);
            TableAddLabelValue(table, Viewer.Catalog.GetString("Version"), VersionInfo.VersionOrBuild);

            // Client and server may have a time difference.
            if (Orts.MultiPlayer.MPManager.IsClient())
                TableAddLabelValue(table, Viewer.Catalog.GetString("Time"), FormatStrings.FormatTime(Viewer.Simulator.ClockTime + Orts.MultiPlayer.MPManager.Instance().serverTimeDifference));
            else
                TableAddLabelValue(table, Viewer.Catalog.GetString("Time"), FormatStrings.FormatTime(Viewer.Simulator.ClockTime));

            if (Viewer.Simulator.IsReplaying)
                TableAddLabelValue(table, Viewer.Catalog.GetString("Replay"), FormatStrings.FormatTime(Viewer.Log.ReplayEndsAt - Viewer.Simulator.ClockTime));

            TableAddLabelValue(table, Viewer.Catalog.GetString("Speed"), FormatStrings.FormatSpeedDisplay(Viewer.PlayerLocomotive.SpeedMpS, Viewer.PlayerLocomotive.IsMetric));
            TableAddLabelValue(table, Viewer.Catalog.GetString("Gradient"), "{0:F1}%", -Viewer.PlayerLocomotive.CurrentElevationPercent);
            TableAddLabelValue(table, Viewer.Catalog.GetString("Direction"), showMUReverser ? "{1:F0} {0}" : "{0}", FormatStrings.Catalog.GetParticularString("Reverser", GetStringAttribute.GetPrettyName(Viewer.PlayerLocomotive.Direction)), Math.Abs(playerTrain.MUReverserPercent));
            TableAddLabelValue(table, Viewer.PlayerLocomotive is MSTSSteamLocomotive ? Viewer.Catalog.GetString("Regulator") : Viewer.Catalog.GetString("Throttle"), "{0:F0}%", Viewer.PlayerLocomotive.ThrottlePercent);
            TableAddLabelValue(table, Viewer.Catalog.GetString("Train brake"), "{0}", Viewer.PlayerLocomotive.GetTrainBrakeStatus());
            if (showRetainers)
                TableAddLabelValue(table, Viewer.Catalog.GetString("Retainers"), "{0}% {1}", playerTrain.RetainerPercent, Viewer.Catalog.GetString(GetStringAttribute.GetPrettyName(playerTrain.RetainerSetting)));
            if ((Viewer.PlayerLocomotive as MSTSLocomotive).EngineBrakeFitted) // ideally this test should be using "engineBrakeStatus != null", but this currently does not work, as a controller is defined by default
                TableAddLabelValue(table, Viewer.Catalog.GetString("Engine brake"), "{0}", engineBrakeStatus);
            if (dynamicBrakeStatus != null)
                TableAddLabelValue(table, Viewer.Catalog.GetString("Dynamic brake"), "{0}", dynamicBrakeStatus);
            if (locomotiveStatus != null)
            {
                var lines = locomotiveStatus.Split('\n');
                foreach (var line in lines)
                {
                    if (line.Length > 0)
                    {
                        var parts = line.Split(new[] { " = " }, 2, StringSplitOptions.None);
                        TableAddLabelValue(table, parts[0], parts.Length > 1 ? parts[1] : "");
                    }
                }
            }
            TableAddLine(table);
            TableAddLabelValue(table, Viewer.Catalog.GetString("FPS"), "{0:F0}", Viewer.RenderProcess.FrameRate.SmoothedValue);
            TableAddLine(table);

            if (Viewer.PlayerLocomotive.Train.TrainType == Train.TRAINTYPE.AI_PLAYERHOSTING)
                TableAddLine(table, Viewer.Catalog.GetString("Autopilot") + "???");

            if (Viewer.PlayerTrain.IsWheelSlip)
                TableAddLine(table, Viewer.Catalog.GetString("Wheel slip") + "!!!");
            else if (Viewer.PlayerTrain.IsWheelSlipWarninq)
                TableAddLine(table, Viewer.Catalog.GetString("Wheel slip warning") + "???");

            if (Viewer.PlayerTrain.IsBrakeSkid)
                TableAddLine(table, Viewer.Catalog.GetString("Wheel skid") + "!!!");

            if (Viewer.PlayerLocomotive.GetSanderOn())
            {
                var sanderBlocked = Viewer.PlayerLocomotive is MSTSLocomotive && Math.Abs(playerTrain.SpeedMpS) > ((MSTSLocomotive)Viewer.PlayerLocomotive).SanderSpeedOfMpS;
                if (sanderBlocked)
                    TableAddLine(table, Viewer.Catalog.GetString("Sander blocked") + "!!!");
                else
                    TableAddLine(table, Viewer.Catalog.GetString("Sander on") + "???");
            }

            if ((Viewer.PlayerLocomotive as MSTSWagon).DoorLeftOpen || (Viewer.PlayerLocomotive as MSTSWagon).DoorRightOpen)
            {
                var color = Math.Abs(Viewer.PlayerLocomotive.SpeedMpS) > 0.1f ? "!!!" : "???";
                var status = "";
                if ((Viewer.PlayerLocomotive as MSTSWagon).DoorLeftOpen)
                    status += Viewer.Catalog.GetString((Viewer.PlayerLocomotive as MSTSLocomotive).GetCabFlipped() ? "Right" : "Left");
                if ((Viewer.PlayerLocomotive as MSTSWagon).DoorRightOpen)
                    status += string.Format(status == "" ? "{0}" : " {0}", Viewer.Catalog.GetString((Viewer.PlayerLocomotive as MSTSLocomotive).GetCabFlipped() ? "Left" : "Right"));
                status += color;

                TableAddLabelValue(table, Viewer.Catalog.GetString("Doors open") + color, status);
            }
            if (Orts.MultiPlayer.MPManager.IsMultiPlayer())
            {
                var text = Orts.MultiPlayer.MPManager.Instance().GetOnlineUsersInfo();

                TableAddLabelValue(table, Viewer.Catalog.GetString("MultiPlayerStatus: "), "{0}", Orts.MultiPlayer.MPManager.IsServer()
                    ? Viewer.Catalog.GetString("Dispatcher") : Orts.MultiPlayer.MPManager.Instance().AmAider
                    ? Viewer.Catalog.GetString("Helper") : Orts.MultiPlayer.MPManager.IsClient()
                    ? Viewer.Catalog.GetString("Client") : "");
                TableAddLine(table);
                foreach (var t in text.Split('\t'))
                    TableAddLine(table, "{0}", t);
            }
        }

        void TextPageConsistInfo(TableData table)
        {
            TextPageHeading(table, Viewer.Catalog.GetString("CONSIST INFORMATION"));

            var locomotive = Viewer.PlayerLocomotive;
            var mstsLocomotive = locomotive as MSTSLocomotive;
            var train = locomotive.Train;
            float tonnage = 0f;
            foreach (var car in train.Cars)
            {
                if (car.WagonType == TrainCar.WagonTypes.Freight || car.WagonType == TrainCar.WagonTypes.Passenger)
                    tonnage += car.MassKG;
            }

            ResetHudScroll();//Reset Hudscroll.

            List<string> statusConsist = new List<string>();
            //Consist information. Header.
            statusConsist.Add(string.Format("{0}\t{1}\t{2}\t{3}\t{4}\t\t{5}\t{6}\t\t{7}\t\t{8}",
                Viewer.Catalog.GetString("Player"),
                Viewer.Catalog.GetString("Tilted"),
                Viewer.Catalog.GetString("Type"),
                Viewer.Catalog.GetString("Length"),
                Viewer.Catalog.GetString("Weight"), //"",
                Viewer.Catalog.GetString("Tonnage"), //"",
                Viewer.Catalog.GetString("Control Mode"),// "",
                Viewer.Catalog.GetString("Out of Control"),// "",
                Viewer.Catalog.GetString("Cab Aspect")
<<<<<<< HEAD

                //Add new header data here, if adding additional column.

                ));
=======
                //Add new header data here, if adding additional column.
                ));

>>>>>>> c74526ac
            //Consist information. Data.
            statusConsist.Add(string.Format("{0}\t{1}\t{2}\t{3}\t{4}\t\t{5}\t{6}\t\t{7}\t\t{8}",
                locomotive.CarID + " " + (mstsLocomotive == null ? "" : mstsLocomotive.UsingRearCab ? Viewer.Catalog.GetString("R") : Viewer.Catalog.GetString("F")),
                (train.IsTilting ? Viewer.Catalog.GetString("Yes") : Viewer.Catalog.GetString("No")),
                (train.IsFreight ? Viewer.Catalog.GetString("Freight") : Viewer.Catalog.GetString("Pass")),
                FormatStrings.FormatShortDistanceDisplay(train.Length, locomotive.IsMetric),
                FormatStrings.FormatLargeMass(train.MassKg, locomotive.IsMetric, locomotive.IsUK),
                FormatStrings.FormatLargeMass(tonnage, locomotive.IsMetric, locomotive.IsUK),
                train.ControlMode.ToString(),
                train.OutOfControlReason.ToString(),
                mstsLocomotive.TrainControlSystem.CabSignalAspect.ToString()
<<<<<<< HEAD

                //Add new data here, if adding additional column.

=======
                //Add new data here, if adding additional column.
>>>>>>> c74526ac
                ));

            //Car information
            statusConsist.Add(string.Format("\n{0}\t{1}\t{2}\t{3}\t{4}\t{5}\t{6}",
                Viewer.Catalog.GetString("Car"),
                Viewer.Catalog.GetString("Flipped"),
                Viewer.Catalog.GetString("Type"),
                Viewer.Catalog.GetString("Length"),
                Viewer.Catalog.GetString("Weight"),
                Viewer.Catalog.GetString("Drv/Cabs"),
                Viewer.Catalog.GetString("Wheels")
<<<<<<< HEAD

                //Add new header data here, if adding additional column.

=======
                //Add new header data here, if adding additional column.
>>>>>>> c74526ac
                ));

            //Pages count from number of nLinesShow.
            columnsCount = statusConsist[statusConsist.Count - 1].Count(x => x == '\t') + (statusConsist[statusConsist.Count - 1].EndsWith("\t") ? 0 : 1);
            //table.CurrentRow + 1 (Consist information. Header) + 1 (Consist information. Data.) + 1 (TableAddLine(table)) + 1 (Car information)
            TextLineNumber(train.Cars.Count, table.CurrentRow + 4, columnsCount);//HudScroll

            for (var i = (hudWindowLinesActualPage * nLinesShow) - nLinesShow; i < (train.Cars.Count > hudWindowLinesActualPage * nLinesShow ? hudWindowLinesActualPage * nLinesShow : train.Cars.Count); i++)
            {
                var j = (i == 0) ? 0 : i;
                var car = train.Cars[j];
                statusConsist.Add(car.CarID + "\t" +
                    (car.Flipped ? Viewer.Catalog.GetString("Yes") : Viewer.Catalog.GetString("No")) + "\t" +
                    (train.IsFreight ? Viewer.Catalog.GetString("Freight") : Viewer.Catalog.GetString("Pass")) + "\t" +
                    FormatStrings.FormatShortDistanceDisplay(car.CarLengthM, locomotive.IsMetric) + "\t" +
                    FormatStrings.FormatLargeMass(car.MassKG, locomotive.IsMetric, locomotive.IsUK) + "\t" +
                    (car.IsDriveable ? "D" : "") + (car.HasFrontCab || car.HasFront3DCab ? "F" : "") + (car.HasRearCab || car.HasRear3DCab ? "R" : "") + "\t" +
                    GetCarWhyteLikeNotation(car) + "\t");
<<<<<<< HEAD

                //Add new data here, if adding additional column.

=======
                    //Add new data here, if adding additional column.
>>>>>>> c74526ac
            }

            DrawScrollArrows(statusConsist, table, false);
        }

        static string GetCarWhyteLikeNotation(TrainCar car)
        {
            if (car.WheelAxles.Count == 0)
                return "";

            var whyte = new List<string>();
            var currentCount = 0;
            var currentBogie = car.WheelAxles[0].BogieIndex;
            foreach (var axle in car.WheelAxles)
            {
                if (currentBogie != axle.BogieIndex)
                {
                    whyte.Add(currentCount.ToString());
                    currentBogie = axle.BogieIndex;
                    currentCount = 0;
                }
                currentCount += 2;
            }
            whyte.Add(currentCount.ToString());
            return String.Join("-", whyte.ToArray());
        }

        void TextPageLocomotiveInfo(TableData table)
        {
            TextPageHeading(table, Viewer.Catalog.GetString("LOCOMOTIVE INFORMATION"));

            var locomotive = Viewer.PlayerLocomotive;
            var train = locomotive.Train;
            ResetHudScroll();//Reset Hudscroll.

            //HudScroll
            //Store status for each locomotive
            List<string> LocomotiveID = new List<string>();
            List<string> LocomotiveName = new List<string>(); List<string> statusHeader = new List<string>();
            List<string> statusData = new List<string>();
            Dictionary<string, int> sectionsLocomotive = new Dictionary<string, int>();
            bool IsSteamLocomotive = false;
            int maxColumns = 0;
            string space = new string(' ', columnsChars);
            hudWindowLocoPagesCount = 0;

            //Count Locomotive.
            foreach (var car in train.Cars)
            {
                if (car is MSTSLocomotive)
                {
                    LocomotiveID.Add(car.CarID);
                    hudWindowLocoPagesCount++;
                    IsSteamLocomotive = !IsSteamLocomotive && car.EngineType == TrainCar.EngineTypes.Steam ? true : false;
                }
            }
<<<<<<< HEAD

            //Disable loco nav scroll button when only one loco.
            hudWindowSteamLocoLead = LocomotiveID.Count == 1 && IsSteamLocomotive ? true : false;

=======

            //Disable loco nav scroll button when only one loco.
            hudWindowSteamLocoLead = LocomotiveID.Count == 1 && IsSteamLocomotive ? true : false;

>>>>>>> c74526ac
            //PlayerLoco data to display
            statusHeader.Add(String.Format("{8}\t{0}\t{4}\t{1}\t{5:F0}%\t{2}\t{6:F0}%\t{3}\t\t{7}\n",
                //0
                Viewer.Catalog.GetString("Direction"),
                //1
                Viewer.PlayerLocomotive is MSTSSteamLocomotive ? Viewer.Catalog.GetParticularString("Steam", "Reverser") : Viewer.Catalog.GetParticularString("NonSteam", "Reverser"),
                //2
                Viewer.PlayerLocomotive is MSTSSteamLocomotive ? Viewer.Catalog.GetString("Regulator") : Viewer.Catalog.GetString("Throttle"),
                //3
                Viewer.Catalog.GetString("Dynamic brake"),
                //4
                FormatStrings.Catalog.GetParticularString("Reverser", GetStringAttribute.GetPrettyName(train.MUDirection)),
                //5
                train.MUReverserPercent,
                //6
                train.MUThrottlePercent,
                //7
                train.MUDynamicBrakePercent >= 0 ? string.Format("{0:F0}%", train.MUDynamicBrakePercent) : Viewer.Catalog.GetString("off"),
                //8
<<<<<<< HEAD
                Viewer.Catalog.GetString("PlayerLoco")));

=======
            Viewer.Catalog.GetString("PlayerLoco")
            //Add new Header data here, if adding additional column.
            ));
            
>>>>>>> c74526ac
            foreach (var car in train.Cars)
            {
                if (car is MSTSLocomotive && (hudWindowLocoActualPage > 0 ? car.CarID == LocomotiveID[hudWindowLocoActualPage - 1] : true))
                {
                    foreach (var line in car.GetDebugStatus().Split('\n'))
                    {
                        if (line.Contains(car.CarID) && !statusHeader.Contains(car.CarID))
                        {
                            //Header. Supports different types of locomotives.
                            statusHeader.Add(string.Format("{0}\t{1}\t{2}\t{3}\t{4}\t{5}\t\t{6}\t{7}\t{8}\t{9}\t\t{10}\t{11}\t{12}\t{13}\t{14}\t{15}\t{16}",
<<<<<<< HEAD
                                //00
                                Viewer.Catalog.GetString("Loco"),
                                //01
                                Viewer.Catalog.GetString("Direction"),
                                //02
                                Viewer.Catalog.GetString("Flipped"),
                                //03
                                Viewer.Catalog.GetString("MU'd"),
                                //04
                                Viewer.Catalog.GetString("Throttle"),
                                //05
                                Viewer.Catalog.GetString("Speed"),
                                //06
                                Viewer.Catalog.GetString("Power"),
                                //07
                                Viewer.Catalog.GetString("Force"),
                                //08
                                car is MSTSDieselLocomotive && (car as MSTSDieselLocomotive).DieselEngines[0].HasGearBox ?
                                Viewer.Catalog.GetString("Gear") : Viewer.Catalog.GetString(""),
                                //09
                                car is MSTSSteamLocomotive ? Viewer.Catalog.GetString("") :
                                car is MSTSDieselLocomotive ? Viewer.Catalog.GetString("Fuel") :
                                car is MSTSElectricLocomotive ? Viewer.Catalog.GetString("Circuit breaker") : Viewer.Catalog.GetString(""),
                                //10
                                car is MSTSSteamLocomotive ? Viewer.Catalog.GetString("") :
                                car is MSTSDieselLocomotive ? Viewer.Catalog.GetString("Status") :
                                car is MSTSElectricLocomotive ? Viewer.Catalog.GetString("TCS") : Viewer.Catalog.GetString(""),
                                //11
                                car is MSTSSteamLocomotive ? Viewer.Catalog.GetString("") :
                                car is MSTSDieselLocomotive ? Viewer.Catalog.GetString("Power") :
                                car is MSTSElectricLocomotive ? Viewer.Catalog.GetString("Driver") : Viewer.Catalog.GetString(""),
                                //12
                                car is MSTSSteamLocomotive ? Viewer.Catalog.GetString("") :
                                car is MSTSDieselLocomotive ? Viewer.Catalog.GetString("Load") :
                                car is MSTSElectricLocomotive ? Viewer.Catalog.GetString("Auxiliar power") : Viewer.Catalog.GetString(""),
                                //13
                                car is MSTSSteamLocomotive ? Viewer.Catalog.GetString("") :
                                car is MSTSDieselLocomotive ? Viewer.Catalog.GetString("Rpm") :
                                car is MSTSElectricLocomotive ? Viewer.Catalog.GetString("") : Viewer.Catalog.GetString(""),
                                //14
                                car is MSTSSteamLocomotive ? Viewer.Catalog.GetString("") :
                                car is MSTSDieselLocomotive ? Viewer.Catalog.GetString("Flow") :
                                car is MSTSElectricLocomotive ? Viewer.Catalog.GetString("") : Viewer.Catalog.GetString(""),
                                //15
                                car is MSTSSteamLocomotive ? Viewer.Catalog.GetString("") :
                                car is MSTSDieselLocomotive ? Viewer.Catalog.GetString("Temperature") :
                                car is MSTSElectricLocomotive ? Viewer.Catalog.GetString("") : Viewer.Catalog.GetString(""),
                                //16
                                car is MSTSSteamLocomotive ? Viewer.Catalog.GetString("") :
                                car is MSTSDieselLocomotive ? Viewer.Catalog.GetString("Oil") :
                                car is MSTSElectricLocomotive ? Viewer.Catalog.GetString("") : Viewer.Catalog.GetString("")

                                //Add new Locomotive header here, if required.
=======
                            //00
                            Viewer.Catalog.GetString("Loco"),
                            //01
                            Viewer.Catalog.GetString("Direction"),
                            //02
                            Viewer.Catalog.GetString("Flipped"),
                            //03
                            Viewer.Catalog.GetString("MU'd"),
                            //04
                            Viewer.Catalog.GetString("Throttle"),
                            //05
                            Viewer.Catalog.GetString("Speed"),
                            //06
                            Viewer.Catalog.GetString("Power"),
                            //07
                            Viewer.Catalog.GetString("Force"),
                            //08
                            car is MSTSDieselLocomotive && (car as MSTSDieselLocomotive).DieselEngines[0].HasGearBox ?
                            Viewer.Catalog.GetString("Gear") : Viewer.Catalog.GetString(""),
                            //09
                            car is MSTSSteamLocomotive ? Viewer.Catalog.GetString("") :
                            car is MSTSDieselLocomotive ? Viewer.Catalog.GetString("Fuel") :
                            car is MSTSElectricLocomotive ? Viewer.Catalog.GetString("Circuit breaker") : Viewer.Catalog.GetString(""),
                            //10
                            car is MSTSSteamLocomotive ? Viewer.Catalog.GetString("") :
                            car is MSTSDieselLocomotive ? Viewer.Catalog.GetString("Status") :
                            car is MSTSElectricLocomotive ? Viewer.Catalog.GetString("TCS") : Viewer.Catalog.GetString(""),
                            //11
                            car is MSTSSteamLocomotive ? Viewer.Catalog.GetString("") :
                            car is MSTSDieselLocomotive ? Viewer.Catalog.GetString("Power") :
                            car is MSTSElectricLocomotive ? Viewer.Catalog.GetString("Driver") : Viewer.Catalog.GetString(""),
                            //12
                            car is MSTSSteamLocomotive ? Viewer.Catalog.GetString("") :
                            car is MSTSDieselLocomotive ? Viewer.Catalog.GetString("Load") :
                            car is MSTSElectricLocomotive ? Viewer.Catalog.GetString("Auxiliar power") : Viewer.Catalog.GetString(""),
                            //13
                            car is MSTSSteamLocomotive ? Viewer.Catalog.GetString("") :
                            car is MSTSDieselLocomotive ? Viewer.Catalog.GetString("Rpm") :
                            car is MSTSElectricLocomotive ? Viewer.Catalog.GetString("") : Viewer.Catalog.GetString(""),
                            //14
                            car is MSTSSteamLocomotive ? Viewer.Catalog.GetString("") :
                            car is MSTSDieselLocomotive ? Viewer.Catalog.GetString("Flow") :
                            car is MSTSElectricLocomotive ? Viewer.Catalog.GetString("") : Viewer.Catalog.GetString(""),
                            //15
                            car is MSTSSteamLocomotive ? Viewer.Catalog.GetString("") :
                            car is MSTSDieselLocomotive ? Viewer.Catalog.GetString("Temperature") :
                            car is MSTSElectricLocomotive ? Viewer.Catalog.GetString("") : Viewer.Catalog.GetString(""),
                            //16
                            car is MSTSSteamLocomotive ? Viewer.Catalog.GetString("") :
                            car is MSTSDieselLocomotive ? Viewer.Catalog.GetString("Oil") :
                            car is MSTSElectricLocomotive ? Viewer.Catalog.GetString("") : Viewer.Catalog.GetString("")
                            //Add new Locomotive header here, if required.
                            ));

                            statusHeader.Add(line);
                        }
                        var column = 0;
                        if (line.Length > 1)
                        {
                            foreach (var cell in line.Split('\t'))
                            {
                                column++;
                                if (cell.Contains(car.CarID)) LocomotiveName.Add(cell);
                            }
                            if (column > maxColumns) maxColumns = column;

                            statusData.Add(line);
                        }
                        else
                            statusData.Add("");
                    }
                }
            }
            //statusHeader[0] contains PlayerLoco data.
            maxColumns = statusHeader[1].TrimEnd('\t').Count(x => x == '\t');
            //The lines that fit by pages.
            TextLineNumber(hudWindowLocoActualPage == 0 ? hudWindowLocoPagesCount : statusHeader.Count, hudWindowLocoActualPage == 0 ? hudWindowLocoPagesCount : table.CurrentRow, hudWindowLocoActualPage == 0 ? 1 : maxColumns);
            var initialHeaderRow = table.CurrentRow;
            //Display headers
            DrawScrollArrows(statusHeader, table, IsSteamLocomotive);

            var HeaderRows = table.CurrentRow - initialHeaderRow;
            var nLine = 0;
            var cLine = "";
            foreach (var Line in statusData)
            {
                nLine++;
                if (Line.Contains("==="))
                {
                    if (sectionsLocomotive.ContainsKey(cLine))
                        sectionsLocomotive[cLine] = nLine;

                    if (!sectionsLocomotive.ContainsKey(Line))
                    {
                        cLine = Line;
                        sectionsLocomotive.Add(cLine, nLine);
                        nLine = 0;
                    }
               }
            }
            //Last section header.
            sectionsLocomotive[cLine] = nLine;

            //Lines that fit by pages.
            TextLineNumber(hudWindowLocoActualPage == 0 ? hudWindowLocoPagesCount : statusData.Count, hudWindowLocoActualPage == 0 ? hudWindowLocoPagesCount : table.CurrentRow, maxColumns);

            var CurrentFirstLine = (hudWindowLinesActualPage * nLinesShow) - nLinesShow;
            var CurrentLastLine = hudWindowLinesActualPage * nLinesShow;

            for (var i = CurrentFirstLine; i < CurrentLastLine + 1; i++)
            {
                //Locomotive info, line limit.
               if ((CurrentFirstLine >= nLinesShow ? hudWindowLocoActualPage == 0 || hudWindowLinesActualPage > 1 ? i - lineOffsetLocoInfo[hudWindowLinesActualPage] : i - 1 : i) > statusData.Count - 1)
                    break;
                //Locomotive, line limit.
                if (hudWindowLocoActualPage == 0 && i > HeaderRows - 3)
                    break;

                if (i - CurrentFirstLine < (hudWindowLocoActualPage == 0 ? hudWindowLocoPagesCount : 1))
               {
                    int index = statusData.FindIndex(x => x.Contains(LocomotiveName[i - CurrentFirstLine]));
                    TextColNumber(statusData[index], 0, IsSteamLocomotive);//Horizontal string width to display Locomotives.
                }
                else if ((i > nLinesShow ? i - lineOffsetLocoInfo[hudWindowLinesActualPage] : i) < statusData.Count || nLinesShow > statusData.Count)
                {
                    //Avoid to truncated sections.
                    var offsetI = (i > nLinesShow ? i - lineOffsetLocoInfo[hudWindowLinesActualPage] : i);
                    var dataText = statusData[offsetI];
                    if (statusData[offsetI].Contains("===") && CurrentLastLine < i + sectionsLocomotive[statusData[offsetI]])
                    {   //Calc string col number to display.
                        lineOffsetLocoInfo[hudWindowLinesActualPage + 1] = nLinesShow - (i - CurrentFirstLine) + 2;//2 = First line + empty line
                        break;
                    }
                    else
                    {
                        var newI = i > nLinesShow ? i - lineOffsetLocoInfo[hudWindowLinesActualPage] : i;
                        var newStatus = statusData[newI];
                        TextColNumber(statusData[offsetI], 0, IsSteamLocomotive);
                    }
                }

                if (hudWindowLocoActualPage > 0 && !statusData[i > nLinesShow ? i - lineOffsetLocoInfo[hudWindowLinesActualPage] : i].StartsWith(LocomotiveName[0]))
                {
                    if (hudWindowColumnsActualPage > 0)
                    {
                        //Nav arrows. Don't use DrawScrollArrows() function with locomotive info.
                        //◄ \u25C0 - ► \u25B6 - ↔ \u2194
                        if (stringStatus.Count > 1 && stringStatus.Count <= hudWindowColumnsActualPage)
                            TableAddLines(table, hudWindowColumnsActualPage > 1 ? "◄" + stringStatus[(stringStatus.Count < hudWindowColumnsActualPage ? stringStatus.Count - 1 : hudWindowColumnsActualPage - 1)] : stringStatus[hudWindowColumnsActualPage - 1]);
                        else if (stringStatus.Count > 1 && hudWindowColumnsActualPage == 1)
                            TableAddLines(table, hudWindowColumnsActualPage > 0 ? "►" + stringStatus[hudWindowColumnsActualPage - 1] : stringStatus[hudWindowColumnsActualPage - 1]);
                        else if (stringStatus.Count > 1 && hudWindowColumnsActualPage > 1 && stringStatus.Count >= hudWindowColumnsActualPage)
                            TableAddLines(table, hudWindowColumnsActualPage > 0 ? "↔" + stringStatus[hudWindowColumnsActualPage - 1] : stringStatus[hudWindowColumnsActualPage - 1]);
                        else
                        {
                            if (stringStatus.Count > 0)
                            {
                                if (!stringStatus[0].StartsWith(LocomotiveName[0]))
                                    TableAddLines(table, stringStatus[0]);
                            }
                            else
                                TableAddLines(table, statusData[i > nLinesShow ? i - lineOffsetLocoInfo[hudWindowLinesActualPage] : i]);
                        }
                    }
                    else
                    {
                        if (i - CurrentFirstLine < (hudWindowLocoActualPage == 0 ? hudWindowLocoPagesCount : 1) && hudWindowColumnsActualPage == 0)
                        { }
                        else
                        {   //Display other locomotive info data.
                            var x = 0;
                            if (CurrentFirstLine >= nLinesShow)
                            {
                                if (hudWindowLocoActualPage == 0 || hudWindowLinesActualPage > 1)
                                {
                                    x = i - lineOffsetLocoInfo[hudWindowLinesActualPage];
                                }
                                else
                                    x = i - 1;
                            }
                            else
                                x = i;

                            var textout = statusData[x];
                            TableAddLines(table, textout);
                        }
                    }
                }
            }
        }
>>>>>>> c74526ac

                                ));

<<<<<<< HEAD
                            statusHeader.Add(line);
                        }
                        var column = 0;
                        if (line.Length > 1)
                        {
                            foreach (var cell in line.Split('\t'))
                            {
                                column++;
                                if (cell.Contains(car.CarID)) LocomotiveName.Add(cell);
                            }
                            if (column > maxColumns) maxColumns = column;

                            statusData.Add(line);
                        }
                        else
                            statusData.Add("");
                    }
                }
            }
            //statusHeader[0] contains PlayerLoco data.
            maxColumns = statusHeader[1].TrimEnd('\t').Count(x => x == '\t');
            //The lines that fit by pages.
            TextLineNumber(hudWindowLocoActualPage == 0 ? hudWindowLocoPagesCount : statusHeader.Count, hudWindowLocoActualPage == 0 ? hudWindowLocoPagesCount : table.CurrentRow, hudWindowLocoActualPage == 0 ? 1 : maxColumns);
            var initialHeaderRow = table.CurrentRow;
            //Display headers
            DrawScrollArrows(statusHeader, table, IsSteamLocomotive);

            var HeaderRows = table.CurrentRow - initialHeaderRow;
            var nLine = 0;
            var cLine = "";
            foreach (var Line in statusData)
            {
                nLine++;
                if (Line.Contains("==="))
                {
                    if (sectionsLocomotive.ContainsKey(cLine))
                        sectionsLocomotive[cLine] = nLine;

                    if (!sectionsLocomotive.ContainsKey(Line))
                    {
                        cLine = Line;
                        sectionsLocomotive.Add(cLine, nLine);
                        nLine = 0;
                    }
                }
            }
            //Last section header.
            sectionsLocomotive[cLine] = nLine;

            //Lines that fit by pages.
            TextLineNumber(hudWindowLocoActualPage == 0 ? hudWindowLocoPagesCount : statusData.Count, hudWindowLocoActualPage == 0 ? hudWindowLocoPagesCount : table.CurrentRow, maxColumns); //hudWindowLocoActualPage == 0 ? 1 : maxColumns);

            var CurrentFirstLine = (hudWindowLinesActualPage * nLinesShow) - nLinesShow;
            var CurrentLastLine = hudWindowLinesActualPage * nLinesShow;

            for (var i = CurrentFirstLine; i < CurrentLastLine + 1; i++)
            {
                //Locomotive info, line limit.
                if ((CurrentFirstLine >= nLinesShow ? hudWindowLocoActualPage == 0 || hudWindowLinesActualPage > 1 ? i - lineOffsetLocoInfo[hudWindowLinesActualPage] : i - 1 : i) > statusData.Count - 1)
                    break;
                //Locomotive, line limit.
                if (hudWindowLocoActualPage == 0 && i > HeaderRows - 3)
                    break;

                if (i - CurrentFirstLine < (hudWindowLocoActualPage == 0 ? hudWindowLocoPagesCount : 1))
                {
                    int index = statusData.FindIndex(x => x.Contains(LocomotiveName[i - CurrentFirstLine]));
                    TextColNumber(statusData[index], 0, IsSteamLocomotive);//Horizontal string width to display Locomotives.
                }
                else if ((i > nLinesShow ? i - lineOffsetLocoInfo[hudWindowLinesActualPage] : i) < statusData.Count || nLinesShow > statusData.Count)
                {
                    //Avoid to truncated sections.
                    var offsetI = (i > nLinesShow ? i - lineOffsetLocoInfo[hudWindowLinesActualPage] : i);
                    var dataText = statusData[offsetI];
                    if (statusData[offsetI].Contains("===") && CurrentLastLine < i + sectionsLocomotive[statusData[offsetI]])
                    {   //Calc string col number to display.
                        lineOffsetLocoInfo[hudWindowLinesActualPage + 1] = nLinesShow - (i - CurrentFirstLine) + 2;//2 = First line + empty line
                        break;
                    }
                    else
                    {
                        var newI = i > nLinesShow ? i - lineOffsetLocoInfo[hudWindowLinesActualPage] : i;
                        var newStatus = statusData[newI];
                        TextColNumber(statusData[offsetI], 0, IsSteamLocomotive);
                    }
                }

                if (hudWindowLocoActualPage > 0 && !statusData[i > nLinesShow ? i - lineOffsetLocoInfo[hudWindowLinesActualPage] : i].StartsWith(LocomotiveName[0]))
                {
                    if (hudWindowColumnsActualPage > 0)
                    {
                        //Nav arrows. Don't use DrawScrollArrows() function with locomotive info.
                        //◄ \u25C0 - ► \u25B6 - ↔ \u2194
                        if (stringStatus.Count > 1 && stringStatus.Count <= hudWindowColumnsActualPage)
                            TableAddLines(table, hudWindowColumnsActualPage > 1 ? "◄" + stringStatus[(stringStatus.Count < hudWindowColumnsActualPage ? stringStatus.Count - 1 : hudWindowColumnsActualPage - 1)] : stringStatus[hudWindowColumnsActualPage - 1]);
                        else if (stringStatus.Count > 1 && hudWindowColumnsActualPage == 1)
                            TableAddLines(table, hudWindowColumnsActualPage > 0 ? "►" + stringStatus[hudWindowColumnsActualPage - 1] : stringStatus[hudWindowColumnsActualPage - 1]);
                        else if (stringStatus.Count > 1 && hudWindowColumnsActualPage > 1 && stringStatus.Count >= hudWindowColumnsActualPage)
                            TableAddLines(table, hudWindowColumnsActualPage > 0 ? "↔" + stringStatus[hudWindowColumnsActualPage - 1] : stringStatus[hudWindowColumnsActualPage - 1]);
                        else
                        {
                            if (stringStatus.Count > 0)
                            {
                                if (!stringStatus[0].StartsWith(LocomotiveName[0]))
                                    TableAddLines(table, stringStatus[0]);
                            }
                            else
                                TableAddLines(table, statusData[i > nLinesShow ? i - lineOffsetLocoInfo[hudWindowLinesActualPage] : i]);
                        }
                    }
                    else
                    {
                        if (i - CurrentFirstLine < (hudWindowLocoActualPage == 0 ? hudWindowLocoPagesCount : 1) && hudWindowColumnsActualPage == 0)
                        {}
                        else
                        {   //Display other locomotive info data.
                            var x = 0;
                            if (CurrentFirstLine >= nLinesShow)
                            {
                                if (hudWindowLocoActualPage == 0 || hudWindowLinesActualPage > 1)
                                {
                                    x = i - lineOffsetLocoInfo[hudWindowLinesActualPage];
                                }
                                else
                                    x = i - 1;
                            }
                            else
                                x = i;

                            var textout = statusData[x];
                            TableAddLines(table, textout);
                        }
                    }
                }
            }
        }

        void TextPageBrakeInfo(TableData table)
        {
            TextPageHeading(table, Viewer.Catalog.GetString("BRAKE INFORMATION"));

            ResetHudScroll(); //Reset Hudscroll.

            var train = Viewer.PlayerLocomotive.Train;
            var mstsLocomotive = Viewer.PlayerLocomotive as MSTSLocomotive;
            var HUDSteamEngineType = mstsLocomotive.SteamEngineType;
            var HUDEngineType = mstsLocomotive.EngineType;

            // If vacuum brakes are used then use this display
            if ((Viewer.PlayerLocomotive as MSTSLocomotive).BrakeSystem is VacuumSinglePipe)
            {
                if ((Viewer.PlayerLocomotive as MSTSLocomotive).VacuumBrakeEQFitted)
                {
                    TableAddLines(table, String.Format("{0}\t\t{1}\t\t{2}\t{3}\t\t{4}",
                    Viewer.Catalog.GetString("PlayerLoco"),
                    Viewer.Catalog.GetString("Main reservoir"),
                    FormatStrings.FormatPressure(Vac.FromPress((Viewer.PlayerLocomotive as MSTSLocomotive).VacuumMainResVacuumPSIAorInHg), PressureUnit.InHg, PressureUnit.InHg, true),
                    Viewer.Catalog.GetString("Exhauster"),
                    (Viewer.PlayerLocomotive as MSTSLocomotive).VacuumExhausterIsOn ? Viewer.Catalog.GetString("on") : Viewer.Catalog.GetString("off")));
                }

                else if ((Viewer.PlayerLocomotive as MSTSLocomotive).VacuumPumpFitted && (Viewer.PlayerLocomotive as MSTSLocomotive).SmallEjectorFitted)
                {
                    // Display if vacuum pump, large ejector and small ejector fitted
                    TableAddLines(table, String.Format("{0}\t\t{1}\t\t{2}\t{3}\t\t{4}\t{5}\t{6}\t\t{7}\t\t{8}",
                    Viewer.Catalog.GetString("PlayerLoco"),
                    Viewer.Catalog.GetString("Large Ejector"),
                    (Viewer.PlayerLocomotive as MSTSLocomotive).LargeSteamEjectorIsOn ? Viewer.Catalog.GetString("on") : Viewer.Catalog.GetString("off"),
                    Viewer.Catalog.GetString("Small Ejector"),
                    (Viewer.PlayerLocomotive as MSTSLocomotive).SmallSteamEjectorIsOn ? Viewer.Catalog.GetString("on") : Viewer.Catalog.GetString("off"),
                    Viewer.Catalog.GetString("Pressure"),
                    FormatStrings.FormatPressure((Viewer.PlayerLocomotive as MSTSLocomotive).SteamEjectorSmallPressurePSI, PressureUnit.PSI, (Viewer.PlayerLocomotive as MSTSLocomotive).BrakeSystemPressureUnits[BrakeSystemComponent.MainReservoir], true),
                    Viewer.Catalog.GetString("Vacuum Pump"),
                    (Viewer.PlayerLocomotive as MSTSLocomotive).VacuumPumpOperating ? Viewer.Catalog.GetString("on") : Viewer.Catalog.GetString("off")
                    ));
                }
                else if ((Viewer.PlayerLocomotive as MSTSLocomotive).VacuumPumpFitted && !(Viewer.PlayerLocomotive as MSTSLocomotive).SmallEjectorFitted) // Change display so that small ejector is not displayed for vacuum pump operated locomotives
                {
=======
            ResetHudScroll(); //Reset Hudscroll.

            var train = Viewer.PlayerLocomotive.Train;
            var mstsLocomotive = Viewer.PlayerLocomotive as MSTSLocomotive;
            var HUDSteamEngineType = mstsLocomotive.SteamEngineType;
            var HUDEngineType = mstsLocomotive.EngineType;

            // If vacuum brakes are used then use this display
            if ((Viewer.PlayerLocomotive as MSTSLocomotive).BrakeSystem is VacuumSinglePipe)
            {
                if ((Viewer.PlayerLocomotive as MSTSLocomotive).VacuumBrakeEQFitted)
                {
                    TableAddLines(table, String.Format("{0}\t\t{1}\t\t{2}\t{3}\t\t{4}",
                    Viewer.Catalog.GetString("PlayerLoco"),
                    Viewer.Catalog.GetString("Main reservoir"),
                    FormatStrings.FormatPressure(Vac.FromPress((Viewer.PlayerLocomotive as MSTSLocomotive).VacuumMainResVacuumPSIAorInHg), PressureUnit.InHg, PressureUnit.InHg, true),
                    Viewer.Catalog.GetString("Exhauster"),
                    (Viewer.PlayerLocomotive as MSTSLocomotive).VacuumExhausterIsOn ? Viewer.Catalog.GetString("on") : Viewer.Catalog.GetString("off")));
                }

                else if ((Viewer.PlayerLocomotive as MSTSLocomotive).VacuumPumpFitted && (Viewer.PlayerLocomotive as MSTSLocomotive).SmallEjectorFitted)
                {
                    // Display if vacuum pump, large ejector and small ejector fitted
                    TableAddLines(table, String.Format("{0}\t\t{1}\t\t{2}\t{3}\t\t{4}\t{5}\t{6}\t\t{7}\t\t{8}",
                    Viewer.Catalog.GetString("PlayerLoco"),
                    Viewer.Catalog.GetString("Large Ejector"),
                    (Viewer.PlayerLocomotive as MSTSLocomotive).LargeSteamEjectorIsOn ? Viewer.Catalog.GetString("on") : Viewer.Catalog.GetString("off"),
                    Viewer.Catalog.GetString("Small Ejector"),
                    (Viewer.PlayerLocomotive as MSTSLocomotive).SmallSteamEjectorIsOn ? Viewer.Catalog.GetString("on") : Viewer.Catalog.GetString("off"),
                    Viewer.Catalog.GetString("Pressure"),
                    FormatStrings.FormatPressure((Viewer.PlayerLocomotive as MSTSLocomotive).SteamEjectorSmallPressurePSI, PressureUnit.PSI, (Viewer.PlayerLocomotive as MSTSLocomotive).BrakeSystemPressureUnits[BrakeSystemComponent.MainReservoir], true),
                    Viewer.Catalog.GetString("Vacuum Pump"),
                    (Viewer.PlayerLocomotive as MSTSLocomotive).VacuumPumpOperating ? Viewer.Catalog.GetString("on") : Viewer.Catalog.GetString("off")
                    ));
                }
                else if ((Viewer.PlayerLocomotive as MSTSLocomotive).VacuumPumpFitted && !(Viewer.PlayerLocomotive as MSTSLocomotive).SmallEjectorFitted) // Change display so that small ejector is not displayed for vacuum pump operated locomotives
                {
>>>>>>> c74526ac
                    // Display if vacuum pump, and large ejector only fitted
                    TableAddLines(table, String.Format("{0}\t\t{1}\t\t{2}\t{3}\t\t{4}",
                    Viewer.Catalog.GetString("PlayerLoco"),
                    Viewer.Catalog.GetString("Large Ejector"),
                    (Viewer.PlayerLocomotive as MSTSLocomotive).LargeSteamEjectorIsOn ? Viewer.Catalog.GetString("on") : Viewer.Catalog.GetString("off"),
                    Viewer.Catalog.GetString("Vacuum Pump"),
                    (Viewer.PlayerLocomotive as MSTSLocomotive).VacuumPumpOperating ? Viewer.Catalog.GetString("on") : Viewer.Catalog.GetString("off")));
<<<<<<< HEAD
=======
                }
                else
                {
                    // Display if large ejector and small ejector only fitted
                    TableAddLines(table, String.Format("{0}\t\t{1}\t\t{2}\t{3}\t\t{4}\t{5}\t{6}",
                    Viewer.Catalog.GetString("PlayerLoco"),
                    Viewer.Catalog.GetString("Large Ejector"),
                    (Viewer.PlayerLocomotive as MSTSLocomotive).LargeSteamEjectorIsOn ? Viewer.Catalog.GetString("on") : Viewer.Catalog.GetString("off"),
                    Viewer.Catalog.GetString("Small Ejector"),
                    (Viewer.PlayerLocomotive as MSTSLocomotive).SmallSteamEjectorIsOn ? Viewer.Catalog.GetString("on") : Viewer.Catalog.GetString("off"),
                    Viewer.Catalog.GetString("Pressure"),
                    FormatStrings.FormatPressure((Viewer.PlayerLocomotive as MSTSLocomotive).SteamEjectorSmallPressurePSI, PressureUnit.PSI, (Viewer.PlayerLocomotive as MSTSLocomotive).BrakeSystemPressureUnits[BrakeSystemComponent.MainReservoir], true)));
>>>>>>> c74526ac
                }
                else
                {
                    // Display if large ejector and small ejector only fitted
                    TableAddLines(table, String.Format("{0}\t\t{1}\t\t{2}\t{3}\t\t{4}\t{5}\t{6}",
                    Viewer.Catalog.GetString("PlayerLoco"),
                    Viewer.Catalog.GetString("Large Ejector"),
                    (Viewer.PlayerLocomotive as MSTSLocomotive).LargeSteamEjectorIsOn ? Viewer.Catalog.GetString("on") : Viewer.Catalog.GetString("off"),
                    Viewer.Catalog.GetString("Small Ejector"),
                    (Viewer.PlayerLocomotive as MSTSLocomotive).SmallSteamEjectorIsOn ? Viewer.Catalog.GetString("on") : Viewer.Catalog.GetString("off"),
                    Viewer.Catalog.GetString("Pressure"),
                    FormatStrings.FormatPressure((Viewer.PlayerLocomotive as MSTSLocomotive).SteamEjectorSmallPressurePSI, PressureUnit.PSI, (Viewer.PlayerLocomotive as MSTSLocomotive).BrakeSystemPressureUnits[BrakeSystemComponent.MainReservoir], true)));
                }

                // Lines to show brake system volumes
                TableAddLines(table, String.Format("{0}\t\t{1}\t\t{2}\t{3}\t\t{4}\t{5}\t{6}",
                Viewer.Catalog.GetString("Brake Sys Vol"),
                Viewer.Catalog.GetString("Train Pipe"),
                FormatStrings.FormatVolume(train.TotalTrainBrakePipeVolumeM3, mstsLocomotive.IsMetric),
                Viewer.Catalog.GetString("Brake Cyl"),
                FormatStrings.FormatVolume(train.TotalTrainBrakeCylinderVolumeM3, mstsLocomotive.IsMetric),
                Viewer.Catalog.GetString("Air Vol"),
                FormatStrings.FormatVolume(train.TotalCurrentTrainBrakeSystemVolumeM3, mstsLocomotive.IsMetric)
                ));
            }
            else  // Default to air or electronically braked, use this display
            {
                TableAddLines(table, String.Format("{0}\t\t{1}\t\t{2}\t{3}\t\t{4}",
                    Viewer.Catalog.GetString("PlayerLoco"),
                    Viewer.Catalog.GetString("Main reservoir"),
                    FormatStrings.FormatPressure((Viewer.PlayerLocomotive as MSTSLocomotive).MainResPressurePSI, PressureUnit.PSI, (Viewer.PlayerLocomotive as MSTSLocomotive).BrakeSystemPressureUnits[BrakeSystemComponent.MainReservoir], true),
                    Viewer.Catalog.GetString("Compressor"),
                    (Viewer.PlayerLocomotive as MSTSLocomotive).CompressorIsOn ? Viewer.Catalog.GetString("on") : Viewer.Catalog.GetString("off")));
            }

                // Lines to show brake system volumes
                TableAddLines(table, String.Format("{0}\t\t{1}\t\t{2}\t{3}\t\t{4}\t{5}\t{6}",
                Viewer.Catalog.GetString("Brake Sys Vol"),
                Viewer.Catalog.GetString("Train Pipe"),
                FormatStrings.FormatVolume(train.TotalTrainBrakePipeVolumeM3, mstsLocomotive.IsMetric),
                Viewer.Catalog.GetString("Brake Cyl"),
                FormatStrings.FormatVolume(train.TotalTrainBrakeCylinderVolumeM3, mstsLocomotive.IsMetric),
                Viewer.Catalog.GetString("Air Vol"),
                FormatStrings.FormatVolume(train.TotalCurrentTrainBrakeSystemVolumeM3, mstsLocomotive.IsMetric)
                ));
            }
            else  // Default to air or electronically braked, use this display
            {
                TableAddLines(table, String.Format("{0}\t\t{1}\t\t{2}\t{3}\t\t{4}",
                Viewer.Catalog.GetString("PlayerLoco"),
                Viewer.Catalog.GetString("Main reservoir"),
                FormatStrings.FormatPressure((Viewer.PlayerLocomotive as MSTSLocomotive).MainResPressurePSI, PressureUnit.PSI, (Viewer.PlayerLocomotive as MSTSLocomotive).BrakeSystemPressureUnits[BrakeSystemComponent.MainReservoir], true),
                Viewer.Catalog.GetString("Compressor"),
                (Viewer.PlayerLocomotive as MSTSLocomotive).CompressorIsOn ? Viewer.Catalog.GetString("on") : Viewer.Catalog.GetString("off")));
            }

            // Display data for other locomotives
            for (var i = 0; i < train.Cars.Count; i++)
            {
                var car = train.Cars[i];
                if (car is MSTSLocomotive && car != Viewer.PlayerLocomotive)
                {
                    TableAddLines(table, String.Format("{0}\t{1}\t{2}\t\t{3}\t{4}\t\t{5}",
                        Viewer.Catalog.GetString("Loco"),
                        car.CarID,
                        Viewer.Catalog.GetString("Main reservoir"),
                        FormatStrings.FormatPressure((car as MSTSLocomotive).MainResPressurePSI, PressureUnit.PSI, (car as MSTSLocomotive).BrakeSystemPressureUnits[BrakeSystemComponent.MainReservoir], true),
                        Viewer.Catalog.GetString("Compressor"),
                        (car as MSTSLocomotive).CompressorIsOn ? Viewer.Catalog.GetString("on") : Viewer.Catalog.GetString("off")));
                }
            }
            TableAddLine(table);

            //Initialize
            List<string> statusBrake = new List<string>();
            List<string> statusHeader = new List<string>();
            string[] stringStatusToList;//Allow to change data from TableAddLines to TableSetCell
            hudWindowLocoPagesCount = 0;
            int n = train.Cars.Count;

            // Different display depending upon whether vacuum braked or air braked
            for (var i = 0; i < n; i++)
            {
                var car = train.Cars[i];
                if (car.BrakeSystem is VacuumSinglePipe)
                {
                    statusHeader.Add(string.Format("{0}\t{1}\t{2}\t{3}\t{4}\t{5}\t{6}\t{7}",
                        //0
                        Viewer.Catalog.GetString("Car"),
                        //1
                        Viewer.Catalog.GetString("Type"),
                        //2
                        Viewer.Catalog.GetString("BrkCyl"),
                        //3
                        Viewer.Catalog.GetString("BrkPipe"),
                        //4
                        Viewer.Catalog.GetString("VacRes"),
                        //Viewer.Catalog.GetString(""),
                        //5
                        Viewer.Catalog.GetString("Handbrk"),
                        //6
                        Viewer.Catalog.GetString("Conn"),
                        //7
                        Viewer.Catalog.GetString("AnglCock")
<<<<<<< HEAD

                        //Add new header data here, if addining additional column.

                        ));
                }
                else // default air braked
                {
                    statusHeader.Add(string.Format("{0}\t{1}\t{2}\t{3}\t{4}\t{5}\t{6}\t{7}\t{8}\t{9}\t{10}\t{11}\t{12}\t{13}",
                    //0
                    Viewer.Catalog.GetString("Car"),
                    //1
                    Viewer.Catalog.GetString("Type"),
                    //2
                    Viewer.Catalog.GetString("BrkCyl"),
                    //3
                    Viewer.Catalog.GetString("BrkPipe"),
                    //4
                    Viewer.Catalog.GetString("AuxRes"),
                    //5
                    Viewer.Catalog.GetString("ErgRes"),
                    //6
                    Viewer.Catalog.GetString("MRPipe"),
                    //7
                    Viewer.Catalog.GetString("RetValve"),
                    //8
                    Viewer.Catalog.GetString("TripleValve"),
                    //9
                    Viewer.Catalog.GetString(""),
                    //10
                    Viewer.Catalog.GetString("Handbrk"),
                    //11
                    Viewer.Catalog.GetString("Conn"),
                    //12
                    Viewer.Catalog.GetString("AnglCock"),
                    //13
                    Viewer.Catalog.GetString("BleedOff")

                    //Add new header data here, if addining additional column.

                    ));
=======
                        //Add new header data here, if addining additional column.
                        ));
                }
                else // default air braked
                {
                    statusHeader.Add(string.Format("{0}\t{1}\t{2}\t{3}\t{4}\t{5}\t{6}\t{7}\t{8}\t{9}\t{10}\t{11}\t{12}\t{13}",
                    //0
                    Viewer.Catalog.GetString("Car"),
                    //1
                    Viewer.Catalog.GetString("Type"),
                    //2
                    Viewer.Catalog.GetString("BrkCyl"),
                    //3
                    Viewer.Catalog.GetString("BrkPipe"),
                    //4
                    Viewer.Catalog.GetString("AuxRes"),
                    //5
                    Viewer.Catalog.GetString("ErgRes"),
                    //6
                    Viewer.Catalog.GetString("MRPipe"),
                    //7
                    Viewer.Catalog.GetString("RetValve"),
                    //8
                    Viewer.Catalog.GetString("TripleValve"),
                    //9
                    Viewer.Catalog.GetString(""),
                    //10
                    Viewer.Catalog.GetString("Handbrk"),
                    //11
                    Viewer.Catalog.GetString("Conn"),
                    //12
                    Viewer.Catalog.GetString("AnglCock"),
                    //13
                    Viewer.Catalog.GetString("BleedOff")
                    //Add new header data here, if addining additional column.
                    ));
                }
            }
            //TableAddLine(table);
            columnsCount = statusHeader[statusHeader.Count-1].Count(x => x == '\t');
            //The lines that fit by pages.
            TextLineNumber(train.Cars.Count, table.CurrentRow + 1, columnsCount);

            for (var i = 0; i < train.Cars.Count; i++)
            {
                var j = (i == 0) ? 0 : i;
                var car = train.Cars[j];
                var statusString = "";
                foreach (var cell in car.BrakeSystem.GetDebugStatus((Viewer.PlayerLocomotive as MSTSLocomotive).BrakeSystemPressureUnits))
                {
                    statusString = statusString + cell + "\t";
>>>>>>> c74526ac
                }
                if (statusString.StartsWith("1V"))
                {
                    var indexMatch = statusHeader.FindIndex(x => x.Contains(Viewer.Catalog.GetString("VacRes")));
                    if (!statusBrake.Contains(statusHeader[indexMatch]))//Avoid header duplicity
                        statusBrake.Add(statusHeader[indexMatch]);
                }
                else
                {
                    var indexMatch = statusHeader.FindIndex(x => x.Contains(Viewer.Catalog.GetString("AuxRes")));
                    if (!statusBrake.Contains(statusHeader[indexMatch]))//Avoid header duplicity
                        statusBrake.Add(statusHeader[indexMatch]);
                }
                statusBrake.Add(car.CarID + "\t" + statusString);
            }
<<<<<<< HEAD
            //TableAddLine(table);
            columnsCount = statusHeader[statusHeader.Count-1].Count(x => x == '\t');
            //The lines that fit by pages.
            TextLineNumber(train.Cars.Count, table.CurrentRow + 1, columnsCount);

            for (var i = 0; i < train.Cars.Count; i++)
            {
                var j = (i == 0) ? 0 : i;
                var car = train.Cars[j];
                var statusString = "";
                foreach (var cell in car.BrakeSystem.GetDebugStatus((Viewer.PlayerLocomotive as MSTSLocomotive).BrakeSystemPressureUnits))
                {
                    statusString = statusString + cell + "\t";
                }
                if (statusString.StartsWith("1V"))
                {
                    var indexMatch = statusHeader.FindIndex(x => x.Contains(Viewer.Catalog.GetString("VacRes")));
                    if (!statusBrake.Contains(statusHeader[indexMatch]))//Avoid header duplicity
                        statusBrake.Add(statusHeader[indexMatch]);
                }
                else
                {
                    var indexMatch = statusHeader.FindIndex(x => x.Contains(Viewer.Catalog.GetString("AuxRes")));
                    if (!statusBrake.Contains(statusHeader[indexMatch]))//Avoid header duplicity
                        statusBrake.Add(statusHeader[indexMatch]);
                }
                statusBrake.Add(car.CarID + "\t" + statusString);
            }

            //HudScroll. Pages count from nLinesShow number.
            TextLineNumber(statusBrake.Count, table.CurrentRow, columnsCount);

            //Number of lines to show. HudScroll
            for (var i = (hudWindowLinesActualPage * nLinesShow) - nLinesShow; i < (statusBrake.Count > hudWindowLinesActualPage * nLinesShow ? hudWindowLinesActualPage * nLinesShow : statusBrake.Count); i++)
            {
                if (i > 0 && i < 2 && (statusBrake[i] == stringStatus[i - 1]) || i > 1 && (statusBrake[i - 2] == statusBrake[i]))
                    continue;

=======

            //HudScroll. Pages count from nLinesShow number.
            TextLineNumber(statusBrake.Count, table.CurrentRow, columnsCount);

            //Number of lines to show. HudScroll
            for (var i = (hudWindowLinesActualPage * nLinesShow) - nLinesShow; i < (statusBrake.Count > hudWindowLinesActualPage * nLinesShow ? hudWindowLinesActualPage * nLinesShow : statusBrake.Count); i++)
            {
                if (i > 0 && i < 2 && (statusBrake[i] == stringStatus[i - 1]) || i > 1 && (statusBrake[i - 2] == statusBrake[i]))
                    continue;

>>>>>>> c74526ac
                if (statusBrake.Count > i)
                {
                    //Calc col number and take in count 1 left column carID
                    if (i > 0 && i % nLinesShow == 0 && hudWindowColumnsActualPage > 0)
                        TextColNumber(statusBrake[0], 0, false);
                    else
                        TextColNumber(statusBrake[i], 0, false);

                    //Update Brake Information view to show selected car from TrainOperationsWindow (F9)
                    //Once a car clicked CarOperationsWindow remains visible
                    BrakeInfoVisible = false;
                    if (Viewer.CarOperationsWindow.Visible)
                    {
                        int indexMatch = statusBrake.FindIndex(x => x.Contains(Viewer.Catalog.GetString((Viewer.CarOperationsWindow.CarPosition >= Viewer.PlayerTrain.Cars.Count ? " " : Viewer.PlayerTrain.Cars[Viewer.CarOperationsWindow.CarPosition].CarID))));
                        hudWindowLinesActualPage = (int)Math.Ceiling(Convert.ToDouble(indexMatch / nLinesShow) + 0.5);
                        BrakeInfoVisible = true;
                    }

                    //Add yellow color to string when car was selected at CarOperationWindow (F9).
                    stringStatusToList = (statusBrake[i].TrimEnd('\t').Split('\t'));//Convert to string[]

                    var EndText = stringStatusToList[0] == (Viewer.CarOperationsWindow.CarPosition >= Viewer.PlayerTrain.Cars.Count ? " " : Viewer.PlayerTrain.Cars[Viewer.CarOperationsWindow.CarPosition].CarID) ? "???" : "";
                    var arrow = "";

                    //DrawScrollArrows() can't be used because it works with TableAddLines, here we work with TableSetCell.
                    if (hudWindowColumnsActualPage > 0)
                    {
                        if (stringStatus.Count > 1 && stringStatus.Count <= hudWindowColumnsActualPage)
                        {
                            arrow = arrow + "◄";// \u25C0
                        }
                        else if (stringStatus.Count > 1 && hudWindowColumnsActualPage == 1)
                        {
                            arrow = arrow + "►";// \u25B6
                        }

                        if (i > 0 && i % nLinesShow == 0)
                        {//Display header when page was changed
                            TextColNumber(statusBrake[0], 0, false);
                            stringStatusToList = stringStatus[hudWindowColumnsActualPage - 1].TrimEnd('\t').Split('\t');// string[]
                            stringStatusToList[0] = arrow + stringStatusToList[0];
                            BrakeInfoData(table, stringStatusToList, "");
                            TableAddLine(table);
                            TextColNumber(statusBrake[i], 0, false);
                        }

                        if (stringStatus.Count >= hudWindowColumnsActualPage)
                        {//Avoid crash when not same brake system
                            stringStatusToList = stringStatus[hudWindowColumnsActualPage - 1].TrimEnd('\t').Split('\t');// string[]
                            stringStatusToList[0] = arrow + stringStatusToList[0];
                            BrakeInfoData(table, stringStatusToList, EndText);
                        }
                        else if (stringStatus.Count == 1)
                        {
                            stringStatusToList = stringStatus[0].TrimEnd('\t').Split('\t');// string[]
                            stringStatusToList[0] = arrow + stringStatusToList[0];
                            BrakeInfoData(table, stringStatusToList, EndText);
                        }
                    }
                    else
                    {   //hudWindowColumnsActualPage == 0.
                        if (i > 0 && i % nLinesShow == 0)
                        {//Display header when page was changed
                            stringStatusToList = statusBrake[0].TrimEnd('\t').Split('\t');// string[]
                            BrakeInfoData(table, stringStatusToList, "");
                            TableAddLine(table);
                        }

                        stringStatusToList = statusBrake[i].TrimEnd('\t').Split('\t');// string[]
                        BrakeInfoData(table, stringStatusToList, EndText);
                    }
                    TableAddLine(table);
                }
            }
        }

        /// <summary>
        /// Allow to draw brake info data.
        /// </summary>
        /// <param name="table"></param>
        /// <param name="stringToDraw"></param>
        /// <param name="endtext"></param>
        void BrakeInfoData(TableData table, string[] stringToDraw, string endtext)
        {
            for (int iCell = 0; iCell<stringToDraw.Length; iCell++)
                TableSetCell(table, table.CurrentRow, iCell, stringToDraw[iCell] + endtext);
        }


        void TextPageForceInfo(TableData table)
        {
            TextPageHeading(table, Viewer.Catalog.GetString("FORCE INFORMATION"));

            var train = Viewer.PlayerLocomotive.Train;
            var mstsLocomotive = Viewer.PlayerLocomotive as MSTSLocomotive;

            ResetHudScroll(); //Reset Hudscroll.
            if (hudWindowFullScreen)
                TableSetLabelValueColumns(table, 0, 2);

            if (mstsLocomotive != null)
            {
                if (mstsLocomotive.AdvancedAdhesionModel)
                {
                    var HUDSteamEngineType = mstsLocomotive.SteamEngineType;
                    var HUDEngineType = mstsLocomotive.EngineType;

                    if (HUDEngineType == TrainCar.EngineTypes.Steam && (HUDSteamEngineType == TrainCar.SteamEngineTypes.Compound || HUDSteamEngineType == TrainCar.SteamEngineTypes.Simple || HUDSteamEngineType == TrainCar.SteamEngineTypes.Unknown)) // For display of steam locomotive adhesion info
                    {
                        TableAddLine(table, Viewer.Catalog.GetString("(Advanced adhesion model)"));
                        TableAddLabelValue(table, Viewer.Catalog.GetString("Loco Adhesion"), "{0:F0}%", mstsLocomotive.LocomotiveCoefficientFrictionHUD * 100.0f);
                        TableAddLabelValue(table, Viewer.Catalog.GetString("Wag Adhesion"), "{0:F0}%", mstsLocomotive.WagonCoefficientFrictionHUD * 100.0f);
                        TableAddLabelValue(table, Viewer.Catalog.GetString("Tang. Force"), "{0:F0}", FormatStrings.FormatForce(N.FromLbf(mstsLocomotive.SteamTangentialWheelForce), mstsLocomotive.IsMetric));
                        TableAddLabelValue(table, Viewer.Catalog.GetString("Static Force"), "{0:F0}", FormatStrings.FormatForce(N.FromLbf(mstsLocomotive.SteamStaticWheelForce), mstsLocomotive.IsMetric));
                        //  TableAddLabelValue(table, Viewer.Catalog.GetString("Axle brake force"), "{0}", FormatStrings.FormatForce(mstsLocomotive.LocomotiveAxle.BrakeForceN, mstsLocomotive.IsMetric));
                    }
                    else  // Advanced adhesion non steam locomotives HUD display
                    {
                        TableAddLine(table, Viewer.Catalog.GetString("(Advanced adhesion model)"));
                        TableAddLabelValue(table, Viewer.Catalog.GetString("Wheel slip"), "{0:F0}% ({1:F0}%/{2})", mstsLocomotive.LocomotiveAxle.SlipSpeedPercent, mstsLocomotive.LocomotiveAxle.SlipDerivationPercentpS, FormatStrings.s);
                        TableAddLabelValue(table, Viewer.Catalog.GetString("Conditions"), "{0:F0}%", mstsLocomotive.LocomotiveAxle.AdhesionConditions * 100.0f);
                        TableAddLabelValue(table, Viewer.Catalog.GetString("Axle drive force"), "{0}", FormatStrings.FormatForce(mstsLocomotive.LocomotiveAxle.DriveForceN, mstsLocomotive.IsMetric));
                        TableAddLabelValue(table, Viewer.Catalog.GetString("Axle brake force"), "{0}", FormatStrings.FormatForce(mstsLocomotive.LocomotiveAxle.BrakeRetardForceN, mstsLocomotive.IsMetric));
                        TableAddLabelValue(table, Viewer.Catalog.GetString("Number of substeps"), "{0:F0} ({1})", mstsLocomotive.LocomotiveAxle.AxleRevolutionsInt.NumOfSubstepsPS,
                                                  Viewer.Catalog.GetStringFmt("filtered by {0:F0}", mstsLocomotive.LocomotiveAxle.FilterMovingAverage.Size));
                        TableAddLabelValue(table, Viewer.Catalog.GetString("Solver"), "{0}", mstsLocomotive.LocomotiveAxle.AxleRevolutionsInt.Method.ToString());
                        TableAddLabelValue(table, Viewer.Catalog.GetString("Stability correction"), "{0:F0}", mstsLocomotive.LocomotiveAxle.AdhesionK);
                        TableAddLabelValue(table, Viewer.Catalog.GetString("Axle out force"), "{0} ({1})",
                            FormatStrings.FormatForce(mstsLocomotive.LocomotiveAxle.AxleForceN, mstsLocomotive.IsMetric),
                            FormatStrings.FormatPower(mstsLocomotive.LocomotiveAxle.AxleForceN * mstsLocomotive.WheelSpeedMpS, mstsLocomotive.IsMetric, false, false));
                        TableAddLabelValue(table, Viewer.Catalog.GetString("Loco Adhesion"), "{0:F0}%", mstsLocomotive.LocomotiveCoefficientFrictionHUD * 100.0f);
                        TableAddLabelValue(table, Viewer.Catalog.GetString("Wagon Adhesion"), "{0:F0}%", mstsLocomotive.WagonCoefficientFrictionHUD * 100.0f);
                    }
                }
                else
                {
                    TableAddLine(table, Viewer.Catalog.GetString("(Simple adhesion model)"));
                    TableAddLabelValue(table, Viewer.Catalog.GetString("Axle out force"), "{0:F0} N ({1:F0} kW)", mstsLocomotive.MotiveForceN, mstsLocomotive.MotiveForceN * mstsLocomotive.SpeedMpS / 1000.0f);
                    TableAddLabelValue(table, Viewer.Catalog.GetString("Loco Adhesion"), "{0:F0}%", mstsLocomotive.LocomotiveCoefficientFrictionHUD * 100.0f);
                    TableAddLabelValue(table, Viewer.Catalog.GetString("Wagon Adhesion"), "{0:F0}%", mstsLocomotive.WagonCoefficientFrictionHUD * 100.0f);
                }
                TableAddLine(table);

                if (train.TrainWindResistanceDependent) // Only show this information if wind resistance is selected
                {
                    var status = new StringBuilder();
                    if (hudWindowColumnsActualPage > 0)
                    {
                        status.AppendFormat("\n{0}\t{1:N2} mph\t{2}\t{3:N2} mph\n",
                        Viewer.Catalog.GetString("ResWind:"), train.ResultantWindComponentDeg,
                        Viewer.Catalog.GetString("ResSpeed:"), Me.ToMi(pS.TopH(train.WindResultantSpeedMpS)));
                    }
                    else
                    {
                        status.AppendFormat("\n{0}\t{1:N2} mph\t{2}\t\t{3:N2} Deg\t{4}\t\t{5:N2} Deg\t{6}\t{7:N2} mph\t{8}\t{9:N2} mph\n",
                        Viewer.Catalog.GetString("Wind Speed:"), Me.ToMi(pS.TopH(train.PhysicsWindSpeedMpS)),
                        Viewer.Catalog.GetString("Wind Direction:"), train.PhysicsWindDirectionDeg,
                        Viewer.Catalog.GetString("Train Direction:"), train.PhysicsTrainLocoDirectionDeg,
                        Viewer.Catalog.GetString("ResWind:"), train.ResultantWindComponentDeg,
                        Viewer.Catalog.GetString("ResSpeed:"), Me.ToMi(pS.TopH(train.WindResultantSpeedMpS))
<<<<<<< HEAD

                        //Add new header + data here, if required.

=======
                        //Add new header + data here, if required.
>>>>>>> c74526ac
                        );
                    }
                    TableAddLines(table, status.ToString());
                }
<<<<<<< HEAD
            }
            //HudScroll
            if (hudWindowColumnsActualPage > 0)
            {
                //HudScroll
                TableSetCells(table, 0,
                Viewer.Catalog.GetString("Car"),
                Viewer.Catalog.GetString("Coupler"),
                Viewer.Catalog.GetString("Slack"),
                Viewer.Catalog.GetString("Mass"),
                Viewer.Catalog.GetString("Gradient"),
                Viewer.Catalog.GetString("Curve"),
                Viewer.Catalog.GetString("Brk Frict."),
                Viewer.Catalog.GetString("Brk Slide"),
                Viewer.Catalog.GetString("Bear Temp")

                //Add new header data here, if adding additional column.

                );
            }
=======
            }
            //HudScroll
            if (hudWindowColumnsActualPage > 0)
            {
                //HudScroll
                TableSetCells(table, 0,
                Viewer.Catalog.GetString("Car"),
                Viewer.Catalog.GetString("Coupler"),
                Viewer.Catalog.GetString("Slack"),
                Viewer.Catalog.GetString("Mass"),
                Viewer.Catalog.GetString("Gradient"),
                Viewer.Catalog.GetString("Curve"),
                Viewer.Catalog.GetString("Brk Frict."),
                Viewer.Catalog.GetString("Brk Slide")
                //Add new header data here, if adding additional column.
                // Possibly needed for buffing forces
                //                Viewer.Catalog.GetString("VertD"),
                //                Viewer.Catalog.GetString("VertL"),
                //                Viewer.Catalog.GetString("BuffExc"),
                //                Viewer.Catalog.GetString("CplAng")
                );
            }
>>>>>>> c74526ac
            else
            {
                //Normal view
                TableSetCells(table, 0,
                Viewer.Catalog.GetString("Car"),
                Viewer.Catalog.GetString("Total"),
                Viewer.Catalog.GetString("Motive"),
                Viewer.Catalog.GetString("Brake"),
                Viewer.Catalog.GetString("Friction"),
                Viewer.Catalog.GetString("Gravity"),
                Viewer.Catalog.GetString("Curve"),
                Viewer.Catalog.GetString("Tunnel"),
                Viewer.Catalog.GetString("Wind"),
                Viewer.Catalog.GetString("Coupler"),
                Viewer.Catalog.GetString("Coupler"),
                Viewer.Catalog.GetString("Slack"),
                Viewer.Catalog.GetString("Mass"),
                Viewer.Catalog.GetString("Gradient"),
                Viewer.Catalog.GetString("Curve"),
                Viewer.Catalog.GetString("Brk Frict."),
                Viewer.Catalog.GetString("Brk Slide"),
                Viewer.Catalog.GetString("Bear Temp")

                // Possibly needed for buffing forces
                //                Viewer.Catalog.GetString("VertD"),
                //                Viewer.Catalog.GetString("VertL"),
                //                Viewer.Catalog.GetString("BuffExc"),
                //                Viewer.Catalog.GetString("CplAng")

                );
            }
            //Columns. HudScroll
            var columnsCount = ColumnsCount(table, false);

            TableAddLine(table);

            //Pages count from number of nLinesShow.
            TextLineNumber(train.Cars.Count, table.CurrentRow + 1, columnsCount);
            //Number of lines to show
            for (var i = (hudWindowLinesActualPage * nLinesShow) - nLinesShow; i < (train.Cars.Count > hudWindowLinesActualPage * nLinesShow ? hudWindowLinesActualPage * nLinesShow : train.Cars.Count); i++)
            {
                var j = (i == 0) ? 0 : i;
                var car = train.Cars[j];
                TableSetCell(table, 0, "{0}", car.CarID);
                if (hudWindowColumnsActualPage > 0)
                {
                    TableSetCell(table, 1, "{0} : {1}", car.HUDCouplerRigidIndication == 2 ? "F" : car.HUDCouplerRigidIndication == 1 ? "R" : "N", car.CouplerExceedBreakLimit ? "xxx" : car.CouplerOverloaded ? "O/L" : car.HUDCouplerForceIndication == 1 ? "Pull" : car.HUDCouplerForceIndication == 2 ? "Push" : "-");
                    TableSetCell(table, 2, "{0}", FormatStrings.FormatVeryShortDistanceDisplay(car.CouplerSlackM, car.IsMetric));
                    TableSetCell(table, 3, "{0}", FormatStrings.FormatLargeMass(car.MassKG, car.IsMetric, car.IsUK));
                    TableSetCell(table, 4, "{0:F2}%", -car.CurrentElevationPercent);
                    TableSetCell(table, 5, "{0}", FormatStrings.FormatDistance(car.CurrentCurveRadius, car.IsMetric));
                    TableSetCell(table, 6, "{0:F0}%", car.BrakeShoeCoefficientFriction * 100.0f);
                    TableSetCell(table, 7, car.HUDBrakeSkid ? Viewer.Catalog.GetString("Yes") : "No");
                    TableSetCell(table, 8, "{0} {1}", FormatStrings.FormatTemperature(car.WheelBearingTemperatureDegC, car.IsMetric, false), car.DisplayWheelBearingTemperatureStatus);

                    TableSetCell(table, 9, car.Flipped ? Viewer.Catalog.GetString("Flipped") : "");

                    // Possibly needed for buffing forces
                    //                TableSetCell(table, 17, "{0}", FormatStrings.FormatForce(car.WagonVerticalDerailForceN, car.IsMetric));
                    //                TableSetCell(table, 18, "{0}", FormatStrings.FormatForce(car.TotalWagonLateralDerailForceN, car.IsMetric));
                    //                TableSetCell(table, 19, car.BuffForceExceeded ? Viewer.Catalog.GetString("Yes") : "No");

                    //                TableSetCell(table, 20, "{0:F2}", MathHelper.ToDegrees(car.WagonFrontCouplerAngleRad));
                    TableAddLine(table);
                    TableSetCell(table, 1, "Tot.Slack:");
                    TableSetCell(table, 2, "{0}", FormatStrings.FormatVeryShortDistanceDisplay(train.TotalCouplerSlackM, mstsLocomotive.IsMetric));
                }
                else
                {
                    TableSetCell(table, 1, "{0}", FormatStrings.FormatForce(car.TotalForceN, car.IsMetric));
                    TableSetCell(table, 2, "{0}", FormatStrings.FormatForce(car.MotiveForceN, car.IsMetric));
                    TableSetCell(table, 3, "{0}", FormatStrings.FormatForce(car.BrakeForceN + car.DynamicBrakeForceN, car.IsMetric));
                    TableSetCell(table, 4, "{0}", FormatStrings.FormatForce(car.FrictionForceN, car.IsMetric));
                    TableSetCell(table, 5, "{0}", FormatStrings.FormatForce(car.GravityForceN, car.IsMetric));
                    TableSetCell(table, 6, "{0}", FormatStrings.FormatForce(car.CurveForceN, car.IsMetric));
                    TableSetCell(table, 7, "{0}", FormatStrings.FormatForce(car.TunnelForceN, car.IsMetric));
                    TableSetCell(table, 8, "{0}", FormatStrings.FormatForce(car.WindForceN, car.IsMetric));
                    TableSetCell(table, 9, "{0}", FormatStrings.FormatForce(car.CouplerForceU, car.IsMetric));
                    TableSetCell(table, 10, "{0} : {1}", car.HUDCouplerRigidIndication == 2 ? "F" : car.HUDCouplerRigidIndication == 1 ? "R" : "N", car.CouplerExceedBreakLimit ? "xxx" : car.CouplerOverloaded ? "O/L" : car.HUDCouplerForceIndication == 1 ? "Pull" : car.HUDCouplerForceIndication == 2 ? "Push" : "-");
                    TableSetCell(table, 11, "{0}", FormatStrings.FormatVeryShortDistanceDisplay(car.CouplerSlackM, car.IsMetric));
                    TableSetCell(table, 12, "{0}", FormatStrings.FormatLargeMass(car.MassKG, car.IsMetric, car.IsUK));
                    TableSetCell(table, 13, "{0:F2}%", -car.CurrentElevationPercent);
                    TableSetCell(table, 14, "{0}", FormatStrings.FormatDistance(car.CurrentCurveRadius, car.IsMetric));
                    TableSetCell(table, 15, "{0:F0}%", car.BrakeShoeCoefficientFriction * 100.0f);
                    TableSetCell(table, 16, car.HUDBrakeSkid ? Viewer.Catalog.GetString("Yes") : "No");
                    TableSetCell(table, 17, "{0} {1}", FormatStrings.FormatTemperature(car.WheelBearingTemperatureDegC, car.IsMetric, false), car.DisplayWheelBearingTemperatureStatus);

                    TableSetCell(table, 18, car.Flipped ? Viewer.Catalog.GetString("Flipped") : "");

                    TableAddLine(table);
                    //TableSetCell(table, 11, "Tot {0}", FormatStrings.FormatShortDistanceDisplay(train.TotalCouplerSlackM, mstsLocomotive.IsMetric));
                    TableSetCell(table, 10, "Tot.Slack:");
                    TableSetCell(table, 11, "{0}", FormatStrings.FormatVeryShortDistanceDisplay(train.TotalCouplerSlackM, mstsLocomotive.IsMetric));
                }
            }
        }
        
        void TextPageDispatcherInfo(TableData table)
        {
            // count active trains
            int totalactive = 0;
            foreach (var thisTrain in Viewer.Simulator.AI.AITrains)
            {
                if (thisTrain.MovementState != AITrain.AI_MOVEMENT_STATE.AI_STATIC && thisTrain.TrainType != Train.TRAINTYPE.AI_INCORPORATED)
                {
                    totalactive++;
                }
            }

            TextPageHeading(table, Viewer.Catalog.GetString("DISPATCHER INFORMATION : active trains : " + totalactive));

            ResetHudScroll();//Reset HudScroll
<<<<<<< HEAD
            
=======

>>>>>>> c74526ac
            if (hudWindowColumnsActualPage > 0)
            {
                //HudScroll
                TableSetCells(table, 0,
                    Viewer.Catalog.GetString("Train"),
                    Viewer.Catalog.GetString("Consist"),
                    Viewer.Catalog.GetString("Path"));
<<<<<<< HEAD

=======
>>>>>>> c74526ac
                //Add new header data here, if adding additional column.

            }
            else
            {
                //Normal view
                TableSetCells(table, 0,
                    Viewer.Catalog.GetString("Train"),
                    Viewer.Catalog.GetString("Travelled"),
                    Viewer.Catalog.GetString("Speed"),
                    Viewer.Catalog.GetString("Max"),
                    Viewer.Catalog.GetString("AI mode"),
                    Viewer.Catalog.GetString("AI data"),
                    Viewer.Catalog.GetString("Mode"),
                    Viewer.Catalog.GetString("Auth"),
                    Viewer.Catalog.GetString("Distance"),
                    Viewer.Catalog.GetString("Signal"),
                    Viewer.Catalog.GetString("Distance"),
                    Viewer.Catalog.GetString("Consist"),
                    Viewer.Catalog.GetString("Path"));
<<<<<<< HEAD

                //Add new header data here, if adding additional column.

                //Find 'Path' header column
                //Requiered to avoid conflict with human dispatcher code.
                PathHeaderColumn = ColumnsCount(table, true); 
=======
                //New added items, here

                //Find 'Path' header column
                //Requiered to avoid conflict with human dispatcher code.
                PathHeaderColumn = ColumnsCount(table, true);
>>>>>>> c74526ac
            }

            //HudScroll. Columns
            var columnsCount = ColumnsCount(table, false);
<<<<<<< HEAD
            
=======

>>>>>>> c74526ac
            List<string[]> statusDispatcher = new List<string[]>();
            statusDispatcher.Clear();
            var TextToYellowColor = "#";

            TableAddLine(table);

            // first is player train
            foreach (var thisTrain in Viewer.Simulator.Trains)
            {
                if (thisTrain.TrainType == Train.TRAINTYPE.PLAYER || (thisTrain.TrainType == Train.TRAINTYPE.REMOTE && Orts.MultiPlayer.MPManager.IsServer())
                    || thisTrain.IsActualPlayerTrain)
                {
                    var status = thisTrain.GetStatus(Viewer.MilepostUnitsMetric);
                    if (thisTrain.TrainType == Train.TRAINTYPE.AI_PLAYERHOSTING) status = ((AITrain)thisTrain).AddMovementState(status, Viewer.MilepostUnitsMetric);
                    else if (thisTrain == Program.Simulator.OriginalPlayerTrain && Program.Simulator.Activity != null) status = thisTrain.AddRestartTime(status);
                    else if (thisTrain.IsActualPlayerTrain && Program.Simulator.Activity != null && thisTrain.ControlMode != Train.TRAIN_CONTROL.EXPLORER && !thisTrain.IsPathless)
                        status = thisTrain.AddRestartTime(status);

                    //HudScroll
                    if (Viewer.SelectedTrain.Name == thisTrain.Name)
                        TextToYellowColor = status[0];

                    statusDispatcher.Add(status);
                }
            }

            // next is active AI trains which are delayed
            foreach (var thisTrain in Viewer.Simulator.AI.AITrains)
            {
                if (thisTrain.MovementState != AITrain.AI_MOVEMENT_STATE.AI_STATIC && thisTrain.TrainType != Train.TRAINTYPE.PLAYER
                    && thisTrain.TrainType != Train.TRAINTYPE.AI_INCORPORATED)
                {
                    if (thisTrain.Delay.HasValue && thisTrain.Delay.Value.TotalMinutes >= 1)
                    {
                        var status = thisTrain.GetStatus(Viewer.MilepostUnitsMetric);
                        status = thisTrain.AddMovementState(status, Viewer.MilepostUnitsMetric);
                        //HudScroll
                        if (Viewer.SelectedTrain.Name == thisTrain.Name)
                            TextToYellowColor = status[0];

                        statusDispatcher.Add(status);
                    }
                }
            }

            // next is active AI trains which are not delayed
            foreach (var thisTrain in Viewer.Simulator.AI.AITrains)
            {
                if (thisTrain.MovementState != AITrain.AI_MOVEMENT_STATE.AI_STATIC && thisTrain.TrainType != Train.TRAINTYPE.PLAYER
                    && thisTrain.TrainType != Train.TRAINTYPE.AI_INCORPORATED)
                {
                    if (!thisTrain.Delay.HasValue || thisTrain.Delay.Value.TotalMinutes < 1)
                    {
                        var status = thisTrain.GetStatus(Viewer.MilepostUnitsMetric);
                        status = thisTrain.AddMovementState(status, Viewer.MilepostUnitsMetric);
                        //HudScroll
                        if (Viewer.SelectedTrain.Name == thisTrain.Name)
                            TextToYellowColor = status[0];

                        statusDispatcher.Add(status);
                    }
                }
            }

            // finally is static AI trains
            foreach (var thisTrain in Viewer.Simulator.AI.AITrains)
            {
                if (thisTrain.MovementState == AITrain.AI_MOVEMENT_STATE.AI_STATIC && thisTrain.TrainType != Train.TRAINTYPE.PLAYER)
                {
                    var status = thisTrain.GetStatus(Viewer.MilepostUnitsMetric);
                    status = thisTrain.AddMovementState(status, Viewer.MilepostUnitsMetric);

                    //HudScroll
                    if (Viewer.SelectedTrain.Name == thisTrain.Name)
                        TextToYellowColor = status[0];

                    statusDispatcher.Add(status);
<<<<<<< HEAD
                }
            }

            //HudScroll. Pages count from nLinesShow number.
            TextLineNumber(statusDispatcher.Count, table.CurrentRow, columnsCount);
            
            //Number of lines to show. HudScroll
            for (var i = (hudWindowLinesActualPage * nLinesShow) - nLinesShow; i < (Viewer.Simulator.Trains.Count > hudWindowLinesActualPage * nLinesShow ? hudWindowLinesActualPage * nLinesShow : Viewer.Simulator.Trains.Count); i++)
            {
                if (statusDispatcher.Count > i)
                {
                    //Calc col number and take in count 2 left columns car and consist name
                    TextColNumber(statusDispatcher[i][PathHeaderColumn], 2, false);

                    var arrow = "";
                    //Add yellow color to string.
                    var EndText = statusDispatcher[i][0].Length == TextToYellowColor.Length && statusDispatcher[i][0].Contains(TextToYellowColor) ? "???" : "";

                    //DrawScrollArrows() can't be used because it works with TableAddLines, here we work with TableSetCell.
                    if (hudWindowColumnsActualPage > 0)
                    {
                        var statusIndex = stringStatus.Count >= hudWindowColumnsActualPage ? hudWindowColumnsActualPage - 1 : stringStatus.Count - 1;
                        if (statusDispatcher[i][PathHeaderColumn].Contains(stringStatus[statusIndex]) || stringStatus[statusIndex].EndsWith("???"))
                            EndText = "";

                        if (stringStatus.Count > 1 && stringStatus.Count <= hudWindowColumnsActualPage)
                        {
                            arrow = "◄";// \u25C0
                            TableSetCell(table, 2, hudWindowColumnsActualPage > 1 ? stringStatus[(stringStatus.Count < hudWindowColumnsActualPage ? stringStatus.Count - 1 : hudWindowColumnsActualPage - 1)] + EndText : stringStatus[hudWindowColumnsActualPage - 1] + EndText);
                        }
                        else if (stringStatus.Count > 1 && hudWindowColumnsActualPage == 1)
                        {
                            arrow = "►";// \u25B6
                            TableSetCell(table, 2, hudWindowColumnsActualPage > 0 ? stringStatus[hudWindowColumnsActualPage - 1] + EndText : stringStatus[hudWindowColumnsActualPage - 1] + EndText);
                        }
                        else if (stringStatus.Count > 1 && hudWindowColumnsActualPage > 1 && stringStatus.Count >= hudWindowColumnsActualPage)
                        {
                            arrow = "↔";// \u2194
                            TableSetCell(table, 2, hudWindowColumnsActualPage > 0 ? stringStatus[hudWindowColumnsActualPage - 1] + EndText : stringStatus[hudWindowColumnsActualPage - 1] + EndText);
                        }
                        else if (stringStatus.Count == 1 && hudWindowColumnsActualPage == 1 && stringStatus.Count >= hudWindowColumnsActualPage)
                        {
                            arrow = "◄";// \u25C0
                            TableSetCell(table, 2, statusDispatcher[i][PathHeaderColumn]);
                        }
                        else
                            TableSetCell(table, table.CurrentRow, 2, statusDispatcher[i][PathHeaderColumn]);

                        //Add yellow color to string.
                        EndText = statusDispatcher[i][0].Length == TextToYellowColor.Length && statusDispatcher[i][0].Contains(TextToYellowColor) ? "???" : "";
                        TableSetCell(table, table.CurrentRow, 0, arrow + statusDispatcher[i][0] + EndText);
                        TableSetCell(table, table.CurrentRow, 1, statusDispatcher[i][11] + EndText);
                    }
                    else
                        for (int iCell = 0; iCell < statusDispatcher[0].Length; iCell++)
                            TableSetCell(table, table.CurrentRow, iCell, statusDispatcher[i][iCell] + (iCell == PathHeaderColumn && !statusDispatcher[i][PathHeaderColumn].EndsWith("???")? "" : EndText));//Avoid yellow color for Path info

                    TableAddLine(table);
                }
            }           



=======
                }
            }

            //HudScroll. Pages count from nLinesShow number.
            TextLineNumber(statusDispatcher.Count, table.CurrentRow, columnsCount);

            //Number of lines to show. HudScroll
            for (var i = (hudWindowLinesActualPage * nLinesShow) - nLinesShow; i < (Viewer.Simulator.Trains.Count > hudWindowLinesActualPage * nLinesShow ? hudWindowLinesActualPage * nLinesShow : Viewer.Simulator.Trains.Count); i++)
            {
                if (statusDispatcher.Count > i)
                {
                    //Calc col number and take in count 2 left columns car and consist name
                    TextColNumber(statusDispatcher[i][PathHeaderColumn], 2, false);

                    var arrow = "";
                    //Add yellow color to string.
                    var EndText = statusDispatcher[i][0].Length == TextToYellowColor.Length && statusDispatcher[i][0].Contains(TextToYellowColor) ? "???" : "";

                    //DrawScrollArrows() can't be used because it works with TableAddLines, here we work with TableSetCell.
                    if (hudWindowColumnsActualPage > 0)
                    {
                        var statusIndex = stringStatus.Count >= hudWindowColumnsActualPage ? hudWindowColumnsActualPage - 1 : stringStatus.Count - 1;
                        if (statusDispatcher[i][PathHeaderColumn].Contains(stringStatus[statusIndex]) || stringStatus[statusIndex].EndsWith("???"))
                            EndText = "";

                        if (stringStatus.Count > 1 && stringStatus.Count <= hudWindowColumnsActualPage)
                        {
                            arrow = "◄";// \u25C0
                            TableSetCell(table, 2, hudWindowColumnsActualPage > 1 ? stringStatus[(stringStatus.Count < hudWindowColumnsActualPage ? stringStatus.Count - 1 : hudWindowColumnsActualPage - 1)] + EndText : stringStatus[hudWindowColumnsActualPage - 1] + EndText);
                        }
                        else if (stringStatus.Count > 1 && hudWindowColumnsActualPage == 1)
                        {
                            arrow = "►";// \u25B6
                            TableSetCell(table, 2, hudWindowColumnsActualPage > 0 ? stringStatus[hudWindowColumnsActualPage - 1] + EndText : stringStatus[hudWindowColumnsActualPage - 1] + EndText);
                        }
                        else if (stringStatus.Count > 1 && hudWindowColumnsActualPage > 1 && stringStatus.Count >= hudWindowColumnsActualPage)
                        {
                            arrow = "↔";// \u2194
                            TableSetCell(table, 2, hudWindowColumnsActualPage > 0 ? stringStatus[hudWindowColumnsActualPage - 1] + EndText : stringStatus[hudWindowColumnsActualPage - 1] + EndText);
                        }
                        else if (stringStatus.Count == 1 && hudWindowColumnsActualPage == 1 && stringStatus.Count >= hudWindowColumnsActualPage)
                        {
                            arrow = "◄";// \u25C0
                            TableSetCell(table, 2, statusDispatcher[i][PathHeaderColumn]);
                        }
                        else
                            TableSetCell(table, table.CurrentRow, 2, statusDispatcher[i][PathHeaderColumn]);

                        //Add yellow color to string.
                        EndText = statusDispatcher[i][0].Length == TextToYellowColor.Length && statusDispatcher[i][0].Contains(TextToYellowColor) ? "???" : "";
                        TableSetCell(table, table.CurrentRow, 0, arrow + statusDispatcher[i][0] + EndText);
                        TableSetCell(table, table.CurrentRow, 1, statusDispatcher[i][11] + EndText);
                    }
                    else
                        for (int iCell = 0; iCell < statusDispatcher[0].Length; iCell++)
                            TableSetCell(table, table.CurrentRow, iCell, statusDispatcher[i][iCell] + (iCell == PathHeaderColumn && !statusDispatcher[i][PathHeaderColumn].EndsWith("???") ? "" : EndText));//Avoid yellow color for Path info

                    TableAddLine(table);
                }
            }

>>>>>>> c74526ac
#if WITH_PATH_DEBUG
            TextPageHeading(table, "PATH info");

            TableSetCells(table, 0, "Train", "Path ");
            TableSetCells(table, 8, "Type", "Info");
            TableAddLine(table);

            foreach (var thisTrain in Viewer.Simulator.AI.AITrains)
            {
                if (thisTrain.MovementState != AITrain.AI_MOVEMENT_STATE.AI_STATIC)
                {
                    TextPagePathInfo(thisTrain, table);
                }
            }
            TextPageHeading(table, "ACTIONs info");

            TableSetCells(table, 0, "Train", "Actions ");
            TableAddLine(table);

            foreach (var thisTrain in Viewer.Simulator.AI.AITrains)
            {
                if (thisTrain.MovementState != AITrain.AI_MOVEMENT_STATE.AI_STATIC)
                {
                    TextPageActionsInfo(thisTrain, table);
                }
            }
#endif

        }
#if WITH_PATH_DEBUG
        void TextPagePathInfo(AITrain thisTrain, TableData table)
        {
            // next is active AI trains
            if (thisTrain.MovementState != AITrain.AI_MOVEMENT_STATE.AI_STATIC)
            {
                var status = thisTrain.GetPathStatus(Viewer.MilepostUnitsMetric);
                status = thisTrain.AddPathInfo(status, Viewer.MilepostUnitsMetric);
                for (var iCell = 0; iCell < status.Length; iCell++)
                    TableSetCell(table, table.CurrentRow, iCell, status[iCell]);
                TableAddLine(table);
            }
        }

        void TextPageActionsInfo(AITrain thisTrain, TableData table)
        {
            // next is active AI trains
            if (thisTrain.MovementState != AITrain.AI_MOVEMENT_STATE.AI_STATIC)
            {
                var status = thisTrain.GetActionStatus(Viewer.MilepostUnitsMetric);
                for (var iCell = 0; iCell < status.Length; iCell++)
                    TableSetCell(table, table.CurrentRow, iCell, status[iCell]);
                TableAddLine(table);
            }
        }
#endif

        void TextPageWeather(TableData table)
        {
            TextPageHeading(table, Viewer.Catalog.GetString("WEATHER INFORMATION"));

            //Disable Hudscroll.
            Viewer.HUDScrollWindow.Visible = false;//HudScroll
<<<<<<< HEAD
         
=======

>>>>>>> c74526ac
            TableAddLabelValue(table, Viewer.Catalog.GetString("Visibility"), Viewer.Catalog.GetStringFmt("{0:N0} m", Viewer.Simulator.Weather.FogDistance));
            TableAddLabelValue(table, Viewer.Catalog.GetString("Cloud cover"), Viewer.Catalog.GetStringFmt("{0:F0} %", Viewer.Simulator.Weather.OvercastFactor * 100));
            TableAddLabelValue(table, Viewer.Catalog.GetString("Intensity"), Viewer.Catalog.GetStringFmt("{0:F4} p/s/m^2", Viewer.Simulator.Weather.PricipitationIntensityPPSPM2));
            TableAddLabelValue(table, Viewer.Catalog.GetString("Liquidity"), Viewer.Catalog.GetStringFmt("{0:F0} %", Viewer.Simulator.Weather.PrecipitationLiquidity * 100));
            TableAddLabelValue(table, Viewer.Catalog.GetString("Wind"), Viewer.Catalog.GetStringFmt("{0:F1},{1:F1} m/s", Viewer.Simulator.Weather.WindSpeedMpS.X, Viewer.Simulator.Weather.WindSpeedMpS.Y));
            TableAddLabelValue(table, Viewer.Catalog.GetString("Amb Temp"), FormatStrings.FormatTemperature(Viewer.PlayerLocomotive.Train.TrainOutsideTempC, Viewer.PlayerLocomotive.IsMetric, false));
        }

        void TextPageDebugInfo(TableData table)
        {
            TextPageHeading(table, Viewer.Catalog.GetString("DEBUG INFORMATION"));

            //Disable Hudscroll.
            Viewer.HUDScrollWindow.Visible = false;//HudScroll

            var allocatedBytesPerSecond = AllocatedBytesPerSecCounter == null ? 0 : AllocatedBytesPerSecCounter.NextValue();
            if (allocatedBytesPerSecond >= 1 && AllocatedBytesPerSecLastValue != allocatedBytesPerSecond)
                AllocatedBytesPerSecLastValue = allocatedBytesPerSecond;

            TableAddLabelValue(table, Viewer.Catalog.GetString("Logging enabled"), Viewer.Settings.DataLogger ? Viewer.Catalog.GetString("Yes") : Viewer.Catalog.GetString("No"));
            TableAddLabelValue(table, Viewer.Catalog.GetString("Build"), VersionInfo.Build);
            TableAddLabelValue(table, Viewer.Catalog.GetString("Memory"), Viewer.Catalog.GetStringFmt("{0:F0} MB ({5}, {6}, {7}, {8}, {1:F0} MB managed, {9:F0} kB/frame allocated, {2:F0}/{3:F0}/{4:F0} GCs)", GetWorkingSetSize() / 1024 / 1024, GC.GetTotalMemory(false) / 1024 / 1024, GC.CollectionCount(0), GC.CollectionCount(1), GC.CollectionCount(2), Viewer.TextureManager.GetStatus(), Viewer.MaterialManager.GetStatus(), Viewer.ShapeManager.GetStatus(), Viewer.World.Terrain.GetStatus(), AllocatedBytesPerSecLastValue / Viewer.RenderProcess.FrameRate.SmoothedValue / 1024));
            TableAddLabelValue(table, Viewer.Catalog.GetString("CPU"), Viewer.Catalog.GetStringFmt("{0:F0}% ({1})", (Viewer.RenderProcess.Profiler.CPU.SmoothedValue + Viewer.UpdaterProcess.Profiler.CPU.SmoothedValue + Viewer.LoaderProcess.Profiler.CPU.SmoothedValue + Viewer.SoundProcess.Profiler.CPU.SmoothedValue) / ProcessorCount, Viewer.Catalog.GetPluralStringFmt("{0} logical processor", "{0} logical processors", ProcessorCount)));
            TableAddLabelValue(table, Viewer.Catalog.GetString("GPU"), Viewer.Catalog.GetStringFmt("{0:F0} FPS (50th/95th/99th percentiles {1:F1} / {2:F1} / {3:F1} ms)", Viewer.RenderProcess.FrameRate.SmoothedValue, Viewer.RenderProcess.FrameTime.SmoothedP50 * 1000, Viewer.RenderProcess.FrameTime.SmoothedP95 * 1000, Viewer.RenderProcess.FrameTime.SmoothedP99 * 1000));
            TableAddLabelValue(table, Viewer.Catalog.GetString("Adapter"), Viewer.Catalog.GetStringFmt("{0} ({1:F0} MB) ({2:F0} pixels x {3:F0} pixels)", Viewer.AdapterDescription, Viewer.AdapterMemory / 1024 / 1024, Viewer.DisplaySize.X, Viewer.DisplaySize.Y));
            if (Viewer.Settings.DynamicShadows)
            {
                TableSetCells(table, 3, Enumerable.Range(0, RenderProcess.ShadowMapCount).Select(i => String.Format(Viewer.Catalog.GetStringFmt("{0}/{1}", RenderProcess.ShadowMapDistance[i], RenderProcess.ShadowMapDiameter[i]))).ToArray());
                TableSetCell(table, 3 + RenderProcess.ShadowMapCount, Viewer.Catalog.GetStringFmt("({0}x{0})", Viewer.Settings.ShadowMapResolution));
                TableAddLine(table, Viewer.Catalog.GetString("Shadow maps"));
                TableSetCells(table, 3, Viewer.RenderProcess.ShadowPrimitivePerFrame.Select(p => p.ToString("F0")).ToArray());
                TableAddLabelValue(table, Viewer.Catalog.GetString("Shadow primitives"), Viewer.Catalog.GetStringFmt("{0:F0}", Viewer.RenderProcess.ShadowPrimitivePerFrame.Sum()));
            }
            TableSetCells(table, 3, Viewer.RenderProcess.PrimitivePerFrame.Select(p => p.ToString("F0")).ToArray());
            TableAddLabelValue(table, Viewer.Catalog.GetString("Render primitives"), Viewer.Catalog.GetStringFmt("{0:F0}", Viewer.RenderProcess.PrimitivePerFrame.Sum()));
            TableAddLabelValue(table, Viewer.Catalog.GetString("Render process"), Viewer.Catalog.GetStringFmt("{0:F0}% ({1:F0}% {2})", Viewer.RenderProcess.Profiler.Wall.SmoothedValue, Viewer.RenderProcess.Profiler.Wait.SmoothedValue, Viewer.Catalog.GetString("wait")));
            TableAddLabelValue(table, Viewer.Catalog.GetString("Updater process"), Viewer.Catalog.GetStringFmt("{0:F0}% ({1:F0}% {2})", Viewer.UpdaterProcess.Profiler.Wall.SmoothedValue, Viewer.UpdaterProcess.Profiler.Wait.SmoothedValue, Viewer.Catalog.GetString("wait")));
            TableAddLabelValue(table, Viewer.Catalog.GetString("Loader process"), Viewer.Catalog.GetStringFmt("{0:F0}% ({1:F0}% {2})", Viewer.LoaderProcess.Profiler.Wall.SmoothedValue, Viewer.LoaderProcess.Profiler.Wait.SmoothedValue, Viewer.Catalog.GetString("wait")));
            TableAddLabelValue(table, Viewer.Catalog.GetString("Sound process"), Viewer.Catalog.GetStringFmt("{0:F0}% ({1:F0}% {2})", Viewer.SoundProcess.Profiler.Wall.SmoothedValue, Viewer.SoundProcess.Profiler.Wait.SmoothedValue, Viewer.Catalog.GetString("wait")));
            TableAddLabelValue(table, Viewer.Catalog.GetString("Total process"), Viewer.Catalog.GetStringFmt("{0:F0}% ({1:F0}% {2})", Viewer.RenderProcess.Profiler.Wall.SmoothedValue + Viewer.UpdaterProcess.Profiler.Wall.SmoothedValue + Viewer.LoaderProcess.Profiler.Wall.SmoothedValue + Viewer.SoundProcess.Profiler.Wall.SmoothedValue, Viewer.RenderProcess.Profiler.Wait.SmoothedValue + Viewer.UpdaterProcess.Profiler.Wait.SmoothedValue + Viewer.LoaderProcess.Profiler.Wait.SmoothedValue + Viewer.SoundProcess.Profiler.Wait.SmoothedValue, Viewer.Catalog.GetString("wait")));
            TableSetCells(table, 0, Viewer.Catalog.GetString("Camera"), "", Viewer.Camera.TileX.ToString("F0"), Viewer.Camera.TileZ.ToString("F0"), Viewer.Camera.Location.X.ToString("F2"), Viewer.Camera.Location.Y.ToString("F2"), Viewer.Camera.Location.Z.ToString("F2"), String.Format("{0:F1} {1}", Viewer.Tiles.GetElevation(Viewer.Camera.CameraWorldLocation), FormatStrings.m), Viewer.Settings.LODBias + "%", String.Format("{0} {1}", Viewer.Settings.ViewingDistance, FormatStrings.m), Viewer.Settings.DistantMountains ? String.Format("{0:F0} {1}", (float)Viewer.Settings.DistantMountainsViewingDistance * 1e-3f, FormatStrings.km) : "");
            TableAddLine(table);
        }

        /// <summary>
        /// Columns count
        /// Used in TextLineNumber(int CarsCount, int CurrentRow, int ColumnCount)
        /// PathColumn == true return 'Path' header column position
        /// </summary>
        /// <param name="table"></param>
        /// <param name="PathColumn"></param>
        /// <returns "nColumnsCount"></returns>
        private int ColumnsCount(TableData table, bool PathColumn)
        {
            //Check columns for not null value. HudScroll
            int nColumnsCount = 0;
            for (int i = 0; i < table.Cells.GetLength(1); i++)
            {
                if (table.Cells[table.CurrentRow, i] != null)
<<<<<<< HEAD
                {                    
=======
                {
>>>>>>> c74526ac
                    //Search Path column position. Dispatcher Information
                    //Avoid conflict with human dispatcher
                    var dato = table.Cells[table.CurrentRow, i].ToString();
                    if (PathColumn && table.Cells[table.CurrentRow, i].ToString() == Viewer.Catalog.GetString("Path")) break;
<<<<<<< HEAD
                    
=======

>>>>>>> c74526ac
                    nColumnsCount++;
                }
            }
            return nColumnsCount;
        }

        /// <summary>
        /// Compute the max. lines to show.
        /// </summary>
        /// <param name="CarsCount"></param>
        /// <param name="CurrentRow"></param>
        /// <param name="ColumnCount"></param>
        void TextLineNumber(int CarsCount, int CurrentRow, int ColumnCount)
        {
            //LinesPages
            nLinesShow = (Viewer.DisplaySize.Y / TextFont.Height) - CurrentRow - 1;
            if (nLinesShow < 1) nLinesShow = 1;
            hudWindowLinesPagesCount = (nLinesShow >= CarsCount) ? 1 : (int)Math.Ceiling(Convert.ToDouble(CarsCount / nLinesShow) + 0.5);

            //Character per line
            charFitPerLine = CharFitPerLine("");

            //Columns pages
            int statusPathLenght = ColumnCount * columnsChars;
            hudWindowColumnsPagesCount = (statusPathLenght < charFitPerLine) ? 0 : (int)Math.Ceiling(Convert.ToDouble(statusPathLenght / charFitPerLine) + 0.5);

            //Hide - Show HUDScrollWindow
            if (Viewer.HUDScrollWindow.Visible && (hudWindowLinesActualPage == 1 && hudWindowLinesPagesCount == 1 && hudWindowColumnsActualPage == 0 && hudWindowColumnsPagesCount == 0) && TextPages[TextPage] != TextPageLocomotiveInfo && !hudWindowFullScreen)
                Viewer.HUDScrollWindow.Visible = false;
            if (!Viewer.HUDScrollWindow.Visible && (hudWindowLinesPagesCount > 1 || hudWindowColumnsPagesCount > 0))
                Viewer.HUDScrollWindow.Visible = true;
        }

        /// <summary>
        /// Compute the string width to be displayed.
        /// </summary>
        /// <param name="StringStatus"></param>
        /// <param name="initColumn"></param>
        void TextColNumber(string StringStatus, int initColumn, bool IsSteamLocomotive)
        {
            char[] stringToChar = StringStatus.TrimEnd('\t').ToCharArray();

            stringStatus.Clear();//Reset
            var tabCount = StringStatus.TrimEnd('\t').Count(x => x == '\t');
            //Character per line
            charFitPerLine = CharFitPerLine("");
            string space = new string('X', columnsChars);

            var StringStatusLength = tabCount * columnsChars;
            var lastText = StringStatus.Substring(StringStatus.LastIndexOf("\t") + 1);
            StringStatusLength = StringStatus.EndsWith("\t") ? StringStatusLength : StringStatusLength + lastText.Length;
            var CurrentPathColumnsPagesCount = (StringStatusLength < charFitPerLine) ? 0 : (int)Math.Ceiling(Convert.ToDouble(StringStatusLength / charFitPerLine) + 0.5);

            //TO DO: Apply new code to DispacherInfo
            if (CurrentPathColumnsPagesCount == 0 && TextPages[TextPage] == TextPageDispatcherInfo)
                CurrentPathColumnsPagesCount = 1;

            //Update columns pages count.
            if (CurrentPathColumnsPagesCount > hudWindowColumnsPagesCount)
                hudWindowColumnsPagesCount = CurrentPathColumnsPagesCount;

            List<string> cellTextList = new List<string>();
            int i = 0;//Counter original status with tab code
            //87 = character fit per line with minimun 800*600 display size.
            //Font Monospace.
            if (StringStatus.Contains("\t"))
            {
                i = 0;
                bool lText = false;
                List<string> dataText = new List<string>();
                List<string> dataValue = new List<string>();
                List<string> dataTextString = new List<string>();
                string[] statusSplit = StringStatus.TrimEnd('\t').Split('\t');
                Dictionary<int, string> CumulativeTextStatus = new Dictionary<int, string>();
                Dictionary<int, string> CumulativeTabStatus = new Dictionary<int, string>();
                var cumulativeLenght = 0;
                var cumulativeTextStatus = "";
                var cumulativeTabStatus = "";
                var cellString = "";
                var cellIndex = 0;
                CumulativeTabStatus.Clear();
                CumulativeTextStatus.Clear();
                foreach (var cell in statusSplit)
                {
                    cellIndex++;
                    if (cell == "")
                    {
                        var cellStringLength = cellString.Length > columnsChars ? 0 : columnsChars;
                        cumulativeLenght = cumulativeLenght + cellStringLength;
                        CumulativeTextStatus.Add(cumulativeLenght, cumulativeTextStatus + (cellString.Length > columnsChars ? "" : space));
                        CumulativeTabStatus.Add(cumulativeLenght, cumulativeTabStatus + "\t");
                        lText = false;
                        //Reset
                        cellString = "";
                        cumulativeTextStatus = "";
                        cumulativeTabStatus = "";
                        continue;
                    }
                    else if (cell.Length > 0 && lText && !CumulativeTextStatus.ContainsKey(cumulativeLenght))
                    {
                        CumulativeTextStatus.Add(cumulativeLenght, cumulativeTextStatus);
                        CumulativeTabStatus.Add(cumulativeLenght, cumulativeTabStatus);
                        lText = false;
                    }
                    //Avoid cell > columnsChars
                    cellString = cell.Length > columnsChars ? cell + CellTabSpace(cell.Substring(columnsChars, cell.Length - columnsChars), 1) : cell + CellTabSpace(cell, 1);
                    cumulativeLenght = cumulativeLenght + cellString.Length;
                    cumulativeTextStatus = cellString;
                    cumulativeTabStatus = cell + "\t";
                    lText = true;

                    if (lText && statusSplit.Length == cellIndex)
                    {
                        CumulativeTextStatus.Add(cumulativeLenght, cumulativeTextStatus.TrimEnd('X'));
                        CumulativeTabStatus.Add(cumulativeLenght, cumulativeTabStatus.TrimEnd('\t'));
                    }
                }

                var cumulativeTabString = "";
                var cumulativeTextString = "";
                var offsetFlag = 0;
                cellIndex = 0;
                foreach (var cell in CumulativeTextStatus)
                {
                    cumulativeTabString = cumulativeTabString + CumulativeTabStatus[cell.Key];
                    cumulativeTextString = cumulativeTextString + cell.Value;
                    if (cell.Key - offsetFlag > charFitPerLine || (cell.Key - offsetFlag < charFitPerLine && CumulativeTextStatus.Keys.Last() == cell.Key))
                    {
                        //Place first column data at cumulativeTabString begin
                        cumulativeTabString = cumulativeTabString.Contains(CumulativeTabStatus.Values.First()) ?
                                   cumulativeTabString :
                                   CumulativeTabStatus.Values.First() + cumulativeTabString;

                        cumulativeTextString = cumulativeTextString.Contains(CumulativeTextStatus.Values.First()) ?
                                   cumulativeTextString :
                                   CumulativeTextStatus.Values.First() + cumulativeTextString;

                        if (CumulativeTextStatus.ElementAt(0).Value.Contains(":"))
                        {
                            //cumulativeTextString.TrimEnd('X').Length
                            if (cumulativeTextString.Length <= charFitPerLine)
                            {
                                stringStatus.Add(cumulativeTabString.TrimEnd('\t'));

                                offsetFlag = cell.Key;
                                cumulativeTabString = "";
                                cumulativeTextString = "";
                            }
                            else
                            {
                                //string > charFitPerLine
                                //truncate to charFitPerLine
                                int countDown = cellIndex;
                                while (CumulativeTabStatus.ElementAt(countDown).Key - offsetFlag > charFitPerLine)
                                {
                                    countDown--;
                                }
                                int newCellKey = CumulativeTabStatus.ElementAt(countDown).Key;
                                if (cellIndex - countDown == 1)
                                    stringStatus.Add(cumulativeTabString.Substring(0, cumulativeTabString.Length - (charFitPerLine - newCellKey < columnsChars ? CumulativeTabStatus[cell.Key].Length : CumulativeTabStatus[newCellKey].Length)));
                                else
                                    stringStatus.Add(cumulativeTabString.Substring(0, cumulativeTabString.Length - CumulativeTabStatus[cell.Key].Length));

                                offsetFlag = newCellKey;
                                cumulativeTabString = cellIndex - countDown == 1 && charFitPerLine - newCellKey < columnsChars ? CumulativeTabStatus[cell.Key] : CumulativeTabStatus[cell.Key];
                                cumulativeTextString = cellIndex - countDown == 1 && charFitPerLine - newCellKey < columnsChars ? CumulativeTextStatus[cell.Key] : cell.Value.TrimStart('X');
                            }
                        }
                        else
                        {
                            if (cumulativeTextString.Length <= charFitPerLine)
                            {
                                stringStatus.Add(cumulativeTabString.TrimEnd('\t'));
                                offsetFlag = cell.Key;
                                cumulativeTabString = "";
                                cumulativeTextString = "";
                            }
                            else
                            {
                                //string > charFitPerLine
                                //truncate to charFitPerLine
                                int countDown = cellIndex;
                                while (CumulativeTabStatus.ElementAt(countDown).Key - offsetFlag > charFitPerLine)
                                {
                                    countDown--;
                                }
                                int newCellKey = CumulativeTabStatus.ElementAt(countDown).Key;
                                if (cellIndex - countDown == 1)
                                    stringStatus.Add(cumulativeTabString.Substring(0, cumulativeTabString.Length - CumulativeTabStatus[cell.Key].Length));
                                else
                                    stringStatus.Add(cumulativeTabString.Substring(0, cumulativeTabString.Length - CumulativeTabStatus[cell.Key].Length));

                                offsetFlag = newCellKey;
                                cumulativeTabString = cellIndex - countDown == 1 && charFitPerLine - newCellKey < columnsChars ? CumulativeTabStatus[cell.Key] : CumulativeTabStatus[cell.Key];
                                cumulativeTextString = cellIndex - countDown == 1 && charFitPerLine - newCellKey < columnsChars ? CumulativeTextStatus[cell.Key] : cell.Value.TrimStart('X');
                            }
                        }
                    }
                    cellIndex++;
                }
                if (cumulativeTextString.Length > 0 && cumulativeTextString.TrimEnd('X').Length <= charFitPerLine)
                {
                    stringStatus.Add(cumulativeTabString.Contains(CumulativeTabStatus.Values.First()) ? cumulativeTabString.TrimEnd('\t') : CumulativeTabStatus.Values.First() + cumulativeTabString.TrimEnd('\t'));
                    cumulativeTabString = "";
                    cumulativeTextString = "";
                }

                //Add '\n' to all stringStatus when 'PlayerLoco' Header
<<<<<<< HEAD
                if (stringStatus.Count > 0 && stringStatus[0].Contains(Viewer.Catalog.GetString("PlayerLoco")) && stringStatus[stringStatus.Count-1].EndsWith("\n"))
                {//TO DO: rewrite this code using LINQ
                    for (int n = 0; n < stringStatus.Count-1 ;n++)
=======
                if (stringStatus.Count > 0 && stringStatus[0].Contains(Viewer.Catalog.GetString("PlayerLoco")) && stringStatus[stringStatus.Count - 1].EndsWith("\n"))
                {//TO DO: rewrite this code using LINQ
                    for (int n = 0; n < stringStatus.Count - 1; n++)
>>>>>>> c74526ac
                    {
                        if (!stringStatus[n].EndsWith("\n"))
                            stringStatus[n] = stringStatus[n] + "\n";
                    }
                }

                //Update 'page right' and 'page left' labels.
                if (stringStatus.Count > 1 && stringStatus.Count > hudWindowColumnsPagesCount)
                    hudWindowColumnsPagesCount = stringStatus.Count;
            }
            else
            {   //StringStatus without \t.
                //Only Force information and Dispatcher information.
                //Horizontal scroll.
                stringStatus.Clear();//Reset
                var n = 0;
                //Take in count left columns.
                charFitPerLine = initColumn > 0 ? charFitPerLine - (columnsChars * initColumn) - 1 : charFitPerLine;
                for (i = 0; i < StringStatusLength; i += charFitPerLine)
                {
                    if (StringStatusLength - i > charFitPerLine)
<<<<<<< HEAD
                        stringStatus.Add(StringStatus.Substring(i, charFitPerLine) + (StringStatus.EndsWith("???")? "???" : ""));//Required by human dispacher path data
=======
                        stringStatus.Add(StringStatus.Substring(i, charFitPerLine) + (StringStatus.EndsWith("???") ? "???" : ""));//Required by human dispacher path data
>>>>>>> c74526ac
                    else
                        stringStatus.Add(StringStatus.Substring(i, StringStatus.Length - i));
                    n++;
                    if (n > hudWindowColumnsPagesCount) break;
                }

                //Update 'page right' and 'page left' labels.
                if (stringStatus.Count > hudWindowColumnsPagesCount)
                    hudWindowColumnsPagesCount = stringStatus.Count;
            }

            CurrentPathColumnsPagesCount = (StringStatusLength < charFitPerLine) ? 0 : (int)Math.Ceiling(Convert.ToDouble(StringStatusLength / charFitPerLine) + 0.5);
            //Update columns pages count.
            if (CurrentPathColumnsPagesCount > hudWindowColumnsPagesCount)
                hudWindowColumnsPagesCount = CurrentPathColumnsPagesCount;

            //Hide - Show HUDScrollWindow
            var locomotive = Viewer.PlayerLocomotive;
            var train = locomotive.Train;
            if (Viewer.HUDScrollWindow.Visible && hudWindowColumnsPagesCount == 0 && hudWindowLinesPagesCount == 1 && TextPages[TextPage] != TextPageLocomotiveInfo && !hudWindowFullScreen)
                Viewer.HUDScrollWindow.Visible = false;
            if (!Viewer.HUDScrollWindow.Visible && hudWindowColumnsPagesCount > 0 || (TextPages[TextPage] == TextPageLocomotiveInfo && (IsSteamLocomotive || hudWindowLocoPagesCount > 1)))
                Viewer.HUDScrollWindow.Visible = true;
        }

        /// <summary>
        /// Count space requiered to fit a column
        /// </summary>
        /// <param name="cell"></param>
        /// <param name="tabCount"></param>
        /// <returns></returns>
        private string CellTabSpace(string cell, int tabCount)
        {
            var cellSpace = "";
            string space = new string('X', columnsChars);
            int cellColumns = (int)Math.Ceiling((decimal) cell.Length/ columnsChars);
            cellSpace = cell.Length > 0 && tabCount > 0 ? space.Substring(0, Math.Abs((columnsChars * cellColumns) - cell.Length)) : "";
            cellSpace = tabCount > cellColumns ? cellSpace + space : cellSpace;
            return cellSpace;
        }

        /// <summary>
        /// Compute how many character fit per line.
        /// </summary>
        /// <returns> x
        /// </returns>
        public int CharFitPerLine(string status)
        {
            var stringReference = status.Length > 0? status : "ABCDEFGHIJKLMNOPQRSTUVWXYZabcdefghijklmnopqrstuvwxyz1234567890 \",.-+|!$%&/()=?;:'_[]";
            var textStringPixels = TextFont.MeasureString(stringReference);
            var charWidth = textStringPixels / stringReference.Length;
            columnsChars = (int)Math.Ceiling(Convert.ToDouble(ColumnWidth / charWidth));
            //Minus left and right space
            var x = (Viewer.DisplaySize.X - (TextOffset * 2)) / charWidth;
            return (int)x;
        }

        bool lResetHudScroll = false;
        /// <summary>
        /// Reset Scroll Control window
        /// </summary>
        private void ResetHudScroll()
        {
            if (!lResetHudScroll)
            {
                hudWindowLinesActualPage = 1;
                hudWindowLinesPagesCount = 1;
                hudWindowColumnsActualPage = 0;
                hudWindowColumnsPagesCount = 0;
                //Allow to show loco info by default
                hudWindowLocoActualPage = TextPages[TextPage] == TextPageLocomotiveInfo ? 1 : 0;
                hudWindowLocoPagesCount = 1;
                hudWindowSteamLocoLead = false;
                lResetHudScroll = true;
                BrakeInfoVisible = false;//Enable PgUp & PgDown (Scroll nav window)
            }
        }

        /// <summary>
        /// Allow to draw arrows.
        /// Consist info data.
        /// Locomotive info headers.
        /// </summary>
        /// <param name="statusConsist"></param>
        /// <param name="table"></param>
        private void DrawScrollArrows(List<string> statusConsist, TableData table, bool IsSteamLocomotive)
        {
            for (int i = 0; i < statusConsist.Count; i++)
            {
                if (i > 0 && i < 2 && (statusConsist[i] == stringStatus[i - 1]) || i > 1 && (statusConsist[i - 2] == statusConsist[i]))
                    continue;

                TextColNumber(statusConsist[i], 0, IsSteamLocomotive);
                if (hudWindowColumnsActualPage > 0)
                {//◄ \u25C0 - ► \u25B6 - ↔ \u2194
                    if (stringStatus.Count > 1 && stringStatus.Count <= hudWindowColumnsActualPage)
                        TableAddLines(table, hudWindowColumnsActualPage > 1 ? "◀" + stringStatus[(stringStatus.Count < hudWindowColumnsActualPage ? stringStatus.Count - 1 : hudWindowColumnsActualPage - 1)] : stringStatus[hudWindowColumnsActualPage - 1]);
                    else if (stringStatus.Count > 1 && hudWindowColumnsActualPage == 1)
                        TableAddLines(table, hudWindowColumnsActualPage > 0 ? "▶" + stringStatus[hudWindowColumnsActualPage - 1] : stringStatus[hudWindowColumnsActualPage - 1]);
                    else if (stringStatus.Count > 1 && hudWindowColumnsActualPage > 1 && stringStatus.Count >= hudWindowColumnsActualPage)
                        TableAddLines(table, hudWindowColumnsActualPage > 0 ? "↔" + stringStatus[hudWindowColumnsActualPage - 1] : stringStatus[hudWindowColumnsActualPage - 1]);
                    else
                    {
                        TableAddLines(table, (stringStatus.Count > 0 ? stringStatus[0] : statusConsist[i]));
                    }
                }
                else
                    TableAddLines(table, statusConsist[i]);
<<<<<<< HEAD

=======
>>>>>>> c74526ac
            }
        }

        static void TextPageHeading(TableData table, string name)
        {
            TableAddLine(table);
            TableAddLine(table, name);
        }

#region Native code
        [StructLayout(LayoutKind.Sequential, Size = 64)]
        public class MEMORYSTATUSEX
        {
            public uint Size;
            public uint MemoryLoad;
            public ulong TotalPhysical;
            public ulong AvailablePhysical;
            public ulong TotalPageFile;
            public ulong AvailablePageFile;
            public ulong TotalVirtual;
            public ulong AvailableVirtual;
            public ulong AvailableExtendedVirtual;
        }

        [StructLayout(LayoutKind.Sequential, Size = 40)]
        struct PROCESS_MEMORY_COUNTERS
        {
            public int Size;
            public int PageFaultCount;
            public int PeakWorkingSetSize;
            public int WorkingSetSize;
            public int QuotaPeakPagedPoolUsage;
            public int QuotaPagedPoolUsage;
            public int QuotaPeakNonPagedPoolUsage;
            public int QuotaNonPagedPoolUsage;
            public int PagefileUsage;
            public int PeakPagefileUsage;
        }

        [DllImport("kernel32.dll", SetLastError = true)]
        static extern bool GlobalMemoryStatusEx([In, Out] MEMORYSTATUSEX buffer);

        [DllImport("psapi.dll", SetLastError = true)]
        static extern bool GetProcessMemoryInfo(IntPtr hProcess, out PROCESS_MEMORY_COUNTERS counters, int size);

        [DllImport("kernel32.dll")]
        static extern IntPtr OpenProcess(int dwDesiredAccess, [MarshalAs(UnmanagedType.Bool)] bool bInheritHandle, int dwProcessId);

        readonly IntPtr ProcessHandle;
        PROCESS_MEMORY_COUNTERS ProcessMemoryCounters;
        readonly ulong ProcessVirtualAddressLimit;
#endregion

        public uint GetWorkingSetSize()
        {
            // Get memory usage (working set).
            GetProcessMemoryInfo(ProcessHandle, out ProcessMemoryCounters, ProcessMemoryCounters.Size);
            return (uint)ProcessMemoryCounters.WorkingSetSize;
        }

        public ulong GetVirtualAddressLimit()
        {
            var buffer = new MEMORYSTATUSEX { Size = 64 };
            GlobalMemoryStatusEx(buffer);
            return Math.Min(buffer.TotalVirtual, buffer.TotalPhysical);
        }
    }

    public class HUDGraphSet
    {
        readonly Viewer Viewer;
        readonly Material Material;
        readonly Vector2 Margin = new Vector2(40, 10);
        readonly int Spacing;
        readonly List<Graph> Graphs = new List<Graph>();

        public HUDGraphSet(Viewer viewer, Material material)
        {
            Viewer = viewer;
            Material = material;
            Spacing = Viewer.WindowManager.TextFontSmallOutlined.Height + 2;
        }

        public HUDGraphMesh AddOverlapped(Color color, int height)
        {
            return Add("", "", "", color, height, true);
        }

        public HUDGraphMesh Add(string labelName, string labelMin, string labelMax, Color color, int height)
        {
            return Add(labelName, labelMin, labelMax, color, height, false);
        }

        HUDGraphMesh Add(string labelName, string labelMin, string labelMax, Color color, int height, bool overlapped)
        {
            HUDGraphMesh mesh;
            Graphs.Add(new Graph()
            {
                Mesh = mesh = new HUDGraphMesh(Viewer, color, height),
                LabelName = labelName,
                LabelMin = labelMin,
                LabelMax = labelMax,
                Overlapped = overlapped,
            });
            for (var i = Graphs.Count - 1; i >= 0; i--)
            {
                var previousGraphs = Graphs.Skip(i + 1).Where(g => !g.Overlapped);
                Graphs[i].YOffset = (int)previousGraphs.Sum(g => g.Mesh.GraphPos.W) + Spacing * previousGraphs.Count();
            }
            return mesh;
        }

        public void PrepareFrame(RenderFrame frame)
        {
            var matrix = Matrix.Identity;
            for (var i = 0; i < Graphs.Count; i++)
            {
                Graphs[i].Mesh.GraphPos.X = Viewer.DisplaySize.X - Margin.X - Graphs[i].Mesh.GraphPos.Z;
                Graphs[i].Mesh.GraphPos.Y = Margin.Y + Graphs[i].YOffset;
                frame.AddPrimitive(Material, Graphs[i].Mesh, RenderPrimitiveGroup.Overlay, ref matrix);
            }
        }

        public void Draw(SpriteBatch spriteBatch)
        {
            var box = new Rectangle();
            for (var i = 0; i < Graphs.Count; i++)
            {
                if (!string.IsNullOrEmpty(Graphs[i].LabelName))
                {
                    box.X = (int)Graphs[i].Mesh.GraphPos.X;
                    box.Y = Viewer.DisplaySize.Y - (int)Graphs[i].Mesh.GraphPos.Y - (int)Graphs[i].Mesh.GraphPos.W - Spacing;
                    box.Width = (int)Graphs[i].Mesh.GraphPos.Z;
                    box.Height = Spacing;
                    Viewer.WindowManager.TextFontSmallOutlined.Draw(spriteBatch, box, Point.Zero, Graphs[i].LabelName, LabelAlignment.Right, Color.White);
                    box.X = box.Right + 3;
                    box.Y += Spacing - 3;
                    Viewer.WindowManager.TextFontSmallOutlined.Draw(spriteBatch, box.Location, Graphs[i].LabelMax, Color.White);
                    box.Y += (int)Graphs[i].Mesh.GraphPos.W - Spacing + 7;
                    Viewer.WindowManager.TextFontSmallOutlined.Draw(spriteBatch, box.Location, Graphs[i].LabelMin, Color.White);
                }
            }
        }

        class Graph
        {
            public HUDGraphMesh Mesh;
            public string LabelName;
            public string LabelMin;
            public string LabelMax;
            public int YOffset;
            public bool Overlapped;
        }
    }

    public class HUDGraphMesh : RenderPrimitive
    {
        const int SampleCount = 1024 - 10 - 40; // Widest graphs we can fit in 1024x768.
        const int VerticiesPerSample = 6;
        const int PrimitivesPerSample = 2;
        const int VertexCount = VerticiesPerSample * SampleCount;

        readonly DynamicVertexBuffer VertexBuffer;
        readonly VertexBuffer BorderVertexBuffer;
        readonly Color Color;

        int SampleIndex;
        VertexPositionColor[] Samples = new VertexPositionColor[VertexCount];

        public Vector4 GraphPos; // xy = xy position, zw = width/height
        public Vector2 Sample; // x = index, y = count

        public HUDGraphMesh(Viewer viewer, Color color, int height)
        {
            VertexBuffer = new DynamicVertexBuffer(viewer.GraphicsDevice, typeof(VertexPositionColor), VertexCount, BufferUsage.WriteOnly);
            BorderVertexBuffer = new VertexBuffer(viewer.GraphicsDevice, typeof(VertexPositionColor), 10, BufferUsage.WriteOnly);
            var borderOffset = new Vector2(1f / SampleCount, 1f / height);
            var borderColor = new Color(1f, 1f, 1f, 0f);
            BorderVertexBuffer.SetData(new[] {
                // Bottom left
                new VertexPositionColor(new Vector3(0 - borderOffset.X, 0 - borderOffset.Y, 1), borderColor),
                new VertexPositionColor(new Vector3(0, 0, 1), borderColor),
                // Bottom right
                new VertexPositionColor(new Vector3(1 + borderOffset.X, 0 - borderOffset.Y, 0), borderColor),
                new VertexPositionColor(new Vector3(1, 0, 0), borderColor),
                // Top right
                new VertexPositionColor(new Vector3(1 + borderOffset.X, 1 + borderOffset.Y, 0), borderColor),
                new VertexPositionColor(new Vector3(1, 1, 0), borderColor),
                // Top left
                new VertexPositionColor(new Vector3(0 - borderOffset.X, 1 + borderOffset.Y, 1), borderColor),
                new VertexPositionColor(new Vector3(0, 1, 1), borderColor),
                // Bottom left
                new VertexPositionColor(new Vector3(0 - borderOffset.X, 0 - borderOffset.Y, 1), borderColor),
                new VertexPositionColor(new Vector3(0, 0, 1), borderColor),
            });
            Color = color;
            Color.A = 255;
            GraphPos.Z = SampleCount;
            GraphPos.W = height;
            Sample.Y = SampleCount;
        }

        void VertexBuffer_ContentLost()
        {
            VertexBuffer.SetData(0, Samples, 0, Samples.Length, VertexPositionColor.VertexDeclaration.VertexStride, SetDataOptions.NoOverwrite);
        }

        public void AddSample(float value)
        {
            value = MathHelper.Clamp(value, 0, 1);
            var x = Sample.X / Sample.Y;

            Samples[(int)Sample.X * VerticiesPerSample + 0] = new VertexPositionColor(new Vector3(x, value, 0), Color);
            Samples[(int)Sample.X * VerticiesPerSample + 1] = new VertexPositionColor(new Vector3(x, value, 1), Color);
            Samples[(int)Sample.X * VerticiesPerSample + 2] = new VertexPositionColor(new Vector3(x, 0, 1), Color);
            Samples[(int)Sample.X * VerticiesPerSample + 3] = new VertexPositionColor(new Vector3(x, 0, 1), Color);
            Samples[(int)Sample.X * VerticiesPerSample + 4] = new VertexPositionColor(new Vector3(x, value, 0), Color);
            Samples[(int)Sample.X * VerticiesPerSample + 5] = new VertexPositionColor(new Vector3(x, 0, 0), Color);
            VertexBuffer.SetData((int)Sample.X * VerticiesPerSample * VertexPositionColor.VertexDeclaration.VertexStride, Samples, (int)Sample.X * VerticiesPerSample, VerticiesPerSample, VertexPositionColor.VertexDeclaration.VertexStride, SetDataOptions.NoOverwrite);

            SampleIndex = (SampleIndex + 1) % SampleCount;
            Sample.X = SampleIndex;
        }

        public override void Draw(GraphicsDevice graphicsDevice)
        {
            if (VertexBuffer.IsContentLost)
                VertexBuffer_ContentLost();

            // Draw border
            graphicsDevice.SetVertexBuffer(BorderVertexBuffer);
            graphicsDevice.DrawPrimitives(PrimitiveType.TriangleStrip, 0, 8);

            // Draw graph area (skipping the next value to be written)
            graphicsDevice.SetVertexBuffer(VertexBuffer);
            if (SampleIndex > 0)
                graphicsDevice.DrawPrimitives(PrimitiveType.TriangleList, 0, SampleIndex * PrimitivesPerSample);
            if (SampleIndex + 1 < SampleCount)
                graphicsDevice.DrawPrimitives(PrimitiveType.TriangleList, (SampleIndex + 1) * VerticiesPerSample, (SampleCount - SampleIndex - 1) * PrimitivesPerSample);
        }
    }

    public class HUDGraphMaterial : Material
    {
        IEnumerator<EffectPass> ShaderPassesGraph;

        public HUDGraphMaterial(Viewer viewer)
            : base(viewer, null)
        {
        }

        public override void SetState(GraphicsDevice graphicsDevice, Material previousMaterial)
        {
            var shader = Viewer.MaterialManager.DebugShader;
            shader.CurrentTechnique = shader.Techniques["Graph"];
            if (ShaderPassesGraph == null) ShaderPassesGraph = shader.Techniques["Graph"].Passes.GetEnumerator();
            shader.ScreenSize = new Vector2(Viewer.DisplaySize.X, Viewer.DisplaySize.Y);

            graphicsDevice.RasterizerState = RasterizerState.CullNone;
            graphicsDevice.DepthStencilState = DepthStencilState.None;
        }

        public override void Render(GraphicsDevice graphicsDevice, IEnumerable<RenderItem> renderItems, ref Matrix XNAViewMatrix, ref Matrix XNAProjectionMatrix)
        {
            var shader = Viewer.MaterialManager.DebugShader;

            ShaderPassesGraph.Reset();
            while (ShaderPassesGraph.MoveNext())
            {
                foreach (var item in renderItems)
                {
                    var graphMesh = item.RenderPrimitive as HUDGraphMesh;
                    if (graphMesh != null)
                    {
                        shader.GraphPos = graphMesh.GraphPos;
                        shader.GraphSample = graphMesh.Sample;
                        ShaderPassesGraph.Current.Apply();
                    }
                    item.RenderPrimitive.Draw(graphicsDevice);
                }
            }
        }

        public override void ResetState(GraphicsDevice graphicsDevice)
        {
            graphicsDevice.RasterizerState = RasterizerState.CullCounterClockwise;
            graphicsDevice.DepthStencilState = DepthStencilState.Default;
        }
    }
}<|MERGE_RESOLUTION|>--- conflicted
+++ resolved
@@ -433,10 +433,6 @@
             if (Viewer.HUDScrollWindow.Visible && TextPage == 0)
                 Viewer.HUDScrollWindow.Visible = false;
 
-            //Disable Hudscroll.
-            if (Viewer.HUDScrollWindow.Visible && TextPage == 0)
-                Viewer.HUDScrollWindow.Visible = false;
-
             TableSetLabelValueColumns(table, 0, 2);
             TableAddLabelValue(table, Viewer.Catalog.GetString("Version"), VersionInfo.VersionOrBuild);
 
@@ -550,16 +546,9 @@
                 Viewer.Catalog.GetString("Control Mode"),// "",
                 Viewer.Catalog.GetString("Out of Control"),// "",
                 Viewer.Catalog.GetString("Cab Aspect")
-<<<<<<< HEAD
-
-                //Add new header data here, if adding additional column.
-
-                ));
-=======
                 //Add new header data here, if adding additional column.
                 ));
 
->>>>>>> c74526ac
             //Consist information. Data.
             statusConsist.Add(string.Format("{0}\t{1}\t{2}\t{3}\t{4}\t\t{5}\t{6}\t\t{7}\t\t{8}",
                 locomotive.CarID + " " + (mstsLocomotive == null ? "" : mstsLocomotive.UsingRearCab ? Viewer.Catalog.GetString("R") : Viewer.Catalog.GetString("F")),
@@ -571,13 +560,7 @@
                 train.ControlMode.ToString(),
                 train.OutOfControlReason.ToString(),
                 mstsLocomotive.TrainControlSystem.CabSignalAspect.ToString()
-<<<<<<< HEAD
-
                 //Add new data here, if adding additional column.
-
-=======
-                //Add new data here, if adding additional column.
->>>>>>> c74526ac
                 ));
 
             //Car information
@@ -589,13 +572,7 @@
                 Viewer.Catalog.GetString("Weight"),
                 Viewer.Catalog.GetString("Drv/Cabs"),
                 Viewer.Catalog.GetString("Wheels")
-<<<<<<< HEAD
-
                 //Add new header data here, if adding additional column.
-
-=======
-                //Add new header data here, if adding additional column.
->>>>>>> c74526ac
                 ));
 
             //Pages count from number of nLinesShow.
@@ -614,13 +591,7 @@
                     FormatStrings.FormatLargeMass(car.MassKG, locomotive.IsMetric, locomotive.IsUK) + "\t" +
                     (car.IsDriveable ? "D" : "") + (car.HasFrontCab || car.HasFront3DCab ? "F" : "") + (car.HasRearCab || car.HasRear3DCab ? "R" : "") + "\t" +
                     GetCarWhyteLikeNotation(car) + "\t");
-<<<<<<< HEAD
-
-                //Add new data here, if adding additional column.
-
-=======
                     //Add new data here, if adding additional column.
->>>>>>> c74526ac
             }
 
             DrawScrollArrows(statusConsist, table, false);
@@ -677,17 +648,10 @@
                     IsSteamLocomotive = !IsSteamLocomotive && car.EngineType == TrainCar.EngineTypes.Steam ? true : false;
                 }
             }
-<<<<<<< HEAD
 
             //Disable loco nav scroll button when only one loco.
             hudWindowSteamLocoLead = LocomotiveID.Count == 1 && IsSteamLocomotive ? true : false;
 
-=======
-
-            //Disable loco nav scroll button when only one loco.
-            hudWindowSteamLocoLead = LocomotiveID.Count == 1 && IsSteamLocomotive ? true : false;
-
->>>>>>> c74526ac
             //PlayerLoco data to display
             statusHeader.Add(String.Format("{8}\t{0}\t{4}\t{1}\t{5:F0}%\t{2}\t{6:F0}%\t{3}\t\t{7}\n",
                 //0
@@ -707,15 +671,10 @@
                 //7
                 train.MUDynamicBrakePercent >= 0 ? string.Format("{0:F0}%", train.MUDynamicBrakePercent) : Viewer.Catalog.GetString("off"),
                 //8
-<<<<<<< HEAD
-                Viewer.Catalog.GetString("PlayerLoco")));
-
-=======
             Viewer.Catalog.GetString("PlayerLoco")
             //Add new Header data here, if adding additional column.
             ));
             
->>>>>>> c74526ac
             foreach (var car in train.Cars)
             {
                 if (car is MSTSLocomotive && (hudWindowLocoActualPage > 0 ? car.CarID == LocomotiveID[hudWindowLocoActualPage - 1] : true))
@@ -726,61 +685,6 @@
                         {
                             //Header. Supports different types of locomotives.
                             statusHeader.Add(string.Format("{0}\t{1}\t{2}\t{3}\t{4}\t{5}\t\t{6}\t{7}\t{8}\t{9}\t\t{10}\t{11}\t{12}\t{13}\t{14}\t{15}\t{16}",
-<<<<<<< HEAD
-                                //00
-                                Viewer.Catalog.GetString("Loco"),
-                                //01
-                                Viewer.Catalog.GetString("Direction"),
-                                //02
-                                Viewer.Catalog.GetString("Flipped"),
-                                //03
-                                Viewer.Catalog.GetString("MU'd"),
-                                //04
-                                Viewer.Catalog.GetString("Throttle"),
-                                //05
-                                Viewer.Catalog.GetString("Speed"),
-                                //06
-                                Viewer.Catalog.GetString("Power"),
-                                //07
-                                Viewer.Catalog.GetString("Force"),
-                                //08
-                                car is MSTSDieselLocomotive && (car as MSTSDieselLocomotive).DieselEngines[0].HasGearBox ?
-                                Viewer.Catalog.GetString("Gear") : Viewer.Catalog.GetString(""),
-                                //09
-                                car is MSTSSteamLocomotive ? Viewer.Catalog.GetString("") :
-                                car is MSTSDieselLocomotive ? Viewer.Catalog.GetString("Fuel") :
-                                car is MSTSElectricLocomotive ? Viewer.Catalog.GetString("Circuit breaker") : Viewer.Catalog.GetString(""),
-                                //10
-                                car is MSTSSteamLocomotive ? Viewer.Catalog.GetString("") :
-                                car is MSTSDieselLocomotive ? Viewer.Catalog.GetString("Status") :
-                                car is MSTSElectricLocomotive ? Viewer.Catalog.GetString("TCS") : Viewer.Catalog.GetString(""),
-                                //11
-                                car is MSTSSteamLocomotive ? Viewer.Catalog.GetString("") :
-                                car is MSTSDieselLocomotive ? Viewer.Catalog.GetString("Power") :
-                                car is MSTSElectricLocomotive ? Viewer.Catalog.GetString("Driver") : Viewer.Catalog.GetString(""),
-                                //12
-                                car is MSTSSteamLocomotive ? Viewer.Catalog.GetString("") :
-                                car is MSTSDieselLocomotive ? Viewer.Catalog.GetString("Load") :
-                                car is MSTSElectricLocomotive ? Viewer.Catalog.GetString("Auxiliar power") : Viewer.Catalog.GetString(""),
-                                //13
-                                car is MSTSSteamLocomotive ? Viewer.Catalog.GetString("") :
-                                car is MSTSDieselLocomotive ? Viewer.Catalog.GetString("Rpm") :
-                                car is MSTSElectricLocomotive ? Viewer.Catalog.GetString("") : Viewer.Catalog.GetString(""),
-                                //14
-                                car is MSTSSteamLocomotive ? Viewer.Catalog.GetString("") :
-                                car is MSTSDieselLocomotive ? Viewer.Catalog.GetString("Flow") :
-                                car is MSTSElectricLocomotive ? Viewer.Catalog.GetString("") : Viewer.Catalog.GetString(""),
-                                //15
-                                car is MSTSSteamLocomotive ? Viewer.Catalog.GetString("") :
-                                car is MSTSDieselLocomotive ? Viewer.Catalog.GetString("Temperature") :
-                                car is MSTSElectricLocomotive ? Viewer.Catalog.GetString("") : Viewer.Catalog.GetString(""),
-                                //16
-                                car is MSTSSteamLocomotive ? Viewer.Catalog.GetString("") :
-                                car is MSTSDieselLocomotive ? Viewer.Catalog.GetString("Oil") :
-                                car is MSTSElectricLocomotive ? Viewer.Catalog.GetString("") : Viewer.Catalog.GetString("")
-
-                                //Add new Locomotive header here, if required.
-=======
                             //00
                             Viewer.Catalog.GetString("Loco"),
                             //01
@@ -883,7 +787,7 @@
             }
             //Last section header.
             sectionsLocomotive[cLine] = nLine;
-
+ 
             //Lines that fit by pages.
             TextLineNumber(hudWindowLocoActualPage == 0 ? hudWindowLocoPagesCount : statusData.Count, hudWindowLocoActualPage == 0 ? hudWindowLocoPagesCount : table.CurrentRow, maxColumns);
 
@@ -971,147 +875,6 @@
                 }
             }
         }
->>>>>>> c74526ac
-
-                                ));
-
-<<<<<<< HEAD
-                            statusHeader.Add(line);
-                        }
-                        var column = 0;
-                        if (line.Length > 1)
-                        {
-                            foreach (var cell in line.Split('\t'))
-                            {
-                                column++;
-                                if (cell.Contains(car.CarID)) LocomotiveName.Add(cell);
-                            }
-                            if (column > maxColumns) maxColumns = column;
-
-                            statusData.Add(line);
-                        }
-                        else
-                            statusData.Add("");
-                    }
-                }
-            }
-            //statusHeader[0] contains PlayerLoco data.
-            maxColumns = statusHeader[1].TrimEnd('\t').Count(x => x == '\t');
-            //The lines that fit by pages.
-            TextLineNumber(hudWindowLocoActualPage == 0 ? hudWindowLocoPagesCount : statusHeader.Count, hudWindowLocoActualPage == 0 ? hudWindowLocoPagesCount : table.CurrentRow, hudWindowLocoActualPage == 0 ? 1 : maxColumns);
-            var initialHeaderRow = table.CurrentRow;
-            //Display headers
-            DrawScrollArrows(statusHeader, table, IsSteamLocomotive);
-
-            var HeaderRows = table.CurrentRow - initialHeaderRow;
-            var nLine = 0;
-            var cLine = "";
-            foreach (var Line in statusData)
-            {
-                nLine++;
-                if (Line.Contains("==="))
-                {
-                    if (sectionsLocomotive.ContainsKey(cLine))
-                        sectionsLocomotive[cLine] = nLine;
-
-                    if (!sectionsLocomotive.ContainsKey(Line))
-                    {
-                        cLine = Line;
-                        sectionsLocomotive.Add(cLine, nLine);
-                        nLine = 0;
-                    }
-                }
-            }
-            //Last section header.
-            sectionsLocomotive[cLine] = nLine;
-
-            //Lines that fit by pages.
-            TextLineNumber(hudWindowLocoActualPage == 0 ? hudWindowLocoPagesCount : statusData.Count, hudWindowLocoActualPage == 0 ? hudWindowLocoPagesCount : table.CurrentRow, maxColumns); //hudWindowLocoActualPage == 0 ? 1 : maxColumns);
-
-            var CurrentFirstLine = (hudWindowLinesActualPage * nLinesShow) - nLinesShow;
-            var CurrentLastLine = hudWindowLinesActualPage * nLinesShow;
-
-            for (var i = CurrentFirstLine; i < CurrentLastLine + 1; i++)
-            {
-                //Locomotive info, line limit.
-                if ((CurrentFirstLine >= nLinesShow ? hudWindowLocoActualPage == 0 || hudWindowLinesActualPage > 1 ? i - lineOffsetLocoInfo[hudWindowLinesActualPage] : i - 1 : i) > statusData.Count - 1)
-                    break;
-                //Locomotive, line limit.
-                if (hudWindowLocoActualPage == 0 && i > HeaderRows - 3)
-                    break;
-
-                if (i - CurrentFirstLine < (hudWindowLocoActualPage == 0 ? hudWindowLocoPagesCount : 1))
-                {
-                    int index = statusData.FindIndex(x => x.Contains(LocomotiveName[i - CurrentFirstLine]));
-                    TextColNumber(statusData[index], 0, IsSteamLocomotive);//Horizontal string width to display Locomotives.
-                }
-                else if ((i > nLinesShow ? i - lineOffsetLocoInfo[hudWindowLinesActualPage] : i) < statusData.Count || nLinesShow > statusData.Count)
-                {
-                    //Avoid to truncated sections.
-                    var offsetI = (i > nLinesShow ? i - lineOffsetLocoInfo[hudWindowLinesActualPage] : i);
-                    var dataText = statusData[offsetI];
-                    if (statusData[offsetI].Contains("===") && CurrentLastLine < i + sectionsLocomotive[statusData[offsetI]])
-                    {   //Calc string col number to display.
-                        lineOffsetLocoInfo[hudWindowLinesActualPage + 1] = nLinesShow - (i - CurrentFirstLine) + 2;//2 = First line + empty line
-                        break;
-                    }
-                    else
-                    {
-                        var newI = i > nLinesShow ? i - lineOffsetLocoInfo[hudWindowLinesActualPage] : i;
-                        var newStatus = statusData[newI];
-                        TextColNumber(statusData[offsetI], 0, IsSteamLocomotive);
-                    }
-                }
-
-                if (hudWindowLocoActualPage > 0 && !statusData[i > nLinesShow ? i - lineOffsetLocoInfo[hudWindowLinesActualPage] : i].StartsWith(LocomotiveName[0]))
-                {
-                    if (hudWindowColumnsActualPage > 0)
-                    {
-                        //Nav arrows. Don't use DrawScrollArrows() function with locomotive info.
-                        //◄ \u25C0 - ► \u25B6 - ↔ \u2194
-                        if (stringStatus.Count > 1 && stringStatus.Count <= hudWindowColumnsActualPage)
-                            TableAddLines(table, hudWindowColumnsActualPage > 1 ? "◄" + stringStatus[(stringStatus.Count < hudWindowColumnsActualPage ? stringStatus.Count - 1 : hudWindowColumnsActualPage - 1)] : stringStatus[hudWindowColumnsActualPage - 1]);
-                        else if (stringStatus.Count > 1 && hudWindowColumnsActualPage == 1)
-                            TableAddLines(table, hudWindowColumnsActualPage > 0 ? "►" + stringStatus[hudWindowColumnsActualPage - 1] : stringStatus[hudWindowColumnsActualPage - 1]);
-                        else if (stringStatus.Count > 1 && hudWindowColumnsActualPage > 1 && stringStatus.Count >= hudWindowColumnsActualPage)
-                            TableAddLines(table, hudWindowColumnsActualPage > 0 ? "↔" + stringStatus[hudWindowColumnsActualPage - 1] : stringStatus[hudWindowColumnsActualPage - 1]);
-                        else
-                        {
-                            if (stringStatus.Count > 0)
-                            {
-                                if (!stringStatus[0].StartsWith(LocomotiveName[0]))
-                                    TableAddLines(table, stringStatus[0]);
-                            }
-                            else
-                                TableAddLines(table, statusData[i > nLinesShow ? i - lineOffsetLocoInfo[hudWindowLinesActualPage] : i]);
-                        }
-                    }
-                    else
-                    {
-                        if (i - CurrentFirstLine < (hudWindowLocoActualPage == 0 ? hudWindowLocoPagesCount : 1) && hudWindowColumnsActualPage == 0)
-                        {}
-                        else
-                        {   //Display other locomotive info data.
-                            var x = 0;
-                            if (CurrentFirstLine >= nLinesShow)
-                            {
-                                if (hudWindowLocoActualPage == 0 || hudWindowLinesActualPage > 1)
-                                {
-                                    x = i - lineOffsetLocoInfo[hudWindowLinesActualPage];
-                                }
-                                else
-                                    x = i - 1;
-                            }
-                            else
-                                x = i;
-
-                            var textout = statusData[x];
-                            TableAddLines(table, textout);
-                        }
-                    }
-                }
-            }
-        }
 
         void TextPageBrakeInfo(TableData table)
         {
@@ -1154,45 +917,6 @@
                 }
                 else if ((Viewer.PlayerLocomotive as MSTSLocomotive).VacuumPumpFitted && !(Viewer.PlayerLocomotive as MSTSLocomotive).SmallEjectorFitted) // Change display so that small ejector is not displayed for vacuum pump operated locomotives
                 {
-=======
-            ResetHudScroll(); //Reset Hudscroll.
-
-            var train = Viewer.PlayerLocomotive.Train;
-            var mstsLocomotive = Viewer.PlayerLocomotive as MSTSLocomotive;
-            var HUDSteamEngineType = mstsLocomotive.SteamEngineType;
-            var HUDEngineType = mstsLocomotive.EngineType;
-
-            // If vacuum brakes are used then use this display
-            if ((Viewer.PlayerLocomotive as MSTSLocomotive).BrakeSystem is VacuumSinglePipe)
-            {
-                if ((Viewer.PlayerLocomotive as MSTSLocomotive).VacuumBrakeEQFitted)
-                {
-                    TableAddLines(table, String.Format("{0}\t\t{1}\t\t{2}\t{3}\t\t{4}",
-                    Viewer.Catalog.GetString("PlayerLoco"),
-                    Viewer.Catalog.GetString("Main reservoir"),
-                    FormatStrings.FormatPressure(Vac.FromPress((Viewer.PlayerLocomotive as MSTSLocomotive).VacuumMainResVacuumPSIAorInHg), PressureUnit.InHg, PressureUnit.InHg, true),
-                    Viewer.Catalog.GetString("Exhauster"),
-                    (Viewer.PlayerLocomotive as MSTSLocomotive).VacuumExhausterIsOn ? Viewer.Catalog.GetString("on") : Viewer.Catalog.GetString("off")));
-                }
-
-                else if ((Viewer.PlayerLocomotive as MSTSLocomotive).VacuumPumpFitted && (Viewer.PlayerLocomotive as MSTSLocomotive).SmallEjectorFitted)
-                {
-                    // Display if vacuum pump, large ejector and small ejector fitted
-                    TableAddLines(table, String.Format("{0}\t\t{1}\t\t{2}\t{3}\t\t{4}\t{5}\t{6}\t\t{7}\t\t{8}",
-                    Viewer.Catalog.GetString("PlayerLoco"),
-                    Viewer.Catalog.GetString("Large Ejector"),
-                    (Viewer.PlayerLocomotive as MSTSLocomotive).LargeSteamEjectorIsOn ? Viewer.Catalog.GetString("on") : Viewer.Catalog.GetString("off"),
-                    Viewer.Catalog.GetString("Small Ejector"),
-                    (Viewer.PlayerLocomotive as MSTSLocomotive).SmallSteamEjectorIsOn ? Viewer.Catalog.GetString("on") : Viewer.Catalog.GetString("off"),
-                    Viewer.Catalog.GetString("Pressure"),
-                    FormatStrings.FormatPressure((Viewer.PlayerLocomotive as MSTSLocomotive).SteamEjectorSmallPressurePSI, PressureUnit.PSI, (Viewer.PlayerLocomotive as MSTSLocomotive).BrakeSystemPressureUnits[BrakeSystemComponent.MainReservoir], true),
-                    Viewer.Catalog.GetString("Vacuum Pump"),
-                    (Viewer.PlayerLocomotive as MSTSLocomotive).VacuumPumpOperating ? Viewer.Catalog.GetString("on") : Viewer.Catalog.GetString("off")
-                    ));
-                }
-                else if ((Viewer.PlayerLocomotive as MSTSLocomotive).VacuumPumpFitted && !(Viewer.PlayerLocomotive as MSTSLocomotive).SmallEjectorFitted) // Change display so that small ejector is not displayed for vacuum pump operated locomotives
-                {
->>>>>>> c74526ac
                     // Display if vacuum pump, and large ejector only fitted
                     TableAddLines(table, String.Format("{0}\t\t{1}\t\t{2}\t{3}\t\t{4}",
                     Viewer.Catalog.GetString("PlayerLoco"),
@@ -1200,8 +924,6 @@
                     (Viewer.PlayerLocomotive as MSTSLocomotive).LargeSteamEjectorIsOn ? Viewer.Catalog.GetString("on") : Viewer.Catalog.GetString("off"),
                     Viewer.Catalog.GetString("Vacuum Pump"),
                     (Viewer.PlayerLocomotive as MSTSLocomotive).VacuumPumpOperating ? Viewer.Catalog.GetString("on") : Viewer.Catalog.GetString("off")));
-<<<<<<< HEAD
-=======
                 }
                 else
                 {
@@ -1214,41 +936,7 @@
                     (Viewer.PlayerLocomotive as MSTSLocomotive).SmallSteamEjectorIsOn ? Viewer.Catalog.GetString("on") : Viewer.Catalog.GetString("off"),
                     Viewer.Catalog.GetString("Pressure"),
                     FormatStrings.FormatPressure((Viewer.PlayerLocomotive as MSTSLocomotive).SteamEjectorSmallPressurePSI, PressureUnit.PSI, (Viewer.PlayerLocomotive as MSTSLocomotive).BrakeSystemPressureUnits[BrakeSystemComponent.MainReservoir], true)));
->>>>>>> c74526ac
-                }
-                else
-                {
-                    // Display if large ejector and small ejector only fitted
-                    TableAddLines(table, String.Format("{0}\t\t{1}\t\t{2}\t{3}\t\t{4}\t{5}\t{6}",
-                    Viewer.Catalog.GetString("PlayerLoco"),
-                    Viewer.Catalog.GetString("Large Ejector"),
-                    (Viewer.PlayerLocomotive as MSTSLocomotive).LargeSteamEjectorIsOn ? Viewer.Catalog.GetString("on") : Viewer.Catalog.GetString("off"),
-                    Viewer.Catalog.GetString("Small Ejector"),
-                    (Viewer.PlayerLocomotive as MSTSLocomotive).SmallSteamEjectorIsOn ? Viewer.Catalog.GetString("on") : Viewer.Catalog.GetString("off"),
-                    Viewer.Catalog.GetString("Pressure"),
-                    FormatStrings.FormatPressure((Viewer.PlayerLocomotive as MSTSLocomotive).SteamEjectorSmallPressurePSI, PressureUnit.PSI, (Viewer.PlayerLocomotive as MSTSLocomotive).BrakeSystemPressureUnits[BrakeSystemComponent.MainReservoir], true)));
-                }
-
-                // Lines to show brake system volumes
-                TableAddLines(table, String.Format("{0}\t\t{1}\t\t{2}\t{3}\t\t{4}\t{5}\t{6}",
-                Viewer.Catalog.GetString("Brake Sys Vol"),
-                Viewer.Catalog.GetString("Train Pipe"),
-                FormatStrings.FormatVolume(train.TotalTrainBrakePipeVolumeM3, mstsLocomotive.IsMetric),
-                Viewer.Catalog.GetString("Brake Cyl"),
-                FormatStrings.FormatVolume(train.TotalTrainBrakeCylinderVolumeM3, mstsLocomotive.IsMetric),
-                Viewer.Catalog.GetString("Air Vol"),
-                FormatStrings.FormatVolume(train.TotalCurrentTrainBrakeSystemVolumeM3, mstsLocomotive.IsMetric)
-                ));
-            }
-            else  // Default to air or electronically braked, use this display
-            {
-                TableAddLines(table, String.Format("{0}\t\t{1}\t\t{2}\t{3}\t\t{4}",
-                    Viewer.Catalog.GetString("PlayerLoco"),
-                    Viewer.Catalog.GetString("Main reservoir"),
-                    FormatStrings.FormatPressure((Viewer.PlayerLocomotive as MSTSLocomotive).MainResPressurePSI, PressureUnit.PSI, (Viewer.PlayerLocomotive as MSTSLocomotive).BrakeSystemPressureUnits[BrakeSystemComponent.MainReservoir], true),
-                    Viewer.Catalog.GetString("Compressor"),
-                    (Viewer.PlayerLocomotive as MSTSLocomotive).CompressorIsOn ? Viewer.Catalog.GetString("on") : Viewer.Catalog.GetString("off")));
-            }
+                }
 
                 // Lines to show brake system volumes
                 TableAddLines(table, String.Format("{0}\t\t{1}\t\t{2}\t{3}\t\t{4}\t{5}\t{6}",
@@ -1319,48 +1007,6 @@
                         Viewer.Catalog.GetString("Conn"),
                         //7
                         Viewer.Catalog.GetString("AnglCock")
-<<<<<<< HEAD
-
-                        //Add new header data here, if addining additional column.
-
-                        ));
-                }
-                else // default air braked
-                {
-                    statusHeader.Add(string.Format("{0}\t{1}\t{2}\t{3}\t{4}\t{5}\t{6}\t{7}\t{8}\t{9}\t{10}\t{11}\t{12}\t{13}",
-                    //0
-                    Viewer.Catalog.GetString("Car"),
-                    //1
-                    Viewer.Catalog.GetString("Type"),
-                    //2
-                    Viewer.Catalog.GetString("BrkCyl"),
-                    //3
-                    Viewer.Catalog.GetString("BrkPipe"),
-                    //4
-                    Viewer.Catalog.GetString("AuxRes"),
-                    //5
-                    Viewer.Catalog.GetString("ErgRes"),
-                    //6
-                    Viewer.Catalog.GetString("MRPipe"),
-                    //7
-                    Viewer.Catalog.GetString("RetValve"),
-                    //8
-                    Viewer.Catalog.GetString("TripleValve"),
-                    //9
-                    Viewer.Catalog.GetString(""),
-                    //10
-                    Viewer.Catalog.GetString("Handbrk"),
-                    //11
-                    Viewer.Catalog.GetString("Conn"),
-                    //12
-                    Viewer.Catalog.GetString("AnglCock"),
-                    //13
-                    Viewer.Catalog.GetString("BleedOff")
-
-                    //Add new header data here, if addining additional column.
-
-                    ));
-=======
                         //Add new header data here, if addining additional column.
                         ));
                 }
@@ -1412,7 +1058,6 @@
                 foreach (var cell in car.BrakeSystem.GetDebugStatus((Viewer.PlayerLocomotive as MSTSLocomotive).BrakeSystemPressureUnits))
                 {
                     statusString = statusString + cell + "\t";
->>>>>>> c74526ac
                 }
                 if (statusString.StartsWith("1V"))
                 {
@@ -1428,35 +1073,6 @@
                 }
                 statusBrake.Add(car.CarID + "\t" + statusString);
             }
-<<<<<<< HEAD
-            //TableAddLine(table);
-            columnsCount = statusHeader[statusHeader.Count-1].Count(x => x == '\t');
-            //The lines that fit by pages.
-            TextLineNumber(train.Cars.Count, table.CurrentRow + 1, columnsCount);
-
-            for (var i = 0; i < train.Cars.Count; i++)
-            {
-                var j = (i == 0) ? 0 : i;
-                var car = train.Cars[j];
-                var statusString = "";
-                foreach (var cell in car.BrakeSystem.GetDebugStatus((Viewer.PlayerLocomotive as MSTSLocomotive).BrakeSystemPressureUnits))
-                {
-                    statusString = statusString + cell + "\t";
-                }
-                if (statusString.StartsWith("1V"))
-                {
-                    var indexMatch = statusHeader.FindIndex(x => x.Contains(Viewer.Catalog.GetString("VacRes")));
-                    if (!statusBrake.Contains(statusHeader[indexMatch]))//Avoid header duplicity
-                        statusBrake.Add(statusHeader[indexMatch]);
-                }
-                else
-                {
-                    var indexMatch = statusHeader.FindIndex(x => x.Contains(Viewer.Catalog.GetString("AuxRes")));
-                    if (!statusBrake.Contains(statusHeader[indexMatch]))//Avoid header duplicity
-                        statusBrake.Add(statusHeader[indexMatch]);
-                }
-                statusBrake.Add(car.CarID + "\t" + statusString);
-            }
 
             //HudScroll. Pages count from nLinesShow number.
             TextLineNumber(statusBrake.Count, table.CurrentRow, columnsCount);
@@ -1467,18 +1083,6 @@
                 if (i > 0 && i < 2 && (statusBrake[i] == stringStatus[i - 1]) || i > 1 && (statusBrake[i - 2] == statusBrake[i]))
                     continue;
 
-=======
-
-            //HudScroll. Pages count from nLinesShow number.
-            TextLineNumber(statusBrake.Count, table.CurrentRow, columnsCount);
-
-            //Number of lines to show. HudScroll
-            for (var i = (hudWindowLinesActualPage * nLinesShow) - nLinesShow; i < (statusBrake.Count > hudWindowLinesActualPage * nLinesShow ? hudWindowLinesActualPage * nLinesShow : statusBrake.Count); i++)
-            {
-                if (i > 0 && i < 2 && (statusBrake[i] == stringStatus[i - 1]) || i > 1 && (statusBrake[i - 2] == statusBrake[i]))
-                    continue;
-
->>>>>>> c74526ac
                 if (statusBrake.Count > i)
                 {
                     //Calc col number and take in count 1 left column carID
@@ -1639,39 +1243,11 @@
                         Viewer.Catalog.GetString("Train Direction:"), train.PhysicsTrainLocoDirectionDeg,
                         Viewer.Catalog.GetString("ResWind:"), train.ResultantWindComponentDeg,
                         Viewer.Catalog.GetString("ResSpeed:"), Me.ToMi(pS.TopH(train.WindResultantSpeedMpS))
-<<<<<<< HEAD
-
                         //Add new header + data here, if required.
-
-=======
-                        //Add new header + data here, if required.
->>>>>>> c74526ac
                         );
                     }
                     TableAddLines(table, status.ToString());
                 }
-<<<<<<< HEAD
-            }
-            //HudScroll
-            if (hudWindowColumnsActualPage > 0)
-            {
-                //HudScroll
-                TableSetCells(table, 0,
-                Viewer.Catalog.GetString("Car"),
-                Viewer.Catalog.GetString("Coupler"),
-                Viewer.Catalog.GetString("Slack"),
-                Viewer.Catalog.GetString("Mass"),
-                Viewer.Catalog.GetString("Gradient"),
-                Viewer.Catalog.GetString("Curve"),
-                Viewer.Catalog.GetString("Brk Frict."),
-                Viewer.Catalog.GetString("Brk Slide"),
-                Viewer.Catalog.GetString("Bear Temp")
-
-                //Add new header data here, if adding additional column.
-
-                );
-            }
-=======
             }
             //HudScroll
             if (hudWindowColumnsActualPage > 0)
@@ -1694,7 +1270,6 @@
                 //                Viewer.Catalog.GetString("CplAng")
                 );
             }
->>>>>>> c74526ac
             else
             {
                 //Normal view
@@ -1807,11 +1382,7 @@
             TextPageHeading(table, Viewer.Catalog.GetString("DISPATCHER INFORMATION : active trains : " + totalactive));
 
             ResetHudScroll();//Reset HudScroll
-<<<<<<< HEAD
-            
-=======
-
->>>>>>> c74526ac
+
             if (hudWindowColumnsActualPage > 0)
             {
                 //HudScroll
@@ -1819,10 +1390,6 @@
                     Viewer.Catalog.GetString("Train"),
                     Viewer.Catalog.GetString("Consist"),
                     Viewer.Catalog.GetString("Path"));
-<<<<<<< HEAD
-
-=======
->>>>>>> c74526ac
                 //Add new header data here, if adding additional column.
 
             }
@@ -1843,29 +1410,16 @@
                     Viewer.Catalog.GetString("Distance"),
                     Viewer.Catalog.GetString("Consist"),
                     Viewer.Catalog.GetString("Path"));
-<<<<<<< HEAD
-
-                //Add new header data here, if adding additional column.
-
-                //Find 'Path' header column
-                //Requiered to avoid conflict with human dispatcher code.
-                PathHeaderColumn = ColumnsCount(table, true); 
-=======
                 //New added items, here
 
                 //Find 'Path' header column
                 //Requiered to avoid conflict with human dispatcher code.
                 PathHeaderColumn = ColumnsCount(table, true);
->>>>>>> c74526ac
             }
 
             //HudScroll. Columns
             var columnsCount = ColumnsCount(table, false);
-<<<<<<< HEAD
-            
-=======
-
->>>>>>> c74526ac
+
             List<string[]> statusDispatcher = new List<string[]>();
             statusDispatcher.Clear();
             var TextToYellowColor = "#";
@@ -1943,13 +1497,12 @@
                         TextToYellowColor = status[0];
 
                     statusDispatcher.Add(status);
-<<<<<<< HEAD
                 }
             }
 
             //HudScroll. Pages count from nLinesShow number.
             TextLineNumber(statusDispatcher.Count, table.CurrentRow, columnsCount);
-            
+
             //Number of lines to show. HudScroll
             for (var i = (hudWindowLinesActualPage * nLinesShow) - nLinesShow; i < (Viewer.Simulator.Trains.Count > hudWindowLinesActualPage * nLinesShow ? hudWindowLinesActualPage * nLinesShow : Viewer.Simulator.Trains.Count); i++)
             {
@@ -1999,7 +1552,7 @@
                     }
                     else
                         for (int iCell = 0; iCell < statusDispatcher[0].Length; iCell++)
-                            TableSetCell(table, table.CurrentRow, iCell, statusDispatcher[i][iCell] + (iCell == PathHeaderColumn && !statusDispatcher[i][PathHeaderColumn].EndsWith("???")? "" : EndText));//Avoid yellow color for Path info
+                            TableSetCell(table, table.CurrentRow, iCell, statusDispatcher[i][iCell] + (iCell == PathHeaderColumn && !statusDispatcher[i][PathHeaderColumn].EndsWith("???") ? "" : EndText));//Avoid yellow color for Path info
 
                     TableAddLine(table);
                 }
@@ -2007,69 +1560,7 @@
 
 
 
-=======
-                }
-            }
-
-            //HudScroll. Pages count from nLinesShow number.
-            TextLineNumber(statusDispatcher.Count, table.CurrentRow, columnsCount);
-
-            //Number of lines to show. HudScroll
-            for (var i = (hudWindowLinesActualPage * nLinesShow) - nLinesShow; i < (Viewer.Simulator.Trains.Count > hudWindowLinesActualPage * nLinesShow ? hudWindowLinesActualPage * nLinesShow : Viewer.Simulator.Trains.Count); i++)
-            {
-                if (statusDispatcher.Count > i)
-                {
-                    //Calc col number and take in count 2 left columns car and consist name
-                    TextColNumber(statusDispatcher[i][PathHeaderColumn], 2, false);
-
-                    var arrow = "";
-                    //Add yellow color to string.
-                    var EndText = statusDispatcher[i][0].Length == TextToYellowColor.Length && statusDispatcher[i][0].Contains(TextToYellowColor) ? "???" : "";
-
-                    //DrawScrollArrows() can't be used because it works with TableAddLines, here we work with TableSetCell.
-                    if (hudWindowColumnsActualPage > 0)
-                    {
-                        var statusIndex = stringStatus.Count >= hudWindowColumnsActualPage ? hudWindowColumnsActualPage - 1 : stringStatus.Count - 1;
-                        if (statusDispatcher[i][PathHeaderColumn].Contains(stringStatus[statusIndex]) || stringStatus[statusIndex].EndsWith("???"))
-                            EndText = "";
-
-                        if (stringStatus.Count > 1 && stringStatus.Count <= hudWindowColumnsActualPage)
-                        {
-                            arrow = "◄";// \u25C0
-                            TableSetCell(table, 2, hudWindowColumnsActualPage > 1 ? stringStatus[(stringStatus.Count < hudWindowColumnsActualPage ? stringStatus.Count - 1 : hudWindowColumnsActualPage - 1)] + EndText : stringStatus[hudWindowColumnsActualPage - 1] + EndText);
-                        }
-                        else if (stringStatus.Count > 1 && hudWindowColumnsActualPage == 1)
-                        {
-                            arrow = "►";// \u25B6
-                            TableSetCell(table, 2, hudWindowColumnsActualPage > 0 ? stringStatus[hudWindowColumnsActualPage - 1] + EndText : stringStatus[hudWindowColumnsActualPage - 1] + EndText);
-                        }
-                        else if (stringStatus.Count > 1 && hudWindowColumnsActualPage > 1 && stringStatus.Count >= hudWindowColumnsActualPage)
-                        {
-                            arrow = "↔";// \u2194
-                            TableSetCell(table, 2, hudWindowColumnsActualPage > 0 ? stringStatus[hudWindowColumnsActualPage - 1] + EndText : stringStatus[hudWindowColumnsActualPage - 1] + EndText);
-                        }
-                        else if (stringStatus.Count == 1 && hudWindowColumnsActualPage == 1 && stringStatus.Count >= hudWindowColumnsActualPage)
-                        {
-                            arrow = "◄";// \u25C0
-                            TableSetCell(table, 2, statusDispatcher[i][PathHeaderColumn]);
-                        }
-                        else
-                            TableSetCell(table, table.CurrentRow, 2, statusDispatcher[i][PathHeaderColumn]);
-
-                        //Add yellow color to string.
-                        EndText = statusDispatcher[i][0].Length == TextToYellowColor.Length && statusDispatcher[i][0].Contains(TextToYellowColor) ? "???" : "";
-                        TableSetCell(table, table.CurrentRow, 0, arrow + statusDispatcher[i][0] + EndText);
-                        TableSetCell(table, table.CurrentRow, 1, statusDispatcher[i][11] + EndText);
-                    }
-                    else
-                        for (int iCell = 0; iCell < statusDispatcher[0].Length; iCell++)
-                            TableSetCell(table, table.CurrentRow, iCell, statusDispatcher[i][iCell] + (iCell == PathHeaderColumn && !statusDispatcher[i][PathHeaderColumn].EndsWith("???") ? "" : EndText));//Avoid yellow color for Path info
-
-                    TableAddLine(table);
-                }
-            }
-
->>>>>>> c74526ac
+
 #if WITH_PATH_DEBUG
             TextPageHeading(table, "PATH info");
 
@@ -2132,11 +1623,7 @@
 
             //Disable Hudscroll.
             Viewer.HUDScrollWindow.Visible = false;//HudScroll
-<<<<<<< HEAD
-         
-=======
-
->>>>>>> c74526ac
+
             TableAddLabelValue(table, Viewer.Catalog.GetString("Visibility"), Viewer.Catalog.GetStringFmt("{0:N0} m", Viewer.Simulator.Weather.FogDistance));
             TableAddLabelValue(table, Viewer.Catalog.GetString("Cloud cover"), Viewer.Catalog.GetStringFmt("{0:F0} %", Viewer.Simulator.Weather.OvercastFactor * 100));
             TableAddLabelValue(table, Viewer.Catalog.GetString("Intensity"), Viewer.Catalog.GetStringFmt("{0:F4} p/s/m^2", Viewer.Simulator.Weather.PricipitationIntensityPPSPM2));
@@ -2196,20 +1683,12 @@
             for (int i = 0; i < table.Cells.GetLength(1); i++)
             {
                 if (table.Cells[table.CurrentRow, i] != null)
-<<<<<<< HEAD
-                {                    
-=======
-                {
->>>>>>> c74526ac
+                {
                     //Search Path column position. Dispatcher Information
                     //Avoid conflict with human dispatcher
                     var dato = table.Cells[table.CurrentRow, i].ToString();
                     if (PathColumn && table.Cells[table.CurrentRow, i].ToString() == Viewer.Catalog.GetString("Path")) break;
-<<<<<<< HEAD
-                    
-=======
-
->>>>>>> c74526ac
+
                     nColumnsCount++;
                 }
             }
@@ -2418,15 +1897,9 @@
                 }
 
                 //Add '\n' to all stringStatus when 'PlayerLoco' Header
-<<<<<<< HEAD
-                if (stringStatus.Count > 0 && stringStatus[0].Contains(Viewer.Catalog.GetString("PlayerLoco")) && stringStatus[stringStatus.Count-1].EndsWith("\n"))
-                {//TO DO: rewrite this code using LINQ
-                    for (int n = 0; n < stringStatus.Count-1 ;n++)
-=======
                 if (stringStatus.Count > 0 && stringStatus[0].Contains(Viewer.Catalog.GetString("PlayerLoco")) && stringStatus[stringStatus.Count - 1].EndsWith("\n"))
                 {//TO DO: rewrite this code using LINQ
                     for (int n = 0; n < stringStatus.Count - 1; n++)
->>>>>>> c74526ac
                     {
                         if (!stringStatus[n].EndsWith("\n"))
                             stringStatus[n] = stringStatus[n] + "\n";
@@ -2448,11 +1921,7 @@
                 for (i = 0; i < StringStatusLength; i += charFitPerLine)
                 {
                     if (StringStatusLength - i > charFitPerLine)
-<<<<<<< HEAD
-                        stringStatus.Add(StringStatus.Substring(i, charFitPerLine) + (StringStatus.EndsWith("???")? "???" : ""));//Required by human dispacher path data
-=======
                         stringStatus.Add(StringStatus.Substring(i, charFitPerLine) + (StringStatus.EndsWith("???") ? "???" : ""));//Required by human dispacher path data
->>>>>>> c74526ac
                     else
                         stringStatus.Add(StringStatus.Substring(i, StringStatus.Length - i));
                     n++;
@@ -2561,10 +2030,6 @@
                 }
                 else
                     TableAddLines(table, statusConsist[i]);
-<<<<<<< HEAD
-
-=======
->>>>>>> c74526ac
             }
         }
 
