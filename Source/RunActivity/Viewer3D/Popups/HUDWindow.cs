<<<<<<< HEAD
﻿// COPYRIGHT 2011, 2012, 2013 by the Open Rails project.
//
// This file is part of Open Rails.
//
// Open Rails is free software: you can redistribute it and/or modify
// it under the terms of the GNU General Public License as published by
// the Free Software Foundation, either version 3 of the License, or
// (at your option) any later version.
//
// Open Rails is distributed in the hope that it will be useful,
// but WITHOUT ANY WARRANTY; without even the implied warranty of
// MERCHANTABILITY or FITNESS FOR A PARTICULAR PURPOSE.  See the
// GNU General Public License for more details.
//
// You should have received a copy of the GNU General Public License
// along with Open Rails.  If not, see <http://www.gnu.org/licenses/>.

// This file is the responsibility of the 3D & Environment Team.
#define SHOW_PHYSICS_GRAPHS     //Matej Pacha - if commented, the physics graphs are not ready for public release

using Microsoft.Xna.Framework;
using Microsoft.Xna.Framework.Graphics;
using Orts.Simulation.AIs;
using Orts.Simulation.Physics;
using Orts.Simulation.RollingStocks;
using Orts.Simulation.RollingStocks.SubSystems.Brakes;
using Orts.Simulation.RollingStocks.SubSystems.Brakes.MSTS;
using Orts.Simulation.RollingStocks.SubSystems.PowerSupplies;
using Orts.Viewer3D.Processes;
using ORTS.Common;
using System;
using System.Collections.Generic;
using System.Diagnostics;
using System.IO;
using System.Linq;
using System.Runtime.InteropServices;
using System.Text;

namespace Orts.Viewer3D.Popups
{
    public class HUDWindow : LayeredWindow
    {
        // Set this to the width of each column in font-height units.
        readonly int ColumnWidth = 5;

        // Set to distance from top-left corner to place text.
        const int TextOffset = 10;

        readonly int ProcessorCount = System.Environment.ProcessorCount;

        readonly PerformanceCounter AllocatedBytesPerSecCounter; // \.NET CLR Memory(*)\Allocated Bytes/sec
        float AllocatedBytesPerSecLastValue;

        readonly Viewer Viewer;
        readonly Action<TableData>[] TextPages;
        readonly WindowTextFont TextFont;
        readonly HUDGraphMaterial HUDGraphMaterial;

        //Set lines rows HUDScroll.
        public int nLinesShow;
        public int charFitPerLine;
        public int columnsCount = 0;
        public int headerToRestore = 0;
        public int PathHeaderColumn = 0;
        public static int columnsChars = 0;
        public int[] lineOffsetLocoInfo = { 0, 0, 0, 0, 0, 0 };
        public static int hudWindowLinesActualPage = 1;
        public static int hudWindowLinesPagesCount = 1;
        public static int hudWindowColumnsActualPage = 0;
        public static int hudWindowColumnsPagesCount = 0;
        public static int hudWindowLocoActualPage = 0;
        public static int hudWindowLocoPagesCount = 1;
        public static bool hudWindowFullScreen = false;
        public static bool hudWindowHorizontalScroll = false;
        public static bool hudWindowSteamLocoLead = false;
        List<string> stringStatus = new List<string>();
        public static bool BrakeInfoVisible = false;

        int TextPage;
        int LocomotivePage = 2;
        int LastTextPage;
        TableData TextTable = new TableData() { Cells = new string[0, 0] };

        HUDGraphSet ForceGraphs;
        HUDGraphMesh ForceGraphMotiveForce;
        HUDGraphMesh ForceGraphDynamicForce;
        HUDGraphMesh ForceGraphNumOfSubsteps;

        HUDGraphSet LocomotiveGraphs;
        HUDGraphMesh LocomotiveGraphsThrottle;
        HUDGraphMesh LocomotiveGraphsInputPower;
        HUDGraphMesh LocomotiveGraphsOutputPower;

        HUDGraphSet DebugGraphs;
        HUDGraphMesh DebugGraphMemory;
        HUDGraphMesh DebugGraphGCs;
        HUDGraphMesh DebugGraphFrameTime;
        HUDGraphMesh DebugGraphProcessRender;
        HUDGraphMesh DebugGraphProcessUpdater;
        HUDGraphMesh DebugGraphProcessLoader;
        HUDGraphMesh DebugGraphProcessSound;

        public HUDWindow(WindowManager owner)
            : base(owner, TextOffset, TextOffset, "HUD")
        {
            Viewer = owner.Viewer;
            LastTextPage = LocomotivePage;

            ProcessVirtualAddressLimit = GetVirtualAddressLimit();

            try
            {
                var counterDotNetClrMemory = new PerformanceCounterCategory(".NET CLR Memory");
                foreach (var process in counterDotNetClrMemory.GetInstanceNames())
                {
                    var processId = new PerformanceCounter(".NET CLR Memory", "Process ID", process);
                    if (processId.NextValue() == Process.GetCurrentProcess().Id)
                    {
                        AllocatedBytesPerSecCounter = new PerformanceCounter(".NET CLR Memory", "Allocated Bytes/sec", process);
                        break;
                    }
                }
            }
            catch (Exception error)
            {
                Trace.WriteLine(error);
                Trace.TraceWarning("Unable to access Microsoft .NET Framework performance counters. This may be resolved by following the instructions at http://support.microsoft.com/kb/300956");
            }

            Debug.Assert(GC.MaxGeneration == 2, "Runtime is expected to have a MaxGeneration of 2.");

            var textPages = new List<Action<TableData>>();
            textPages.Add(TextPageCommon);
            textPages.Add(TextPageConsistInfo);
            textPages.Add(TextPageLocomotiveInfo);
            textPages.Add(TextPageBrakeInfo);
            textPages.Add(TextPageForceInfo);
            textPages.Add(TextPageDispatcherInfo);
            textPages.Add(TextPageWeather);
            textPages.Add(TextPageDebugInfo);
            TextPages = textPages.ToArray();

            TextFont = owner.TextFontMonoSpacedOutlined;

            ColumnWidth *= TextFont.Height;

            HUDGraphMaterial = (HUDGraphMaterial)Viewer.MaterialManager.Load("Debug");

            LocomotiveGraphs = new HUDGraphSet(Viewer, HUDGraphMaterial);
            LocomotiveGraphsThrottle = LocomotiveGraphs.Add(Viewer.Catalog.GetString("Throttle"), "0", "100%", Color.Blue, 50);
            LocomotiveGraphsInputPower = LocomotiveGraphs.Add(Viewer.Catalog.GetString("Power In/Out"), "0", "100%", Color.Yellow, 50);
            LocomotiveGraphsOutputPower = LocomotiveGraphs.AddOverlapped(Color.Green, 50);

            ForceGraphs = new HUDGraphSet(Viewer, HUDGraphMaterial);
            ForceGraphMotiveForce = ForceGraphs.Add(Viewer.Catalog.GetString("Motive force"), "0%", "100%", Color.Green, 75);
            ForceGraphDynamicForce = ForceGraphs.AddOverlapped(Color.Red, 75);
            ForceGraphNumOfSubsteps = ForceGraphs.Add(Viewer.Catalog.GetString("Num of substeps"), "0", "300", Color.Blue, 25);

            DebugGraphs = new HUDGraphSet(Viewer, HUDGraphMaterial);
            DebugGraphMemory = DebugGraphs.Add(Viewer.Catalog.GetString("Memory"), "0GB", String.Format("{0:F0}GB", (float)ProcessVirtualAddressLimit / (1 << 30)), Color.Orange, 50);
            DebugGraphGCs = DebugGraphs.Add(Viewer.Catalog.GetString("GCs"), "0", "2", Color.Magenta, 20); // Multiple of 4
            DebugGraphFrameTime = DebugGraphs.Add(Viewer.Catalog.GetString("Frame time"), "0.0s", "0.1s", Color.LightGreen, 50);
            DebugGraphProcessRender = DebugGraphs.Add(Viewer.Catalog.GetString("Render process"), "0%", "100%", Color.Red, 20);
            DebugGraphProcessUpdater = DebugGraphs.Add(Viewer.Catalog.GetString("Updater process"), "0%", "100%", Color.Yellow, 20);
            DebugGraphProcessLoader = DebugGraphs.Add(Viewer.Catalog.GetString("Loader process"), "0%", "100%", Color.Magenta, 20);
            DebugGraphProcessSound = DebugGraphs.Add(Viewer.Catalog.GetString("Sound process"), "0%", "100%", Color.Cyan, 20);
#if WITH_PATH_DEBUG
            TextPage = 5;
#endif
        }

        protected internal override void Save(BinaryWriter outf)
        {
            base.Save(outf);
            outf.Write(TextPage);
            outf.Write(LastTextPage);
        }

        protected internal override void Restore(BinaryReader inf)
        {
            base.Restore(inf);
            var page = inf.ReadInt32();
            if (page >= 0 && page <= TextPages.Length)
                TextPage = page;
            page = inf.ReadInt32();
            if (page > 0 && page <= TextPages.Length)
                LastTextPage = page;
            else LastTextPage = LocomotivePage;
        }

        public override void Mark()
        {
            base.Mark();
            HUDGraphMaterial.Mark();
        }

        public override bool Interactive
        {
            get
            {
                return false;
            }
        }

        public override void TabAction()
        {
            TextPage = (TextPage + 1) % TextPages.Length;
            if (TextPage != 0)
            {
                LastTextPage = TextPage;
                lResetHudScroll = false;
            }
        }

        public void ToggleBasicHUD()
        {
            TextPage = TextPage == 0 ? LastTextPage : 0;
        }

        int[] lastGCCounts = new int[3];

        public override void PrepareFrame(RenderFrame frame, ElapsedTime elapsedTime, bool updateFull)
        {
            base.PrepareFrame(frame, elapsedTime, updateFull);
#if SHOW_PHYSICS_GRAPHS
            if (Visible && TextPages[TextPage] == TextPageForceInfo)
            {
                var loco = Viewer.PlayerLocomotive as MSTSLocomotive;
                ForceGraphMotiveForce.AddSample(loco.MotiveForceN / loco.MaxForceN);
                ForceGraphDynamicForce.AddSample(-loco.MotiveForceN / loco.MaxForceN);
                ForceGraphNumOfSubsteps.AddSample((float)loco.LocomotiveAxle.AxleRevolutionsInt.NumOfSubstepsPS / (float)loco.LocomotiveAxle.AxleRevolutionsInt.MaxSubsteps);

                ForceGraphs.PrepareFrame(frame);
            }

            if (Visible && TextPages[TextPage] == TextPageLocomotiveInfo)
            {
                var loco = Viewer.PlayerLocomotive as MSTSLocomotive;
                var locoD = Viewer.PlayerLocomotive as MSTSDieselLocomotive;
                var locoE = Viewer.PlayerLocomotive as MSTSElectricLocomotive;
                var locoS = Viewer.PlayerLocomotive as MSTSSteamLocomotive;
                LocomotiveGraphsThrottle.AddSample(loco.ThrottlePercent * 0.01f);
                if (locoD != null)
                {
                    LocomotiveGraphsInputPower.AddSample(locoD.DieselEngines.MaxOutputPowerW / locoD.DieselEngines.MaxPowerW);
                    LocomotiveGraphsOutputPower.AddSample(locoD.DieselEngines.PowerW / locoD.DieselEngines.MaxPowerW);
                }
                if (locoE != null)
                {
                    LocomotiveGraphsInputPower.AddSample(loco.ThrottlePercent * 0.01f);
                    LocomotiveGraphsOutputPower.AddSample((loco.MotiveForceN / loco.MaxPowerW) * loco.SpeedMpS);
                }
                //TODO: plot correct values
                if (locoS != null)
                {
                    LocomotiveGraphsInputPower.AddSample(loco.ThrottlePercent * 0.01f);
                    LocomotiveGraphsOutputPower.AddSample((loco.MotiveForceN / loco.MaxPowerW) * loco.SpeedMpS);
                }

                LocomotiveGraphs.PrepareFrame(frame);
            }
#endif
            if (Visible && TextPages[TextPage] == TextPageDebugInfo)
            {
                var gcCounts = new[] { GC.CollectionCount(0), GC.CollectionCount(1), GC.CollectionCount(2) };
                DebugGraphMemory.AddSample((float)GetWorkingSetSize() / ProcessVirtualAddressLimit);
                DebugGraphGCs.AddSample(gcCounts[2] > lastGCCounts[2] ? 1.0f : gcCounts[1] > lastGCCounts[1] ? 0.5f : gcCounts[0] > lastGCCounts[0] ? 0.25f : 0);
                DebugGraphFrameTime.AddSample(Viewer.RenderProcess.FrameTime.Value * 10);
                DebugGraphProcessRender.AddSample(Viewer.RenderProcess.Profiler.Wall.Value / 100);
                DebugGraphProcessUpdater.AddSample(Viewer.UpdaterProcess.Profiler.Wall.Value / 100);
                DebugGraphProcessLoader.AddSample(Viewer.LoaderProcess.Profiler.Wall.Value / 100);
                DebugGraphProcessSound.AddSample(Viewer.SoundProcess.Profiler.Wall.Value / 100);
                lastGCCounts = gcCounts;
                DebugGraphs.PrepareFrame(frame);
            }
        }

        public override void PrepareFrame(ElapsedTime elapsedTime, bool updateFull)
        {
            base.PrepareFrame(elapsedTime, updateFull);

            if (updateFull)
            {
                var table = new TableData() { Cells = new string[TextTable.Cells.GetLength(0), TextTable.Cells.GetLength(1)] };
                //Normal screen or full screen
                if (!hudWindowFullScreen)
                    TextPages[0](table);

                if (TextPage > 0)
                    TextPages[TextPage](table);
                TextTable = table;
            }
        }

        public override void Draw(SpriteBatch spriteBatch)
        {
            // Completely customise the rendering of the HUD - don't call base.Draw(spriteBatch).
            for (var row = 0; row < TextTable.Cells.GetLength(0); row++)
            {
                for (var column = 0; column < TextTable.Cells.GetLength(1); column++)
                {
                    if (TextTable.Cells[row, column] != null)
                    {
                        var text = TextTable.Cells[row, column];
                        var align = text.StartsWith(" ") ? LabelAlignment.Right : LabelAlignment.Left;
                        var color = Color.White;
                        if (text.Contains("!!!"))
                        {//Change to red color, an example: overspeed.
                            color = Color.OrangeRed;
                            text = text.Contains("!!!") && text.Contains("???")? text.Substring(0, text.Length - 6) :text.Substring(0, text.Length - 3);
                        }
                        else if (text.EndsWith("!!!") || text.EndsWith("???"))
                        {
                            color = text.EndsWith("!!!") ? Color.OrangeRed : Color.Yellow;
                            text = text.Substring(0, text.Length - 3);
                        }
                        else if (text.EndsWith("%%%"))
                        {
                            color = Color.Cyan;
                            text = text.Substring(0, text.Length - 3);
                        }
                        else if (text.EndsWith("$$$"))
                        {
                            color = Color.Pink;
                            text = text.Substring(0, text.Length - 3);
                        }
                        TextFont.Draw(spriteBatch, new Rectangle(TextOffset + column * ColumnWidth, TextOffset + row * TextFont.Height, ColumnWidth, TextFont.Height), Point.Zero, text, align, color);
                    }
                }
            }

#if SHOW_PHYSICS_GRAPHS
            if (Visible && TextPages[TextPage] == TextPageForceInfo)
                ForceGraphs.Draw(spriteBatch);
            if (Visible && TextPages[TextPage] == TextPageLocomotiveInfo)
                LocomotiveGraphs.Draw(spriteBatch);
#endif
            if (Visible && TextPages[TextPage] == TextPageDebugInfo)
                DebugGraphs.Draw(spriteBatch);
        }

#region Table handling
        sealed class TableData
        {
            public string[,] Cells;
            public int CurrentRow;
            public int CurrentLabelColumn;
            public int CurrentValueColumn;
        }

        static void TableSetCell(TableData table, int cellColumn, string format, params object[] args)
        {
            TableSetCell(table, table.CurrentRow, cellColumn, format, args);
        }

        static void TableSetCell(TableData table, int cellRow, int cellColumn, string format, params object[] args)
        {
            if (cellRow > table.Cells.GetUpperBound(0) || cellColumn > table.Cells.GetUpperBound(1))
            {
                var newCells = new string[Math.Max(cellRow + 1, table.Cells.GetLength(0)), Math.Max(cellColumn + 1, table.Cells.GetLength(1))];
                for (var row = 0; row < table.Cells.GetLength(0); row++)
                    for (var column = 0; column < table.Cells.GetLength(1); column++)
                        newCells[row, column] = table.Cells[row, column];
                table.Cells = newCells;
            }
            Debug.Assert(!format.Contains('\n'), "HUD table cells must not contain newlines. Use the table positioning instead.");
            table.Cells[cellRow, cellColumn] = args.Length > 0 ? String.Format(format, args) : format;
        }

        static void TableSetCells(TableData table, int startColumn, params string[] columns)
        {
            for (var i = 0; i < columns.Length; i++)
                TableSetCell(table, startColumn + i, columns[i]);
        }

        static void TableAddLine(TableData table)
        {
            table.CurrentRow++;
        }

        static void TableAddLine(TableData table, string format, params object[] args)
        {
            TableSetCell(table, table.CurrentRow, 0, format, args);
            table.CurrentRow++;
        }

        static void TableAddLines(TableData table, string lines)
        {
            if (lines == null)
                return;

            foreach (var line in lines.Split('\n'))
            {
                var column = 0;
                foreach (var cell in line.Split('\t'))
                    TableSetCell(table, column++, "{0}", cell);
                table.CurrentRow++;
            }
        }

        static void TableSetLabelValueColumns(TableData table, int labelColumn, int valueColumn)
        {
            table.CurrentLabelColumn = labelColumn;
            table.CurrentValueColumn = valueColumn;
        }

        static void TableAddLabelValue(TableData table, string label, string format, params object[] args)
        {
            TableSetCell(table, table.CurrentRow, table.CurrentLabelColumn, label);
            TableSetCell(table, table.CurrentRow, table.CurrentValueColumn, format, args);
            table.CurrentRow++;
        }
#endregion

        void TextPageCommon(TableData table)
        {
            var playerTrain = Viewer.PlayerLocomotive.Train;
            var showMUReverser = Math.Abs(playerTrain.MUReverserPercent) != 100;
            var showRetainers = playerTrain.RetainerSetting != RetainerSetting.Exhaust;
            var engineBrakeStatus = Viewer.PlayerLocomotive.GetEngineBrakeStatus();
            var dynamicBrakeStatus = Viewer.PlayerLocomotive.GetDynamicBrakeStatus();
            var locomotiveStatus = Viewer.PlayerLocomotive.GetStatus();
            var stretched = playerTrain.Cars.Count > 1 && playerTrain.NPull == playerTrain.Cars.Count - 1;
            var bunched = !stretched && playerTrain.Cars.Count > 1 && playerTrain.NPush == playerTrain.Cars.Count - 1;
            
            //Disable Hudscroll.
            if(Viewer.HUDScrollWindow.Visible && TextPage == 0)
                Viewer.HUDScrollWindow.Visible = false;

            //Disable Hudscroll.
            if (Viewer.HUDScrollWindow.Visible && TextPage == 0)
                Viewer.HUDScrollWindow.Visible = false;

            TableSetLabelValueColumns(table, 0, 2);
            TableAddLabelValue(table, Viewer.Catalog.GetString("Version"), VersionInfo.VersionOrBuild);

            // Client and server may have a time difference.
            if (Orts.MultiPlayer.MPManager.IsClient())
                TableAddLabelValue(table, Viewer.Catalog.GetString("Time"), FormatStrings.FormatTime(Viewer.Simulator.ClockTime + Orts.MultiPlayer.MPManager.Instance().serverTimeDifference));
            else
                TableAddLabelValue(table, Viewer.Catalog.GetString("Time"), FormatStrings.FormatTime(Viewer.Simulator.ClockTime));

            if (Viewer.Simulator.IsReplaying)
                TableAddLabelValue(table, Viewer.Catalog.GetString("Replay"), FormatStrings.FormatTime(Viewer.Log.ReplayEndsAt - Viewer.Simulator.ClockTime));

            TableAddLabelValue(table, Viewer.Catalog.GetString("Speed"), FormatStrings.FormatSpeedDisplay(Viewer.PlayerLocomotive.SpeedMpS, Viewer.PlayerLocomotive.IsMetric));
            TableAddLabelValue(table, Viewer.Catalog.GetString("Gradient"), "{0:F1}%", -Viewer.PlayerLocomotive.CurrentElevationPercent);
            TableAddLabelValue(table, Viewer.Catalog.GetString("Direction"), showMUReverser ? "{1:F0} {0}" : "{0}", FormatStrings.Catalog.GetParticularString(EnumExtension.EnumDescription<Direction>(), Viewer.PlayerLocomotive.Direction.GetDescription()), Math.Abs(playerTrain.MUReverserPercent));
            TableAddLabelValue(table, Viewer.PlayerLocomotive is MSTSSteamLocomotive ? Viewer.Catalog.GetString("Regulator") : Viewer.Catalog.GetString("Throttle"), "{0:F0}%", Viewer.PlayerLocomotive.ThrottlePercent);
            TableAddLabelValue(table, Viewer.Catalog.GetString("Train brake"), "{0}", Viewer.PlayerLocomotive.GetTrainBrakeStatus());
            if (showRetainers)
                TableAddLabelValue(table, Viewer.Catalog.GetString("Retainers"), "{0}% {1}", playerTrain.RetainerPercent, Viewer.Catalog.GetString(playerTrain.RetainerSetting.GetDescription()));
            if ((Viewer.PlayerLocomotive as MSTSLocomotive).EngineBrakeFitted) // ideally this test should be using "engineBrakeStatus != null", but this currently does not work, as a controller is defined by default
                TableAddLabelValue(table, Viewer.Catalog.GetString("Engine brake"), "{0}", engineBrakeStatus);
            if (dynamicBrakeStatus != null)
                TableAddLabelValue(table, Viewer.Catalog.GetString("Dynamic brake"), "{0}", dynamicBrakeStatus);
            if (locomotiveStatus != null)
            {
                var lines = locomotiveStatus.Split('\n');
                foreach (var line in lines)
                {
                    if (line.Length > 0)
                    {
                        var parts = line.Split(new[] { " = " }, 2, StringSplitOptions.None);
                        TableAddLabelValue(table, parts[0], parts.Length > 1 ? parts[1] : "");
                    }
                }
            }
            TableAddLine(table);
            TableAddLabelValue(table, Viewer.Catalog.GetString("FPS"), "{0:F0}", Viewer.RenderProcess.FrameRate.SmoothedValue);
            TableAddLine(table);

            if (Viewer.PlayerLocomotive.Train.TrainType == Train.TRAINTYPE.AI_PLAYERHOSTING)
                TableAddLine(table, Viewer.Catalog.GetString("Autopilot") + "???");

            if (Viewer.PlayerTrain.IsWheelSlip)
                TableAddLine(table, Viewer.Catalog.GetString("Wheel slip") + "!!!");
            else if (Viewer.PlayerTrain.IsWheelSlipWarninq)
                TableAddLine(table, Viewer.Catalog.GetString("Wheel slip warning") + "???");

            if (Viewer.PlayerTrain.IsBrakeSkid)
                TableAddLine(table, Viewer.Catalog.GetString("Wheel skid") + "!!!");

            if (Viewer.PlayerLocomotive.GetSanderOn())
            {
                var sanderBlocked = Viewer.PlayerLocomotive is MSTSLocomotive && Math.Abs(playerTrain.SpeedMpS) > ((MSTSLocomotive)Viewer.PlayerLocomotive).SanderSpeedOfMpS;
                if (sanderBlocked)
                    TableAddLine(table, Viewer.Catalog.GetString("Sander blocked") + "!!!");
                else
                    TableAddLine(table, Viewer.Catalog.GetString("Sander on") + "???");
            }

            if ((Viewer.PlayerLocomotive as MSTSWagon).DoorLeftOpen || (Viewer.PlayerLocomotive as MSTSWagon).DoorRightOpen)
            {
                var color = Math.Abs(Viewer.PlayerLocomotive.SpeedMpS) > 0.1f ? "!!!" : "???";
                var status = "";
                if ((Viewer.PlayerLocomotive as MSTSWagon).DoorLeftOpen)
                    status += Viewer.Catalog.GetString((Viewer.PlayerLocomotive as MSTSLocomotive).GetCabFlipped() ? "Right" : "Left");
                if ((Viewer.PlayerLocomotive as MSTSWagon).DoorRightOpen)
                    status += string.Format(status == "" ? "{0}" : " {0}", Viewer.Catalog.GetString((Viewer.PlayerLocomotive as MSTSLocomotive).GetCabFlipped() ? "Left" : "Right"));
                status += color;

                TableAddLabelValue(table, Viewer.Catalog.GetString("Doors open") + color, status);
            }
            if (Orts.MultiPlayer.MPManager.IsMultiPlayer())
            {
                var text = Orts.MultiPlayer.MPManager.Instance().GetOnlineUsersInfo();

                TableAddLabelValue(table, Viewer.Catalog.GetString("MultiPlayerStatus: "), "{0}", Orts.MultiPlayer.MPManager.IsServer()
                    ? Viewer.Catalog.GetString("Dispatcher") : Orts.MultiPlayer.MPManager.Instance().AmAider
                    ? Viewer.Catalog.GetString("Helper") : Orts.MultiPlayer.MPManager.IsClient()
                    ? Viewer.Catalog.GetString("Client") : "");
                TableAddLine(table);
                foreach (var t in text.Split('\t'))
                    TableAddLine(table, "{0}", t);
            }
        }

        void TextPageConsistInfo(TableData table)
        {
            TextPageHeading(table, Viewer.Catalog.GetString("CONSIST INFORMATION"));

            var locomotive = Viewer.PlayerLocomotive;
            var mstsLocomotive = locomotive as MSTSLocomotive;
            var train = locomotive.Train;
            float tonnage = 0f;
            foreach (var car in train.Cars)
            {
                if (car.WagonType == TrainCar.WagonTypes.Freight || car.WagonType == TrainCar.WagonTypes.Passenger)
                    tonnage += car.MassKG;
            }

            ResetHudScroll();//Reset Hudscroll.

            List<string> statusConsist = new List<string>();
            //Consist information. Header.
            statusConsist.Add(string.Format("{0}\t{1}\t{2}\t{3}\t{4}\t\t{5}\t{6}\t\t{7}\t\t{8}",
                Viewer.Catalog.GetString("Player"),
                Viewer.Catalog.GetString("Tilted"),
                Viewer.Catalog.GetString("Type"),
                Viewer.Catalog.GetString("Length"),
                Viewer.Catalog.GetString("Weight"), //"",
                Viewer.Catalog.GetString("Tonnage"), //"",
                Viewer.Catalog.GetString("Control Mode"),// "",
                Viewer.Catalog.GetString("Out of Control"),// "",
                Viewer.Catalog.GetString("Cab Aspect")));
            //Consist information. Data.
            statusConsist.Add(string.Format("{0}\t{1}\t{2}\t{3}\t{4}\t\t{5}\t{6}\t\t{7}\t\t{8}",
                locomotive.CarID + " " + (mstsLocomotive == null ? "" : mstsLocomotive.UsingRearCab ? Viewer.Catalog.GetString("R") : Viewer.Catalog.GetString("F")),
                (train.IsTilting ? Viewer.Catalog.GetString("Yes") : Viewer.Catalog.GetString("No")),
                (train.IsFreight ? Viewer.Catalog.GetString("Freight") : Viewer.Catalog.GetString("Pass")),
                FormatStrings.FormatShortDistanceDisplay(train.Length, locomotive.IsMetric),
                FormatStrings.FormatLargeMass(train.MassKg, locomotive.IsMetric, locomotive.IsUK),
                FormatStrings.FormatLargeMass(tonnage, locomotive.IsMetric, locomotive.IsUK),
                train.ControlMode.ToString(),
                train.OutOfControlReason.ToString(),
                mstsLocomotive.TrainControlSystem.CabSignalAspect.ToString()));

            //Car information
            statusConsist.Add(string.Format("\n{0}\t{1}\t{2}\t{3}\t{4}\t{5}\t{6}",
                Viewer.Catalog.GetString("Car"),
                Viewer.Catalog.GetString("Flipped"),
                Viewer.Catalog.GetString("Type"),
                Viewer.Catalog.GetString("Length"),
                Viewer.Catalog.GetString("Weight"),
                Viewer.Catalog.GetString("Drv/Cabs"),
                Viewer.Catalog.GetString("Wheels")
                ));

            //Pages count from number of nLinesShow.
            columnsCount = statusConsist[statusConsist.Count - 1].Count(x => x == '\t') + (statusConsist[statusConsist.Count - 1].EndsWith("\t") ? 0 : 1);
            //table.CurrentRow + 1 (Consist information. Header) + 1 (Consist information. Data.) + 1 (TableAddLine(table)) + 1 (Car information)
            TextLineNumber(train.Cars.Count, table.CurrentRow + 4, columnsCount);//HudScroll

            for (var i = (hudWindowLinesActualPage * nLinesShow) - nLinesShow; i < (train.Cars.Count > hudWindowLinesActualPage * nLinesShow ? hudWindowLinesActualPage * nLinesShow : train.Cars.Count); i++)
            {
                var j = (i == 0) ? 0 : i;
                var car = train.Cars[j];
                statusConsist.Add(car.CarID + "\t" +
                    (car.Flipped ? Viewer.Catalog.GetString("Yes") : Viewer.Catalog.GetString("No")) + "\t" +
                    (train.IsFreight ? Viewer.Catalog.GetString("Freight") : Viewer.Catalog.GetString("Pass")) + "\t" +
                    FormatStrings.FormatShortDistanceDisplay(car.CarLengthM, locomotive.IsMetric) + "\t" +
                    FormatStrings.FormatLargeMass(car.MassKG, locomotive.IsMetric, locomotive.IsUK) + "\t" +
                    (car.IsDriveable ? "D" : "") + (car.HasFrontCab || car.HasFront3DCab ? "F" : "") + (car.HasRearCab || car.HasRear3DCab ? "R" : "") + "\t" +
                    GetCarWhyteLikeNotation(car) + "\t");
            }

            DrawScrollArrows(statusConsist, table, false);
        }

        static string GetCarWhyteLikeNotation(TrainCar car)
        {
            if (car.WheelAxles.Count == 0)
                return "";

            var whyte = new List<string>();
            var currentCount = 0;
            var currentBogie = car.WheelAxles[0].BogieIndex;
            foreach (var axle in car.WheelAxles)
            {
                if (currentBogie != axle.BogieIndex)
                {
                    whyte.Add(currentCount.ToString());
                    currentBogie = axle.BogieIndex;
                    currentCount = 0;
                }
                currentCount += 2;
            }
            whyte.Add(currentCount.ToString());
            return String.Join("-", whyte.ToArray());
        }

        void TextPageLocomotiveInfo(TableData table)
        {
            TextPageHeading(table, Viewer.Catalog.GetString("LOCOMOTIVE INFORMATION"));

            var locomotive = Viewer.PlayerLocomotive;
            var train = locomotive.Train;
            ResetHudScroll();//Reset Hudscroll.

            //HudScroll
            //Store status for each locomotive
            List<string> LocomotiveID = new List<string>();
            List<string> LocomotiveName = new List<string>(); List<string> statusHeader = new List<string>();
            List<string> statusData = new List<string>();
            Dictionary<string, int> sectionsLocomotive = new Dictionary<string, int>();
            bool IsSteamLocomotive = false;
            int maxColumns = 0;
            string space = new string(' ', columnsChars);
            hudWindowLocoPagesCount = 0;

            //Count Locomotive.
            foreach (var car in train.Cars)
            {
                if (car is MSTSLocomotive)
                {
                    LocomotiveID.Add(car.CarID);
                    hudWindowLocoPagesCount++;
                    IsSteamLocomotive = !IsSteamLocomotive && car.EngineType == TrainCar.EngineTypes.Steam ? true : false;
                }
            }

            //Disable loco nav scroll button when only one loco.
            hudWindowSteamLocoLead = LocomotiveID.Count == 1 && IsSteamLocomotive ? true : false;

            //PlayerLoco
            statusHeader.Add(String.Format("{8}\t{0}\t{4}\t{1}\t{5:F0}%\t{2}\t{6:F0}%\t{3}\t\t{7}\n",
                //0
                Viewer.Catalog.GetString("Direction"),
                //1
                Viewer.PlayerLocomotive is MSTSSteamLocomotive ? Viewer.Catalog.GetParticularString("Steam", "Reverser") : Viewer.Catalog.GetParticularString("NonSteam", "Reverser"),
                //2
                Viewer.PlayerLocomotive is MSTSSteamLocomotive ? Viewer.Catalog.GetString("Regulator") : Viewer.Catalog.GetString("Throttle"),
                //3
                Viewer.Catalog.GetString("Dynamic brake"),
                //4
                FormatStrings.Catalog.GetParticularString("Reverser", train.MUDirection.GetDescription()),
                //5
                train.MUReverserPercent,
                //6
                train.MUThrottlePercent,
                //7
                train.MUDynamicBrakePercent >= 0 ? string.Format("{0:F0}%", train.MUDynamicBrakePercent) : Viewer.Catalog.GetString("off"),
                //8
                Viewer.Catalog.GetString("PlayerLoco")));

            foreach (var car in train.Cars)
            {
                if (car is MSTSLocomotive && (hudWindowLocoActualPage > 0 ? car.CarID == LocomotiveID[hudWindowLocoActualPage - 1] : true))
                {
                    foreach (var line in car.GetDebugStatus().Split('\n'))
                    {
                        if (line.Contains(car.CarID) && !statusHeader.Contains(car.CarID))
                        {
                            //Header. Supports different types of locomotives.
                            statusHeader.Add(string.Format("{0}\t{1}\t{2}\t{3}\t{4}\t{5}\t\t{6}\t{7}\t{8}\t{9}\t\t{10}\t{11}\t{12}\t{13}\t{14}\t{15}\t{16}",
                                //00
                                Viewer.Catalog.GetString("Loco"),
                                //01
                                Viewer.Catalog.GetString("Direction"),
                                //02
                                Viewer.Catalog.GetString("Flipped"),
                                //03
                                Viewer.Catalog.GetString("MU'd"),
                                //04
                                Viewer.Catalog.GetString("Throttle"),
                                //05
                                Viewer.Catalog.GetString("Speed"),
                                //06
                                Viewer.Catalog.GetString("Power"),
                                //07
                                Viewer.Catalog.GetString("Force"),
                                //08
                                car is MSTSDieselLocomotive && (car as MSTSDieselLocomotive).DieselEngines[0].HasGearBox ?
                                Viewer.Catalog.GetString("Gear") : Viewer.Catalog.GetString(""),
                                //09
                                car is MSTSSteamLocomotive ? Viewer.Catalog.GetString("") :
                                car is MSTSDieselLocomotive ? Viewer.Catalog.GetString("Fuel") :
                                car is MSTSElectricLocomotive ? Viewer.Catalog.GetString("Circuit breaker") : Viewer.Catalog.GetString(""),
                                //10
                                car is MSTSSteamLocomotive ? Viewer.Catalog.GetString("") :
                                car is MSTSDieselLocomotive ? Viewer.Catalog.GetString("Status") :
                                car is MSTSElectricLocomotive ? Viewer.Catalog.GetString("TCS") : Viewer.Catalog.GetString(""),
                                //11
                                car is MSTSSteamLocomotive ? Viewer.Catalog.GetString("") :
                                car is MSTSDieselLocomotive ? Viewer.Catalog.GetString("Power") :
                                car is MSTSElectricLocomotive ? Viewer.Catalog.GetString("Driver") : Viewer.Catalog.GetString(""),
                                //12
                                car is MSTSSteamLocomotive ? Viewer.Catalog.GetString("") :
                                car is MSTSDieselLocomotive ? Viewer.Catalog.GetString("Load") :
                                car is MSTSElectricLocomotive ? Viewer.Catalog.GetString("Auxiliar power") : Viewer.Catalog.GetString(""),
                                //13
                                car is MSTSSteamLocomotive ? Viewer.Catalog.GetString("") :
                                car is MSTSDieselLocomotive ? Viewer.Catalog.GetString("Rpm") :
                                car is MSTSElectricLocomotive ? Viewer.Catalog.GetString("") : Viewer.Catalog.GetString(""),
                                //14
                                car is MSTSSteamLocomotive ? Viewer.Catalog.GetString("") :
                                car is MSTSDieselLocomotive ? Viewer.Catalog.GetString("Flow") :
                                car is MSTSElectricLocomotive ? Viewer.Catalog.GetString("") : Viewer.Catalog.GetString(""),
                                //15
                                car is MSTSSteamLocomotive ? Viewer.Catalog.GetString("") :
                                car is MSTSDieselLocomotive ? Viewer.Catalog.GetString("Temperature") :
                                car is MSTSElectricLocomotive ? Viewer.Catalog.GetString("") : Viewer.Catalog.GetString(""),
                                //16
                                car is MSTSSteamLocomotive ? Viewer.Catalog.GetString("") :
                                car is MSTSDieselLocomotive ? Viewer.Catalog.GetString("Oil") :
                                car is MSTSElectricLocomotive ? Viewer.Catalog.GetString("") : Viewer.Catalog.GetString("")
                                ));

                            statusHeader.Add(line);
                        }
                        var column = 0;
                        if (line.Length > 1)
                        {
                            foreach (var cell in line.Split('\t'))
                            {
                                column++;
                                if (cell.Contains(car.CarID)) LocomotiveName.Add(cell);
                            }
                            if (column > maxColumns) maxColumns = column;

                            statusData.Add(line);
                        }
                        else
                            statusData.Add("");
                    }
                }
            }
            //statusHeader[0] contains PlayerLoco data.
            maxColumns = statusHeader[1].TrimEnd('\t').Count(x => x == '\t');
            //The lines that fit by pages.
            TextLineNumber(hudWindowLocoActualPage == 0 ? hudWindowLocoPagesCount : statusHeader.Count, hudWindowLocoActualPage == 0 ? hudWindowLocoPagesCount : table.CurrentRow, hudWindowLocoActualPage == 0 ? 1 : maxColumns);
            var initialHeaderRow = table.CurrentRow;
            //Display headers
            DrawScrollArrows(statusHeader, table, IsSteamLocomotive);

            var HeaderRows = table.CurrentRow - initialHeaderRow;
            var nLine = 0;
            var cLine = "";
            foreach (var Line in statusData)
            {
                nLine++;
                if (Line.Contains("==="))
                {
                    if (sectionsLocomotive.ContainsKey(cLine))
                        sectionsLocomotive[cLine] = nLine;

                    if (!sectionsLocomotive.ContainsKey(Line))
                    {
                        cLine = Line;
                        sectionsLocomotive.Add(cLine, nLine);
                        nLine = 0;
                    }
                }
            }
            //Last section header.
            sectionsLocomotive[cLine] = nLine;

            //Lines that fit by pages.
            TextLineNumber(hudWindowLocoActualPage == 0 ? hudWindowLocoPagesCount : statusData.Count, hudWindowLocoActualPage == 0 ? hudWindowLocoPagesCount : table.CurrentRow, maxColumns); //hudWindowLocoActualPage == 0 ? 1 : maxColumns);

            var CurrentFirstLine = (hudWindowLinesActualPage * nLinesShow) - nLinesShow;
            var CurrentLastLine = hudWindowLinesActualPage * nLinesShow;

            for (var i = CurrentFirstLine; i < CurrentLastLine + 1; i++)
            {
                //Locomotive info, line limit.
                if ((CurrentFirstLine >= nLinesShow ? hudWindowLocoActualPage == 0 || hudWindowLinesActualPage > 1 ? i - lineOffsetLocoInfo[hudWindowLinesActualPage] : i - 1 : i) > statusData.Count - 1)
                    break;
                //Locomotive, line limit.
                if (hudWindowLocoActualPage == 0 && i > HeaderRows - 3)
                    break;

                if (i - CurrentFirstLine < (hudWindowLocoActualPage == 0 ? hudWindowLocoPagesCount : 1))
                {
                    int index = statusData.FindIndex(x => x.Contains(LocomotiveName[i - CurrentFirstLine]));
                    TextColNumber(statusData[index], 0, IsSteamLocomotive);//Horizontal string width to display Locomotives.
                }
                else if ((i > nLinesShow ? i - lineOffsetLocoInfo[hudWindowLinesActualPage] : i) < statusData.Count || nLinesShow > statusData.Count)
                {
                    //Avoid to truncated sections.
                    var offsetI = (i > nLinesShow ? i - lineOffsetLocoInfo[hudWindowLinesActualPage] : i);
                    var dataText = statusData[offsetI];
                    if (statusData[offsetI].Contains("===") && CurrentLastLine < i + sectionsLocomotive[statusData[offsetI]])
                    {   //Calc string col number to display.
                        lineOffsetLocoInfo[hudWindowLinesActualPage + 1] = nLinesShow - (i - CurrentFirstLine) + 2;//2 = First line + empty line
                        break;
                    }
                    else
                    {
                        var newI = i > nLinesShow ? i - lineOffsetLocoInfo[hudWindowLinesActualPage] : i;
                        var newStatus = statusData[newI];
                        TextColNumber(statusData[offsetI], 0, IsSteamLocomotive);
                    }
                }

                if (hudWindowLocoActualPage > 0 && !statusData[i > nLinesShow ? i - lineOffsetLocoInfo[hudWindowLinesActualPage] : i].StartsWith(LocomotiveName[0]))
                {
                    if (hudWindowColumnsActualPage > 0)
                    {
                        //Nav arrows. Don't use DrawScrollArrows() function with locomotive info.
                        //◄ \u25C0 - ► \u25B6 - ↔ \u2194
                        if (stringStatus.Count > 1 && stringStatus.Count <= hudWindowColumnsActualPage)
                            TableAddLines(table, hudWindowColumnsActualPage > 1 ? "◄" + stringStatus[(stringStatus.Count < hudWindowColumnsActualPage ? stringStatus.Count - 1 : hudWindowColumnsActualPage - 1)] : stringStatus[hudWindowColumnsActualPage - 1]);
                        else if (stringStatus.Count > 1 && hudWindowColumnsActualPage == 1)
                            TableAddLines(table, hudWindowColumnsActualPage > 0 ? "►" + stringStatus[hudWindowColumnsActualPage - 1] : stringStatus[hudWindowColumnsActualPage - 1]);
                        else if (stringStatus.Count > 1 && hudWindowColumnsActualPage > 1 && stringStatus.Count >= hudWindowColumnsActualPage)
                            TableAddLines(table, hudWindowColumnsActualPage > 0 ? "↔" + stringStatus[hudWindowColumnsActualPage - 1] : stringStatus[hudWindowColumnsActualPage - 1]);
                        else
                        {
                            if (stringStatus.Count > 0)
                            {
                                if (!stringStatus[0].StartsWith(LocomotiveName[0]))
                                    TableAddLines(table, stringStatus[0]);
                            }
                            else
                                TableAddLines(table, statusData[i > nLinesShow ? i - lineOffsetLocoInfo[hudWindowLinesActualPage] : i]);
                        }
                    }
                    else
                    {
                        if (i - CurrentFirstLine < (hudWindowLocoActualPage == 0 ? hudWindowLocoPagesCount : 1) && hudWindowColumnsActualPage == 0)
                        {}
                        else
                        {   //Display other locomotive info data.
                            var x = 0;
                            if (CurrentFirstLine >= nLinesShow)
                            {
                                if (hudWindowLocoActualPage == 0 || hudWindowLinesActualPage > 1)
                                {
                                    x = i - lineOffsetLocoInfo[hudWindowLinesActualPage];
                                }
                                else
                                    x = i - 1;
                            }
                            else
                                x = i;

                            var textout = statusData[x];
                            TableAddLines(table, textout);
                        }
                    }
                }
            }
        }

        void TextPageBrakeInfo(TableData table)
        {
            TextPageHeading(table, Viewer.Catalog.GetString("BRAKE INFORMATION"));

            ResetHudScroll(); //Reset Hudscroll.

            var train = Viewer.PlayerLocomotive.Train;
            var mstsLocomotive = Viewer.PlayerLocomotive as MSTSLocomotive;
            var HUDSteamEngineType = mstsLocomotive.SteamEngineType;
            var HUDEngineType = mstsLocomotive.EngineType;

            // If vacuum brakes are used then use this display
            if ((Viewer.PlayerLocomotive as MSTSLocomotive).BrakeSystem is VacuumSinglePipe)
            {
                if ((Viewer.PlayerLocomotive as MSTSLocomotive).VacuumBrakeEQFitted)
                {
                    TableAddLines(table, String.Format("{0}\t\t{1}\t\t{2}\t{3}\t\t{4}",
                    Viewer.Catalog.GetString("PlayerLoco"),
                    Viewer.Catalog.GetString("Main reservoir"),
                    FormatStrings.FormatPressure(Vac.FromPress((Viewer.PlayerLocomotive as MSTSLocomotive).VacuumMainResVacuumPSIAorInHg), PressureUnit.InHg, PressureUnit.InHg, true),
                    Viewer.Catalog.GetString("Exhauster"),
                    (Viewer.PlayerLocomotive as MSTSLocomotive).VacuumExhausterIsOn ? Viewer.Catalog.GetString("on") : Viewer.Catalog.GetString("off")));
                }

                else if ((Viewer.PlayerLocomotive as MSTSLocomotive).VacuumPumpFitted && (Viewer.PlayerLocomotive as MSTSLocomotive).SmallEjectorFitted)
                {
                    // Display if vacuum pump, large ejector and small ejector fitted
                    TableAddLines(table, String.Format("{0}\t\t{1}\t\t{2}\t{3}\t\t{4}\t{5}\t{6}\t\t{7}\t\t{8}",
                    Viewer.Catalog.GetString("PlayerLoco"),
                    Viewer.Catalog.GetString("Large Ejector"),
                    (Viewer.PlayerLocomotive as MSTSLocomotive).LargeSteamEjectorIsOn ? Viewer.Catalog.GetString("on") : Viewer.Catalog.GetString("off"),
                    Viewer.Catalog.GetString("Small Ejector"),
                    (Viewer.PlayerLocomotive as MSTSLocomotive).SmallSteamEjectorIsOn ? Viewer.Catalog.GetString("on") : Viewer.Catalog.GetString("off"),
                    Viewer.Catalog.GetString("Pressure"),
                    FormatStrings.FormatPressure((Viewer.PlayerLocomotive as MSTSLocomotive).SteamEjectorSmallPressurePSI, PressureUnit.PSI, (Viewer.PlayerLocomotive as MSTSLocomotive).BrakeSystemPressureUnits[BrakeSystemComponent.MainReservoir], true),
                    Viewer.Catalog.GetString("Vacuum Pump"),
                    (Viewer.PlayerLocomotive as MSTSLocomotive).VacuumPumpOperating ? Viewer.Catalog.GetString("on") : Viewer.Catalog.GetString("off")
                    ));
                }
                else if ((Viewer.PlayerLocomotive as MSTSLocomotive).VacuumPumpFitted && !(Viewer.PlayerLocomotive as MSTSLocomotive).SmallEjectorFitted) // Change display so that small ejector is not displayed for vacuum pump operated locomotives
                {
                    // Display if vacuum pump, and large ejector only fitted
                    TableAddLines(table, String.Format("{0}\t\t{1}\t\t{2}\t{3}\t\t{4}",
                    Viewer.Catalog.GetString("PlayerLoco"),
                    Viewer.Catalog.GetString("Large Ejector"),
                    (Viewer.PlayerLocomotive as MSTSLocomotive).LargeSteamEjectorIsOn ? Viewer.Catalog.GetString("on") : Viewer.Catalog.GetString("off"),
                    Viewer.Catalog.GetString("Vacuum Pump"),
                    (Viewer.PlayerLocomotive as MSTSLocomotive).VacuumPumpOperating ? Viewer.Catalog.GetString("on") : Viewer.Catalog.GetString("off")));
                }
                else
                {
                    // Display if large ejector and small ejector only fitted
                    TableAddLines(table, String.Format("{0}\t\t{1}\t\t{2}\t{3}\t\t{4}\t{5}\t{6}",
                    Viewer.Catalog.GetString("PlayerLoco"),
                    Viewer.Catalog.GetString("Large Ejector"),
                    (Viewer.PlayerLocomotive as MSTSLocomotive).LargeSteamEjectorIsOn ? Viewer.Catalog.GetString("on") : Viewer.Catalog.GetString("off"),
                    Viewer.Catalog.GetString("Small Ejector"),
                    (Viewer.PlayerLocomotive as MSTSLocomotive).SmallSteamEjectorIsOn ? Viewer.Catalog.GetString("on") : Viewer.Catalog.GetString("off"),
                    Viewer.Catalog.GetString("Pressure"),
                    FormatStrings.FormatPressure((Viewer.PlayerLocomotive as MSTSLocomotive).SteamEjectorSmallPressurePSI, PressureUnit.PSI, (Viewer.PlayerLocomotive as MSTSLocomotive).BrakeSystemPressureUnits[BrakeSystemComponent.MainReservoir], true)));
                }

                // Lines to show brake system volumes
                TableAddLines(table, String.Format("{0}\t\t{1}\t\t{2}\t{3}\t\t{4}\t{5}\t{6}",
                Viewer.Catalog.GetString("Brake Sys Vol"),
                Viewer.Catalog.GetString("Train Pipe"),
                FormatStrings.FormatVolume(train.TotalTrainBrakePipeVolumeM3, mstsLocomotive.IsMetric),
                Viewer.Catalog.GetString("Brake Cyl"),
                FormatStrings.FormatVolume(train.TotalTrainBrakeCylinderVolumeM3, mstsLocomotive.IsMetric),
                Viewer.Catalog.GetString("Air Vol"),
                FormatStrings.FormatVolume(train.TotalCurrentTrainBrakeSystemVolumeM3, mstsLocomotive.IsMetric)
                ));
            }
            else  // Default to air or electronically braked, use this display
            {
                TableAddLines(table, String.Format("{0}\t\t{1}\t\t{2}\t{3}\t\t{4}",
                    Viewer.Catalog.GetString("PlayerLoco"),
                    Viewer.Catalog.GetString("Main reservoir"),
                    FormatStrings.FormatPressure((Viewer.PlayerLocomotive as MSTSLocomotive).MainResPressurePSI, PressureUnit.PSI, (Viewer.PlayerLocomotive as MSTSLocomotive).BrakeSystemPressureUnits[BrakeSystemComponent.MainReservoir], true),
                    Viewer.Catalog.GetString("Compressor"),
                    (Viewer.PlayerLocomotive as MSTSLocomotive).CompressorIsOn ? Viewer.Catalog.GetString("on") : Viewer.Catalog.GetString("off")));
            }

            // Display data for other locomotives
            for (var i = 0; i < train.Cars.Count; i++)
            {
                var car = train.Cars[i];
                if (car is MSTSLocomotive && car != Viewer.PlayerLocomotive)
                {
                    TableAddLines(table, String.Format("{0}\t{1}\t{2}\t\t{3}\t{4}\t\t{5}",
                        Viewer.Catalog.GetString("Loco"),
                        car.CarID,
                        Viewer.Catalog.GetString("Main reservoir"),
                        FormatStrings.FormatPressure((car as MSTSLocomotive).MainResPressurePSI, PressureUnit.PSI, (car as MSTSLocomotive).BrakeSystemPressureUnits[BrakeSystemComponent.MainReservoir], true),
                        Viewer.Catalog.GetString("Compressor"),
                        (car as MSTSLocomotive).CompressorIsOn ? Viewer.Catalog.GetString("on") : Viewer.Catalog.GetString("off")));
                }
            }
            TableAddLine(table);

            //Initialize
            List<string> statusBrake = new List<string>();
            List<string> statusHeader = new List<string>();
            string[] stringStatusToList;//Allow to change data from TableAddLines to TableSetCell
            hudWindowLocoPagesCount = 0;
            int n = train.Cars.Count;
            int maxColumns = 0;

            // Different display depending upon whether vacuum braked or air braked
            for (var i = 0; i < n; i++)
            {
                var car = train.Cars[i];
                if (car.BrakeSystem is VacuumSinglePipe)
                {
                    statusHeader.Add(string.Format("{0}\t{1}\t{2}\t{3}\t{4}\t{5}\t{6}\t{7}",
                        //0
                        Viewer.Catalog.GetString("Car"),
                        //1
                        Viewer.Catalog.GetString("Type"),
                        //2
                        Viewer.Catalog.GetString("BrkCyl"),
                        //3
                        Viewer.Catalog.GetString("BrkPipe"),
                        //4
                        Viewer.Catalog.GetString("VacRes"),
                        //Viewer.Catalog.GetString(""),
                        //5
                        Viewer.Catalog.GetString("Handbrk"),
                        //6
                        Viewer.Catalog.GetString("Conn"),
                        //7
                        Viewer.Catalog.GetString("AnglCock")
                        ));
                }
                else // default air braked
                {
                    statusHeader.Add(string.Format("{0}\t{1}\t{2}\t{3}\t{4}\t{5}\t{6}\t{7}\t{8}\t{9}\t{10}\t{11}\t{12}\t{13}",
                    //0
                    Viewer.Catalog.GetString("Car"),
                    //1
                    Viewer.Catalog.GetString("Type"),
                    //2
                    Viewer.Catalog.GetString("BrkCyl"),
                    //3
                    Viewer.Catalog.GetString("BrkPipe"),
                    //4
                    Viewer.Catalog.GetString("AuxRes"),
                    //5
                    Viewer.Catalog.GetString("ErgRes"),
                    //6
                    Viewer.Catalog.GetString("MRPipe"),
                    //7
                    Viewer.Catalog.GetString("RetValve"),
                    //8
                    Viewer.Catalog.GetString("TripleValve"),
                    //9
                    Viewer.Catalog.GetString(""),
                    //10
                    Viewer.Catalog.GetString("Handbrk"),
                    //11
                    Viewer.Catalog.GetString("Conn"),
                    //12
                    Viewer.Catalog.GetString("AnglCock"),
                    //13
                    Viewer.Catalog.GetString("BleedOff")
                    ));
                }
            }
            //TableAddLine(table);
            columnsCount = statusHeader[statusHeader.Count-1].Count(x => x == '\t');
            //The lines that fit by pages.
            TextLineNumber(train.Cars.Count, table.CurrentRow + 1, columnsCount);

            for (var i = 0; i < train.Cars.Count; i++)
            {
                var j = (i == 0) ? 0 : i;
                var car = train.Cars[j];
                var statusString = "";
                foreach (var cell in car.BrakeSystem.GetDebugStatus((Viewer.PlayerLocomotive as MSTSLocomotive).BrakeSystemPressureUnits))
                {
                    statusString = statusString + cell + "\t";
                }
                if (statusString.StartsWith("1V"))
                {
                    var indexMatch = statusHeader.FindIndex(x => x.Contains(Viewer.Catalog.GetString("VacRes")));
                    if (!statusBrake.Contains(statusHeader[indexMatch]))//Avoid header duplicity
                        statusBrake.Add(statusHeader[indexMatch]);
                }
                else
                {
                    var indexMatch = statusHeader.FindIndex(x => x.Contains(Viewer.Catalog.GetString("AuxRes")));
                    if (!statusBrake.Contains(statusHeader[indexMatch]))//Avoid header duplicity
                        statusBrake.Add(statusHeader[indexMatch]);
                }
                statusBrake.Add(car.CarID + "\t" + statusString);
            }

            //HudScroll. Pages count from nLinesShow number.
            TextLineNumber(statusBrake.Count, table.CurrentRow, columnsCount);

            //Number of lines to show. HudScroll
            for (var i = (hudWindowLinesActualPage * nLinesShow) - nLinesShow; i < (statusBrake.Count > hudWindowLinesActualPage * nLinesShow ? hudWindowLinesActualPage * nLinesShow : statusBrake.Count); i++)
            {
                if (i > 0 && i < 2 && (statusBrake[i] == stringStatus[i - 1]) || i > 1 && (statusBrake[i - 2] == statusBrake[i]))
                    continue;

                if (statusBrake.Count > i)
                {
                    //Calc col number and take in count 1 left column carID
                    if (i > 0 && i % nLinesShow == 0 && hudWindowColumnsActualPage > 0)
                        TextColNumber(statusBrake[0], 0, false);
                    else
                        TextColNumber(statusBrake[i], 0, false);

                    //Update Brake Information view to show selected car from TrainOperationsWindow (F9)
                    //Once a car clicked CarOperationsWindow remains visible
                    BrakeInfoVisible = false;
                    if (Viewer.CarOperationsWindow.Visible)
                    {
                        int indexMatch = statusBrake.FindIndex(x => x.Contains(Viewer.Catalog.GetString((Viewer.CarOperationsWindow.CarPosition >= Viewer.PlayerTrain.Cars.Count ? " " : Viewer.PlayerTrain.Cars[Viewer.CarOperationsWindow.CarPosition].CarID))));
                        hudWindowLinesActualPage = (int)Math.Ceiling(Convert.ToDouble(indexMatch / nLinesShow) + 0.5);
                        BrakeInfoVisible = true;
                    }

                    //Add yellow color to string when car was selected at CarOperationWindow (F9).
                    stringStatusToList = (statusBrake[i].TrimEnd('\t').Split('\t'));//Convert to string[]

                    var EndText = stringStatusToList[0] == (Viewer.CarOperationsWindow.CarPosition >= Viewer.PlayerTrain.Cars.Count ? " " : Viewer.PlayerTrain.Cars[Viewer.CarOperationsWindow.CarPosition].CarID) ? "???" : "";
                    var arrow = "";

                    //DrawScrollArrows() can't be used because it works with TableAddLines, here we work with TableSetCell.
                    if (hudWindowColumnsActualPage > 0)
                    {
                        if (stringStatus.Count > 1 && stringStatus.Count <= hudWindowColumnsActualPage)
                        {
                            arrow = arrow + "◄";// \u25C0
                        }
                        else if (stringStatus.Count > 1 && hudWindowColumnsActualPage == 1)
                        {
                            arrow = arrow + "►";// \u25B6
                        }

                        if (i > 0 && i % nLinesShow == 0)
                        {//Display header when page was changed
                            TextColNumber(statusBrake[0], 0, false);
                            stringStatusToList = stringStatus[hudWindowColumnsActualPage - 1].TrimEnd('\t').Split('\t');// string[]
                            stringStatusToList[0] = arrow + stringStatusToList[0];
                            BrakeInfoData(table, stringStatusToList, "");
                            TableAddLine(table);
                            TextColNumber(statusBrake[i], 0, false);
                        }

                        if (stringStatus.Count >= hudWindowColumnsActualPage)
                        {//Avoid crash when not same brake system
                            stringStatusToList = stringStatus[hudWindowColumnsActualPage - 1].TrimEnd('\t').Split('\t');// string[]
                            stringStatusToList[0] = arrow + stringStatusToList[0];
                            BrakeInfoData(table, stringStatusToList, EndText);
                        }
                        else if (stringStatus.Count == 1)
                        {
                            stringStatusToList = stringStatus[0].TrimEnd('\t').Split('\t');// string[]
                            stringStatusToList[0] = arrow + stringStatusToList[0];
                            BrakeInfoData(table, stringStatusToList, EndText);
                        }
                    }
                    else
                    {   //hudWindowColumnsActualPage == 0.
                        if (i > 0 && i % nLinesShow == 0)
                        {//Display header when page was changed
                            stringStatusToList = statusBrake[0].TrimEnd('\t').Split('\t');// string[]
                            BrakeInfoData(table, stringStatusToList, "");
                            TableAddLine(table);
                        }

                        stringStatusToList = statusBrake[i].TrimEnd('\t').Split('\t');// string[]
                        BrakeInfoData(table, stringStatusToList, EndText);
                    }
                    TableAddLine(table);
                }
            }
        }

        /// <summary>
        /// Allow to draw brake info data.
        /// </summary>
        /// <param name="table"></param>
        /// <param name="stringToDraw"></param>
        /// <param name="endtext"></param>
        void BrakeInfoData(TableData table, string[] stringToDraw, string endtext)
        {
            for (int iCell = 0; iCell<stringToDraw.Length; iCell++)
                TableSetCell(table, table.CurrentRow, iCell, stringToDraw[iCell] + endtext);
        }


        void TextPageForceInfo(TableData table)
        {
            TextPageHeading(table, Viewer.Catalog.GetString("FORCE INFORMATION"));

            var train = Viewer.PlayerLocomotive.Train;
            var mstsLocomotive = Viewer.PlayerLocomotive as MSTSLocomotive;

            ResetHudScroll(); //Reset Hudscroll.
            if (hudWindowFullScreen)
                TableSetLabelValueColumns(table, 0, 2);

            if (mstsLocomotive != null)
            {
                if (mstsLocomotive.AdvancedAdhesionModel)
                {
                    var HUDSteamEngineType = mstsLocomotive.SteamEngineType;
                    var HUDEngineType = mstsLocomotive.EngineType;

                    if (HUDEngineType == TrainCar.EngineTypes.Steam && (HUDSteamEngineType == TrainCar.SteamEngineTypes.Compound || HUDSteamEngineType == TrainCar.SteamEngineTypes.Simple || HUDSteamEngineType == TrainCar.SteamEngineTypes.Unknown)) // For display of steam locomotive adhesion info
                    {
                        TableAddLine(table, Viewer.Catalog.GetString("(Advanced adhesion model)"));
                        TableAddLabelValue(table, Viewer.Catalog.GetString("Loco Adhesion"), "{0:F0}%", mstsLocomotive.LocomotiveCoefficientFrictionHUD * 100.0f);
                        TableAddLabelValue(table, Viewer.Catalog.GetString("Wag Adhesion"), "{0:F0}%", mstsLocomotive.WagonCoefficientFrictionHUD * 100.0f);
                        TableAddLabelValue(table, Viewer.Catalog.GetString("Tang. Force"), "{0:F0}", FormatStrings.FormatForce(N.FromLbf(mstsLocomotive.SteamTangentialWheelForce), mstsLocomotive.IsMetric));
                        TableAddLabelValue(table, Viewer.Catalog.GetString("Static Force"), "{0:F0}", FormatStrings.FormatForce(N.FromLbf(mstsLocomotive.SteamStaticWheelForce), mstsLocomotive.IsMetric));
                        //  TableAddLabelValue(table, Viewer.Catalog.GetString("Axle brake force"), "{0}", FormatStrings.FormatForce(mstsLocomotive.LocomotiveAxle.BrakeForceN, mstsLocomotive.IsMetric));
                    }
                    else  // Advanced adhesion non steam locomotives HUD display
                    {
                        TableAddLine(table, Viewer.Catalog.GetString("(Advanced adhesion model)"));
                        TableAddLabelValue(table, Viewer.Catalog.GetString("Wheel slip"), "{0:F0}% ({1:F0}%/{2})", mstsLocomotive.LocomotiveAxle.SlipSpeedPercent, mstsLocomotive.LocomotiveAxle.SlipDerivationPercentpS, FormatStrings.s);
                        TableAddLabelValue(table, Viewer.Catalog.GetString("Conditions"), "{0:F0}%", mstsLocomotive.LocomotiveAxle.AdhesionConditions * 100.0f);
                        TableAddLabelValue(table, Viewer.Catalog.GetString("Axle drive force"), "{0}", FormatStrings.FormatForce(mstsLocomotive.LocomotiveAxle.DriveForceN, mstsLocomotive.IsMetric));
                        TableAddLabelValue(table, Viewer.Catalog.GetString("Axle brake force"), "{0}", FormatStrings.FormatForce(mstsLocomotive.LocomotiveAxle.BrakeRetardForceN, mstsLocomotive.IsMetric));
                        TableAddLabelValue(table, Viewer.Catalog.GetString("Number of substeps"), "{0:F0} ({1})", mstsLocomotive.LocomotiveAxle.AxleRevolutionsInt.NumOfSubstepsPS,
                                                                                                    Viewer.Catalog.GetStringFmt("filtered by {0:F0}", mstsLocomotive.LocomotiveAxle.FilterMovingAverage.Size));
                        TableAddLabelValue(table, Viewer.Catalog.GetString("Solver"), "{0}", mstsLocomotive.LocomotiveAxle.AxleRevolutionsInt.Method.ToString());
                        TableAddLabelValue(table, Viewer.Catalog.GetString("Stability correction"), "{0:F0}", mstsLocomotive.LocomotiveAxle.AdhesionK);
                        TableAddLabelValue(table, Viewer.Catalog.GetString("Axle out force"), "{0} ({1})",
                            FormatStrings.FormatForce(mstsLocomotive.LocomotiveAxle.AxleForceN, mstsLocomotive.IsMetric),
                            FormatStrings.FormatPower(mstsLocomotive.LocomotiveAxle.AxleForceN * mstsLocomotive.WheelSpeedMpS, mstsLocomotive.IsMetric, false, false));
                        TableAddLabelValue(table, Viewer.Catalog.GetString("Loco Adhesion"), "{0:F0}%", mstsLocomotive.LocomotiveCoefficientFrictionHUD * 100.0f);
                        TableAddLabelValue(table, Viewer.Catalog.GetString("Wagon Adhesion"), "{0:F0}%", mstsLocomotive.WagonCoefficientFrictionHUD * 100.0f);
                    }
                }
                else
                {
                    TableAddLine(table, Viewer.Catalog.GetString("(Simple adhesion model)"));
                    TableAddLabelValue(table, Viewer.Catalog.GetString("Axle out force"), "{0:F0} N ({1:F0} kW)", mstsLocomotive.MotiveForceN, mstsLocomotive.MotiveForceN * mstsLocomotive.SpeedMpS / 1000.0f);
                    TableAddLabelValue(table, Viewer.Catalog.GetString("Loco Adhesion"), "{0:F0}%", mstsLocomotive.LocomotiveCoefficientFrictionHUD * 100.0f);
                    TableAddLabelValue(table, Viewer.Catalog.GetString("Wagon Adhesion"), "{0:F0}%", mstsLocomotive.WagonCoefficientFrictionHUD * 100.0f);
                }
                TableAddLine(table);

                if (train.TrainWindResistanceDependent) // Only show this information if wind resistance is selected
                {
                    var status = new StringBuilder();
                    if (hudWindowColumnsActualPage > 0)
                    {
                        status.AppendFormat("\n{0}\t{1:N2} mph\t{2}\t{3:N2} mph\n",
                        Viewer.Catalog.GetString("ResWind:"), train.ResultantWindComponentDeg,
                        Viewer.Catalog.GetString("ResSpeed:"), Me.ToMi(pS.TopH(train.WindResultantSpeedMpS)));
                    }
                    else
                    {
                        status.AppendFormat("\n{0}\t{1:N2} mph\t{2}\t\t{3:N2} Deg\t{4}\t\t{5:N2} Deg\t{6}\t{7:N2} mph\t{8}\t{9:N2} mph\n",
                        Viewer.Catalog.GetString("Wind Speed:"), Me.ToMi(pS.TopH(train.PhysicsWindSpeedMpS)),
                        Viewer.Catalog.GetString("Wind Direction:"), train.PhysicsWindDirectionDeg,
                        Viewer.Catalog.GetString("Train Direction:"), train.PhysicsTrainLocoDirectionDeg,
                        Viewer.Catalog.GetString("ResWind:"), train.ResultantWindComponentDeg,
                        Viewer.Catalog.GetString("ResSpeed:"), Me.ToMi(pS.TopH(train.WindResultantSpeedMpS)));
                    }
                    TableAddLines(table, status.ToString());
                }
            }
            //HudScroll
            if (hudWindowColumnsActualPage > 0)
            {
                //HudScroll
                TableSetCells(table, 0,
                Viewer.Catalog.GetString("Car"),
                Viewer.Catalog.GetString("Coupler"),
                Viewer.Catalog.GetString("Slack"),
                Viewer.Catalog.GetString("Mass"),
                Viewer.Catalog.GetString("Gradient"),
                Viewer.Catalog.GetString("Curve"),
                Viewer.Catalog.GetString("Brk Frict."),
                Viewer.Catalog.GetString("Brk Slide")

                //Here new added items.
                // Possibly needed for buffing forces
                //                Viewer.Catalog.GetString("VertD"),
                //                Viewer.Catalog.GetString("VertL"),
                //                Viewer.Catalog.GetString("BuffExc"),
                //                Viewer.Catalog.GetString("CplAng")
                );
            }
            else
            {
                //Normal view
                TableSetCells(table, 0,
                Viewer.Catalog.GetString("Car"),
                Viewer.Catalog.GetString("Total"),
                Viewer.Catalog.GetString("Motive"),
                Viewer.Catalog.GetString("Brake"),
                Viewer.Catalog.GetString("Friction"),
                Viewer.Catalog.GetString("Gravity"),
                Viewer.Catalog.GetString("Curve"),
                Viewer.Catalog.GetString("Tunnel"),
                Viewer.Catalog.GetString("Wind"),
                Viewer.Catalog.GetString("Coupler"),
                Viewer.Catalog.GetString("Coupler"),
                Viewer.Catalog.GetString("Slack"),
                Viewer.Catalog.GetString("Mass"),
                Viewer.Catalog.GetString("Gradient"),
                Viewer.Catalog.GetString("Curve"),
                Viewer.Catalog.GetString("Brk Frict."),
                Viewer.Catalog.GetString("Brk Slide"),
                Viewer.Catalog.GetString("Bear Temp")

                );
            }
            //Columns. HudScroll
            var columnsCount = ColumnsCount(table, false);

            TableAddLine(table);

            //Pages count from number of nLinesShow.
            TextLineNumber(train.Cars.Count, table.CurrentRow + 1, columnsCount);
            //Number of lines to show
            for (var i = (hudWindowLinesActualPage * nLinesShow) - nLinesShow; i < (train.Cars.Count > hudWindowLinesActualPage * nLinesShow ? hudWindowLinesActualPage * nLinesShow : train.Cars.Count); i++)
            {
                var j = (i == 0) ? 0 : i;
                var car = train.Cars[j];
                TableSetCell(table, 0, "{0}", car.CarID);
                if (hudWindowColumnsActualPage > 0)
                {
                    TableSetCell(table, 1, "{0} : {1}", car.HUDCouplerRigidIndication ? "R" : "F", car.CouplerExceedBreakLimit ? "xxx" : car.CouplerOverloaded ? "O/L" : car.HUDCouplerForceIndication == 1 ? "Pull" : car.HUDCouplerForceIndication == 2 ? "Push" : "-");
                    TableSetCell(table, 2, "{0}", FormatStrings.FormatVeryShortDistanceDisplay(car.CouplerSlackM, car.IsMetric));
                    TableSetCell(table, 3, "{0}", FormatStrings.FormatLargeMass(car.MassKG, car.IsMetric, car.IsUK));
                    TableSetCell(table, 4, "{0:F2}%", -car.CurrentElevationPercent);
                    TableSetCell(table, 5, "{0}", FormatStrings.FormatDistance(car.CurrentCurveRadius, car.IsMetric));
                    TableSetCell(table, 6, "{0:F0}%", car.BrakeShoeCoefficientFriction * 100.0f);
                    TableSetCell(table, 7, car.HUDBrakeSkid ? Viewer.Catalog.GetString("Yes") : "No");

                    TableSetCell(table, 8, car.Flipped ? Viewer.Catalog.GetString("Flipped") : "");

                    // Possibly needed for buffing forces
                    //                TableSetCell(table, 17, "{0}", FormatStrings.FormatForce(car.WagonVerticalDerailForceN, car.IsMetric));
                    //                TableSetCell(table, 18, "{0}", FormatStrings.FormatForce(car.TotalWagonLateralDerailForceN, car.IsMetric));
                    //                TableSetCell(table, 19, car.BuffForceExceeded ? Viewer.Catalog.GetString("Yes") : "No");

                    //                TableSetCell(table, 20, "{0:F2}", MathHelper.ToDegrees(car.WagonFrontCouplerAngleRad));
                    TableAddLine(table);
                    TableSetCell(table, 1, "Tot.Slack:");
                    TableSetCell(table, 2, "{0}", FormatStrings.FormatVeryShortDistanceDisplay(train.TotalCouplerSlackM, mstsLocomotive.IsMetric));
                }
                else
                {
                    TableSetCell(table, 1, "{0}", FormatStrings.FormatForce(car.TotalForceN, car.IsMetric));
                    TableSetCell(table, 2, "{0}", FormatStrings.FormatForce(car.MotiveForceN, car.IsMetric));
                    TableSetCell(table, 3, "{0}", FormatStrings.FormatForce(car.BrakeForceN, car.IsMetric));
                    TableSetCell(table, 4, "{0}", FormatStrings.FormatForce(car.FrictionForceN, car.IsMetric));
                    TableSetCell(table, 5, "{0}", FormatStrings.FormatForce(car.GravityForceN, car.IsMetric));
                    TableSetCell(table, 6, "{0}", FormatStrings.FormatForce(car.CurveForceN, car.IsMetric));
                    TableSetCell(table, 7, "{0}", FormatStrings.FormatForce(car.TunnelForceN, car.IsMetric));
                    TableSetCell(table, 8, "{0}", FormatStrings.FormatForce(car.WindForceN, car.IsMetric));
                    TableSetCell(table, 9, "{0}", FormatStrings.FormatForce(car.CouplerForceU, car.IsMetric));
                    TableSetCell(table, 10, "{0} : {1}", car.HUDCouplerRigidIndication ? "R" : "F", car.CouplerExceedBreakLimit ? "xxx" : car.CouplerOverloaded ? "O/L" : car.HUDCouplerForceIndication == 1 ? "Pull" : car.HUDCouplerForceIndication == 2 ? "Push" : "-");
                    TableSetCell(table, 11, "{0}", FormatStrings.FormatVeryShortDistanceDisplay(car.CouplerSlackM, car.IsMetric));
                    TableSetCell(table, 12, "{0}", FormatStrings.FormatLargeMass(car.MassKG, car.IsMetric, car.IsUK));
                    TableSetCell(table, 13, "{0:F2}%", -car.CurrentElevationPercent);
                    TableSetCell(table, 14, "{0}", FormatStrings.FormatDistance(car.CurrentCurveRadius, car.IsMetric));
                    TableSetCell(table, 15, "{0:F0}%", car.BrakeShoeCoefficientFriction * 100.0f);
                    TableSetCell(table, 16, car.HUDBrakeSkid ? Viewer.Catalog.GetString("Yes") : "No");
                    TableSetCell(table, 17, "{0} {1}", FormatStrings.FormatTemperature(car.WheelBearingTemperatureDegC, car.IsMetric, false), car.DisplayWheelBearingTemperatureStatus);

                    TableSetCell(table, 18, car.Flipped ? Viewer.Catalog.GetString("Flipped") : "");

                    TableAddLine(table);
                    TableSetCell(table, 10, "Tot.Slack:");
                    TableSetCell(table, 11, "{0}", FormatStrings.FormatVeryShortDistanceDisplay(train.TotalCouplerSlackM, mstsLocomotive.IsMetric));
                }
            }
        }
        
        void TextPageDispatcherInfo(TableData table)
        {
            // count active trains
            int totalactive = 0;
            foreach (var thisTrain in Viewer.Simulator.AI.AITrains)
            {
                if (thisTrain.MovementState != AITrain.AI_MOVEMENT_STATE.AI_STATIC && thisTrain.TrainType != Train.TRAINTYPE.AI_INCORPORATED)
                {
                    totalactive++;
                }
            }

            TextPageHeading(table, Viewer.Catalog.GetString("DISPATCHER INFORMATION : active trains : " + totalactive));

            ResetHudScroll();//Reset HudScroll
            
            if (hudWindowColumnsActualPage > 0)
            {
                //HudScroll
                TableSetCells(table, 0,
                    Viewer.Catalog.GetString("Train"),
                    Viewer.Catalog.GetString("Consist"),
                    Viewer.Catalog.GetString("Path"));
                    //New added items, here.
            }
            else
            {
                //Normal view
                TableSetCells(table, 0,
                    Viewer.Catalog.GetString("Train"),
                    Viewer.Catalog.GetString("Travelled"),
                    Viewer.Catalog.GetString("Speed"),
                    Viewer.Catalog.GetString("Max"),
                    Viewer.Catalog.GetString("AI mode"),
                    Viewer.Catalog.GetString("AI data"),
                    Viewer.Catalog.GetString("Mode"),
                    Viewer.Catalog.GetString("Auth"),
                    Viewer.Catalog.GetString("Distance"),
                    Viewer.Catalog.GetString("Signal"),
                    Viewer.Catalog.GetString("Distance"),
                    Viewer.Catalog.GetString("Consist"),
                    Viewer.Catalog.GetString("Path"));
                //New added items, here

                //Find 'Path' header column
                //Requiered to avoid conflict with human dispatcher code.
                PathHeaderColumn = ColumnsCount(table, true); 
            }

            //HudScroll. Columns
            var columnsCount = ColumnsCount(table, false);
            
            List<string[]> statusDispatcher = new List<string[]>();
            statusDispatcher.Clear();
            var TextToYellowColor = "#";

            TableAddLine(table);

            // first is player train
            foreach (var thisTrain in Viewer.Simulator.Trains)
            {
                if (thisTrain.TrainType == Train.TRAINTYPE.PLAYER || (thisTrain.TrainType == Train.TRAINTYPE.REMOTE && Orts.MultiPlayer.MPManager.IsServer())
                    || thisTrain.IsActualPlayerTrain)
                {
                    var status = thisTrain.GetStatus(Viewer.MilepostUnitsMetric);
                    if (thisTrain.TrainType == Train.TRAINTYPE.AI_PLAYERHOSTING) status = ((AITrain)thisTrain).AddMovementState(status, Viewer.MilepostUnitsMetric);
                    else if (thisTrain == Program.Simulator.OriginalPlayerTrain && Program.Simulator.Activity != null) status = thisTrain.AddRestartTime(status);
                    else if (thisTrain.IsActualPlayerTrain && Program.Simulator.Activity != null && thisTrain.ControlMode != Train.TRAIN_CONTROL.EXPLORER && !thisTrain.IsPathless)
                        status = thisTrain.AddRestartTime(status);

                    //HudScroll
                    if (Viewer.SelectedTrain.Name == thisTrain.Name)
                        TextToYellowColor = status[0];

                    statusDispatcher.Add(status);
                }
            }

            // next is active AI trains which are delayed
            foreach (var thisTrain in Viewer.Simulator.AI.AITrains)
            {
                if (thisTrain.MovementState != AITrain.AI_MOVEMENT_STATE.AI_STATIC && thisTrain.TrainType != Train.TRAINTYPE.PLAYER
                    && thisTrain.TrainType != Train.TRAINTYPE.AI_INCORPORATED)
                {
                    if (thisTrain.Delay.HasValue && thisTrain.Delay.Value.TotalMinutes >= 1)
                    {
                        var status = thisTrain.GetStatus(Viewer.MilepostUnitsMetric);
                        status = thisTrain.AddMovementState(status, Viewer.MilepostUnitsMetric);
                        //HudScroll
                        if (Viewer.SelectedTrain.Name == thisTrain.Name)
                            TextToYellowColor = status[0];

                        statusDispatcher.Add(status);
                    }
                }
            }

            // next is active AI trains which are not delayed
            foreach (var thisTrain in Viewer.Simulator.AI.AITrains)
            {
                if (thisTrain.MovementState != AITrain.AI_MOVEMENT_STATE.AI_STATIC && thisTrain.TrainType != Train.TRAINTYPE.PLAYER
                    && thisTrain.TrainType != Train.TRAINTYPE.AI_INCORPORATED)
                {
                    if (!thisTrain.Delay.HasValue || thisTrain.Delay.Value.TotalMinutes < 1)
                    {
                        var status = thisTrain.GetStatus(Viewer.MilepostUnitsMetric);
                        status = thisTrain.AddMovementState(status, Viewer.MilepostUnitsMetric);
                        //HudScroll
                        if (Viewer.SelectedTrain.Name == thisTrain.Name)
                            TextToYellowColor = status[0];

                        statusDispatcher.Add(status);
                    }
                }
            }

            // finally is static AI trains
            foreach (var thisTrain in Viewer.Simulator.AI.AITrains)
            {
                if (thisTrain.MovementState == AITrain.AI_MOVEMENT_STATE.AI_STATIC && thisTrain.TrainType != Train.TRAINTYPE.PLAYER)
                {
                    var status = thisTrain.GetStatus(Viewer.MilepostUnitsMetric);
                    status = thisTrain.AddMovementState(status, Viewer.MilepostUnitsMetric);

                    //HudScroll
                    if (Viewer.SelectedTrain.Name == thisTrain.Name)
                        TextToYellowColor = status[0];

                    statusDispatcher.Add(status);
                }
            }

            //HudScroll. Pages count from nLinesShow number.
            TextLineNumber(statusDispatcher.Count, table.CurrentRow, columnsCount);
            
            //Number of lines to show. HudScroll
            for (var i = (hudWindowLinesActualPage * nLinesShow) - nLinesShow; i < (Viewer.Simulator.Trains.Count > hudWindowLinesActualPage * nLinesShow ? hudWindowLinesActualPage * nLinesShow : Viewer.Simulator.Trains.Count); i++)
            {
                if (statusDispatcher.Count > i)
                {
                    //Calc col number and take in count 2 left columns car and consist name
                    TextColNumber(statusDispatcher[i][PathHeaderColumn], 2, false);

                    var arrow = "";
                    //Add yellow color to string.
                    var EndText = statusDispatcher[i][0].Length == TextToYellowColor.Length && statusDispatcher[i][0].Contains(TextToYellowColor) ? "???" : "";

                    //DrawScrollArrows() can't be used because it works with TableAddLines, here we work with TableSetCell.
                    if (hudWindowColumnsActualPage > 0)
                    {
                        var statusIndex = stringStatus.Count >= hudWindowColumnsActualPage ? hudWindowColumnsActualPage - 1 : stringStatus.Count - 1;
                        if (statusDispatcher[i][PathHeaderColumn].Contains(stringStatus[statusIndex]) || stringStatus[statusIndex].EndsWith("???"))
                            EndText = "";

                        if (stringStatus.Count > 1 && stringStatus.Count <= hudWindowColumnsActualPage)
                        {
                            arrow = "◄";// \u25C0
                            TableSetCell(table, 2, hudWindowColumnsActualPage > 1 ? stringStatus[(stringStatus.Count < hudWindowColumnsActualPage ? stringStatus.Count - 1 : hudWindowColumnsActualPage - 1)] + EndText : stringStatus[hudWindowColumnsActualPage - 1] + EndText);
                        }
                        else if (stringStatus.Count > 1 && hudWindowColumnsActualPage == 1)
                        {
                            arrow = "►";// \u25B6
                            TableSetCell(table, 2, hudWindowColumnsActualPage > 0 ? stringStatus[hudWindowColumnsActualPage - 1] + EndText : stringStatus[hudWindowColumnsActualPage - 1] + EndText);
                        }
                        else if (stringStatus.Count > 1 && hudWindowColumnsActualPage > 1 && stringStatus.Count >= hudWindowColumnsActualPage)
                        {
                            arrow = "↔";// \u2194
                            TableSetCell(table, 2, hudWindowColumnsActualPage > 0 ? stringStatus[hudWindowColumnsActualPage - 1] + EndText : stringStatus[hudWindowColumnsActualPage - 1] + EndText);
                        }
                        else if (stringStatus.Count == 1 && hudWindowColumnsActualPage == 1 && stringStatus.Count >= hudWindowColumnsActualPage)
                        {
                            arrow = "◄";// \u25C0
                            TableSetCell(table, 2, statusDispatcher[i][PathHeaderColumn]);
                        }
                        else
                            TableSetCell(table, table.CurrentRow, 2, statusDispatcher[i][PathHeaderColumn]);

                        //Add yellow color to string.
                        EndText = statusDispatcher[i][0].Length == TextToYellowColor.Length && statusDispatcher[i][0].Contains(TextToYellowColor) ? "???" : "";
                        TableSetCell(table, table.CurrentRow, 0, arrow + statusDispatcher[i][0] + EndText);
                        TableSetCell(table, table.CurrentRow, 1, statusDispatcher[i][11] + EndText);
                    }
                    else
                        for (int iCell = 0; iCell < statusDispatcher[0].Length; iCell++)
                            TableSetCell(table, table.CurrentRow, iCell, statusDispatcher[i][iCell] + (iCell == PathHeaderColumn && !statusDispatcher[i][PathHeaderColumn].EndsWith("???")? "" : EndText));//Avoid yellow color for Path info

                    TableAddLine(table);
                }
            }           



#if WITH_PATH_DEBUG
            TextPageHeading(table, "PATH info");

            TableSetCells(table, 0, "Train", "Path ");
            TableSetCells(table, 8, "Type", "Info");
            TableAddLine(table);

            foreach (var thisTrain in Viewer.Simulator.AI.AITrains)
            {
                if (thisTrain.MovementState != AITrain.AI_MOVEMENT_STATE.AI_STATIC)
                {
                    TextPagePathInfo(thisTrain, table);
                }
            }
            TextPageHeading(table, "ACTIONs info");

            TableSetCells(table, 0, "Train", "Actions ");
            TableAddLine(table);

            foreach (var thisTrain in Viewer.Simulator.AI.AITrains)
            {
                if (thisTrain.MovementState != AITrain.AI_MOVEMENT_STATE.AI_STATIC)
                {
                    TextPageActionsInfo(thisTrain, table);
                }
            }
#endif

        }
#if WITH_PATH_DEBUG
        void TextPagePathInfo(AITrain thisTrain, TableData table)
        {
            // next is active AI trains
            if (thisTrain.MovementState != AITrain.AI_MOVEMENT_STATE.AI_STATIC)
            {
                var status = thisTrain.GetPathStatus(Viewer.MilepostUnitsMetric);
                status = thisTrain.AddPathInfo(status, Viewer.MilepostUnitsMetric);
                for (var iCell = 0; iCell < status.Length; iCell++)
                    TableSetCell(table, table.CurrentRow, iCell, status[iCell]);
                TableAddLine(table);
            }
        }

        void TextPageActionsInfo(AITrain thisTrain, TableData table)
        {
            // next is active AI trains
            if (thisTrain.MovementState != AITrain.AI_MOVEMENT_STATE.AI_STATIC)
            {
                var status = thisTrain.GetActionStatus(Viewer.MilepostUnitsMetric);
                for (var iCell = 0; iCell < status.Length; iCell++)
                    TableSetCell(table, table.CurrentRow, iCell, status[iCell]);
                TableAddLine(table);
            }
        }
#endif

        void TextPageWeather(TableData table)
        {
            TextPageHeading(table, Viewer.Catalog.GetString("WEATHER INFORMATION"));

            //Disable Hudscroll.
            Viewer.HUDScrollWindow.Visible = false;//HudScroll
         
            TableAddLabelValue(table, Viewer.Catalog.GetString("Visibility"), Viewer.Catalog.GetStringFmt("{0:N0} m", Viewer.Simulator.Weather.FogDistance));
            TableAddLabelValue(table, Viewer.Catalog.GetString("Cloud cover"), Viewer.Catalog.GetStringFmt("{0:F0} %", Viewer.Simulator.Weather.OvercastFactor * 100));
            TableAddLabelValue(table, Viewer.Catalog.GetString("Intensity"), Viewer.Catalog.GetStringFmt("{0:F4} p/s/m^2", Viewer.Simulator.Weather.PricipitationIntensityPPSPM2));
            TableAddLabelValue(table, Viewer.Catalog.GetString("Liquidity"), Viewer.Catalog.GetStringFmt("{0:F0} %", Viewer.Simulator.Weather.PrecipitationLiquidity * 100));
            TableAddLabelValue(table, Viewer.Catalog.GetString("Wind"), Viewer.Catalog.GetStringFmt("{0:F1},{1:F1} m/s", Viewer.Simulator.Weather.WindSpeedMpS.X, Viewer.Simulator.Weather.WindSpeedMpS.Y));
            TableAddLabelValue(table, Viewer.Catalog.GetString("Amb Temp"), FormatStrings.FormatTemperature(Viewer.PlayerLocomotive.Train.TrainOutsideTempC, Viewer.PlayerLocomotive.IsMetric, false));
        }

        void TextPageDebugInfo(TableData table)
        {
            TextPageHeading(table, Viewer.Catalog.GetString("DEBUG INFORMATION"));

            //Disable Hudscroll.
            Viewer.HUDScrollWindow.Visible = false;//HudScroll

            var allocatedBytesPerSecond = AllocatedBytesPerSecCounter == null ? 0 : AllocatedBytesPerSecCounter.NextValue();
            if (allocatedBytesPerSecond >= 1 && AllocatedBytesPerSecLastValue != allocatedBytesPerSecond)
                AllocatedBytesPerSecLastValue = allocatedBytesPerSecond;

            TableAddLabelValue(table, Viewer.Catalog.GetString("Logging enabled"), Viewer.Settings.DataLogger ? Viewer.Catalog.GetString("Yes") : Viewer.Catalog.GetString("No"));
            TableAddLabelValue(table, Viewer.Catalog.GetString("Build"), VersionInfo.Build);
            TableAddLabelValue(table, Viewer.Catalog.GetString("Memory"), Viewer.Catalog.GetStringFmt("{0:F0} MB ({5}, {6}, {7}, {8}, {1:F0} MB managed, {9:F0} kB/frame allocated, {2:F0}/{3:F0}/{4:F0} GCs)", GetWorkingSetSize() >> 20, GC.GetTotalMemory(false) >> 20, GC.CollectionCount(0), GC.CollectionCount(1), GC.CollectionCount(2), Viewer.TextureManager.GetStatus(), Viewer.MaterialManager.GetStatus(), Viewer.ShapeManager.GetStatus(), Viewer.World.Terrain.GetStatus(), AllocatedBytesPerSecLastValue / Viewer.RenderProcess.FrameRate.SmoothedValue / 1024));
            TableAddLabelValue(table, Viewer.Catalog.GetString("CPU"), Viewer.Catalog.GetStringFmt("{0:F0}% ({1})", (Viewer.RenderProcess.Profiler.CPU.SmoothedValue + Viewer.UpdaterProcess.Profiler.CPU.SmoothedValue + Viewer.LoaderProcess.Profiler.CPU.SmoothedValue + Viewer.SoundProcess.Profiler.CPU.SmoothedValue) / ProcessorCount, Viewer.Catalog.GetPluralStringFmt("{0} logical processor", "{0} logical processors", ProcessorCount)));
            TableAddLabelValue(table, Viewer.Catalog.GetString("GPU"), Viewer.Catalog.GetStringFmt("{0:F0} FPS (50th/95th/99th percentiles {1:F1} / {2:F1} / {3:F1} ms, shader model {4})", Viewer.RenderProcess.FrameRate.SmoothedValue, Viewer.RenderProcess.FrameTime.SmoothedP50 * 1000, Viewer.RenderProcess.FrameTime.SmoothedP95 * 1000, Viewer.RenderProcess.FrameTime.SmoothedP99 * 1000, Viewer.Settings.ShaderModel));
            TableAddLabelValue(table, Viewer.Catalog.GetString("Adapter"), Viewer.Catalog.GetStringFmt("{0} ({1:F0} MB) ({2:F0} pixels x {3:F0} pixels)", Viewer.AdapterDescription, Viewer.AdapterMemory >> 20, Viewer.DisplaySize.X, Viewer.DisplaySize.Y));
            if (Viewer.Settings.DynamicShadows)
            {
                TableSetCells(table, 3, Enumerable.Range(0, RenderProcess.ShadowMapCount).Select(i => String.Format(Viewer.Catalog.GetStringFmt("{0}/{1}", RenderProcess.ShadowMapDistance[i], RenderProcess.ShadowMapDiameter[i]))).ToArray());
                TableSetCell(table, 3 + RenderProcess.ShadowMapCount, Viewer.Catalog.GetStringFmt("({0}x{0})", Viewer.Settings.ShadowMapResolution));
                TableAddLine(table, Viewer.Catalog.GetString("Shadow maps"));
                TableSetCells(table, 3, Viewer.RenderProcess.ShadowPrimitivePerFrame.Select(p => p.ToString("F0")).ToArray());
                TableAddLabelValue(table, Viewer.Catalog.GetString("Shadow primitives"), Viewer.Catalog.GetStringFmt("{0:F0}", Viewer.RenderProcess.ShadowPrimitivePerFrame.Sum()));
            }
            TableSetCells(table, 3, Viewer.RenderProcess.PrimitivePerFrame.Select(p => p.ToString("F0")).ToArray());
            TableAddLabelValue(table, Viewer.Catalog.GetString("Render primitives"), Viewer.Catalog.GetStringFmt("{0:F0}", Viewer.RenderProcess.PrimitivePerFrame.Sum()));
            TableAddLabelValue(table, Viewer.Catalog.GetString("Render process"), Viewer.Catalog.GetStringFmt("{0:F0}% ({1:F0}% {2})", Viewer.RenderProcess.Profiler.Wall.SmoothedValue, Viewer.RenderProcess.Profiler.Wait.SmoothedValue, Viewer.Catalog.GetString("wait")));
            TableAddLabelValue(table, Viewer.Catalog.GetString("Updater process"), Viewer.Catalog.GetStringFmt("{0:F0}% ({1:F0}% {2})", Viewer.UpdaterProcess.Profiler.Wall.SmoothedValue, Viewer.UpdaterProcess.Profiler.Wait.SmoothedValue, Viewer.Catalog.GetString("wait")));
            TableAddLabelValue(table, Viewer.Catalog.GetString("Loader process"), Viewer.Catalog.GetStringFmt("{0:F0}% ({1:F0}% {2})", Viewer.LoaderProcess.Profiler.Wall.SmoothedValue, Viewer.LoaderProcess.Profiler.Wait.SmoothedValue, Viewer.Catalog.GetString("wait")));
            TableAddLabelValue(table, Viewer.Catalog.GetString("Sound process"), Viewer.Catalog.GetStringFmt("{0:F0}% ({1:F0}% {2})", Viewer.SoundProcess.Profiler.Wall.SmoothedValue, Viewer.SoundProcess.Profiler.Wait.SmoothedValue, Viewer.Catalog.GetString("wait")));
            TableAddLabelValue(table, Viewer.Catalog.GetString("Total process"), Viewer.Catalog.GetStringFmt("{0:F0}% ({1:F0}% {2})", Viewer.RenderProcess.Profiler.Wall.SmoothedValue + Viewer.UpdaterProcess.Profiler.Wall.SmoothedValue + Viewer.LoaderProcess.Profiler.Wall.SmoothedValue + Viewer.SoundProcess.Profiler.Wall.SmoothedValue, Viewer.RenderProcess.Profiler.Wait.SmoothedValue + Viewer.UpdaterProcess.Profiler.Wait.SmoothedValue + Viewer.LoaderProcess.Profiler.Wait.SmoothedValue + Viewer.SoundProcess.Profiler.Wait.SmoothedValue, Viewer.Catalog.GetString("wait")));
            TableSetCells(table, 0, Viewer.Catalog.GetString("Camera"), "", Viewer.Camera.TileX.ToString("F0"), Viewer.Camera.TileZ.ToString("F0"), Viewer.Camera.Location.X.ToString("F2"), Viewer.Camera.Location.Y.ToString("F2"), Viewer.Camera.Location.Z.ToString("F2"), String.Format("{0:F1} {1}", Viewer.Tiles.GetElevation(Viewer.Camera.CameraWorldLocation), FormatStrings.m), Viewer.Settings.LODBias + "%", String.Format("{0} {1}", Viewer.Settings.ViewingDistance, FormatStrings.m), Viewer.Settings.DistantMountains ? String.Format("{0:F0} {1}", (float)Viewer.Settings.DistantMountainsViewingDistance * 1e-3f, FormatStrings.km) : "");
            TableAddLine(table);
        }

        /// <summary>
        /// Columns count
        /// Used in TextLineNumber(int CarsCount, int CurrentRow, int ColumnCount)
        /// PathColumn == true return 'Path' header column position
        /// </summary>
        /// <param name="table"></param>
        /// <param name="PathColumn"></param>
        /// <returns "nColumnsCount"></returns>
        private int ColumnsCount(TableData table, bool PathColumn)
        {
            //Check columns for not null value. HudScroll
            int nColumnsCount = 0;
            for (int i = 0; i < table.Cells.GetLength(1); i++)
            {
                if (table.Cells[table.CurrentRow, i] != null)
                {                    
                    //Search Path column position. Dispatcher Information
                    //Avoid conflict with human dispatcher
                    var dato = table.Cells[table.CurrentRow, i].ToString();
                    if (PathColumn && table.Cells[table.CurrentRow, i].ToString() == Viewer.Catalog.GetString("Path")) break;
                    
                    nColumnsCount++;
                }
            }
            return nColumnsCount;
        }

        /// <summary>
        /// Compute the max. lines to show.
        /// </summary>
        /// <param name="CarsCount"></param>
        /// <param name="CurrentRow"></param>
        /// <param name="ColumnCount"></param>
        void TextLineNumber(int CarsCount, int CurrentRow, int ColumnCount)
        {
            //LinesPages
            nLinesShow = (Viewer.DisplaySize.Y / TextFont.Height) - CurrentRow - 1;
            if (nLinesShow < 1) nLinesShow = 1;
            hudWindowLinesPagesCount = (nLinesShow >= CarsCount) ? 1 : (int)Math.Ceiling(Convert.ToDouble(CarsCount / nLinesShow) + 0.5);

            //Character per line
            charFitPerLine = CharFitPerLine("");

            //Columns pages
            int statusPathLenght = ColumnCount * columnsChars;
            hudWindowColumnsPagesCount = (statusPathLenght < charFitPerLine) ? 0 : (int)Math.Ceiling(Convert.ToDouble(statusPathLenght / charFitPerLine) + 0.5);

            //Hide - Show HUDScrollWindow
            if (Viewer.HUDScrollWindow.Visible && (hudWindowLinesActualPage == 1 && hudWindowLinesPagesCount == 1 && hudWindowColumnsActualPage == 0 && hudWindowColumnsPagesCount == 0) && TextPages[TextPage] != TextPageLocomotiveInfo && !hudWindowFullScreen)
                Viewer.HUDScrollWindow.Visible = false;
            if (!Viewer.HUDScrollWindow.Visible && (hudWindowLinesPagesCount > 1 || hudWindowColumnsPagesCount > 0))
                Viewer.HUDScrollWindow.Visible = true;
        }

        /// <summary>
        /// Compute the string width to be displayed.
        /// </summary>
        /// <param name="StringStatus"></param>
        /// <param name="initColumn"></param>
        void TextColNumber(string StringStatus, int initColumn, bool IsSteamLocomotive)
        {
            char[] stringToChar = StringStatus.TrimEnd('\t').ToCharArray();

            stringStatus.Clear();//Reset
            var tabCount = StringStatus.TrimEnd('\t').Count(x => x == '\t');
            //Character per line
            charFitPerLine = CharFitPerLine("");
            string space = new string('X', columnsChars);

            var StringStatusLength = tabCount * columnsChars;
            var lastText = StringStatus.Substring(StringStatus.LastIndexOf("\t") + 1);
            StringStatusLength = StringStatus.EndsWith("\t") ? StringStatusLength : StringStatusLength + lastText.Length;
            var CurrentPathColumnsPagesCount = (StringStatusLength < charFitPerLine) ? 0 : (int)Math.Ceiling(Convert.ToDouble(StringStatusLength / charFitPerLine) + 0.5);

            //TO DO: Apply new code to DispacherInfo
            if (CurrentPathColumnsPagesCount == 0 && TextPages[TextPage] == TextPageDispatcherInfo)
                CurrentPathColumnsPagesCount = 1;

            //Update columns pages count.
            if (CurrentPathColumnsPagesCount > hudWindowColumnsPagesCount)
                hudWindowColumnsPagesCount = CurrentPathColumnsPagesCount;

            List<string> cellTextList = new List<string>();
            int i = 0;//Counter original status with tab code
            //87 = character fit per line with minimun 800*600 display size.
            //Font Monospace.
            if (StringStatus.Contains("\t"))
            {
                i = 0;
                bool lText = false;
                List<string> dataText = new List<string>();
                List<string> dataValue = new List<string>();
                List<string> dataTextString = new List<string>();
                string[] statusSplit = StringStatus.TrimEnd('\t').Split('\t');
                Dictionary<int, string> CumulativeTextStatus = new Dictionary<int, string>();
                Dictionary<int, string> CumulativeTabStatus = new Dictionary<int, string>();
                var cumulativeLenght = 0;
                var cumulativeTextStatus = "";
                var cumulativeTabStatus = "";
                var cellString = "";
                var cellIndex = 0;
                CumulativeTabStatus.Clear();
                CumulativeTextStatus.Clear();
                foreach (var cell in statusSplit)
                {
                    cellIndex++;
                    if (cell == "")
                    {
                        var cellStringLength = cellString.Length > columnsChars ? 0 : columnsChars;
                        cumulativeLenght = cumulativeLenght + cellStringLength;
                        CumulativeTextStatus.Add(cumulativeLenght, cumulativeTextStatus + (cellString.Length > columnsChars ? "" : space));
                        CumulativeTabStatus.Add(cumulativeLenght, cumulativeTabStatus + "\t");
                        lText = false;
                        //Reset
                        cellString = "";
                        cumulativeTextStatus = "";
                        cumulativeTabStatus = "";
                        continue;
                    }
                    else if (cell.Length > 0 && lText && !CumulativeTextStatus.ContainsKey(cumulativeLenght))
                    {
                        CumulativeTextStatus.Add(cumulativeLenght, cumulativeTextStatus);
                        CumulativeTabStatus.Add(cumulativeLenght, cumulativeTabStatus);
                        lText = false;
                    }
                    //Avoid cell > columnsChars
                    cellString = cell.Length > columnsChars ? cell + CellTabSpace(cell.Substring(columnsChars, cell.Length - columnsChars), 1) : cell + CellTabSpace(cell, 1);
                    cumulativeLenght = cumulativeLenght + cellString.Length;
                    cumulativeTextStatus = cellString;
                    cumulativeTabStatus = cell + "\t";
                    lText = true;

                    if (lText && statusSplit.Length == cellIndex)
                    {
                        CumulativeTextStatus.Add(cumulativeLenght, cumulativeTextStatus.TrimEnd('X'));
                        CumulativeTabStatus.Add(cumulativeLenght, cumulativeTabStatus.TrimEnd('\t'));
                    }
                }

                var cumulativeTabString = "";
                var cumulativeTextString = "";
                var offsetFlag = 0;
                cellIndex = 0;
                foreach (var cell in CumulativeTextStatus)
                {
                    cumulativeTabString = cumulativeTabString + CumulativeTabStatus[cell.Key];
                    cumulativeTextString = cumulativeTextString + cell.Value;
                    if (cell.Key - offsetFlag > charFitPerLine || (cell.Key - offsetFlag < charFitPerLine && CumulativeTextStatus.Keys.Last() == cell.Key))
                    {
                        //Place first column data at cumulativeTabString begin
                        cumulativeTabString = cumulativeTabString.Contains(CumulativeTabStatus.Values.First()) ?
                                   cumulativeTabString :
                                   CumulativeTabStatus.Values.First() + cumulativeTabString;

                        cumulativeTextString = cumulativeTextString.Contains(CumulativeTextStatus.Values.First()) ?
                                   cumulativeTextString :
                                   CumulativeTextStatus.Values.First() + cumulativeTextString;

                        if (CumulativeTextStatus.ElementAt(0).Value.Contains(":"))
                        {
                            //cumulativeTextString.TrimEnd('X').Length
                            if (cumulativeTextString.Length <= charFitPerLine)
                            {
                                stringStatus.Add(cumulativeTabString.TrimEnd('\t'));

                                offsetFlag = cell.Key;
                                cumulativeTabString = "";
                                cumulativeTextString = "";
                            }
                            else
                            {
                                //string > charFitPerLine
                                //truncate to charFitPerLine
                                int countDown = cellIndex;
                                while (CumulativeTabStatus.ElementAt(countDown).Key - offsetFlag > charFitPerLine)
                                {
                                    countDown--;
                                }
                                int newCellKey = CumulativeTabStatus.ElementAt(countDown).Key;
                                if (cellIndex - countDown == 1)
                                    stringStatus.Add(cumulativeTabString.Substring(0, cumulativeTabString.Length - (charFitPerLine - newCellKey < columnsChars ? CumulativeTabStatus[cell.Key].Length : CumulativeTabStatus[newCellKey].Length)));
                                else
                                    stringStatus.Add(cumulativeTabString.Substring(0, cumulativeTabString.Length - CumulativeTabStatus[cell.Key].Length));

                                offsetFlag = newCellKey;
                                cumulativeTabString = cellIndex - countDown == 1 && charFitPerLine - newCellKey < columnsChars ? CumulativeTabStatus[cell.Key] : CumulativeTabStatus[cell.Key];
                                cumulativeTextString = cellIndex - countDown == 1 && charFitPerLine - newCellKey < columnsChars ? CumulativeTextStatus[cell.Key] : cell.Value.TrimStart('X');
                            }
                        }
                        else
                        {
                            if (cumulativeTextString.Length <= charFitPerLine)
                            {
                                stringStatus.Add(cumulativeTabString.TrimEnd('\t'));
                                offsetFlag = cell.Key;
                                cumulativeTabString = "";
                                cumulativeTextString = "";
                            }
                            else
                            {
                                //string > charFitPerLine
                                //truncate to charFitPerLine
                                int countDown = cellIndex;
                                while (CumulativeTabStatus.ElementAt(countDown).Key - offsetFlag > charFitPerLine)
                                {
                                    countDown--;
                                }
                                int newCellKey = CumulativeTabStatus.ElementAt(countDown).Key;
                                if (cellIndex - countDown == 1)
                                    stringStatus.Add(cumulativeTabString.Substring(0, cumulativeTabString.Length - CumulativeTabStatus[cell.Key].Length));
                                else
                                    stringStatus.Add(cumulativeTabString.Substring(0, cumulativeTabString.Length - CumulativeTabStatus[cell.Key].Length));

                                offsetFlag = newCellKey;
                                cumulativeTabString = cellIndex - countDown == 1 && charFitPerLine - newCellKey < columnsChars ? CumulativeTabStatus[cell.Key] : CumulativeTabStatus[cell.Key];
                                cumulativeTextString = cellIndex - countDown == 1 && charFitPerLine - newCellKey < columnsChars ? CumulativeTextStatus[cell.Key] : cell.Value.TrimStart('X');
                            }
                        }
                    }
                    cellIndex++;
                }
                if (cumulativeTextString.Length > 0 && cumulativeTextString.TrimEnd('X').Length <= charFitPerLine)
                {
                    stringStatus.Add(cumulativeTabString.Contains(CumulativeTabStatus.Values.First()) ? cumulativeTabString.TrimEnd('\t') : CumulativeTabStatus.Values.First() + cumulativeTabString.TrimEnd('\t'));
                    cumulativeTabString = "";
                    cumulativeTextString = "";
                }

                //Update 'page right' and 'page left' labels.
                if (stringStatus.Count > 1 && stringStatus.Count > hudWindowColumnsPagesCount)
                    hudWindowColumnsPagesCount = stringStatus.Count;
            }
            else
            {   //StringStatus without \t.
                //Only Force information and Dispatcher information.
                //Horizontal scroll.
                stringStatus.Clear();//Reset
                var n = 0;
                //Take in count left columns.
                charFitPerLine = initColumn > 0 ? charFitPerLine - (columnsChars * initColumn) - 1 : charFitPerLine;
                for (i = 0; i < StringStatusLength; i += charFitPerLine)
                {
                    if (StringStatusLength - i > charFitPerLine)
                        stringStatus.Add(StringStatus.Substring(i, charFitPerLine) + (StringStatus.EndsWith("???")? "???" : ""));//Required by human dispacher path data
                    else
                        stringStatus.Add(StringStatus.Substring(i, StringStatus.Length - i));
                    n++;
                    if (n > hudWindowColumnsPagesCount) break;
                }

                //Update 'page right' and 'page left' labels.
                if (stringStatus.Count > hudWindowColumnsPagesCount)
                    hudWindowColumnsPagesCount = stringStatus.Count;
            }

            CurrentPathColumnsPagesCount = (StringStatusLength < charFitPerLine) ? 0 : (int)Math.Ceiling(Convert.ToDouble(StringStatusLength / charFitPerLine) + 0.5);
            //Update columns pages count.
            if (CurrentPathColumnsPagesCount > hudWindowColumnsPagesCount)
                hudWindowColumnsPagesCount = CurrentPathColumnsPagesCount;

            //Hide - Show HUDScrollWindow
            var locomotive = Viewer.PlayerLocomotive;
            var train = locomotive.Train;
            if (Viewer.HUDScrollWindow.Visible && hudWindowColumnsPagesCount == 0 && hudWindowLinesPagesCount == 1 && TextPages[TextPage] != TextPageLocomotiveInfo && !hudWindowFullScreen)
                Viewer.HUDScrollWindow.Visible = false;
            if (!Viewer.HUDScrollWindow.Visible && hudWindowColumnsPagesCount > 0 || (TextPages[TextPage] == TextPageLocomotiveInfo && (IsSteamLocomotive || hudWindowLocoPagesCount > 1)))
                Viewer.HUDScrollWindow.Visible = true;
        }

        /// <summary>
        /// Count space requiered to fit a column
        /// </summary>
        /// <param name="cell"></param>
        /// <param name="tabCount"></param>
        /// <returns></returns>
        private string CellTabSpace(string cell, int tabCount)
        {
            var cellSpace = "";
            string space = new string('X', columnsChars);
            int cellColumns = (int)Math.Ceiling((decimal) cell.Length/ columnsChars);
            cellSpace = cell.Length > 0 && tabCount > 0 ? space.Substring(0, Math.Abs((columnsChars * cellColumns) - cell.Length)) : "";
            cellSpace = tabCount > cellColumns ? cellSpace + space : cellSpace;
            return cellSpace;
        }

        /// <summary>
        /// Compute how many character fit per line.
        /// </summary>
        /// <returns> x
        /// </returns>
        public int CharFitPerLine(string status)
        {
            var stringReference = status.Length > 0? status : "ABCDEFGHIJKLMNOPQRSTUVWXYZabcdefghijklmnopqrstuvwxyz1234567890 \",.-+|!$%&/()=?;:'_[]";
            var textStringPixels = TextFont.MeasureString(stringReference);
            var charWidth = textStringPixels / stringReference.Length;
            columnsChars = (int)Math.Ceiling(Convert.ToDouble(ColumnWidth / charWidth));
            //Minus left and right space
            var x = (Viewer.DisplaySize.X - (TextOffset * 2)) / charWidth;
            return (int)x;
        }

        bool lResetHudScroll = false;
        /// <summary>
        /// Reset Scroll Control window
        /// </summary>
        private void ResetHudScroll()
        {
            if (!lResetHudScroll)
            {
                hudWindowLinesActualPage = 1;
                hudWindowLinesPagesCount = 1;
                hudWindowColumnsActualPage = 0;
                hudWindowColumnsPagesCount = 0;
                //Allow to show loco info by default
                hudWindowLocoActualPage = TextPages[TextPage] == TextPageLocomotiveInfo ? 1 : 0;
                hudWindowLocoPagesCount = 1;
                hudWindowSteamLocoLead = false;
                lResetHudScroll = true;
                BrakeInfoVisible = false;//Enable PgUp & PgDown (Scroll nav window)
            }
        }

        /// <summary>
        /// Allow to draw arrows.
        /// Consist info data.
        /// Locomotive info headers.
        /// </summary>
        /// <param name="statusConsist"></param>
        /// <param name="table"></param>
        private void DrawScrollArrows(List<string> statusConsist, TableData table, bool IsSteamLocomotive)
        {
            for (int i = 0; i < statusConsist.Count; i++)
            {
                if (i > 0 && i < 2 && (statusConsist[i] == stringStatus[i - 1]) || i > 1 && (statusConsist[i - 2] == statusConsist[i]))
                    continue;

                TextColNumber(statusConsist[i], 0, IsSteamLocomotive);
                if (hudWindowColumnsActualPage > 0)
                {//◄ \u25C0 - ► \u25B6 - ↔ \u2194
                    if (stringStatus.Count > 1 && stringStatus.Count <= hudWindowColumnsActualPage)
                        TableAddLines(table, hudWindowColumnsActualPage > 1 ? "◀" + stringStatus[(stringStatus.Count < hudWindowColumnsActualPage ? stringStatus.Count - 1 : hudWindowColumnsActualPage - 1)] : stringStatus[hudWindowColumnsActualPage - 1]);
                    else if (stringStatus.Count > 1 && hudWindowColumnsActualPage == 1)
                        TableAddLines(table, hudWindowColumnsActualPage > 0 ? "▶" + stringStatus[hudWindowColumnsActualPage - 1] : stringStatus[hudWindowColumnsActualPage - 1]);
                    else if (stringStatus.Count > 1 && hudWindowColumnsActualPage > 1 && stringStatus.Count >= hudWindowColumnsActualPage)
                        TableAddLines(table, hudWindowColumnsActualPage > 0 ? "↔" + stringStatus[hudWindowColumnsActualPage - 1] : stringStatus[hudWindowColumnsActualPage - 1]);
                    else
                    {
                        TableAddLines(table, (stringStatus.Count > 0 ? stringStatus[0] : statusConsist[i]));
                    }
                }
                else
                    TableAddLines(table, statusConsist[i]);

            }
        }

        static void TextPageHeading(TableData table, string name)
        {
            TableAddLine(table);
            TableAddLine(table, name);
        }

#region Native code
        [StructLayout(LayoutKind.Sequential, Size = 64)]
        public class MEMORYSTATUSEX
        {
            public uint Size;
            public uint MemoryLoad;
            public ulong TotalPhysical;
            public ulong AvailablePhysical;
            public ulong TotalPageFile;
            public ulong AvailablePageFile;
            public ulong TotalVirtual;
            public ulong AvailableVirtual;
            public ulong AvailableExtendedVirtual;
        }

        [DllImport("kernel32.dll", SetLastError = true)]
        static extern bool GlobalMemoryStatusEx([In, Out] MEMORYSTATUSEX buffer);

        readonly ulong ProcessVirtualAddressLimit;
#endregion

        public uint GetWorkingSetSize()
        {
            Viewer.CurrentProcess.Refresh();
            return (uint)Viewer.CurrentProcess.WorkingSet64;
            //            return (uint)Process.GetCurrentProcess().WorkingSet64;
        }

        public ulong GetVirtualAddressLimit()
        {
            var buffer = new MEMORYSTATUSEX { Size = 64 };
            GlobalMemoryStatusEx(buffer);
            return Math.Min(buffer.TotalVirtual, buffer.TotalPhysical);
        }
    }

    public class HUDGraphSet
    {
        readonly Viewer Viewer;
        readonly Material Material;
        readonly Vector2 Margin = new Vector2(40, 10);
        readonly int Spacing;
        readonly List<Graph> Graphs = new List<Graph>();

        public HUDGraphSet(Viewer viewer, Material material)
        {
            Viewer = viewer;
            Material = material;
            Spacing = Viewer.WindowManager.TextFontSmallOutlined.Height + 2;
        }

        public HUDGraphMesh AddOverlapped(Color color, int height)
        {
            return Add("", "", "", color, height, true);
        }

        public HUDGraphMesh Add(string labelName, string labelMin, string labelMax, Color color, int height)
        {
            return Add(labelName, labelMin, labelMax, color, height, false);
        }

        HUDGraphMesh Add(string labelName, string labelMin, string labelMax, Color color, int height, bool overlapped)
        {
            HUDGraphMesh mesh;
            Graphs.Add(new Graph()
            {
                Mesh = mesh = new HUDGraphMesh(Viewer, color, height),
                LabelName = labelName,
                LabelMin = labelMin,
                LabelMax = labelMax,
                Overlapped = overlapped,
            });
            for (var i = Graphs.Count - 1; i >= 0; i--)
            {
                var previousGraphs = Graphs.Skip(i + 1).Where(g => !g.Overlapped);
                Graphs[i].YOffset = (int)previousGraphs.Sum(g => g.Mesh.GraphPos.W) + Spacing * previousGraphs.Count();
            }
            return mesh;
        }

        public void PrepareFrame(RenderFrame frame)
        {
            var matrix = Matrix.Identity;
            for (var i = 0; i < Graphs.Count; i++)
            {
                Graphs[i].Mesh.GraphPos.X = Viewer.DisplaySize.X - Margin.X - Graphs[i].Mesh.GraphPos.Z;
                Graphs[i].Mesh.GraphPos.Y = Margin.Y + Graphs[i].YOffset;
                frame.AddPrimitive(Material, Graphs[i].Mesh, RenderPrimitiveGroup.Overlay, ref matrix);
            }
        }

        public void Draw(SpriteBatch spriteBatch)
        {
            var box = new Rectangle();
            for (var i = 0; i < Graphs.Count; i++)
            {
                if (!string.IsNullOrEmpty(Graphs[i].LabelName))
                {
                    box.X = (int)Graphs[i].Mesh.GraphPos.X;
                    box.Y = Viewer.DisplaySize.Y - (int)Graphs[i].Mesh.GraphPos.Y - (int)Graphs[i].Mesh.GraphPos.W - Spacing;
                    box.Width = (int)Graphs[i].Mesh.GraphPos.Z;
                    box.Height = Spacing;
                    Viewer.WindowManager.TextFontSmallOutlined.Draw(spriteBatch, box, Point.Zero, Graphs[i].LabelName, LabelAlignment.Right, Color.White);
                    box.X = box.Right + 3;
                    box.Y += Spacing - 3;
                    Viewer.WindowManager.TextFontSmallOutlined.Draw(spriteBatch, box.Location, Graphs[i].LabelMax, Color.White);
                    box.Y += (int)Graphs[i].Mesh.GraphPos.W - Spacing + 7;
                    Viewer.WindowManager.TextFontSmallOutlined.Draw(spriteBatch, box.Location, Graphs[i].LabelMin, Color.White);
                }
            }
        }

        class Graph
        {
            public HUDGraphMesh Mesh;
            public string LabelName;
            public string LabelMin;
            public string LabelMax;
            public int YOffset;
            public bool Overlapped;
        }
    }

    public class HUDGraphMesh : RenderPrimitive
    {
        const int SampleCount = 1024 - 10 - 40; // Widest graphs we can fit in 1024x768.
        const int VerticiesPerSample = 6;
        const int PrimitivesPerSample = 2;
        const int VertexCount = VerticiesPerSample * SampleCount;

        readonly DynamicVertexBuffer VertexBuffer;
        readonly VertexBuffer BorderVertexBuffer;
        readonly Color Color;

        int SampleIndex;
        VertexPositionColor[] Samples = new VertexPositionColor[VertexCount];

        public Vector4 GraphPos; // xy = xy position, zw = width/height
        public Vector2 Sample; // x = index, y = count

        public HUDGraphMesh(Viewer viewer, Color color, int height)
        {
            VertexBuffer = new DynamicVertexBuffer(viewer.RenderProcess.GraphicsDevice, typeof(VertexPositionColor), VertexCount, BufferUsage.WriteOnly);
            BorderVertexBuffer = new VertexBuffer(viewer.RenderProcess.GraphicsDevice, typeof(VertexPositionColor), 10, BufferUsage.WriteOnly);
            var borderOffset = new Vector2(1f / SampleCount, 1f / height);
            var borderColor = new Color(1f, 1f, 1f, 0f);
            BorderVertexBuffer.SetData(new[] {
                // Bottom left
                new VertexPositionColor(new Vector3(0 - borderOffset.X, 0 - borderOffset.Y, 1), borderColor),
                new VertexPositionColor(new Vector3(0, 0, 1), borderColor),
                // Bottom right
                new VertexPositionColor(new Vector3(1 + borderOffset.X, 0 - borderOffset.Y, 0), borderColor),
                new VertexPositionColor(new Vector3(1, 0, 0), borderColor),
                // Top right
                new VertexPositionColor(new Vector3(1 + borderOffset.X, 1 + borderOffset.Y, 0), borderColor),
                new VertexPositionColor(new Vector3(1, 1, 0), borderColor),
                // Top left
                new VertexPositionColor(new Vector3(0 - borderOffset.X, 1 + borderOffset.Y, 1), borderColor),
                new VertexPositionColor(new Vector3(0, 1, 1), borderColor),
                // Bottom left
                new VertexPositionColor(new Vector3(0 - borderOffset.X, 0 - borderOffset.Y, 1), borderColor),
                new VertexPositionColor(new Vector3(0, 0, 1), borderColor),
            });
            Color = color;
            Color.A = 255;
            GraphPos.Z = SampleCount;
            GraphPos.W = height;
            Sample.Y = SampleCount;
        }

        void VertexBuffer_ContentLost()
        {
            VertexBuffer.SetData(0, Samples, 0, Samples.Length, VertexPositionColor.VertexDeclaration.VertexStride, SetDataOptions.NoOverwrite);
        }

        public void AddSample(float value)
        {
            value = MathHelper.Clamp(value, 0, 1);
            var x = Sample.X / Sample.Y;

            Samples[(int)Sample.X * VerticiesPerSample + 0] = new VertexPositionColor(new Vector3(x, value, 0), Color);
            Samples[(int)Sample.X * VerticiesPerSample + 1] = new VertexPositionColor(new Vector3(x, value, 1), Color);
            Samples[(int)Sample.X * VerticiesPerSample + 2] = new VertexPositionColor(new Vector3(x, 0, 1), Color);
            Samples[(int)Sample.X * VerticiesPerSample + 3] = new VertexPositionColor(new Vector3(x, 0, 1), Color);
            Samples[(int)Sample.X * VerticiesPerSample + 4] = new VertexPositionColor(new Vector3(x, value, 0), Color);
            Samples[(int)Sample.X * VerticiesPerSample + 5] = new VertexPositionColor(new Vector3(x, 0, 0), Color);
            VertexBuffer.SetData((int)Sample.X * VerticiesPerSample * VertexPositionColor.VertexDeclaration.VertexStride, Samples, (int)Sample.X * VerticiesPerSample, VerticiesPerSample, VertexPositionColor.VertexDeclaration.VertexStride, SetDataOptions.NoOverwrite);

            SampleIndex = (SampleIndex + 1) % SampleCount;
            Sample.X = SampleIndex;
        }

        public override void Draw()
        {
            if (VertexBuffer.IsContentLost)
                VertexBuffer_ContentLost();

            // Draw border
            graphicsDevice.SetVertexBuffer(BorderVertexBuffer);
            graphicsDevice.DrawPrimitives(PrimitiveType.TriangleStrip, 0, 8);

            // Draw graph area (skipping the next value to be written)
            graphicsDevice.SetVertexBuffer(VertexBuffer);
            if (SampleIndex > 0)
                graphicsDevice.DrawPrimitives(PrimitiveType.TriangleList, 0, SampleIndex * PrimitivesPerSample);
            if (SampleIndex + 1 < SampleCount)
                graphicsDevice.DrawPrimitives(PrimitiveType.TriangleList, (SampleIndex + 1) * VerticiesPerSample, (SampleCount - SampleIndex - 1) * PrimitivesPerSample);
        }
    }

    public class HUDGraphMaterial : Material
    {
        private readonly DebugShader shader;

        public HUDGraphMaterial(Viewer viewer)
            : base(viewer, null)
        {
            shader = Viewer.MaterialManager.DebugShader;
        }

        public override void SetState(Material previousMaterial)
        {
            shader.CurrentTechnique = shader.Techniques[0]; //["Graph"];
            shader.ScreenSize = new Vector2(Viewer.DisplaySize.X, Viewer.DisplaySize.Y);

            graphicsDevice.RasterizerState = RasterizerState.CullNone;
            graphicsDevice.DepthStencilState = DepthStencilState.None;
        }

        public override void Render(List<RenderItem> renderItems, ref Matrix view, ref Matrix projection, ref Matrix viewProjection)
        {
            foreach (var pass in shader.CurrentTechnique.Passes)
            {
                for (int i = 0; i < renderItems.Count; i++)
                {
                    RenderItem item = renderItems[i];
                    if (item.RenderPrimitive is HUDGraphMesh graphMesh)
                    {
                        shader.GraphPos = graphMesh.GraphPos;
                        shader.GraphSample = graphMesh.Sample;
                        pass.Apply();
                    }
                    item.RenderPrimitive.Draw();
                }
            }
        }

        public override void ResetState()
        {
            graphicsDevice.RasterizerState = RasterizerState.CullCounterClockwise;
            graphicsDevice.DepthStencilState = DepthStencilState.Default;
        }
    }
}
=======
﻿// COPYRIGHT 2011, 2012, 2013 by the Open Rails project.
//
// This file is part of Open Rails.
//
// Open Rails is free software: you can redistribute it and/or modify
// it under the terms of the GNU General Public License as published by
// the Free Software Foundation, either version 3 of the License, or
// (at your option) any later version.
//
// Open Rails is distributed in the hope that it will be useful,
// but WITHOUT ANY WARRANTY; without even the implied warranty of
// MERCHANTABILITY or FITNESS FOR A PARTICULAR PURPOSE.  See the
// GNU General Public License for more details.
//
// You should have received a copy of the GNU General Public License
// along with Open Rails.  If not, see <http://www.gnu.org/licenses/>.

// This file is the responsibility of the 3D & Environment Team.
#define SHOW_PHYSICS_GRAPHS     //Matej Pacha - if commented, the physics graphs are not ready for public release

using Microsoft.Xna.Framework;
using Microsoft.Xna.Framework.Graphics;
using Orts.Simulation.AIs;
using Orts.Simulation.Physics;
using Orts.Simulation.RollingStocks;
using Orts.Simulation.RollingStocks.SubSystems.Brakes;
using Orts.Simulation.RollingStocks.SubSystems.Brakes.MSTS;
using Orts.Simulation.RollingStocks.SubSystems.PowerSupplies;
using Orts.Viewer3D.Processes;
using ORTS.Common;
using System;
using System.Collections.Generic;
using System.Diagnostics;
using System.IO;
using System.Linq;
using System.Runtime.InteropServices;
using System.Text;

namespace Orts.Viewer3D.Popups
{
    public class HUDWindow : LayeredWindow
    {
        // Set this to the width of each column in font-height units.
        readonly int ColumnWidth = 5;

        // Set to distance from top-left corner to place text.
        const int TextOffset = 10;

        readonly int ProcessorCount = System.Environment.ProcessorCount;

        readonly PerformanceCounter AllocatedBytesPerSecCounter; // \.NET CLR Memory(*)\Allocated Bytes/sec
        float AllocatedBytesPerSecLastValue;

        readonly Viewer Viewer;
        readonly Action<TableData>[] TextPages;
        readonly WindowTextFont TextFont;
        readonly HUDGraphMaterial HUDGraphMaterial;

        //Set lines rows HUDScroll.
        public int nLinesShow;
        public int charFitPerLine;
        public int columnsCount = 0;
        public int headerToRestore = 0;
        public int PathHeaderColumn = 0;
        public static int columnsChars = 0;
        public int[] lineOffsetLocoInfo = { 0, 0, 0, 0, 0, 0 };
        public static int hudWindowLinesActualPage = 1;
        public static int hudWindowLinesPagesCount = 1;
        public static int hudWindowColumnsActualPage = 0;
        public static int hudWindowColumnsPagesCount = 0;
        public static int hudWindowLocoActualPage = 0;
        public static int hudWindowLocoPagesCount = 1;
        public static bool hudWindowFullScreen = false;
        public static bool hudWindowHorizontalScroll = false;
        public static bool hudWindowSteamLocoLead = false;
        List<string> stringStatus = new List<string>();
        public static bool BrakeInfoVisible = false;

        int TextPage;
        int LocomotivePage = 2;
        int LastTextPage;
        TableData TextTable = new TableData() { Cells = new string[0, 0] };

        HUDGraphSet ForceGraphs;
        HUDGraphMesh ForceGraphMotiveForce;
        HUDGraphMesh ForceGraphDynamicForce;
        HUDGraphMesh ForceGraphNumOfSubsteps;

        HUDGraphSet LocomotiveGraphs;
        HUDGraphMesh LocomotiveGraphsThrottle;
        HUDGraphMesh LocomotiveGraphsInputPower;
        HUDGraphMesh LocomotiveGraphsOutputPower;

        HUDGraphSet DebugGraphs;
        HUDGraphMesh DebugGraphMemory;
        HUDGraphMesh DebugGraphGCs;
        HUDGraphMesh DebugGraphFrameTime;
        HUDGraphMesh DebugGraphProcessRender;
        HUDGraphMesh DebugGraphProcessUpdater;
        HUDGraphMesh DebugGraphProcessLoader;
        HUDGraphMesh DebugGraphProcessSound;

        public HUDWindow(WindowManager owner)
            : base(owner, TextOffset, TextOffset, "HUD")
        {
            Viewer = owner.Viewer;
            LastTextPage = LocomotivePage;

            ProcessHandle = OpenProcess(0x410 /* PROCESS_QUERY_INFORMATION | PROCESS_VM_READ */, false, Process.GetCurrentProcess().Id);
            ProcessMemoryCounters = new PROCESS_MEMORY_COUNTERS() { Size = 40 };
            ProcessVirtualAddressLimit = GetVirtualAddressLimit();

            try
            {
                var counterDotNetClrMemory = new PerformanceCounterCategory(".NET CLR Memory");
                foreach (var process in counterDotNetClrMemory.GetInstanceNames())
                {
                    var processId = new PerformanceCounter(".NET CLR Memory", "Process ID", process);
                    if (processId.NextValue() == Process.GetCurrentProcess().Id)
                    {
                        AllocatedBytesPerSecCounter = new PerformanceCounter(".NET CLR Memory", "Allocated Bytes/sec", process);
                        break;
                    }
                }
            }
            catch (Exception error)
            {
                Trace.WriteLine(error);
                Trace.TraceWarning("Unable to access Microsoft .NET Framework performance counters. This may be resolved by following the instructions at http://support.microsoft.com/kb/300956");
            }

            Debug.Assert(GC.MaxGeneration == 2, "Runtime is expected to have a MaxGeneration of 2.");

            var textPages = new List<Action<TableData>>();
            textPages.Add(TextPageCommon);
            textPages.Add(TextPageConsistInfo);
            textPages.Add(TextPageLocomotiveInfo);
            textPages.Add(TextPageBrakeInfo);
            textPages.Add(TextPageForceInfo);
            textPages.Add(TextPageDispatcherInfo);
            textPages.Add(TextPageWeather);
            textPages.Add(TextPageDebugInfo);
            TextPages = textPages.ToArray();

            TextFont = owner.TextFontMonoSpacedOutlined;

            ColumnWidth *= TextFont.Height;

            HUDGraphMaterial = (HUDGraphMaterial)Viewer.MaterialManager.Load("Debug");

            LocomotiveGraphs = new HUDGraphSet(Viewer, HUDGraphMaterial);
            LocomotiveGraphsThrottle = LocomotiveGraphs.Add(Viewer.Catalog.GetString("Throttle"), "0", "100%", Color.Blue, 50);
            LocomotiveGraphsInputPower = LocomotiveGraphs.Add(Viewer.Catalog.GetString("Power In/Out"), "0", "100%", Color.Yellow, 50);
            LocomotiveGraphsOutputPower = LocomotiveGraphs.AddOverlapped(Color.Green, 50);

            ForceGraphs = new HUDGraphSet(Viewer, HUDGraphMaterial);
            ForceGraphMotiveForce = ForceGraphs.Add(Viewer.Catalog.GetString("Motive force"), "0%", "100%", Color.Green, 75);
            ForceGraphDynamicForce = ForceGraphs.AddOverlapped(Color.Red, 75);
            ForceGraphNumOfSubsteps = ForceGraphs.Add(Viewer.Catalog.GetString("Num of substeps"), "0", "300", Color.Blue, 25);

            DebugGraphs = new HUDGraphSet(Viewer, HUDGraphMaterial);
            DebugGraphMemory = DebugGraphs.Add(Viewer.Catalog.GetString("Memory"), "0GB", String.Format("{0:F0}GB", (float)ProcessVirtualAddressLimit / 1024 / 1024 / 1024), Color.Orange, 50);
            DebugGraphGCs = DebugGraphs.Add(Viewer.Catalog.GetString("GCs"), "0", "2", Color.Magenta, 20); // Multiple of 4
            DebugGraphFrameTime = DebugGraphs.Add(Viewer.Catalog.GetString("Frame time"), "0.0s", "0.1s", Color.LightGreen, 50);
            DebugGraphProcessRender = DebugGraphs.Add(Viewer.Catalog.GetString("Render process"), "0%", "100%", Color.Red, 20);
            DebugGraphProcessUpdater = DebugGraphs.Add(Viewer.Catalog.GetString("Updater process"), "0%", "100%", Color.Yellow, 20);
            DebugGraphProcessLoader = DebugGraphs.Add(Viewer.Catalog.GetString("Loader process"), "0%", "100%", Color.Magenta, 20);
            DebugGraphProcessSound = DebugGraphs.Add(Viewer.Catalog.GetString("Sound process"), "0%", "100%", Color.Cyan, 20);
#if WITH_PATH_DEBUG
            TextPage = 5;
#endif
        }

        protected internal override void Save(BinaryWriter outf)
        {
            base.Save(outf);
            outf.Write(TextPage);
            outf.Write(LastTextPage);
        }

        protected internal override void Restore(BinaryReader inf)
        {
            base.Restore(inf);
            var page = inf.ReadInt32();
            if (page >= 0 && page <= TextPages.Length)
                TextPage = page;
            page = inf.ReadInt32();
            if (page > 0 && page <= TextPages.Length)
                LastTextPage = page;
            else LastTextPage = LocomotivePage;
        }

        public override void Mark()
        {
            base.Mark();
            HUDGraphMaterial.Mark();
        }

        public override bool Interactive
        {
            get
            {
                return false;
            }
        }

        public override void TabAction()
        {
            TextPage = (TextPage + 1) % TextPages.Length;
            if (TextPage != 0)
            {
                LastTextPage = TextPage;
                lResetHudScroll = false;
            }
        }

        public void ToggleBasicHUD()
        {
            TextPage = TextPage == 0 ? LastTextPage : 0;
        }

        int[] lastGCCounts = new int[3];

        public override void PrepareFrame(RenderFrame frame, ElapsedTime elapsedTime, bool updateFull)
        {
            base.PrepareFrame(frame, elapsedTime, updateFull);
#if SHOW_PHYSICS_GRAPHS
            if (Visible && TextPages[TextPage] == TextPageForceInfo)
            {
                var loco = Viewer.PlayerLocomotive as MSTSLocomotive;
                ForceGraphMotiveForce.AddSample(loco.MotiveForceN / loco.MaxForceN);
                ForceGraphDynamicForce.AddSample(-loco.MotiveForceN / loco.MaxForceN);
                ForceGraphNumOfSubsteps.AddSample((float)loco.LocomotiveAxle.AxleRevolutionsInt.NumOfSubstepsPS / (float)loco.LocomotiveAxle.AxleRevolutionsInt.MaxSubsteps);

                ForceGraphs.PrepareFrame(frame);
            }

            if (Visible && TextPages[TextPage] == TextPageLocomotiveInfo)
            {
                var loco = Viewer.PlayerLocomotive as MSTSLocomotive;
                var locoD = Viewer.PlayerLocomotive as MSTSDieselLocomotive;
                var locoE = Viewer.PlayerLocomotive as MSTSElectricLocomotive;
                var locoS = Viewer.PlayerLocomotive as MSTSSteamLocomotive;
                LocomotiveGraphsThrottle.AddSample(loco.ThrottlePercent * 0.01f);
                if (locoD != null)
                {
                    LocomotiveGraphsInputPower.AddSample(locoD.DieselEngines.MaxOutputPowerW / locoD.DieselEngines.MaxPowerW);
                    LocomotiveGraphsOutputPower.AddSample(locoD.DieselEngines.PowerW / locoD.DieselEngines.MaxPowerW);
                }
                if (locoE != null)
                {
                    LocomotiveGraphsInputPower.AddSample(loco.ThrottlePercent * 0.01f);
                    LocomotiveGraphsOutputPower.AddSample((loco.MotiveForceN / loco.MaxPowerW) * loco.SpeedMpS);
                }
                //TODO: plot correct values
                if (locoS != null)
                {
                    LocomotiveGraphsInputPower.AddSample(loco.ThrottlePercent * 0.01f);
                    LocomotiveGraphsOutputPower.AddSample((loco.MotiveForceN / loco.MaxPowerW) * loco.SpeedMpS);
                }

                LocomotiveGraphs.PrepareFrame(frame);
            }
#endif
            if (Visible && TextPages[TextPage] == TextPageDebugInfo)
            {
                var gcCounts = new[] { GC.CollectionCount(0), GC.CollectionCount(1), GC.CollectionCount(2) };
                DebugGraphMemory.AddSample((float)GetWorkingSetSize() / ProcessVirtualAddressLimit);
                DebugGraphGCs.AddSample(gcCounts[2] > lastGCCounts[2] ? 1.0f : gcCounts[1] > lastGCCounts[1] ? 0.5f : gcCounts[0] > lastGCCounts[0] ? 0.25f : 0);
                DebugGraphFrameTime.AddSample(Viewer.RenderProcess.FrameTime.Value * 10);
                DebugGraphProcessRender.AddSample(Viewer.RenderProcess.Profiler.Wall.Value / 100);
                DebugGraphProcessUpdater.AddSample(Viewer.UpdaterProcess.Profiler.Wall.Value / 100);
                DebugGraphProcessLoader.AddSample(Viewer.LoaderProcess.Profiler.Wall.Value / 100);
                DebugGraphProcessSound.AddSample(Viewer.SoundProcess.Profiler.Wall.Value / 100);
                lastGCCounts = gcCounts;
                DebugGraphs.PrepareFrame(frame);
            }
        }

        public override void PrepareFrame(ElapsedTime elapsedTime, bool updateFull)
        {
            base.PrepareFrame(elapsedTime, updateFull);

            if (updateFull)
            {
                var table = new TableData() { Cells = new string[TextTable.Cells.GetLength(0), TextTable.Cells.GetLength(1)] };
                //Normal screen or full screen
                if (!hudWindowFullScreen)
                    TextPages[0](table);

                if (TextPage > 0)
                    TextPages[TextPage](table);
                TextTable = table;
            }
        }

        public override void Draw(SpriteBatch spriteBatch)
        {
            // Completely customise the rendering of the HUD - don't call base.Draw(spriteBatch).
            for (var row = 0; row < TextTable.Cells.GetLength(0); row++)
            {
                for (var column = 0; column < TextTable.Cells.GetLength(1); column++)
                {
                    if (TextTable.Cells[row, column] != null)
                    {
                        var text = TextTable.Cells[row, column];
                        var align = text.StartsWith(" ") ? LabelAlignment.Right : LabelAlignment.Left;
                        var color = Color.White;
                        if (text.Contains("!!!"))
                        {//Change to red color, an example: overspeed.
                            color = Color.OrangeRed;
                            text = text.Contains("!!!") && text.Contains("???")? text.Substring(0, text.Length - 6) :text.Substring(0, text.Length - 3);
                        }
                        else if (text.EndsWith("!!!") || text.EndsWith("???"))
                        {
                            color = text.EndsWith("!!!") ? Color.OrangeRed : Color.Yellow;
                            text = text.Substring(0, text.Length - 3);
                        }
                        else if (text.EndsWith("%%%"))
                        {
                            color = Color.Cyan;
                            text = text.Substring(0, text.Length - 3);
                        }
                        else if (text.EndsWith("$$$"))
                        {
                            color = Color.Pink;
                            text = text.Substring(0, text.Length - 3);
                        }
                        TextFont.Draw(spriteBatch, new Rectangle(TextOffset + column * ColumnWidth, TextOffset + row * TextFont.Height, ColumnWidth, TextFont.Height), Point.Zero, text, align, color);
                    }
                }
            }

#if SHOW_PHYSICS_GRAPHS
            if (Visible && TextPages[TextPage] == TextPageForceInfo)
                ForceGraphs.Draw(spriteBatch);
            if (Visible && TextPages[TextPage] == TextPageLocomotiveInfo)
                LocomotiveGraphs.Draw(spriteBatch);
#endif
            if (Visible && TextPages[TextPage] == TextPageDebugInfo)
                DebugGraphs.Draw(spriteBatch);
        }

#region Table handling
        sealed class TableData
        {
            public string[,] Cells;
            public int CurrentRow;
            public int CurrentLabelColumn;
            public int CurrentValueColumn;
        }

        static void TableSetCell(TableData table, int cellColumn, string format, params object[] args)
        {
            TableSetCell(table, table.CurrentRow, cellColumn, format, args);
        }

        static void TableSetCell(TableData table, int cellRow, int cellColumn, string format, params object[] args)
        {
            if (cellRow > table.Cells.GetUpperBound(0) || cellColumn > table.Cells.GetUpperBound(1))
            {
                var newCells = new string[Math.Max(cellRow + 1, table.Cells.GetLength(0)), Math.Max(cellColumn + 1, table.Cells.GetLength(1))];
                for (var row = 0; row < table.Cells.GetLength(0); row++)
                    for (var column = 0; column < table.Cells.GetLength(1); column++)
                        newCells[row, column] = table.Cells[row, column];
                table.Cells = newCells;
            }
            Debug.Assert(!format.Contains('\n'), "HUD table cells must not contain newlines. Use the table positioning instead.");
            table.Cells[cellRow, cellColumn] = args.Length > 0 ? String.Format(format, args) : format;
        }

        static void TableSetCells(TableData table, int startColumn, params string[] columns)
        {
            for (var i = 0; i < columns.Length; i++)
                TableSetCell(table, startColumn + i, columns[i]);
        }

        static void TableAddLine(TableData table)
        {
            table.CurrentRow++;
        }

        static void TableAddLine(TableData table, string format, params object[] args)
        {
            TableSetCell(table, table.CurrentRow, 0, format, args);
            table.CurrentRow++;
        }

        static void TableAddLines(TableData table, string lines)
        {
            if (lines == null)
                return;

            foreach (var line in lines.Split('\n'))
            {
                var column = 0;
                foreach (var cell in line.Split('\t'))
                    TableSetCell(table, column++, "{0}", cell);
                table.CurrentRow++;
            }
        }

        static void TableSetLabelValueColumns(TableData table, int labelColumn, int valueColumn)
        {
            table.CurrentLabelColumn = labelColumn;
            table.CurrentValueColumn = valueColumn;
        }

        static void TableAddLabelValue(TableData table, string label, string format, params object[] args)
        {
            TableSetCell(table, table.CurrentRow, table.CurrentLabelColumn, label);
            TableSetCell(table, table.CurrentRow, table.CurrentValueColumn, format, args);
            table.CurrentRow++;
        }
#endregion

        void TextPageCommon(TableData table)
        {
            var playerTrain = Viewer.PlayerLocomotive.Train;
            var showMUReverser = Math.Abs(playerTrain.MUReverserPercent) != 100;
            var showRetainers = playerTrain.RetainerSetting != RetainerSetting.Exhaust;
            var engineBrakeStatus = Viewer.PlayerLocomotive.GetEngineBrakeStatus();
            var dynamicBrakeStatus = Viewer.PlayerLocomotive.GetDynamicBrakeStatus();
            var locomotiveStatus = Viewer.PlayerLocomotive.GetStatus();
            var stretched = playerTrain.Cars.Count > 1 && playerTrain.NPull == playerTrain.Cars.Count - 1;
            var bunched = !stretched && playerTrain.Cars.Count > 1 && playerTrain.NPush == playerTrain.Cars.Count - 1;
            
            //Disable Hudscroll.
            if(Viewer.HUDScrollWindow.Visible && TextPage == 0)
                Viewer.HUDScrollWindow.Visible = false;

            //Disable Hudscroll.
            if (Viewer.HUDScrollWindow.Visible && TextPage == 0)
                Viewer.HUDScrollWindow.Visible = false;

            TableSetLabelValueColumns(table, 0, 2);
            TableAddLabelValue(table, Viewer.Catalog.GetString("Version"), VersionInfo.VersionOrBuild);

            // Client and server may have a time difference.
            if (Orts.MultiPlayer.MPManager.IsClient())
                TableAddLabelValue(table, Viewer.Catalog.GetString("Time"), FormatStrings.FormatTime(Viewer.Simulator.ClockTime + Orts.MultiPlayer.MPManager.Instance().serverTimeDifference));
            else
                TableAddLabelValue(table, Viewer.Catalog.GetString("Time"), FormatStrings.FormatTime(Viewer.Simulator.ClockTime));

            if (Viewer.Simulator.IsReplaying)
                TableAddLabelValue(table, Viewer.Catalog.GetString("Replay"), FormatStrings.FormatTime(Viewer.Log.ReplayEndsAt - Viewer.Simulator.ClockTime));

            TableAddLabelValue(table, Viewer.Catalog.GetString("Speed"), FormatStrings.FormatSpeedDisplay(Viewer.PlayerLocomotive.SpeedMpS, Viewer.PlayerLocomotive.IsMetric));
            TableAddLabelValue(table, Viewer.Catalog.GetString("Gradient"), "{0:F1}%", -Viewer.PlayerLocomotive.CurrentElevationPercent);
            TableAddLabelValue(table, Viewer.Catalog.GetString("Direction"), showMUReverser ? "{1:F0} {0}" : "{0}", FormatStrings.Catalog.GetParticularString("Reverser", GetStringAttribute.GetPrettyName(Viewer.PlayerLocomotive.Direction)), Math.Abs(playerTrain.MUReverserPercent));
            TableAddLabelValue(table, Viewer.PlayerLocomotive is MSTSSteamLocomotive ? Viewer.Catalog.GetString("Regulator") : Viewer.Catalog.GetString("Throttle"), "{0:F0}%", Viewer.PlayerLocomotive.ThrottlePercent);
            TableAddLabelValue(table, Viewer.Catalog.GetString("Train brake"), "{0}", Viewer.PlayerLocomotive.GetTrainBrakeStatus());
            if (showRetainers)
                TableAddLabelValue(table, Viewer.Catalog.GetString("Retainers"), "{0}% {1}", playerTrain.RetainerPercent, Viewer.Catalog.GetString(GetStringAttribute.GetPrettyName(playerTrain.RetainerSetting)));
            if ((Viewer.PlayerLocomotive as MSTSLocomotive).EngineBrakeFitted) // ideally this test should be using "engineBrakeStatus != null", but this currently does not work, as a controller is defined by default
                TableAddLabelValue(table, Viewer.Catalog.GetString("Engine brake"), "{0}", engineBrakeStatus);
            if (dynamicBrakeStatus != null)
                TableAddLabelValue(table, Viewer.Catalog.GetString("Dynamic brake"), "{0}", dynamicBrakeStatus);
            if (locomotiveStatus != null)
            {
                var lines = locomotiveStatus.Split('\n');
                foreach (var line in lines)
                {
                    if (line.Length > 0)
                    {
                        var parts = line.Split(new[] { " = " }, 2, StringSplitOptions.None);
                        TableAddLabelValue(table, parts[0], parts.Length > 1 ? parts[1] : "");
                    }
                }
            }
            TableAddLine(table);
            TableAddLabelValue(table, Viewer.Catalog.GetString("FPS"), "{0:F0}", Viewer.RenderProcess.FrameRate.SmoothedValue);
            TableAddLine(table);

            if (Viewer.PlayerLocomotive.Train.TrainType == Train.TRAINTYPE.AI_PLAYERHOSTING)
                TableAddLine(table, Viewer.Catalog.GetString("Autopilot") + "???");

            if (Viewer.PlayerTrain.IsWheelSlip)
                TableAddLine(table, Viewer.Catalog.GetString("Wheel slip") + "!!!");
            else if (Viewer.PlayerTrain.IsWheelSlipWarninq)
                TableAddLine(table, Viewer.Catalog.GetString("Wheel slip warning") + "???");

            if (Viewer.PlayerTrain.IsBrakeSkid)
                TableAddLine(table, Viewer.Catalog.GetString("Wheel skid") + "!!!");

            if (Viewer.PlayerLocomotive.GetSanderOn())
            {
                var sanderBlocked = Viewer.PlayerLocomotive is MSTSLocomotive && Math.Abs(playerTrain.SpeedMpS) > ((MSTSLocomotive)Viewer.PlayerLocomotive).SanderSpeedOfMpS;
                if (sanderBlocked)
                    TableAddLine(table, Viewer.Catalog.GetString("Sander blocked") + "!!!");
                else
                    TableAddLine(table, Viewer.Catalog.GetString("Sander on") + "???");
            }

            if ((Viewer.PlayerLocomotive as MSTSWagon).DoorLeftOpen || (Viewer.PlayerLocomotive as MSTSWagon).DoorRightOpen)
            {
                var color = Math.Abs(Viewer.PlayerLocomotive.SpeedMpS) > 0.1f ? "!!!" : "???";
                var status = "";
                if ((Viewer.PlayerLocomotive as MSTSWagon).DoorLeftOpen)
                    status += Viewer.Catalog.GetString((Viewer.PlayerLocomotive as MSTSLocomotive).GetCabFlipped() ? "Right" : "Left");
                if ((Viewer.PlayerLocomotive as MSTSWagon).DoorRightOpen)
                    status += string.Format(status == "" ? "{0}" : " {0}", Viewer.Catalog.GetString((Viewer.PlayerLocomotive as MSTSLocomotive).GetCabFlipped() ? "Left" : "Right"));
                status += color;

                TableAddLabelValue(table, Viewer.Catalog.GetString("Doors open") + color, status);
            }
            if (Orts.MultiPlayer.MPManager.IsMultiPlayer())
            {
                var text = Orts.MultiPlayer.MPManager.Instance().GetOnlineUsersInfo();

                TableAddLabelValue(table, Viewer.Catalog.GetString("MultiPlayerStatus: "), "{0}", Orts.MultiPlayer.MPManager.IsServer()
                    ? Viewer.Catalog.GetString("Dispatcher") : Orts.MultiPlayer.MPManager.Instance().AmAider
                    ? Viewer.Catalog.GetString("Helper") : Orts.MultiPlayer.MPManager.IsClient()
                    ? Viewer.Catalog.GetString("Client") : "");
                TableAddLine(table);
                foreach (var t in text.Split('\t'))
                    TableAddLine(table, "{0}", t);
            }
        }

        void TextPageConsistInfo(TableData table)
        {
            TextPageHeading(table, Viewer.Catalog.GetString("CONSIST INFORMATION"));

            var locomotive = Viewer.PlayerLocomotive;
            var mstsLocomotive = locomotive as MSTSLocomotive;
            var train = locomotive.Train;
            float tonnage = 0f;
            foreach (var car in train.Cars)
            {
                if (car.WagonType == TrainCar.WagonTypes.Freight || car.WagonType == TrainCar.WagonTypes.Passenger)
                    tonnage += car.MassKG;
            }

            ResetHudScroll();//Reset Hudscroll.

            List<string> statusConsist = new List<string>();
            //Consist information. Header.
            statusConsist.Add(string.Format("{0}\t{1}\t{2}\t{3}\t{4}\t\t{5}\t{6}\t\t{7}\t\t{8}",
                Viewer.Catalog.GetString("Player"),
                Viewer.Catalog.GetString("Tilted"),
                Viewer.Catalog.GetString("Type"),
                Viewer.Catalog.GetString("Length"),
                Viewer.Catalog.GetString("Weight"), //"",
                Viewer.Catalog.GetString("Tonnage"), //"",
                Viewer.Catalog.GetString("Control Mode"),// "",
                Viewer.Catalog.GetString("Out of Control"),// "",
                Viewer.Catalog.GetString("Cab Aspect")

                //Add new header data here, if adding additional column.

                ));
            //Consist information. Data.
            statusConsist.Add(string.Format("{0}\t{1}\t{2}\t{3}\t{4}\t\t{5}\t{6}\t\t{7}\t\t{8}",
                locomotive.CarID + " " + (mstsLocomotive == null ? "" : mstsLocomotive.UsingRearCab ? Viewer.Catalog.GetString("R") : Viewer.Catalog.GetString("F")),
                (train.IsTilting ? Viewer.Catalog.GetString("Yes") : Viewer.Catalog.GetString("No")),
                (train.IsFreight ? Viewer.Catalog.GetString("Freight") : Viewer.Catalog.GetString("Pass")),
                FormatStrings.FormatShortDistanceDisplay(train.Length, locomotive.IsMetric),
                FormatStrings.FormatLargeMass(train.MassKg, locomotive.IsMetric, locomotive.IsUK),
                FormatStrings.FormatLargeMass(tonnage, locomotive.IsMetric, locomotive.IsUK),
                train.ControlMode.ToString(),
                train.OutOfControlReason.ToString(),
                mstsLocomotive.TrainControlSystem.CabSignalAspect.ToString()

                //Add new data here, if adding additional column.

                ));

            //Car information
            statusConsist.Add(string.Format("\n{0}\t{1}\t{2}\t{3}\t{4}\t{5}\t{6}",
                Viewer.Catalog.GetString("Car"),
                Viewer.Catalog.GetString("Flipped"),
                Viewer.Catalog.GetString("Type"),
                Viewer.Catalog.GetString("Length"),
                Viewer.Catalog.GetString("Weight"),
                Viewer.Catalog.GetString("Drv/Cabs"),
                Viewer.Catalog.GetString("Wheels")

                //Add new header data here, if adding additional column.

                ));

            //Pages count from number of nLinesShow.
            columnsCount = statusConsist[statusConsist.Count - 1].Count(x => x == '\t') + (statusConsist[statusConsist.Count - 1].EndsWith("\t") ? 0 : 1);
            //table.CurrentRow + 1 (Consist information. Header) + 1 (Consist information. Data.) + 1 (TableAddLine(table)) + 1 (Car information)
            TextLineNumber(train.Cars.Count, table.CurrentRow + 4, columnsCount);//HudScroll

            for (var i = (hudWindowLinesActualPage * nLinesShow) - nLinesShow; i < (train.Cars.Count > hudWindowLinesActualPage * nLinesShow ? hudWindowLinesActualPage * nLinesShow : train.Cars.Count); i++)
            {
                var j = (i == 0) ? 0 : i;
                var car = train.Cars[j];
                statusConsist.Add(car.CarID + "\t" +
                    (car.Flipped ? Viewer.Catalog.GetString("Yes") : Viewer.Catalog.GetString("No")) + "\t" +
                    (train.IsFreight ? Viewer.Catalog.GetString("Freight") : Viewer.Catalog.GetString("Pass")) + "\t" +
                    FormatStrings.FormatShortDistanceDisplay(car.CarLengthM, locomotive.IsMetric) + "\t" +
                    FormatStrings.FormatLargeMass(car.MassKG, locomotive.IsMetric, locomotive.IsUK) + "\t" +
                    (car.IsDriveable ? "D" : "") + (car.HasFrontCab || car.HasFront3DCab ? "F" : "") + (car.HasRearCab || car.HasRear3DCab ? "R" : "") + "\t" +
                    GetCarWhyteLikeNotation(car) + "\t");

                //Add new data here, if adding additional column.

            }

            DrawScrollArrows(statusConsist, table, false);
        }

        static string GetCarWhyteLikeNotation(TrainCar car)
        {
            if (car.WheelAxles.Count == 0)
                return "";

            var whyte = new List<string>();
            var currentCount = 0;
            var currentBogie = car.WheelAxles[0].BogieIndex;
            foreach (var axle in car.WheelAxles)
            {
                if (currentBogie != axle.BogieIndex)
                {
                    whyte.Add(currentCount.ToString());
                    currentBogie = axle.BogieIndex;
                    currentCount = 0;
                }
                currentCount += 2;
            }
            whyte.Add(currentCount.ToString());
            return String.Join("-", whyte.ToArray());
        }

        void TextPageLocomotiveInfo(TableData table)
        {
            TextPageHeading(table, Viewer.Catalog.GetString("LOCOMOTIVE INFORMATION"));

            var locomotive = Viewer.PlayerLocomotive;
            var train = locomotive.Train;
            ResetHudScroll();//Reset Hudscroll.

            //HudScroll
            //Store status for each locomotive
            List<string> LocomotiveID = new List<string>();
            List<string> LocomotiveName = new List<string>(); List<string> statusHeader = new List<string>();
            List<string> statusData = new List<string>();
            Dictionary<string, int> sectionsLocomotive = new Dictionary<string, int>();
            bool IsSteamLocomotive = false;
            int maxColumns = 0;
            string space = new string(' ', columnsChars);
            hudWindowLocoPagesCount = 0;

            //Count Locomotive.
            foreach (var car in train.Cars)
            {
                if (car is MSTSLocomotive)
                {
                    LocomotiveID.Add(car.CarID);
                    hudWindowLocoPagesCount++;
                    IsSteamLocomotive = !IsSteamLocomotive && car.EngineType == TrainCar.EngineTypes.Steam ? true : false;
                }
            }

            //Disable loco nav scroll button when only one loco.
            hudWindowSteamLocoLead = LocomotiveID.Count == 1 && IsSteamLocomotive ? true : false;

            //PlayerLoco
            statusHeader.Add(String.Format("{8}\t{0}\t{4}\t{1}\t{5:F0}%\t{2}\t{6:F0}%\t{3}\t\t{7}\n",
                //0
                Viewer.Catalog.GetString("Direction"),
                //1
                Viewer.PlayerLocomotive is MSTSSteamLocomotive ? Viewer.Catalog.GetParticularString("Steam", "Reverser") : Viewer.Catalog.GetParticularString("NonSteam", "Reverser"),
                //2
                Viewer.PlayerLocomotive is MSTSSteamLocomotive ? Viewer.Catalog.GetString("Regulator") : Viewer.Catalog.GetString("Throttle"),
                //3
                Viewer.Catalog.GetString("Dynamic brake"),
                //4
                FormatStrings.Catalog.GetParticularString("Reverser", GetStringAttribute.GetPrettyName(train.MUDirection)),
                //5
                train.MUReverserPercent,
                //6
                train.MUThrottlePercent,
                //7
                train.MUDynamicBrakePercent >= 0 ? string.Format("{0:F0}%", train.MUDynamicBrakePercent) : Viewer.Catalog.GetString("off"),
                //8
                Viewer.Catalog.GetString("PlayerLoco")));

            foreach (var car in train.Cars)
            {
                if (car is MSTSLocomotive && (hudWindowLocoActualPage > 0 ? car.CarID == LocomotiveID[hudWindowLocoActualPage - 1] : true))
                {
                    foreach (var line in car.GetDebugStatus().Split('\n'))
                    {
                        if (line.Contains(car.CarID) && !statusHeader.Contains(car.CarID))
                        {
                            //Header. Supports different types of locomotives.
                            statusHeader.Add(string.Format("{0}\t{1}\t{2}\t{3}\t{4}\t{5}\t\t{6}\t{7}\t{8}\t{9}\t\t{10}\t{11}\t{12}\t{13}\t{14}\t{15}\t{16}",
                                //00
                                Viewer.Catalog.GetString("Loco"),
                                //01
                                Viewer.Catalog.GetString("Direction"),
                                //02
                                Viewer.Catalog.GetString("Flipped"),
                                //03
                                Viewer.Catalog.GetString("MU'd"),
                                //04
                                Viewer.Catalog.GetString("Throttle"),
                                //05
                                Viewer.Catalog.GetString("Speed"),
                                //06
                                Viewer.Catalog.GetString("Power"),
                                //07
                                Viewer.Catalog.GetString("Force"),
                                //08
                                car is MSTSDieselLocomotive && (car as MSTSDieselLocomotive).DieselEngines[0].HasGearBox ?
                                Viewer.Catalog.GetString("Gear") : Viewer.Catalog.GetString(""),
                                //09
                                car is MSTSSteamLocomotive ? Viewer.Catalog.GetString("") :
                                car is MSTSDieselLocomotive ? Viewer.Catalog.GetString("Fuel") :
                                car is MSTSElectricLocomotive ? Viewer.Catalog.GetString("Circuit breaker") : Viewer.Catalog.GetString(""),
                                //10
                                car is MSTSSteamLocomotive ? Viewer.Catalog.GetString("") :
                                car is MSTSDieselLocomotive ? Viewer.Catalog.GetString("Status") :
                                car is MSTSElectricLocomotive ? Viewer.Catalog.GetString("TCS") : Viewer.Catalog.GetString(""),
                                //11
                                car is MSTSSteamLocomotive ? Viewer.Catalog.GetString("") :
                                car is MSTSDieselLocomotive ? Viewer.Catalog.GetString("Power") :
                                car is MSTSElectricLocomotive ? Viewer.Catalog.GetString("Driver") : Viewer.Catalog.GetString(""),
                                //12
                                car is MSTSSteamLocomotive ? Viewer.Catalog.GetString("") :
                                car is MSTSDieselLocomotive ? Viewer.Catalog.GetString("Load") :
                                car is MSTSElectricLocomotive ? Viewer.Catalog.GetString("Auxiliar power") : Viewer.Catalog.GetString(""),
                                //13
                                car is MSTSSteamLocomotive ? Viewer.Catalog.GetString("") :
                                car is MSTSDieselLocomotive ? Viewer.Catalog.GetString("Rpm") :
                                car is MSTSElectricLocomotive ? Viewer.Catalog.GetString("") : Viewer.Catalog.GetString(""),
                                //14
                                car is MSTSSteamLocomotive ? Viewer.Catalog.GetString("") :
                                car is MSTSDieselLocomotive ? Viewer.Catalog.GetString("Flow") :
                                car is MSTSElectricLocomotive ? Viewer.Catalog.GetString("") : Viewer.Catalog.GetString(""),
                                //15
                                car is MSTSSteamLocomotive ? Viewer.Catalog.GetString("") :
                                car is MSTSDieselLocomotive ? Viewer.Catalog.GetString("Temperature") :
                                car is MSTSElectricLocomotive ? Viewer.Catalog.GetString("") : Viewer.Catalog.GetString(""),
                                //16
                                car is MSTSSteamLocomotive ? Viewer.Catalog.GetString("") :
                                car is MSTSDieselLocomotive ? Viewer.Catalog.GetString("Oil") :
                                car is MSTSElectricLocomotive ? Viewer.Catalog.GetString("") : Viewer.Catalog.GetString("")

                                //Add new Locomotive header here, if required.

                                ));

                            statusHeader.Add(line);
                        }
                        var column = 0;
                        if (line.Length > 1)
                        {
                            foreach (var cell in line.Split('\t'))
                            {
                                column++;
                                if (cell.Contains(car.CarID)) LocomotiveName.Add(cell);
                            }
                            if (column > maxColumns) maxColumns = column;

                            statusData.Add(line);
                        }
                        else
                            statusData.Add("");
                    }
                }
            }
            //statusHeader[0] contains PlayerLoco data.
            maxColumns = statusHeader[1].TrimEnd('\t').Count(x => x == '\t');
            //The lines that fit by pages.
            TextLineNumber(hudWindowLocoActualPage == 0 ? hudWindowLocoPagesCount : statusHeader.Count, hudWindowLocoActualPage == 0 ? hudWindowLocoPagesCount : table.CurrentRow, hudWindowLocoActualPage == 0 ? 1 : maxColumns);
            var initialHeaderRow = table.CurrentRow;
            //Display headers
            DrawScrollArrows(statusHeader, table, IsSteamLocomotive);

            var HeaderRows = table.CurrentRow - initialHeaderRow;
            var nLine = 0;
            var cLine = "";
            foreach (var Line in statusData)
            {
                nLine++;
                if (Line.Contains("==="))
                {
                    if (sectionsLocomotive.ContainsKey(cLine))
                        sectionsLocomotive[cLine] = nLine;

                    if (!sectionsLocomotive.ContainsKey(Line))
                    {
                        cLine = Line;
                        sectionsLocomotive.Add(cLine, nLine);
                        nLine = 0;
                    }
                }
            }
            //Last section header.
            sectionsLocomotive[cLine] = nLine;

            //Lines that fit by pages.
            TextLineNumber(hudWindowLocoActualPage == 0 ? hudWindowLocoPagesCount : statusData.Count, hudWindowLocoActualPage == 0 ? hudWindowLocoPagesCount : table.CurrentRow, maxColumns); //hudWindowLocoActualPage == 0 ? 1 : maxColumns);

            var CurrentFirstLine = (hudWindowLinesActualPage * nLinesShow) - nLinesShow;
            var CurrentLastLine = hudWindowLinesActualPage * nLinesShow;

            for (var i = CurrentFirstLine; i < CurrentLastLine + 1; i++)
            {
                //Locomotive info, line limit.
                if ((CurrentFirstLine >= nLinesShow ? hudWindowLocoActualPage == 0 || hudWindowLinesActualPage > 1 ? i - lineOffsetLocoInfo[hudWindowLinesActualPage] : i - 1 : i) > statusData.Count - 1)
                    break;
                //Locomotive, line limit.
                if (hudWindowLocoActualPage == 0 && i > HeaderRows - 3)
                    break;

                if (i - CurrentFirstLine < (hudWindowLocoActualPage == 0 ? hudWindowLocoPagesCount : 1))
                {
                    int index = statusData.FindIndex(x => x.Contains(LocomotiveName[i - CurrentFirstLine]));
                    TextColNumber(statusData[index], 0, IsSteamLocomotive);//Horizontal string width to display Locomotives.
                }
                else if ((i > nLinesShow ? i - lineOffsetLocoInfo[hudWindowLinesActualPage] : i) < statusData.Count || nLinesShow > statusData.Count)
                {
                    //Avoid to truncated sections.
                    var offsetI = (i > nLinesShow ? i - lineOffsetLocoInfo[hudWindowLinesActualPage] : i);
                    var dataText = statusData[offsetI];
                    if (statusData[offsetI].Contains("===") && CurrentLastLine < i + sectionsLocomotive[statusData[offsetI]])
                    {   //Calc string col number to display.
                        lineOffsetLocoInfo[hudWindowLinesActualPage + 1] = nLinesShow - (i - CurrentFirstLine) + 2;//2 = First line + empty line
                        break;
                    }
                    else
                    {
                        var newI = i > nLinesShow ? i - lineOffsetLocoInfo[hudWindowLinesActualPage] : i;
                        var newStatus = statusData[newI];
                        TextColNumber(statusData[offsetI], 0, IsSteamLocomotive);
                    }
                }

                if (hudWindowLocoActualPage > 0 && !statusData[i > nLinesShow ? i - lineOffsetLocoInfo[hudWindowLinesActualPage] : i].StartsWith(LocomotiveName[0]))
                {
                    if (hudWindowColumnsActualPage > 0)
                    {
                        //Nav arrows. Don't use DrawScrollArrows() function with locomotive info.
                        //◄ \u25C0 - ► \u25B6 - ↔ \u2194
                        if (stringStatus.Count > 1 && stringStatus.Count <= hudWindowColumnsActualPage)
                            TableAddLines(table, hudWindowColumnsActualPage > 1 ? "◄" + stringStatus[(stringStatus.Count < hudWindowColumnsActualPage ? stringStatus.Count - 1 : hudWindowColumnsActualPage - 1)] : stringStatus[hudWindowColumnsActualPage - 1]);
                        else if (stringStatus.Count > 1 && hudWindowColumnsActualPage == 1)
                            TableAddLines(table, hudWindowColumnsActualPage > 0 ? "►" + stringStatus[hudWindowColumnsActualPage - 1] : stringStatus[hudWindowColumnsActualPage - 1]);
                        else if (stringStatus.Count > 1 && hudWindowColumnsActualPage > 1 && stringStatus.Count >= hudWindowColumnsActualPage)
                            TableAddLines(table, hudWindowColumnsActualPage > 0 ? "↔" + stringStatus[hudWindowColumnsActualPage - 1] : stringStatus[hudWindowColumnsActualPage - 1]);
                        else
                        {
                            if (stringStatus.Count > 0)
                            {
                                if (!stringStatus[0].StartsWith(LocomotiveName[0]))
                                    TableAddLines(table, stringStatus[0]);
                            }
                            else
                                TableAddLines(table, statusData[i > nLinesShow ? i - lineOffsetLocoInfo[hudWindowLinesActualPage] : i]);
                        }
                    }
                    else
                    {
                        if (i - CurrentFirstLine < (hudWindowLocoActualPage == 0 ? hudWindowLocoPagesCount : 1) && hudWindowColumnsActualPage == 0)
                        {}
                        else
                        {   //Display other locomotive info data.
                            var x = 0;
                            if (CurrentFirstLine >= nLinesShow)
                            {
                                if (hudWindowLocoActualPage == 0 || hudWindowLinesActualPage > 1)
                                {
                                    x = i - lineOffsetLocoInfo[hudWindowLinesActualPage];
                                }
                                else
                                    x = i - 1;
                            }
                            else
                                x = i;

                            var textout = statusData[x];
                            TableAddLines(table, textout);
                        }
                    }
                }
            }
        }

        void TextPageBrakeInfo(TableData table)
        {
            TextPageHeading(table, Viewer.Catalog.GetString("BRAKE INFORMATION"));

            ResetHudScroll(); //Reset Hudscroll.

            var train = Viewer.PlayerLocomotive.Train;
            var mstsLocomotive = Viewer.PlayerLocomotive as MSTSLocomotive;
            var HUDSteamEngineType = mstsLocomotive.SteamEngineType;
            var HUDEngineType = mstsLocomotive.EngineType;

            // If vacuum brakes are used then use this display
            if ((Viewer.PlayerLocomotive as MSTSLocomotive).BrakeSystem is VacuumSinglePipe)
            {
                if ((Viewer.PlayerLocomotive as MSTSLocomotive).VacuumBrakeEQFitted)
                {
                    TableAddLines(table, String.Format("{0}\t\t{1}\t\t{2}\t{3}\t\t{4}",
                    Viewer.Catalog.GetString("PlayerLoco"),
                    Viewer.Catalog.GetString("Main reservoir"),
                    FormatStrings.FormatPressure(Vac.FromPress((Viewer.PlayerLocomotive as MSTSLocomotive).VacuumMainResVacuumPSIAorInHg), PressureUnit.InHg, PressureUnit.InHg, true),
                    Viewer.Catalog.GetString("Exhauster"),
                    (Viewer.PlayerLocomotive as MSTSLocomotive).VacuumExhausterIsOn ? Viewer.Catalog.GetString("on") : Viewer.Catalog.GetString("off")));
                }

                else if ((Viewer.PlayerLocomotive as MSTSLocomotive).VacuumPumpFitted && (Viewer.PlayerLocomotive as MSTSLocomotive).SmallEjectorFitted)
                {
                    // Display if vacuum pump, large ejector and small ejector fitted
                    TableAddLines(table, String.Format("{0}\t\t{1}\t\t{2}\t{3}\t\t{4}\t{5}\t{6}\t\t{7}\t\t{8}",
                    Viewer.Catalog.GetString("PlayerLoco"),
                    Viewer.Catalog.GetString("Large Ejector"),
                    (Viewer.PlayerLocomotive as MSTSLocomotive).LargeSteamEjectorIsOn ? Viewer.Catalog.GetString("on") : Viewer.Catalog.GetString("off"),
                    Viewer.Catalog.GetString("Small Ejector"),
                    (Viewer.PlayerLocomotive as MSTSLocomotive).SmallSteamEjectorIsOn ? Viewer.Catalog.GetString("on") : Viewer.Catalog.GetString("off"),
                    Viewer.Catalog.GetString("Pressure"),
                    FormatStrings.FormatPressure((Viewer.PlayerLocomotive as MSTSLocomotive).SteamEjectorSmallPressurePSI, PressureUnit.PSI, (Viewer.PlayerLocomotive as MSTSLocomotive).BrakeSystemPressureUnits[BrakeSystemComponent.MainReservoir], true),
                    Viewer.Catalog.GetString("Vacuum Pump"),
                    (Viewer.PlayerLocomotive as MSTSLocomotive).VacuumPumpOperating ? Viewer.Catalog.GetString("on") : Viewer.Catalog.GetString("off")
                    ));
                }
                else if ((Viewer.PlayerLocomotive as MSTSLocomotive).VacuumPumpFitted && !(Viewer.PlayerLocomotive as MSTSLocomotive).SmallEjectorFitted) // Change display so that small ejector is not displayed for vacuum pump operated locomotives
                {
                    // Display if vacuum pump, and large ejector only fitted
                    TableAddLines(table, String.Format("{0}\t\t{1}\t\t{2}\t{3}\t\t{4}",
                    Viewer.Catalog.GetString("PlayerLoco"),
                    Viewer.Catalog.GetString("Large Ejector"),
                    (Viewer.PlayerLocomotive as MSTSLocomotive).LargeSteamEjectorIsOn ? Viewer.Catalog.GetString("on") : Viewer.Catalog.GetString("off"),
                    Viewer.Catalog.GetString("Vacuum Pump"),
                    (Viewer.PlayerLocomotive as MSTSLocomotive).VacuumPumpOperating ? Viewer.Catalog.GetString("on") : Viewer.Catalog.GetString("off")));
                }
                else
                {
                    // Display if large ejector and small ejector only fitted
                    TableAddLines(table, String.Format("{0}\t\t{1}\t\t{2}\t{3}\t\t{4}\t{5}\t{6}",
                    Viewer.Catalog.GetString("PlayerLoco"),
                    Viewer.Catalog.GetString("Large Ejector"),
                    (Viewer.PlayerLocomotive as MSTSLocomotive).LargeSteamEjectorIsOn ? Viewer.Catalog.GetString("on") : Viewer.Catalog.GetString("off"),
                    Viewer.Catalog.GetString("Small Ejector"),
                    (Viewer.PlayerLocomotive as MSTSLocomotive).SmallSteamEjectorIsOn ? Viewer.Catalog.GetString("on") : Viewer.Catalog.GetString("off"),
                    Viewer.Catalog.GetString("Pressure"),
                    FormatStrings.FormatPressure((Viewer.PlayerLocomotive as MSTSLocomotive).SteamEjectorSmallPressurePSI, PressureUnit.PSI, (Viewer.PlayerLocomotive as MSTSLocomotive).BrakeSystemPressureUnits[BrakeSystemComponent.MainReservoir], true)));
                }

                // Lines to show brake system volumes
                TableAddLines(table, String.Format("{0}\t\t{1}\t\t{2}\t{3}\t\t{4}\t{5}\t{6}",
                Viewer.Catalog.GetString("Brake Sys Vol"),
                Viewer.Catalog.GetString("Train Pipe"),
                FormatStrings.FormatVolume(train.TotalTrainBrakePipeVolumeM3, mstsLocomotive.IsMetric),
                Viewer.Catalog.GetString("Brake Cyl"),
                FormatStrings.FormatVolume(train.TotalTrainBrakeCylinderVolumeM3, mstsLocomotive.IsMetric),
                Viewer.Catalog.GetString("Air Vol"),
                FormatStrings.FormatVolume(train.TotalCurrentTrainBrakeSystemVolumeM3, mstsLocomotive.IsMetric)
                ));
            }
            else  // Default to air or electronically braked, use this display
            {
                TableAddLines(table, String.Format("{0}\t\t{1}\t\t{2}\t{3}\t\t{4}",
                    Viewer.Catalog.GetString("PlayerLoco"),
                    Viewer.Catalog.GetString("Main reservoir"),
                    FormatStrings.FormatPressure((Viewer.PlayerLocomotive as MSTSLocomotive).MainResPressurePSI, PressureUnit.PSI, (Viewer.PlayerLocomotive as MSTSLocomotive).BrakeSystemPressureUnits[BrakeSystemComponent.MainReservoir], true),
                    Viewer.Catalog.GetString("Compressor"),
                    (Viewer.PlayerLocomotive as MSTSLocomotive).CompressorIsOn ? Viewer.Catalog.GetString("on") : Viewer.Catalog.GetString("off")));
            }

            // Display data for other locomotives
            for (var i = 0; i < train.Cars.Count; i++)
            {
                var car = train.Cars[i];
                if (car is MSTSLocomotive && car != Viewer.PlayerLocomotive)
                {
                    TableAddLines(table, String.Format("{0}\t{1}\t{2}\t\t{3}\t{4}\t\t{5}",
                        Viewer.Catalog.GetString("Loco"),
                        car.CarID,
                        Viewer.Catalog.GetString("Main reservoir"),
                        FormatStrings.FormatPressure((car as MSTSLocomotive).MainResPressurePSI, PressureUnit.PSI, (car as MSTSLocomotive).BrakeSystemPressureUnits[BrakeSystemComponent.MainReservoir], true),
                        Viewer.Catalog.GetString("Compressor"),
                        (car as MSTSLocomotive).CompressorIsOn ? Viewer.Catalog.GetString("on") : Viewer.Catalog.GetString("off")));
                }
            }
            TableAddLine(table);

            //Initialize
            List<string> statusBrake = new List<string>();
            List<string> statusHeader = new List<string>();
            string[] stringStatusToList;//Allow to change data from TableAddLines to TableSetCell
            hudWindowLocoPagesCount = 0;
            int n = train.Cars.Count;
            int maxColumns = 0;

            // Different display depending upon whether vacuum braked or air braked
            for (var i = 0; i < n; i++)
            {
                var car = train.Cars[i];
                if (car.BrakeSystem is VacuumSinglePipe)
                {
                    statusHeader.Add(string.Format("{0}\t{1}\t{2}\t{3}\t{4}\t{5}\t{6}\t{7}",
                        //0
                        Viewer.Catalog.GetString("Car"),
                        //1
                        Viewer.Catalog.GetString("Type"),
                        //2
                        Viewer.Catalog.GetString("BrkCyl"),
                        //3
                        Viewer.Catalog.GetString("BrkPipe"),
                        //4
                        Viewer.Catalog.GetString("VacRes"),
                        //Viewer.Catalog.GetString(""),
                        //5
                        Viewer.Catalog.GetString("Handbrk"),
                        //6
                        Viewer.Catalog.GetString("Conn"),
                        //7
                        Viewer.Catalog.GetString("AnglCock")

                        //Add new header data here, if addining additional column.

                        ));
                }
                else // default air braked
                {
                    statusHeader.Add(string.Format("{0}\t{1}\t{2}\t{3}\t{4}\t{5}\t{6}\t{7}\t{8}\t{9}\t{10}\t{11}\t{12}\t{13}",
                    //0
                    Viewer.Catalog.GetString("Car"),
                    //1
                    Viewer.Catalog.GetString("Type"),
                    //2
                    Viewer.Catalog.GetString("BrkCyl"),
                    //3
                    Viewer.Catalog.GetString("BrkPipe"),
                    //4
                    Viewer.Catalog.GetString("AuxRes"),
                    //5
                    Viewer.Catalog.GetString("ErgRes"),
                    //6
                    Viewer.Catalog.GetString("MRPipe"),
                    //7
                    Viewer.Catalog.GetString("RetValve"),
                    //8
                    Viewer.Catalog.GetString("TripleValve"),
                    //9
                    Viewer.Catalog.GetString(""),
                    //10
                    Viewer.Catalog.GetString("Handbrk"),
                    //11
                    Viewer.Catalog.GetString("Conn"),
                    //12
                    Viewer.Catalog.GetString("AnglCock"),
                    //13
                    Viewer.Catalog.GetString("BleedOff")

                    //Add new header data here, if addining additional column.

                    ));
                }
            }
            //TableAddLine(table);
            columnsCount = statusHeader[statusHeader.Count-1].Count(x => x == '\t');
            //The lines that fit by pages.
            TextLineNumber(train.Cars.Count, table.CurrentRow + 1, columnsCount);

            for (var i = 0; i < train.Cars.Count; i++)
            {
                var j = (i == 0) ? 0 : i;
                var car = train.Cars[j];
                var statusString = "";
                foreach (var cell in car.BrakeSystem.GetDebugStatus((Viewer.PlayerLocomotive as MSTSLocomotive).BrakeSystemPressureUnits))
                {
                    statusString = statusString + cell + "\t";
                }
                if (statusString.StartsWith("1V"))
                {
                    var indexMatch = statusHeader.FindIndex(x => x.Contains(Viewer.Catalog.GetString("VacRes")));
                    if (!statusBrake.Contains(statusHeader[indexMatch]))//Avoid header duplicity
                        statusBrake.Add(statusHeader[indexMatch]);
                }
                else
                {
                    var indexMatch = statusHeader.FindIndex(x => x.Contains(Viewer.Catalog.GetString("AuxRes")));
                    if (!statusBrake.Contains(statusHeader[indexMatch]))//Avoid header duplicity
                        statusBrake.Add(statusHeader[indexMatch]);
                }
                statusBrake.Add(car.CarID + "\t" + statusString);
            }

            //HudScroll. Pages count from nLinesShow number.
            TextLineNumber(statusBrake.Count, table.CurrentRow, columnsCount);

            //Number of lines to show. HudScroll
            for (var i = (hudWindowLinesActualPage * nLinesShow) - nLinesShow; i < (statusBrake.Count > hudWindowLinesActualPage * nLinesShow ? hudWindowLinesActualPage * nLinesShow : statusBrake.Count); i++)
            {
                if (i > 0 && i < 2 && (statusBrake[i] == stringStatus[i - 1]) || i > 1 && (statusBrake[i - 2] == statusBrake[i]))
                    continue;

                if (statusBrake.Count > i)
                {
                    //Calc col number and take in count 1 left column carID
                    if (i > 0 && i % nLinesShow == 0 && hudWindowColumnsActualPage > 0)
                        TextColNumber(statusBrake[0], 0, false);
                    else
                        TextColNumber(statusBrake[i], 0, false);

                    //Update Brake Information view to show selected car from TrainOperationsWindow (F9)
                    //Once a car clicked CarOperationsWindow remains visible
                    BrakeInfoVisible = false;
                    if (Viewer.CarOperationsWindow.Visible)
                    {
                        int indexMatch = statusBrake.FindIndex(x => x.Contains(Viewer.Catalog.GetString((Viewer.CarOperationsWindow.CarPosition >= Viewer.PlayerTrain.Cars.Count ? " " : Viewer.PlayerTrain.Cars[Viewer.CarOperationsWindow.CarPosition].CarID))));
                        hudWindowLinesActualPage = (int)Math.Ceiling(Convert.ToDouble(indexMatch / nLinesShow) + 0.5);
                        BrakeInfoVisible = true;
                    }

                    //Add yellow color to string when car was selected at CarOperationWindow (F9).
                    stringStatusToList = (statusBrake[i].TrimEnd('\t').Split('\t'));//Convert to string[]

                    var EndText = stringStatusToList[0] == (Viewer.CarOperationsWindow.CarPosition >= Viewer.PlayerTrain.Cars.Count ? " " : Viewer.PlayerTrain.Cars[Viewer.CarOperationsWindow.CarPosition].CarID) ? "???" : "";
                    var arrow = "";

                    //DrawScrollArrows() can't be used because it works with TableAddLines, here we work with TableSetCell.
                    if (hudWindowColumnsActualPage > 0)
                    {
                        if (stringStatus.Count > 1 && stringStatus.Count <= hudWindowColumnsActualPage)
                        {
                            arrow = arrow + "◄";// \u25C0
                        }
                        else if (stringStatus.Count > 1 && hudWindowColumnsActualPage == 1)
                        {
                            arrow = arrow + "►";// \u25B6
                        }

                        if (i > 0 && i % nLinesShow == 0)
                        {//Display header when page was changed
                            TextColNumber(statusBrake[0], 0, false);
                            stringStatusToList = stringStatus[hudWindowColumnsActualPage - 1].TrimEnd('\t').Split('\t');// string[]
                            stringStatusToList[0] = arrow + stringStatusToList[0];
                            BrakeInfoData(table, stringStatusToList, "");
                            TableAddLine(table);
                            TextColNumber(statusBrake[i], 0, false);
                        }

                        if (stringStatus.Count >= hudWindowColumnsActualPage)
                        {//Avoid crash when not same brake system
                            stringStatusToList = stringStatus[hudWindowColumnsActualPage - 1].TrimEnd('\t').Split('\t');// string[]
                            stringStatusToList[0] = arrow + stringStatusToList[0];
                            BrakeInfoData(table, stringStatusToList, EndText);
                        }
                        else if (stringStatus.Count == 1)
                        {
                            stringStatusToList = stringStatus[0].TrimEnd('\t').Split('\t');// string[]
                            stringStatusToList[0] = arrow + stringStatusToList[0];
                            BrakeInfoData(table, stringStatusToList, EndText);
                        }
                    }
                    else
                    {   //hudWindowColumnsActualPage == 0.
                        if (i > 0 && i % nLinesShow == 0)
                        {//Display header when page was changed
                            stringStatusToList = statusBrake[0].TrimEnd('\t').Split('\t');// string[]
                            BrakeInfoData(table, stringStatusToList, "");
                            TableAddLine(table);
                        }

                        stringStatusToList = statusBrake[i].TrimEnd('\t').Split('\t');// string[]
                        BrakeInfoData(table, stringStatusToList, EndText);
                    }
                    TableAddLine(table);
                }
            }
        }

        /// <summary>
        /// Allow to draw brake info data.
        /// </summary>
        /// <param name="table"></param>
        /// <param name="stringToDraw"></param>
        /// <param name="endtext"></param>
        void BrakeInfoData(TableData table, string[] stringToDraw, string endtext)
        {
            for (int iCell = 0; iCell<stringToDraw.Length; iCell++)
                TableSetCell(table, table.CurrentRow, iCell, stringToDraw[iCell] + endtext);
        }


        void TextPageForceInfo(TableData table)
        {
            TextPageHeading(table, Viewer.Catalog.GetString("FORCE INFORMATION"));

            var train = Viewer.PlayerLocomotive.Train;
            var mstsLocomotive = Viewer.PlayerLocomotive as MSTSLocomotive;

            ResetHudScroll(); //Reset Hudscroll.
            if (hudWindowFullScreen)
                TableSetLabelValueColumns(table, 0, 2);

            if (mstsLocomotive != null)
            {
                if (mstsLocomotive.AdvancedAdhesionModel)
                {
                    var HUDSteamEngineType = mstsLocomotive.SteamEngineType;
                    var HUDEngineType = mstsLocomotive.EngineType;

                    if (HUDEngineType == TrainCar.EngineTypes.Steam && (HUDSteamEngineType == TrainCar.SteamEngineTypes.Compound || HUDSteamEngineType == TrainCar.SteamEngineTypes.Simple || HUDSteamEngineType == TrainCar.SteamEngineTypes.Unknown)) // For display of steam locomotive adhesion info
                    {
                        TableAddLine(table, Viewer.Catalog.GetString("(Advanced adhesion model)"));
                        TableAddLabelValue(table, Viewer.Catalog.GetString("Loco Adhesion"), "{0:F0}%", mstsLocomotive.LocomotiveCoefficientFrictionHUD * 100.0f);
                        TableAddLabelValue(table, Viewer.Catalog.GetString("Wag Adhesion"), "{0:F0}%", mstsLocomotive.WagonCoefficientFrictionHUD * 100.0f);
                        TableAddLabelValue(table, Viewer.Catalog.GetString("Tang. Force"), "{0:F0}", FormatStrings.FormatForce(N.FromLbf(mstsLocomotive.SteamTangentialWheelForce), mstsLocomotive.IsMetric));
                        TableAddLabelValue(table, Viewer.Catalog.GetString("Static Force"), "{0:F0}", FormatStrings.FormatForce(N.FromLbf(mstsLocomotive.SteamStaticWheelForce), mstsLocomotive.IsMetric));
                        //  TableAddLabelValue(table, Viewer.Catalog.GetString("Axle brake force"), "{0}", FormatStrings.FormatForce(mstsLocomotive.LocomotiveAxle.BrakeForceN, mstsLocomotive.IsMetric));
                    }
                    else  // Advanced adhesion non steam locomotives HUD display
                    {
                        TableAddLine(table, Viewer.Catalog.GetString("(Advanced adhesion model)"));
                        TableAddLabelValue(table, Viewer.Catalog.GetString("Wheel slip"), "{0:F0}% ({1:F0}%/{2})", mstsLocomotive.LocomotiveAxle.SlipSpeedPercent, mstsLocomotive.LocomotiveAxle.SlipDerivationPercentpS, FormatStrings.s);
                        TableAddLabelValue(table, Viewer.Catalog.GetString("Conditions"), "{0:F0}%", mstsLocomotive.LocomotiveAxle.AdhesionConditions * 100.0f);
                        TableAddLabelValue(table, Viewer.Catalog.GetString("Axle drive force"), "{0}", FormatStrings.FormatForce(mstsLocomotive.LocomotiveAxle.DriveForceN, mstsLocomotive.IsMetric));
                        TableAddLabelValue(table, Viewer.Catalog.GetString("Axle brake force"), "{0}", FormatStrings.FormatForce(mstsLocomotive.LocomotiveAxle.BrakeRetardForceN, mstsLocomotive.IsMetric));
                        TableAddLabelValue(table, Viewer.Catalog.GetString("Number of substeps"), "{0:F0} ({1})", mstsLocomotive.LocomotiveAxle.AxleRevolutionsInt.NumOfSubstepsPS,
                                                                                                    Viewer.Catalog.GetStringFmt("filtered by {0:F0}", mstsLocomotive.LocomotiveAxle.FilterMovingAverage.Size));
                        TableAddLabelValue(table, Viewer.Catalog.GetString("Solver"), "{0}", mstsLocomotive.LocomotiveAxle.AxleRevolutionsInt.Method.ToString());
                        TableAddLabelValue(table, Viewer.Catalog.GetString("Stability correction"), "{0:F0}", mstsLocomotive.LocomotiveAxle.AdhesionK);
                        TableAddLabelValue(table, Viewer.Catalog.GetString("Axle out force"), "{0} ({1})",
                            FormatStrings.FormatForce(mstsLocomotive.LocomotiveAxle.AxleForceN, mstsLocomotive.IsMetric),
                            FormatStrings.FormatPower(mstsLocomotive.LocomotiveAxle.AxleForceN * mstsLocomotive.WheelSpeedMpS, mstsLocomotive.IsMetric, false, false));
                        TableAddLabelValue(table, Viewer.Catalog.GetString("Loco Adhesion"), "{0:F0}%", mstsLocomotive.LocomotiveCoefficientFrictionHUD * 100.0f);
                        TableAddLabelValue(table, Viewer.Catalog.GetString("Wagon Adhesion"), "{0:F0}%", mstsLocomotive.WagonCoefficientFrictionHUD * 100.0f);
                    }
                }
                else
                {
                    TableAddLine(table, Viewer.Catalog.GetString("(Simple adhesion model)"));
                    TableAddLabelValue(table, Viewer.Catalog.GetString("Axle out force"), "{0:F0} N ({1:F0} kW)", mstsLocomotive.MotiveForceN, mstsLocomotive.MotiveForceN * mstsLocomotive.SpeedMpS / 1000.0f);
                    TableAddLabelValue(table, Viewer.Catalog.GetString("Loco Adhesion"), "{0:F0}%", mstsLocomotive.LocomotiveCoefficientFrictionHUD * 100.0f);
                    TableAddLabelValue(table, Viewer.Catalog.GetString("Wagon Adhesion"), "{0:F0}%", mstsLocomotive.WagonCoefficientFrictionHUD * 100.0f);
                }
                TableAddLine(table);

                if (train.TrainWindResistanceDependent) // Only show this information if wind resistance is selected
                {
                    var status = new StringBuilder();
                    if (hudWindowColumnsActualPage > 0)
                    {
                        status.AppendFormat("\n{0}\t{1:N2} mph\t{2}\t{3:N2} mph\n",
                        Viewer.Catalog.GetString("ResWind:"), train.ResultantWindComponentDeg,
                        Viewer.Catalog.GetString("ResSpeed:"), Me.ToMi(pS.TopH(train.WindResultantSpeedMpS)));
                    }
                    else
                    {
                        status.AppendFormat("\n{0}\t{1:N2} mph\t{2}\t\t{3:N2} Deg\t{4}\t\t{5:N2} Deg\t{6}\t{7:N2} mph\t{8}\t{9:N2} mph\n",
                        Viewer.Catalog.GetString("Wind Speed:"), Me.ToMi(pS.TopH(train.PhysicsWindSpeedMpS)),
                        Viewer.Catalog.GetString("Wind Direction:"), train.PhysicsWindDirectionDeg,
                        Viewer.Catalog.GetString("Train Direction:"), train.PhysicsTrainLocoDirectionDeg,
                        Viewer.Catalog.GetString("ResWind:"), train.ResultantWindComponentDeg,
                        Viewer.Catalog.GetString("ResSpeed:"), Me.ToMi(pS.TopH(train.WindResultantSpeedMpS))

                        //Add new header + data here, if required.

                        );
                    }
                    TableAddLines(table, status.ToString());
                }
            }
            //HudScroll
            if (hudWindowColumnsActualPage > 0)
            {
                //HudScroll
                TableSetCells(table, 0,
                Viewer.Catalog.GetString("Car"),
                Viewer.Catalog.GetString("Coupler"),
                Viewer.Catalog.GetString("Slack"),
                Viewer.Catalog.GetString("Mass"),
                Viewer.Catalog.GetString("Gradient"),
                Viewer.Catalog.GetString("Curve"),
                Viewer.Catalog.GetString("Brk Frict."),
                Viewer.Catalog.GetString("Brk Slide"),
                Viewer.Catalog.GetString("Bear Temp")

                //Add new header data here, if adding additional column.

                );
            }
            else
            {
                //Normal view
                TableSetCells(table, 0,
                Viewer.Catalog.GetString("Car"),
                Viewer.Catalog.GetString("Total"),
                Viewer.Catalog.GetString("Motive"),
                Viewer.Catalog.GetString("Brake"),
                Viewer.Catalog.GetString("Friction"),
                Viewer.Catalog.GetString("Gravity"),
                Viewer.Catalog.GetString("Curve"),
                Viewer.Catalog.GetString("Tunnel"),
                Viewer.Catalog.GetString("Wind"),
                Viewer.Catalog.GetString("Coupler"),
                Viewer.Catalog.GetString("Coupler"),
                Viewer.Catalog.GetString("Slack"),
                Viewer.Catalog.GetString("Mass"),
                Viewer.Catalog.GetString("Gradient"),
                Viewer.Catalog.GetString("Curve"),
                Viewer.Catalog.GetString("Brk Frict."),
                Viewer.Catalog.GetString("Brk Slide"),
                Viewer.Catalog.GetString("Bear Temp")

                //Add new header data here, if adding additional column.

                );
            }
            //Columns. HudScroll
            var columnsCount = ColumnsCount(table, false);

            TableAddLine(table);

            //Pages count from number of nLinesShow.
            TextLineNumber(train.Cars.Count, table.CurrentRow + 1, columnsCount);
            //Number of lines to show
            for (var i = (hudWindowLinesActualPage * nLinesShow) - nLinesShow; i < (train.Cars.Count > hudWindowLinesActualPage * nLinesShow ? hudWindowLinesActualPage * nLinesShow : train.Cars.Count); i++)
            {
                var j = (i == 0) ? 0 : i;
                var car = train.Cars[j];
                TableSetCell(table, 0, "{0}", car.CarID);
                if (hudWindowColumnsActualPage > 0)
                {
                    TableSetCell(table, 1, "{0} : {1}", car.HUDCouplerRigidIndication ? "R" : "F", car.CouplerExceedBreakLimit ? "xxx" : car.CouplerOverloaded ? "O/L" : car.HUDCouplerForceIndication == 1 ? "Pull" : car.HUDCouplerForceIndication == 2 ? "Push" : "-");
                    TableSetCell(table, 2, "{0}", FormatStrings.FormatVeryShortDistanceDisplay(car.CouplerSlackM, car.IsMetric));
                    TableSetCell(table, 3, "{0}", FormatStrings.FormatLargeMass(car.MassKG, car.IsMetric, car.IsUK));
                    TableSetCell(table, 4, "{0:F2}%", -car.CurrentElevationPercent);
                    TableSetCell(table, 5, "{0}", FormatStrings.FormatDistance(car.CurrentCurveRadius, car.IsMetric));
                    TableSetCell(table, 6, "{0:F0}%", car.BrakeShoeCoefficientFriction * 100.0f);
                    TableSetCell(table, 7, car.HUDBrakeSkid ? Viewer.Catalog.GetString("Yes") : "No");
                    TableSetCell(table, 8, "{0} {1}", FormatStrings.FormatTemperature(car.WheelBearingTemperatureDegC, car.IsMetric, false), car.DisplayWheelBearingTemperatureStatus);

                    TableSetCell(table, 9, car.Flipped ? Viewer.Catalog.GetString("Flipped") : "");

                    //Add new column data here, if adding additional column.

                    TableAddLine(table);
                    TableSetCell(table, 1, "Tot.Slack:");
                    TableSetCell(table, 2, "{0}", FormatStrings.FormatVeryShortDistanceDisplay(train.TotalCouplerSlackM, mstsLocomotive.IsMetric));
                }
                else
                {
                    TableSetCell(table, 1, "{0}", FormatStrings.FormatForce(car.TotalForceN, car.IsMetric));
                    TableSetCell(table, 2, "{0}", FormatStrings.FormatForce(car.MotiveForceN, car.IsMetric));
                    TableSetCell(table, 3, "{0}", FormatStrings.FormatForce(car.BrakeForceN, car.IsMetric));
                    TableSetCell(table, 4, "{0}", FormatStrings.FormatForce(car.FrictionForceN, car.IsMetric));
                    TableSetCell(table, 5, "{0}", FormatStrings.FormatForce(car.GravityForceN, car.IsMetric));
                    TableSetCell(table, 6, "{0}", FormatStrings.FormatForce(car.CurveForceN, car.IsMetric));
                    TableSetCell(table, 7, "{0}", FormatStrings.FormatForce(car.TunnelForceN, car.IsMetric));
                    TableSetCell(table, 8, "{0}", FormatStrings.FormatForce(car.WindForceN, car.IsMetric));
                    TableSetCell(table, 9, "{0}", FormatStrings.FormatForce(car.CouplerForceU, car.IsMetric));
                    TableSetCell(table, 10, "{0} : {1}", car.HUDCouplerRigidIndication ? "R" : "F", car.CouplerExceedBreakLimit ? "xxx" : car.CouplerOverloaded ? "O/L" : car.HUDCouplerForceIndication == 1 ? "Pull" : car.HUDCouplerForceIndication == 2 ? "Push" : "-");
                    TableSetCell(table, 11, "{0}", FormatStrings.FormatVeryShortDistanceDisplay(car.CouplerSlackM, car.IsMetric));
                    TableSetCell(table, 12, "{0}", FormatStrings.FormatLargeMass(car.MassKG, car.IsMetric, car.IsUK));
                    TableSetCell(table, 13, "{0:F2}%", -car.CurrentElevationPercent);
                    TableSetCell(table, 14, "{0}", FormatStrings.FormatDistance(car.CurrentCurveRadius, car.IsMetric));
                    TableSetCell(table, 15, "{0:F0}%", car.BrakeShoeCoefficientFriction * 100.0f);
                    TableSetCell(table, 16, car.HUDBrakeSkid ? Viewer.Catalog.GetString("Yes") : "No");
                    TableSetCell(table, 17, "{0} {1}", FormatStrings.FormatTemperature(car.WheelBearingTemperatureDegC, car.IsMetric, false), car.DisplayWheelBearingTemperatureStatus);

                    TableSetCell(table, 18, car.Flipped ? Viewer.Catalog.GetString("Flipped") : "");

                    //Add new column data here, if adding additional column.

                    TableAddLine(table);
                    TableSetCell(table, 10, "Tot.Slack:");
                    TableSetCell(table, 11, "{0}", FormatStrings.FormatVeryShortDistanceDisplay(train.TotalCouplerSlackM, mstsLocomotive.IsMetric));
                }
            }
        }
        
        void TextPageDispatcherInfo(TableData table)
        {
            // count active trains
            int totalactive = 0;
            foreach (var thisTrain in Viewer.Simulator.AI.AITrains)
            {
                if (thisTrain.MovementState != AITrain.AI_MOVEMENT_STATE.AI_STATIC && thisTrain.TrainType != Train.TRAINTYPE.AI_INCORPORATED)
                {
                    totalactive++;
                }
            }

            TextPageHeading(table, Viewer.Catalog.GetString("DISPATCHER INFORMATION : active trains : " + totalactive));

            ResetHudScroll();//Reset HudScroll
            
            if (hudWindowColumnsActualPage > 0)
            {
                //HudScroll
                TableSetCells(table, 0,
                    Viewer.Catalog.GetString("Train"),
                    Viewer.Catalog.GetString("Consist"),
                    Viewer.Catalog.GetString("Path"));

                //Add new header data here, if adding additional column.

            }
            else
            {
                //Normal view
                TableSetCells(table, 0,
                    Viewer.Catalog.GetString("Train"),
                    Viewer.Catalog.GetString("Travelled"),
                    Viewer.Catalog.GetString("Speed"),
                    Viewer.Catalog.GetString("Max"),
                    Viewer.Catalog.GetString("AI mode"),
                    Viewer.Catalog.GetString("AI data"),
                    Viewer.Catalog.GetString("Mode"),
                    Viewer.Catalog.GetString("Auth"),
                    Viewer.Catalog.GetString("Distance"),
                    Viewer.Catalog.GetString("Signal"),
                    Viewer.Catalog.GetString("Distance"),
                    Viewer.Catalog.GetString("Consist"),
                    Viewer.Catalog.GetString("Path"));

                //Add new header data here, if adding additional column.

                //Find 'Path' header column
                //Requiered to avoid conflict with human dispatcher code.
                PathHeaderColumn = ColumnsCount(table, true); 
            }

            //HudScroll. Columns
            var columnsCount = ColumnsCount(table, false);
            
            List<string[]> statusDispatcher = new List<string[]>();
            statusDispatcher.Clear();
            var TextToYellowColor = "#";

            TableAddLine(table);

            // first is player train
            foreach (var thisTrain in Viewer.Simulator.Trains)
            {
                if (thisTrain.TrainType == Train.TRAINTYPE.PLAYER || (thisTrain.TrainType == Train.TRAINTYPE.REMOTE && Orts.MultiPlayer.MPManager.IsServer())
                    || thisTrain.IsActualPlayerTrain)
                {
                    var status = thisTrain.GetStatus(Viewer.MilepostUnitsMetric);
                    if (thisTrain.TrainType == Train.TRAINTYPE.AI_PLAYERHOSTING) status = ((AITrain)thisTrain).AddMovementState(status, Viewer.MilepostUnitsMetric);
                    else if (thisTrain == Program.Simulator.OriginalPlayerTrain && Program.Simulator.Activity != null) status = thisTrain.AddRestartTime(status);
                    else if (thisTrain.IsActualPlayerTrain && Program.Simulator.Activity != null && thisTrain.ControlMode != Train.TRAIN_CONTROL.EXPLORER && !thisTrain.IsPathless)
                        status = thisTrain.AddRestartTime(status);

                    //HudScroll
                    if (Viewer.SelectedTrain.Name == thisTrain.Name)
                        TextToYellowColor = status[0];

                    statusDispatcher.Add(status);
                }
            }

            // next is active AI trains which are delayed
            foreach (var thisTrain in Viewer.Simulator.AI.AITrains)
            {
                if (thisTrain.MovementState != AITrain.AI_MOVEMENT_STATE.AI_STATIC && thisTrain.TrainType != Train.TRAINTYPE.PLAYER
                    && thisTrain.TrainType != Train.TRAINTYPE.AI_INCORPORATED)
                {
                    if (thisTrain.Delay.HasValue && thisTrain.Delay.Value.TotalMinutes >= 1)
                    {
                        var status = thisTrain.GetStatus(Viewer.MilepostUnitsMetric);
                        status = thisTrain.AddMovementState(status, Viewer.MilepostUnitsMetric);
                        //HudScroll
                        if (Viewer.SelectedTrain.Name == thisTrain.Name)
                            TextToYellowColor = status[0];

                        statusDispatcher.Add(status);
                    }
                }
            }

            // next is active AI trains which are not delayed
            foreach (var thisTrain in Viewer.Simulator.AI.AITrains)
            {
                if (thisTrain.MovementState != AITrain.AI_MOVEMENT_STATE.AI_STATIC && thisTrain.TrainType != Train.TRAINTYPE.PLAYER
                    && thisTrain.TrainType != Train.TRAINTYPE.AI_INCORPORATED)
                {
                    if (!thisTrain.Delay.HasValue || thisTrain.Delay.Value.TotalMinutes < 1)
                    {
                        var status = thisTrain.GetStatus(Viewer.MilepostUnitsMetric);
                        status = thisTrain.AddMovementState(status, Viewer.MilepostUnitsMetric);
                        //HudScroll
                        if (Viewer.SelectedTrain.Name == thisTrain.Name)
                            TextToYellowColor = status[0];

                        statusDispatcher.Add(status);
                    }
                }
            }

            // finally is static AI trains
            foreach (var thisTrain in Viewer.Simulator.AI.AITrains)
            {
                if (thisTrain.MovementState == AITrain.AI_MOVEMENT_STATE.AI_STATIC && thisTrain.TrainType != Train.TRAINTYPE.PLAYER)
                {
                    var status = thisTrain.GetStatus(Viewer.MilepostUnitsMetric);
                    status = thisTrain.AddMovementState(status, Viewer.MilepostUnitsMetric);

                    //HudScroll
                    if (Viewer.SelectedTrain.Name == thisTrain.Name)
                        TextToYellowColor = status[0];

                    statusDispatcher.Add(status);
                }
            }

            //HudScroll. Pages count from nLinesShow number.
            TextLineNumber(statusDispatcher.Count, table.CurrentRow, columnsCount);
            
            //Number of lines to show. HudScroll
            for (var i = (hudWindowLinesActualPage * nLinesShow) - nLinesShow; i < (Viewer.Simulator.Trains.Count > hudWindowLinesActualPage * nLinesShow ? hudWindowLinesActualPage * nLinesShow : Viewer.Simulator.Trains.Count); i++)
            {
                if (statusDispatcher.Count > i)
                {
                    //Calc col number and take in count 2 left columns car and consist name
                    TextColNumber(statusDispatcher[i][PathHeaderColumn], 2, false);

                    var arrow = "";
                    //Add yellow color to string.
                    var EndText = statusDispatcher[i][0].Length == TextToYellowColor.Length && statusDispatcher[i][0].Contains(TextToYellowColor) ? "???" : "";

                    //DrawScrollArrows() can't be used because it works with TableAddLines, here we work with TableSetCell.
                    if (hudWindowColumnsActualPage > 0)
                    {
                        var statusIndex = stringStatus.Count >= hudWindowColumnsActualPage ? hudWindowColumnsActualPage - 1 : stringStatus.Count - 1;
                        if (statusDispatcher[i][PathHeaderColumn].Contains(stringStatus[statusIndex]) || stringStatus[statusIndex].EndsWith("???"))
                            EndText = "";

                        if (stringStatus.Count > 1 && stringStatus.Count <= hudWindowColumnsActualPage)
                        {
                            arrow = "◄";// \u25C0
                            TableSetCell(table, 2, hudWindowColumnsActualPage > 1 ? stringStatus[(stringStatus.Count < hudWindowColumnsActualPage ? stringStatus.Count - 1 : hudWindowColumnsActualPage - 1)] + EndText : stringStatus[hudWindowColumnsActualPage - 1] + EndText);
                        }
                        else if (stringStatus.Count > 1 && hudWindowColumnsActualPage == 1)
                        {
                            arrow = "►";// \u25B6
                            TableSetCell(table, 2, hudWindowColumnsActualPage > 0 ? stringStatus[hudWindowColumnsActualPage - 1] + EndText : stringStatus[hudWindowColumnsActualPage - 1] + EndText);
                        }
                        else if (stringStatus.Count > 1 && hudWindowColumnsActualPage > 1 && stringStatus.Count >= hudWindowColumnsActualPage)
                        {
                            arrow = "↔";// \u2194
                            TableSetCell(table, 2, hudWindowColumnsActualPage > 0 ? stringStatus[hudWindowColumnsActualPage - 1] + EndText : stringStatus[hudWindowColumnsActualPage - 1] + EndText);
                        }
                        else if (stringStatus.Count == 1 && hudWindowColumnsActualPage == 1 && stringStatus.Count >= hudWindowColumnsActualPage)
                        {
                            arrow = "◄";// \u25C0
                            TableSetCell(table, 2, statusDispatcher[i][PathHeaderColumn]);
                        }
                        else
                            TableSetCell(table, table.CurrentRow, 2, statusDispatcher[i][PathHeaderColumn]);

                        //Add yellow color to string.
                        EndText = statusDispatcher[i][0].Length == TextToYellowColor.Length && statusDispatcher[i][0].Contains(TextToYellowColor) ? "???" : "";
                        TableSetCell(table, table.CurrentRow, 0, arrow + statusDispatcher[i][0] + EndText);
                        TableSetCell(table, table.CurrentRow, 1, statusDispatcher[i][11] + EndText);
                    }
                    else
                        for (int iCell = 0; iCell < statusDispatcher[0].Length; iCell++)
                            TableSetCell(table, table.CurrentRow, iCell, statusDispatcher[i][iCell] + (iCell == PathHeaderColumn && !statusDispatcher[i][PathHeaderColumn].EndsWith("???")? "" : EndText));//Avoid yellow color for Path info

                    TableAddLine(table);
                }
            }           



#if WITH_PATH_DEBUG
            TextPageHeading(table, "PATH info");

            TableSetCells(table, 0, "Train", "Path ");
            TableSetCells(table, 8, "Type", "Info");
            TableAddLine(table);

            foreach (var thisTrain in Viewer.Simulator.AI.AITrains)
            {
                if (thisTrain.MovementState != AITrain.AI_MOVEMENT_STATE.AI_STATIC)
                {
                    TextPagePathInfo(thisTrain, table);
                }
            }
            TextPageHeading(table, "ACTIONs info");

            TableSetCells(table, 0, "Train", "Actions ");
            TableAddLine(table);

            foreach (var thisTrain in Viewer.Simulator.AI.AITrains)
            {
                if (thisTrain.MovementState != AITrain.AI_MOVEMENT_STATE.AI_STATIC)
                {
                    TextPageActionsInfo(thisTrain, table);
                }
            }
#endif

        }
#if WITH_PATH_DEBUG
        void TextPagePathInfo(AITrain thisTrain, TableData table)
        {
            // next is active AI trains
            if (thisTrain.MovementState != AITrain.AI_MOVEMENT_STATE.AI_STATIC)
            {
                var status = thisTrain.GetPathStatus(Viewer.MilepostUnitsMetric);
                status = thisTrain.AddPathInfo(status, Viewer.MilepostUnitsMetric);
                for (var iCell = 0; iCell < status.Length; iCell++)
                    TableSetCell(table, table.CurrentRow, iCell, status[iCell]);
                TableAddLine(table);
            }
        }

        void TextPageActionsInfo(AITrain thisTrain, TableData table)
        {
            // next is active AI trains
            if (thisTrain.MovementState != AITrain.AI_MOVEMENT_STATE.AI_STATIC)
            {
                var status = thisTrain.GetActionStatus(Viewer.MilepostUnitsMetric);
                for (var iCell = 0; iCell < status.Length; iCell++)
                    TableSetCell(table, table.CurrentRow, iCell, status[iCell]);
                TableAddLine(table);
            }
        }
#endif

        void TextPageWeather(TableData table)
        {
            TextPageHeading(table, Viewer.Catalog.GetString("WEATHER INFORMATION"));

            //Disable Hudscroll.
            Viewer.HUDScrollWindow.Visible = false;//HudScroll
         
            TableAddLabelValue(table, Viewer.Catalog.GetString("Visibility"), Viewer.Catalog.GetStringFmt("{0:N0} m", Viewer.Simulator.Weather.FogDistance));
            TableAddLabelValue(table, Viewer.Catalog.GetString("Cloud cover"), Viewer.Catalog.GetStringFmt("{0:F0} %", Viewer.Simulator.Weather.OvercastFactor * 100));
            TableAddLabelValue(table, Viewer.Catalog.GetString("Intensity"), Viewer.Catalog.GetStringFmt("{0:F4} p/s/m^2", Viewer.Simulator.Weather.PricipitationIntensityPPSPM2));
            TableAddLabelValue(table, Viewer.Catalog.GetString("Liquidity"), Viewer.Catalog.GetStringFmt("{0:F0} %", Viewer.Simulator.Weather.PrecipitationLiquidity * 100));
            TableAddLabelValue(table, Viewer.Catalog.GetString("Wind"), Viewer.Catalog.GetStringFmt("{0:F1},{1:F1} m/s", Viewer.Simulator.Weather.WindSpeedMpS.X, Viewer.Simulator.Weather.WindSpeedMpS.Y));
            TableAddLabelValue(table, Viewer.Catalog.GetString("Amb Temp"), FormatStrings.FormatTemperature(Viewer.PlayerLocomotive.Train.TrainOutsideTempC, Viewer.PlayerLocomotive.IsMetric, false));
        }

        void TextPageDebugInfo(TableData table)
        {
            TextPageHeading(table, Viewer.Catalog.GetString("DEBUG INFORMATION"));

            //Disable Hudscroll.
            Viewer.HUDScrollWindow.Visible = false;//HudScroll

            var allocatedBytesPerSecond = AllocatedBytesPerSecCounter == null ? 0 : AllocatedBytesPerSecCounter.NextValue();
            if (allocatedBytesPerSecond >= 1 && AllocatedBytesPerSecLastValue != allocatedBytesPerSecond)
                AllocatedBytesPerSecLastValue = allocatedBytesPerSecond;

            TableAddLabelValue(table, Viewer.Catalog.GetString("Logging enabled"), Viewer.Settings.DataLogger ? Viewer.Catalog.GetString("Yes") : Viewer.Catalog.GetString("No"));
            TableAddLabelValue(table, Viewer.Catalog.GetString("Build"), VersionInfo.Build);
            TableAddLabelValue(table, Viewer.Catalog.GetString("Memory"), Viewer.Catalog.GetStringFmt("{0:F0} MB ({5}, {6}, {7}, {8}, {1:F0} MB managed, {9:F0} kB/frame allocated, {2:F0}/{3:F0}/{4:F0} GCs)", GetWorkingSetSize() / 1024 / 1024, GC.GetTotalMemory(false) / 1024 / 1024, GC.CollectionCount(0), GC.CollectionCount(1), GC.CollectionCount(2), Viewer.TextureManager.GetStatus(), Viewer.MaterialManager.GetStatus(), Viewer.ShapeManager.GetStatus(), Viewer.World.Terrain.GetStatus(), AllocatedBytesPerSecLastValue / Viewer.RenderProcess.FrameRate.SmoothedValue / 1024));
            TableAddLabelValue(table, Viewer.Catalog.GetString("CPU"), Viewer.Catalog.GetStringFmt("{0:F0}% ({1})", (Viewer.RenderProcess.Profiler.CPU.SmoothedValue + Viewer.UpdaterProcess.Profiler.CPU.SmoothedValue + Viewer.LoaderProcess.Profiler.CPU.SmoothedValue + Viewer.SoundProcess.Profiler.CPU.SmoothedValue) / ProcessorCount, Viewer.Catalog.GetPluralStringFmt("{0} logical processor", "{0} logical processors", ProcessorCount)));
            TableAddLabelValue(table, Viewer.Catalog.GetString("GPU"), Viewer.Catalog.GetStringFmt("{0:F0} FPS (50th/95th/99th percentiles {1:F1} / {2:F1} / {3:F1} ms, shader model {4})", Viewer.RenderProcess.FrameRate.SmoothedValue, Viewer.RenderProcess.FrameTime.SmoothedP50 * 1000, Viewer.RenderProcess.FrameTime.SmoothedP95 * 1000, Viewer.RenderProcess.FrameTime.SmoothedP99 * 1000, Viewer.Settings.ShaderModel));
            TableAddLabelValue(table, Viewer.Catalog.GetString("Adapter"), Viewer.Catalog.GetStringFmt("{0} ({1:F0} MB) ({2:F0} pixels x {3:F0} pixels)", Viewer.AdapterDescription, Viewer.AdapterMemory / 1024 / 1024, Viewer.DisplaySize.X, Viewer.DisplaySize.Y));
            if (Viewer.Settings.DynamicShadows)
            {
                TableSetCells(table, 3, Enumerable.Range(0, RenderProcess.ShadowMapCount).Select(i => String.Format(Viewer.Catalog.GetStringFmt("{0}/{1}", RenderProcess.ShadowMapDistance[i], RenderProcess.ShadowMapDiameter[i]))).ToArray());
                TableSetCell(table, 3 + RenderProcess.ShadowMapCount, Viewer.Catalog.GetStringFmt("({0}x{0})", Viewer.Settings.ShadowMapResolution));
                TableAddLine(table, Viewer.Catalog.GetString("Shadow maps"));
                TableSetCells(table, 3, Viewer.RenderProcess.ShadowPrimitivePerFrame.Select(p => p.ToString("F0")).ToArray());
                TableAddLabelValue(table, Viewer.Catalog.GetString("Shadow primitives"), Viewer.Catalog.GetStringFmt("{0:F0}", Viewer.RenderProcess.ShadowPrimitivePerFrame.Sum()));
            }
            TableSetCells(table, 3, Viewer.RenderProcess.PrimitivePerFrame.Select(p => p.ToString("F0")).ToArray());
            TableAddLabelValue(table, Viewer.Catalog.GetString("Render primitives"), Viewer.Catalog.GetStringFmt("{0:F0}", Viewer.RenderProcess.PrimitivePerFrame.Sum()));
            TableAddLabelValue(table, Viewer.Catalog.GetString("Render process"), Viewer.Catalog.GetStringFmt("{0:F0}% ({1:F0}% {2})", Viewer.RenderProcess.Profiler.Wall.SmoothedValue, Viewer.RenderProcess.Profiler.Wait.SmoothedValue, Viewer.Catalog.GetString("wait")));
            TableAddLabelValue(table, Viewer.Catalog.GetString("Updater process"), Viewer.Catalog.GetStringFmt("{0:F0}% ({1:F0}% {2})", Viewer.UpdaterProcess.Profiler.Wall.SmoothedValue, Viewer.UpdaterProcess.Profiler.Wait.SmoothedValue, Viewer.Catalog.GetString("wait")));
            TableAddLabelValue(table, Viewer.Catalog.GetString("Loader process"), Viewer.Catalog.GetStringFmt("{0:F0}% ({1:F0}% {2})", Viewer.LoaderProcess.Profiler.Wall.SmoothedValue, Viewer.LoaderProcess.Profiler.Wait.SmoothedValue, Viewer.Catalog.GetString("wait")));
            TableAddLabelValue(table, Viewer.Catalog.GetString("Sound process"), Viewer.Catalog.GetStringFmt("{0:F0}% ({1:F0}% {2})", Viewer.SoundProcess.Profiler.Wall.SmoothedValue, Viewer.SoundProcess.Profiler.Wait.SmoothedValue, Viewer.Catalog.GetString("wait")));
            TableAddLabelValue(table, Viewer.Catalog.GetString("Total process"), Viewer.Catalog.GetStringFmt("{0:F0}% ({1:F0}% {2})", Viewer.RenderProcess.Profiler.Wall.SmoothedValue + Viewer.UpdaterProcess.Profiler.Wall.SmoothedValue + Viewer.LoaderProcess.Profiler.Wall.SmoothedValue + Viewer.SoundProcess.Profiler.Wall.SmoothedValue, Viewer.RenderProcess.Profiler.Wait.SmoothedValue + Viewer.UpdaterProcess.Profiler.Wait.SmoothedValue + Viewer.LoaderProcess.Profiler.Wait.SmoothedValue + Viewer.SoundProcess.Profiler.Wait.SmoothedValue, Viewer.Catalog.GetString("wait")));
            TableSetCells(table, 0, Viewer.Catalog.GetString("Camera"), "", Viewer.Camera.TileX.ToString("F0"), Viewer.Camera.TileZ.ToString("F0"), Viewer.Camera.Location.X.ToString("F2"), Viewer.Camera.Location.Y.ToString("F2"), Viewer.Camera.Location.Z.ToString("F2"), String.Format("{0:F1} {1}", Viewer.Tiles.GetElevation(Viewer.Camera.CameraWorldLocation), FormatStrings.m), Viewer.Settings.LODBias + "%", String.Format("{0} {1}", Viewer.Settings.ViewingDistance, FormatStrings.m), Viewer.Settings.DistantMountains ? String.Format("{0:F0} {1}", (float)Viewer.Settings.DistantMountainsViewingDistance * 1e-3f, FormatStrings.km) : "");
            TableAddLine(table);
        }

        /// <summary>
        /// Columns count
        /// Used in TextLineNumber(int CarsCount, int CurrentRow, int ColumnCount)
        /// PathColumn == true return 'Path' header column position
        /// </summary>
        /// <param name="table"></param>
        /// <param name="PathColumn"></param>
        /// <returns "nColumnsCount"></returns>
        private int ColumnsCount(TableData table, bool PathColumn)
        {
            //Check columns for not null value. HudScroll
            int nColumnsCount = 0;
            for (int i = 0; i < table.Cells.GetLength(1); i++)
            {
                if (table.Cells[table.CurrentRow, i] != null)
                {                    
                    //Search Path column position. Dispatcher Information
                    //Avoid conflict with human dispatcher
                    var dato = table.Cells[table.CurrentRow, i].ToString();
                    if (PathColumn && table.Cells[table.CurrentRow, i].ToString() == Viewer.Catalog.GetString("Path")) break;
                    
                    nColumnsCount++;
                }
            }
            return nColumnsCount;
        }

        /// <summary>
        /// Compute the max. lines to show.
        /// </summary>
        /// <param name="CarsCount"></param>
        /// <param name="CurrentRow"></param>
        /// <param name="ColumnCount"></param>
        void TextLineNumber(int CarsCount, int CurrentRow, int ColumnCount)
        {
            //LinesPages
            nLinesShow = (Viewer.DisplaySize.Y / TextFont.Height) - CurrentRow - 1;
            if (nLinesShow < 1) nLinesShow = 1;
            hudWindowLinesPagesCount = (nLinesShow >= CarsCount) ? 1 : (int)Math.Ceiling(Convert.ToDouble(CarsCount / nLinesShow) + 0.5);

            //Character per line
            charFitPerLine = CharFitPerLine("");

            //Columns pages
            int statusPathLenght = ColumnCount * columnsChars;
            hudWindowColumnsPagesCount = (statusPathLenght < charFitPerLine) ? 0 : (int)Math.Ceiling(Convert.ToDouble(statusPathLenght / charFitPerLine) + 0.5);

            //Hide - Show HUDScrollWindow
            if (Viewer.HUDScrollWindow.Visible && (hudWindowLinesActualPage == 1 && hudWindowLinesPagesCount == 1 && hudWindowColumnsActualPage == 0 && hudWindowColumnsPagesCount == 0) && TextPages[TextPage] != TextPageLocomotiveInfo && !hudWindowFullScreen)
                Viewer.HUDScrollWindow.Visible = false;
            if (!Viewer.HUDScrollWindow.Visible && (hudWindowLinesPagesCount > 1 || hudWindowColumnsPagesCount > 0))
                Viewer.HUDScrollWindow.Visible = true;
        }

        /// <summary>
        /// Compute the string width to be displayed.
        /// </summary>
        /// <param name="StringStatus"></param>
        /// <param name="initColumn"></param>
        void TextColNumber(string StringStatus, int initColumn, bool IsSteamLocomotive)
        {
            char[] stringToChar = StringStatus.TrimEnd('\t').ToCharArray();

            stringStatus.Clear();//Reset
            var tabCount = StringStatus.TrimEnd('\t').Count(x => x == '\t');
            //Character per line
            charFitPerLine = CharFitPerLine("");
            string space = new string('X', columnsChars);

            var StringStatusLength = tabCount * columnsChars;
            var lastText = StringStatus.Substring(StringStatus.LastIndexOf("\t") + 1);
            StringStatusLength = StringStatus.EndsWith("\t") ? StringStatusLength : StringStatusLength + lastText.Length;
            var CurrentPathColumnsPagesCount = (StringStatusLength < charFitPerLine) ? 0 : (int)Math.Ceiling(Convert.ToDouble(StringStatusLength / charFitPerLine) + 0.5);

            //TO DO: Apply new code to DispacherInfo
            if (CurrentPathColumnsPagesCount == 0 && TextPages[TextPage] == TextPageDispatcherInfo)
                CurrentPathColumnsPagesCount = 1;

            //Update columns pages count.
            if (CurrentPathColumnsPagesCount > hudWindowColumnsPagesCount)
                hudWindowColumnsPagesCount = CurrentPathColumnsPagesCount;

            List<string> cellTextList = new List<string>();
            int i = 0;//Counter original status with tab code
            //87 = character fit per line with minimun 800*600 display size.
            //Font Monospace.
            if (StringStatus.Contains("\t"))
            {
                i = 0;
                bool lText = false;
                List<string> dataText = new List<string>();
                List<string> dataValue = new List<string>();
                List<string> dataTextString = new List<string>();
                string[] statusSplit = StringStatus.TrimEnd('\t').Split('\t');
                Dictionary<int, string> CumulativeTextStatus = new Dictionary<int, string>();
                Dictionary<int, string> CumulativeTabStatus = new Dictionary<int, string>();
                var cumulativeLenght = 0;
                var cumulativeTextStatus = "";
                var cumulativeTabStatus = "";
                var cellString = "";
                var cellIndex = 0;
                CumulativeTabStatus.Clear();
                CumulativeTextStatus.Clear();
                foreach (var cell in statusSplit)
                {
                    cellIndex++;
                    if (cell == "")
                    {
                        var cellStringLength = cellString.Length > columnsChars ? 0 : columnsChars;
                        cumulativeLenght = cumulativeLenght + cellStringLength;
                        CumulativeTextStatus.Add(cumulativeLenght, cumulativeTextStatus + (cellString.Length > columnsChars ? "" : space));
                        CumulativeTabStatus.Add(cumulativeLenght, cumulativeTabStatus + "\t");
                        lText = false;
                        //Reset
                        cellString = "";
                        cumulativeTextStatus = "";
                        cumulativeTabStatus = "";
                        continue;
                    }
                    else if (cell.Length > 0 && lText && !CumulativeTextStatus.ContainsKey(cumulativeLenght))
                    {
                        CumulativeTextStatus.Add(cumulativeLenght, cumulativeTextStatus);
                        CumulativeTabStatus.Add(cumulativeLenght, cumulativeTabStatus);
                        lText = false;
                    }
                    //Avoid cell > columnsChars
                    cellString = cell.Length > columnsChars ? cell + CellTabSpace(cell.Substring(columnsChars, cell.Length - columnsChars), 1) : cell + CellTabSpace(cell, 1);
                    cumulativeLenght = cumulativeLenght + cellString.Length;
                    cumulativeTextStatus = cellString;
                    cumulativeTabStatus = cell + "\t";
                    lText = true;

                    if (lText && statusSplit.Length == cellIndex)
                    {
                        CumulativeTextStatus.Add(cumulativeLenght, cumulativeTextStatus.TrimEnd('X'));
                        CumulativeTabStatus.Add(cumulativeLenght, cumulativeTabStatus.TrimEnd('\t'));
                    }
                }

                var cumulativeTabString = "";
                var cumulativeTextString = "";
                var offsetFlag = 0;
                cellIndex = 0;
                foreach (var cell in CumulativeTextStatus)
                {
                    cumulativeTabString = cumulativeTabString + CumulativeTabStatus[cell.Key];
                    cumulativeTextString = cumulativeTextString + cell.Value;
                    if (cell.Key - offsetFlag > charFitPerLine || (cell.Key - offsetFlag < charFitPerLine && CumulativeTextStatus.Keys.Last() == cell.Key))
                    {
                        //Place first column data at cumulativeTabString begin
                        cumulativeTabString = cumulativeTabString.Contains(CumulativeTabStatus.Values.First()) ?
                                   cumulativeTabString :
                                   CumulativeTabStatus.Values.First() + cumulativeTabString;

                        cumulativeTextString = cumulativeTextString.Contains(CumulativeTextStatus.Values.First()) ?
                                   cumulativeTextString :
                                   CumulativeTextStatus.Values.First() + cumulativeTextString;

                        if (CumulativeTextStatus.ElementAt(0).Value.Contains(":"))
                        {
                            //cumulativeTextString.TrimEnd('X').Length
                            if (cumulativeTextString.Length <= charFitPerLine)
                            {
                                stringStatus.Add(cumulativeTabString.TrimEnd('\t'));

                                offsetFlag = cell.Key;
                                cumulativeTabString = "";
                                cumulativeTextString = "";
                            }
                            else
                            {
                                //string > charFitPerLine
                                //truncate to charFitPerLine
                                int countDown = cellIndex;
                                while (CumulativeTabStatus.ElementAt(countDown).Key - offsetFlag > charFitPerLine)
                                {
                                    countDown--;
                                }
                                int newCellKey = CumulativeTabStatus.ElementAt(countDown).Key;
                                if (cellIndex - countDown == 1)
                                    stringStatus.Add(cumulativeTabString.Substring(0, cumulativeTabString.Length - (charFitPerLine - newCellKey < columnsChars ? CumulativeTabStatus[cell.Key].Length : CumulativeTabStatus[newCellKey].Length)));
                                else
                                    stringStatus.Add(cumulativeTabString.Substring(0, cumulativeTabString.Length - CumulativeTabStatus[cell.Key].Length));

                                offsetFlag = newCellKey;
                                cumulativeTabString = cellIndex - countDown == 1 && charFitPerLine - newCellKey < columnsChars ? CumulativeTabStatus[cell.Key] : CumulativeTabStatus[cell.Key];
                                cumulativeTextString = cellIndex - countDown == 1 && charFitPerLine - newCellKey < columnsChars ? CumulativeTextStatus[cell.Key] : cell.Value.TrimStart('X');
                            }
                        }
                        else
                        {
                            if (cumulativeTextString.Length <= charFitPerLine)
                            {
                                stringStatus.Add(cumulativeTabString.TrimEnd('\t'));
                                offsetFlag = cell.Key;
                                cumulativeTabString = "";
                                cumulativeTextString = "";
                            }
                            else
                            {
                                //string > charFitPerLine
                                //truncate to charFitPerLine
                                int countDown = cellIndex;
                                while (CumulativeTabStatus.ElementAt(countDown).Key - offsetFlag > charFitPerLine)
                                {
                                    countDown--;
                                }
                                int newCellKey = CumulativeTabStatus.ElementAt(countDown).Key;
                                if (cellIndex - countDown == 1)
                                    stringStatus.Add(cumulativeTabString.Substring(0, cumulativeTabString.Length - CumulativeTabStatus[cell.Key].Length));
                                else
                                    stringStatus.Add(cumulativeTabString.Substring(0, cumulativeTabString.Length - CumulativeTabStatus[cell.Key].Length));

                                offsetFlag = newCellKey;
                                cumulativeTabString = cellIndex - countDown == 1 && charFitPerLine - newCellKey < columnsChars ? CumulativeTabStatus[cell.Key] : CumulativeTabStatus[cell.Key];
                                cumulativeTextString = cellIndex - countDown == 1 && charFitPerLine - newCellKey < columnsChars ? CumulativeTextStatus[cell.Key] : cell.Value.TrimStart('X');
                            }
                        }
                    }
                    cellIndex++;
                }
                if (cumulativeTextString.Length > 0 && cumulativeTextString.TrimEnd('X').Length <= charFitPerLine)
                {
                    stringStatus.Add(cumulativeTabString.Contains(CumulativeTabStatus.Values.First()) ? cumulativeTabString.TrimEnd('\t') : CumulativeTabStatus.Values.First() + cumulativeTabString.TrimEnd('\t'));
                    cumulativeTabString = "";
                    cumulativeTextString = "";
                }

                //Update 'page right' and 'page left' labels.
                if (stringStatus.Count > 1 && stringStatus.Count > hudWindowColumnsPagesCount)
                    hudWindowColumnsPagesCount = stringStatus.Count;
            }
            else
            {   //StringStatus without \t.
                //Only Force information and Dispatcher information.
                //Horizontal scroll.
                stringStatus.Clear();//Reset
                var n = 0;
                //Take in count left columns.
                charFitPerLine = initColumn > 0 ? charFitPerLine - (columnsChars * initColumn) - 1 : charFitPerLine;
                for (i = 0; i < StringStatusLength; i += charFitPerLine)
                {
                    if (StringStatusLength - i > charFitPerLine)
                        stringStatus.Add(StringStatus.Substring(i, charFitPerLine) + (StringStatus.EndsWith("???")? "???" : ""));//Required by human dispacher path data
                    else
                        stringStatus.Add(StringStatus.Substring(i, StringStatus.Length - i));
                    n++;
                    if (n > hudWindowColumnsPagesCount) break;
                }

                //Update 'page right' and 'page left' labels.
                if (stringStatus.Count > hudWindowColumnsPagesCount)
                    hudWindowColumnsPagesCount = stringStatus.Count;
            }

            CurrentPathColumnsPagesCount = (StringStatusLength < charFitPerLine) ? 0 : (int)Math.Ceiling(Convert.ToDouble(StringStatusLength / charFitPerLine) + 0.5);
            //Update columns pages count.
            if (CurrentPathColumnsPagesCount > hudWindowColumnsPagesCount)
                hudWindowColumnsPagesCount = CurrentPathColumnsPagesCount;

            //Hide - Show HUDScrollWindow
            var locomotive = Viewer.PlayerLocomotive;
            var train = locomotive.Train;
            if (Viewer.HUDScrollWindow.Visible && hudWindowColumnsPagesCount == 0 && hudWindowLinesPagesCount == 1 && TextPages[TextPage] != TextPageLocomotiveInfo && !hudWindowFullScreen)
                Viewer.HUDScrollWindow.Visible = false;
            if (!Viewer.HUDScrollWindow.Visible && hudWindowColumnsPagesCount > 0 || (TextPages[TextPage] == TextPageLocomotiveInfo && (IsSteamLocomotive || hudWindowLocoPagesCount > 1)))
                Viewer.HUDScrollWindow.Visible = true;
        }

        /// <summary>
        /// Count space requiered to fit a column
        /// </summary>
        /// <param name="cell"></param>
        /// <param name="tabCount"></param>
        /// <returns></returns>
        private string CellTabSpace(string cell, int tabCount)
        {
            var cellSpace = "";
            string space = new string('X', columnsChars);
            int cellColumns = (int)Math.Ceiling((decimal) cell.Length/ columnsChars);
            cellSpace = cell.Length > 0 && tabCount > 0 ? space.Substring(0, Math.Abs((columnsChars * cellColumns) - cell.Length)) : "";
            cellSpace = tabCount > cellColumns ? cellSpace + space : cellSpace;
            return cellSpace;
        }

        /// <summary>
        /// Compute how many character fit per line.
        /// </summary>
        /// <returns> x
        /// </returns>
        public int CharFitPerLine(string status)
        {
            var stringReference = status.Length > 0? status : "ABCDEFGHIJKLMNOPQRSTUVWXYZabcdefghijklmnopqrstuvwxyz1234567890 \",.-+|!$%&/()=?;:'_[]";
            var textStringPixels = TextFont.MeasureString(stringReference);
            var charWidth = textStringPixels / stringReference.Length;
            columnsChars = (int)Math.Ceiling(Convert.ToDouble(ColumnWidth / charWidth));
            //Minus left and right space
            var x = (Viewer.DisplaySize.X - (TextOffset * 2)) / charWidth;
            return (int)x;
        }

        bool lResetHudScroll = false;
        /// <summary>
        /// Reset Scroll Control window
        /// </summary>
        private void ResetHudScroll()
        {
            if (!lResetHudScroll)
            {
                hudWindowLinesActualPage = 1;
                hudWindowLinesPagesCount = 1;
                hudWindowColumnsActualPage = 0;
                hudWindowColumnsPagesCount = 0;
                //Allow to show loco info by default
                hudWindowLocoActualPage = TextPages[TextPage] == TextPageLocomotiveInfo ? 1 : 0;
                hudWindowLocoPagesCount = 1;
                hudWindowSteamLocoLead = false;
                lResetHudScroll = true;
                BrakeInfoVisible = false;//Enable PgUp & PgDown (Scroll nav window)
            }
        }

        /// <summary>
        /// Allow to draw arrows.
        /// Consist info data.
        /// Locomotive info headers.
        /// </summary>
        /// <param name="statusConsist"></param>
        /// <param name="table"></param>
        private void DrawScrollArrows(List<string> statusConsist, TableData table, bool IsSteamLocomotive)
        {
            for (int i = 0; i < statusConsist.Count; i++)
            {
                if (i > 0 && i < 2 && (statusConsist[i] == stringStatus[i - 1]) || i > 1 && (statusConsist[i - 2] == statusConsist[i]))
                    continue;

                TextColNumber(statusConsist[i], 0, IsSteamLocomotive);
                if (hudWindowColumnsActualPage > 0)
                {//◄ \u25C0 - ► \u25B6 - ↔ \u2194
                    if (stringStatus.Count > 1 && stringStatus.Count <= hudWindowColumnsActualPage)
                        TableAddLines(table, hudWindowColumnsActualPage > 1 ? "◀" + stringStatus[(stringStatus.Count < hudWindowColumnsActualPage ? stringStatus.Count - 1 : hudWindowColumnsActualPage - 1)] : stringStatus[hudWindowColumnsActualPage - 1]);
                    else if (stringStatus.Count > 1 && hudWindowColumnsActualPage == 1)
                        TableAddLines(table, hudWindowColumnsActualPage > 0 ? "▶" + stringStatus[hudWindowColumnsActualPage - 1] : stringStatus[hudWindowColumnsActualPage - 1]);
                    else if (stringStatus.Count > 1 && hudWindowColumnsActualPage > 1 && stringStatus.Count >= hudWindowColumnsActualPage)
                        TableAddLines(table, hudWindowColumnsActualPage > 0 ? "↔" + stringStatus[hudWindowColumnsActualPage - 1] : stringStatus[hudWindowColumnsActualPage - 1]);
                    else
                    {
                        TableAddLines(table, (stringStatus.Count > 0 ? stringStatus[0] : statusConsist[i]));
                    }
                }
                else
                    TableAddLines(table, statusConsist[i]);

            }
        }

        static void TextPageHeading(TableData table, string name)
        {
            TableAddLine(table);
            TableAddLine(table, name);
        }

#region Native code
        [StructLayout(LayoutKind.Sequential, Size = 64)]
        public class MEMORYSTATUSEX
        {
            public uint Size;
            public uint MemoryLoad;
            public ulong TotalPhysical;
            public ulong AvailablePhysical;
            public ulong TotalPageFile;
            public ulong AvailablePageFile;
            public ulong TotalVirtual;
            public ulong AvailableVirtual;
            public ulong AvailableExtendedVirtual;
        }

        [StructLayout(LayoutKind.Sequential, Size = 40)]
        struct PROCESS_MEMORY_COUNTERS
        {
            public int Size;
            public int PageFaultCount;
            public int PeakWorkingSetSize;
            public int WorkingSetSize;
            public int QuotaPeakPagedPoolUsage;
            public int QuotaPagedPoolUsage;
            public int QuotaPeakNonPagedPoolUsage;
            public int QuotaNonPagedPoolUsage;
            public int PagefileUsage;
            public int PeakPagefileUsage;
        }

        [DllImport("kernel32.dll", SetLastError = true)]
        static extern bool GlobalMemoryStatusEx([In, Out] MEMORYSTATUSEX buffer);

        [DllImport("psapi.dll", SetLastError = true)]
        static extern bool GetProcessMemoryInfo(IntPtr hProcess, out PROCESS_MEMORY_COUNTERS counters, int size);

        [DllImport("kernel32.dll")]
        static extern IntPtr OpenProcess(int dwDesiredAccess, [MarshalAs(UnmanagedType.Bool)] bool bInheritHandle, int dwProcessId);

        readonly IntPtr ProcessHandle;
        PROCESS_MEMORY_COUNTERS ProcessMemoryCounters;
        readonly ulong ProcessVirtualAddressLimit;
#endregion

        public uint GetWorkingSetSize()
        {
            // Get memory usage (working set).
            GetProcessMemoryInfo(ProcessHandle, out ProcessMemoryCounters, ProcessMemoryCounters.Size);
            return (uint)ProcessMemoryCounters.WorkingSetSize;
        }

        public ulong GetVirtualAddressLimit()
        {
            var buffer = new MEMORYSTATUSEX { Size = 64 };
            GlobalMemoryStatusEx(buffer);
            return Math.Min(buffer.TotalVirtual, buffer.TotalPhysical);
        }
    }

    public class HUDGraphSet
    {
        readonly Viewer Viewer;
        readonly Material Material;
        readonly Vector2 Margin = new Vector2(40, 10);
        readonly int Spacing;
        readonly List<Graph> Graphs = new List<Graph>();

        public HUDGraphSet(Viewer viewer, Material material)
        {
            Viewer = viewer;
            Material = material;
            Spacing = Viewer.WindowManager.TextFontSmallOutlined.Height + 2;
        }

        public HUDGraphMesh AddOverlapped(Color color, int height)
        {
            return Add("", "", "", color, height, true);
        }

        public HUDGraphMesh Add(string labelName, string labelMin, string labelMax, Color color, int height)
        {
            return Add(labelName, labelMin, labelMax, color, height, false);
        }

        HUDGraphMesh Add(string labelName, string labelMin, string labelMax, Color color, int height, bool overlapped)
        {
            HUDGraphMesh mesh;
            Graphs.Add(new Graph()
            {
                Mesh = mesh = new HUDGraphMesh(Viewer, color, height),
                LabelName = labelName,
                LabelMin = labelMin,
                LabelMax = labelMax,
                Overlapped = overlapped,
            });
            for (var i = Graphs.Count - 1; i >= 0; i--)
            {
                var previousGraphs = Graphs.Skip(i + 1).Where(g => !g.Overlapped);
                Graphs[i].YOffset = (int)previousGraphs.Sum(g => g.Mesh.GraphPos.W) + Spacing * previousGraphs.Count();
            }
            return mesh;
        }

        public void PrepareFrame(RenderFrame frame)
        {
            var matrix = Matrix.Identity;
            for (var i = 0; i < Graphs.Count; i++)
            {
                Graphs[i].Mesh.GraphPos.X = Viewer.DisplaySize.X - Margin.X - Graphs[i].Mesh.GraphPos.Z;
                Graphs[i].Mesh.GraphPos.Y = Margin.Y + Graphs[i].YOffset;
                frame.AddPrimitive(Material, Graphs[i].Mesh, RenderPrimitiveGroup.Overlay, ref matrix);
            }
        }

        public void Draw(SpriteBatch spriteBatch)
        {
            var box = new Rectangle();
            for (var i = 0; i < Graphs.Count; i++)
            {
                if (!string.IsNullOrEmpty(Graphs[i].LabelName))
                {
                    box.X = (int)Graphs[i].Mesh.GraphPos.X;
                    box.Y = Viewer.DisplaySize.Y - (int)Graphs[i].Mesh.GraphPos.Y - (int)Graphs[i].Mesh.GraphPos.W - Spacing;
                    box.Width = (int)Graphs[i].Mesh.GraphPos.Z;
                    box.Height = Spacing;
                    Viewer.WindowManager.TextFontSmallOutlined.Draw(spriteBatch, box, Point.Zero, Graphs[i].LabelName, LabelAlignment.Right, Color.White);
                    box.X = box.Right + 3;
                    box.Y += Spacing - 3;
                    Viewer.WindowManager.TextFontSmallOutlined.Draw(spriteBatch, box.Location, Graphs[i].LabelMax, Color.White);
                    box.Y += (int)Graphs[i].Mesh.GraphPos.W - Spacing + 7;
                    Viewer.WindowManager.TextFontSmallOutlined.Draw(spriteBatch, box.Location, Graphs[i].LabelMin, Color.White);
                }
            }
        }

        class Graph
        {
            public HUDGraphMesh Mesh;
            public string LabelName;
            public string LabelMin;
            public string LabelMax;
            public int YOffset;
            public bool Overlapped;
        }
    }

    public class HUDGraphMesh : RenderPrimitive
    {
        const int SampleCount = 1024 - 10 - 40; // Widest graphs we can fit in 1024x768.
        const int VerticiesPerSample = 6;
        const int PrimitivesPerSample = 2;
        const int VertexCount = VerticiesPerSample * SampleCount;

        readonly DynamicVertexBuffer VertexBuffer;
        readonly VertexBuffer BorderVertexBuffer;
        readonly Color Color;

        int SampleIndex;
        VertexPositionColor[] Samples = new VertexPositionColor[VertexCount];

        public Vector4 GraphPos; // xy = xy position, zw = width/height
        public Vector2 Sample; // x = index, y = count

        public HUDGraphMesh(Viewer viewer, Color color, int height)
        {
            VertexBuffer = new DynamicVertexBuffer(viewer.GraphicsDevice, typeof(VertexPositionColor), VertexCount, BufferUsage.WriteOnly);
            BorderVertexBuffer = new VertexBuffer(viewer.GraphicsDevice, typeof(VertexPositionColor), 10, BufferUsage.WriteOnly);
            var borderOffset = new Vector2(1f / SampleCount, 1f / height);
            var borderColor = new Color(1f, 1f, 1f, 0f);
            BorderVertexBuffer.SetData(new[] {
                // Bottom left
                new VertexPositionColor(new Vector3(0 - borderOffset.X, 0 - borderOffset.Y, 1), borderColor),
                new VertexPositionColor(new Vector3(0, 0, 1), borderColor),
                // Bottom right
                new VertexPositionColor(new Vector3(1 + borderOffset.X, 0 - borderOffset.Y, 0), borderColor),
                new VertexPositionColor(new Vector3(1, 0, 0), borderColor),
                // Top right
                new VertexPositionColor(new Vector3(1 + borderOffset.X, 1 + borderOffset.Y, 0), borderColor),
                new VertexPositionColor(new Vector3(1, 1, 0), borderColor),
                // Top left
                new VertexPositionColor(new Vector3(0 - borderOffset.X, 1 + borderOffset.Y, 1), borderColor),
                new VertexPositionColor(new Vector3(0, 1, 1), borderColor),
                // Bottom left
                new VertexPositionColor(new Vector3(0 - borderOffset.X, 0 - borderOffset.Y, 1), borderColor),
                new VertexPositionColor(new Vector3(0, 0, 1), borderColor),
            });
            Color = color;
            Color.A = 255;
            GraphPos.Z = SampleCount;
            GraphPos.W = height;
            Sample.Y = SampleCount;
        }

        void VertexBuffer_ContentLost()
        {
            VertexBuffer.SetData(0, Samples, 0, Samples.Length, VertexPositionColor.VertexDeclaration.VertexStride, SetDataOptions.NoOverwrite);
        }

        public void AddSample(float value)
        {
            value = MathHelper.Clamp(value, 0, 1);
            var x = Sample.X / Sample.Y;

            Samples[(int)Sample.X * VerticiesPerSample + 0] = new VertexPositionColor(new Vector3(x, value, 0), Color);
            Samples[(int)Sample.X * VerticiesPerSample + 1] = new VertexPositionColor(new Vector3(x, value, 1), Color);
            Samples[(int)Sample.X * VerticiesPerSample + 2] = new VertexPositionColor(new Vector3(x, 0, 1), Color);
            Samples[(int)Sample.X * VerticiesPerSample + 3] = new VertexPositionColor(new Vector3(x, 0, 1), Color);
            Samples[(int)Sample.X * VerticiesPerSample + 4] = new VertexPositionColor(new Vector3(x, value, 0), Color);
            Samples[(int)Sample.X * VerticiesPerSample + 5] = new VertexPositionColor(new Vector3(x, 0, 0), Color);
            VertexBuffer.SetData((int)Sample.X * VerticiesPerSample * VertexPositionColor.VertexDeclaration.VertexStride, Samples, (int)Sample.X * VerticiesPerSample, VerticiesPerSample, VertexPositionColor.VertexDeclaration.VertexStride, SetDataOptions.NoOverwrite);

            SampleIndex = (SampleIndex + 1) % SampleCount;
            Sample.X = SampleIndex;
        }

        public override void Draw(GraphicsDevice graphicsDevice)
        {
            if (VertexBuffer.IsContentLost)
                VertexBuffer_ContentLost();

            // Draw border
            graphicsDevice.SetVertexBuffer(BorderVertexBuffer);
            graphicsDevice.DrawPrimitives(PrimitiveType.TriangleStrip, 0, 8);

            // Draw graph area (skipping the next value to be written)
            graphicsDevice.SetVertexBuffer(VertexBuffer);
            if (SampleIndex > 0)
                graphicsDevice.DrawPrimitives(PrimitiveType.TriangleList, 0, SampleIndex * PrimitivesPerSample);
            if (SampleIndex + 1 < SampleCount)
                graphicsDevice.DrawPrimitives(PrimitiveType.TriangleList, (SampleIndex + 1) * VerticiesPerSample, (SampleCount - SampleIndex - 1) * PrimitivesPerSample);
        }
    }

    public class HUDGraphMaterial : Material
    {
        IEnumerator<EffectPass> ShaderPassesGraph;

        public HUDGraphMaterial(Viewer viewer)
            : base(viewer, null)
        {
        }

        public override void SetState(GraphicsDevice graphicsDevice, Material previousMaterial)
        {
            var shader = Viewer.MaterialManager.DebugShader;
            shader.CurrentTechnique = shader.Techniques["Graph"];
            if (ShaderPassesGraph == null) ShaderPassesGraph = shader.Techniques["Graph"].Passes.GetEnumerator();
            shader.ScreenSize = new Vector2(Viewer.DisplaySize.X, Viewer.DisplaySize.Y);

            graphicsDevice.RasterizerState = RasterizerState.CullNone;
            graphicsDevice.DepthStencilState = DepthStencilState.None;
        }

        public override void Render(GraphicsDevice graphicsDevice, IEnumerable<RenderItem> renderItems, ref Matrix XNAViewMatrix, ref Matrix XNAProjectionMatrix)
        {
            var shader = Viewer.MaterialManager.DebugShader;

            ShaderPassesGraph.Reset();
            while (ShaderPassesGraph.MoveNext())
            {
                foreach (var item in renderItems)
                {
                    var graphMesh = item.RenderPrimitive as HUDGraphMesh;
                    if (graphMesh != null)
                    {
                        shader.GraphPos = graphMesh.GraphPos;
                        shader.GraphSample = graphMesh.Sample;
                        ShaderPassesGraph.Current.Apply();
                    }
                    item.RenderPrimitive.Draw(graphicsDevice);
                }
            }
        }

        public override void ResetState(GraphicsDevice graphicsDevice)
        {
            graphicsDevice.RasterizerState = RasterizerState.CullCounterClockwise;
            graphicsDevice.DepthStencilState = DepthStencilState.Default;
        }
    }
}
>>>>>>> 6899ed8a
<|MERGE_RESOLUTION|>--- conflicted
+++ resolved
@@ -1,4584 +1,2290 @@
-<<<<<<< HEAD
-﻿// COPYRIGHT 2011, 2012, 2013 by the Open Rails project.
-//
-// This file is part of Open Rails.
-//
-// Open Rails is free software: you can redistribute it and/or modify
-// it under the terms of the GNU General Public License as published by
-// the Free Software Foundation, either version 3 of the License, or
-// (at your option) any later version.
-//
-// Open Rails is distributed in the hope that it will be useful,
-// but WITHOUT ANY WARRANTY; without even the implied warranty of
-// MERCHANTABILITY or FITNESS FOR A PARTICULAR PURPOSE.  See the
-// GNU General Public License for more details.
-//
-// You should have received a copy of the GNU General Public License
-// along with Open Rails.  If not, see <http://www.gnu.org/licenses/>.
-
-// This file is the responsibility of the 3D & Environment Team.
-#define SHOW_PHYSICS_GRAPHS     //Matej Pacha - if commented, the physics graphs are not ready for public release
-
-using Microsoft.Xna.Framework;
-using Microsoft.Xna.Framework.Graphics;
-using Orts.Simulation.AIs;
-using Orts.Simulation.Physics;
-using Orts.Simulation.RollingStocks;
-using Orts.Simulation.RollingStocks.SubSystems.Brakes;
-using Orts.Simulation.RollingStocks.SubSystems.Brakes.MSTS;
-using Orts.Simulation.RollingStocks.SubSystems.PowerSupplies;
-using Orts.Viewer3D.Processes;
-using ORTS.Common;
-using System;
-using System.Collections.Generic;
-using System.Diagnostics;
-using System.IO;
-using System.Linq;
-using System.Runtime.InteropServices;
-using System.Text;
-
-namespace Orts.Viewer3D.Popups
-{
-    public class HUDWindow : LayeredWindow
-    {
-        // Set this to the width of each column in font-height units.
-        readonly int ColumnWidth = 5;
-
-        // Set to distance from top-left corner to place text.
-        const int TextOffset = 10;
-
-        readonly int ProcessorCount = System.Environment.ProcessorCount;
-
-        readonly PerformanceCounter AllocatedBytesPerSecCounter; // \.NET CLR Memory(*)\Allocated Bytes/sec
-        float AllocatedBytesPerSecLastValue;
-
-        readonly Viewer Viewer;
-        readonly Action<TableData>[] TextPages;
-        readonly WindowTextFont TextFont;
-        readonly HUDGraphMaterial HUDGraphMaterial;
-
-        //Set lines rows HUDScroll.
-        public int nLinesShow;
-        public int charFitPerLine;
-        public int columnsCount = 0;
-        public int headerToRestore = 0;
-        public int PathHeaderColumn = 0;
-        public static int columnsChars = 0;
-        public int[] lineOffsetLocoInfo = { 0, 0, 0, 0, 0, 0 };
-        public static int hudWindowLinesActualPage = 1;
-        public static int hudWindowLinesPagesCount = 1;
-        public static int hudWindowColumnsActualPage = 0;
-        public static int hudWindowColumnsPagesCount = 0;
-        public static int hudWindowLocoActualPage = 0;
-        public static int hudWindowLocoPagesCount = 1;
-        public static bool hudWindowFullScreen = false;
-        public static bool hudWindowHorizontalScroll = false;
-        public static bool hudWindowSteamLocoLead = false;
-        List<string> stringStatus = new List<string>();
-        public static bool BrakeInfoVisible = false;
-
-        int TextPage;
-        int LocomotivePage = 2;
-        int LastTextPage;
-        TableData TextTable = new TableData() { Cells = new string[0, 0] };
-
-        HUDGraphSet ForceGraphs;
-        HUDGraphMesh ForceGraphMotiveForce;
-        HUDGraphMesh ForceGraphDynamicForce;
-        HUDGraphMesh ForceGraphNumOfSubsteps;
-
-        HUDGraphSet LocomotiveGraphs;
-        HUDGraphMesh LocomotiveGraphsThrottle;
-        HUDGraphMesh LocomotiveGraphsInputPower;
-        HUDGraphMesh LocomotiveGraphsOutputPower;
-
-        HUDGraphSet DebugGraphs;
-        HUDGraphMesh DebugGraphMemory;
-        HUDGraphMesh DebugGraphGCs;
-        HUDGraphMesh DebugGraphFrameTime;
-        HUDGraphMesh DebugGraphProcessRender;
-        HUDGraphMesh DebugGraphProcessUpdater;
-        HUDGraphMesh DebugGraphProcessLoader;
-        HUDGraphMesh DebugGraphProcessSound;
-
-        public HUDWindow(WindowManager owner)
-            : base(owner, TextOffset, TextOffset, "HUD")
-        {
-            Viewer = owner.Viewer;
-            LastTextPage = LocomotivePage;
-
-            ProcessVirtualAddressLimit = GetVirtualAddressLimit();
-
-            try
-            {
-                var counterDotNetClrMemory = new PerformanceCounterCategory(".NET CLR Memory");
-                foreach (var process in counterDotNetClrMemory.GetInstanceNames())
-                {
-                    var processId = new PerformanceCounter(".NET CLR Memory", "Process ID", process);
-                    if (processId.NextValue() == Process.GetCurrentProcess().Id)
-                    {
-                        AllocatedBytesPerSecCounter = new PerformanceCounter(".NET CLR Memory", "Allocated Bytes/sec", process);
-                        break;
-                    }
-                }
-            }
-            catch (Exception error)
-            {
-                Trace.WriteLine(error);
-                Trace.TraceWarning("Unable to access Microsoft .NET Framework performance counters. This may be resolved by following the instructions at http://support.microsoft.com/kb/300956");
-            }
-
-            Debug.Assert(GC.MaxGeneration == 2, "Runtime is expected to have a MaxGeneration of 2.");
-
-            var textPages = new List<Action<TableData>>();
-            textPages.Add(TextPageCommon);
-            textPages.Add(TextPageConsistInfo);
-            textPages.Add(TextPageLocomotiveInfo);
-            textPages.Add(TextPageBrakeInfo);
-            textPages.Add(TextPageForceInfo);
-            textPages.Add(TextPageDispatcherInfo);
-            textPages.Add(TextPageWeather);
-            textPages.Add(TextPageDebugInfo);
-            TextPages = textPages.ToArray();
-
-            TextFont = owner.TextFontMonoSpacedOutlined;
-
-            ColumnWidth *= TextFont.Height;
-
-            HUDGraphMaterial = (HUDGraphMaterial)Viewer.MaterialManager.Load("Debug");
-
-            LocomotiveGraphs = new HUDGraphSet(Viewer, HUDGraphMaterial);
-            LocomotiveGraphsThrottle = LocomotiveGraphs.Add(Viewer.Catalog.GetString("Throttle"), "0", "100%", Color.Blue, 50);
-            LocomotiveGraphsInputPower = LocomotiveGraphs.Add(Viewer.Catalog.GetString("Power In/Out"), "0", "100%", Color.Yellow, 50);
-            LocomotiveGraphsOutputPower = LocomotiveGraphs.AddOverlapped(Color.Green, 50);
-
-            ForceGraphs = new HUDGraphSet(Viewer, HUDGraphMaterial);
-            ForceGraphMotiveForce = ForceGraphs.Add(Viewer.Catalog.GetString("Motive force"), "0%", "100%", Color.Green, 75);
-            ForceGraphDynamicForce = ForceGraphs.AddOverlapped(Color.Red, 75);
-            ForceGraphNumOfSubsteps = ForceGraphs.Add(Viewer.Catalog.GetString("Num of substeps"), "0", "300", Color.Blue, 25);
-
-            DebugGraphs = new HUDGraphSet(Viewer, HUDGraphMaterial);
-            DebugGraphMemory = DebugGraphs.Add(Viewer.Catalog.GetString("Memory"), "0GB", String.Format("{0:F0}GB", (float)ProcessVirtualAddressLimit / (1 << 30)), Color.Orange, 50);
-            DebugGraphGCs = DebugGraphs.Add(Viewer.Catalog.GetString("GCs"), "0", "2", Color.Magenta, 20); // Multiple of 4
-            DebugGraphFrameTime = DebugGraphs.Add(Viewer.Catalog.GetString("Frame time"), "0.0s", "0.1s", Color.LightGreen, 50);
-            DebugGraphProcessRender = DebugGraphs.Add(Viewer.Catalog.GetString("Render process"), "0%", "100%", Color.Red, 20);
-            DebugGraphProcessUpdater = DebugGraphs.Add(Viewer.Catalog.GetString("Updater process"), "0%", "100%", Color.Yellow, 20);
-            DebugGraphProcessLoader = DebugGraphs.Add(Viewer.Catalog.GetString("Loader process"), "0%", "100%", Color.Magenta, 20);
-            DebugGraphProcessSound = DebugGraphs.Add(Viewer.Catalog.GetString("Sound process"), "0%", "100%", Color.Cyan, 20);
-#if WITH_PATH_DEBUG
-            TextPage = 5;
-#endif
-        }
-
-        protected internal override void Save(BinaryWriter outf)
-        {
-            base.Save(outf);
-            outf.Write(TextPage);
-            outf.Write(LastTextPage);
-        }
-
-        protected internal override void Restore(BinaryReader inf)
-        {
-            base.Restore(inf);
-            var page = inf.ReadInt32();
-            if (page >= 0 && page <= TextPages.Length)
-                TextPage = page;
-            page = inf.ReadInt32();
-            if (page > 0 && page <= TextPages.Length)
-                LastTextPage = page;
-            else LastTextPage = LocomotivePage;
-        }
-
-        public override void Mark()
-        {
-            base.Mark();
-            HUDGraphMaterial.Mark();
-        }
-
-        public override bool Interactive
-        {
-            get
-            {
-                return false;
-            }
-        }
-
-        public override void TabAction()
-        {
-            TextPage = (TextPage + 1) % TextPages.Length;
-            if (TextPage != 0)
-            {
-                LastTextPage = TextPage;
-                lResetHudScroll = false;
-            }
-        }
-
-        public void ToggleBasicHUD()
-        {
-            TextPage = TextPage == 0 ? LastTextPage : 0;
-        }
-
-        int[] lastGCCounts = new int[3];
-
-        public override void PrepareFrame(RenderFrame frame, ElapsedTime elapsedTime, bool updateFull)
-        {
-            base.PrepareFrame(frame, elapsedTime, updateFull);
-#if SHOW_PHYSICS_GRAPHS
-            if (Visible && TextPages[TextPage] == TextPageForceInfo)
-            {
-                var loco = Viewer.PlayerLocomotive as MSTSLocomotive;
-                ForceGraphMotiveForce.AddSample(loco.MotiveForceN / loco.MaxForceN);
-                ForceGraphDynamicForce.AddSample(-loco.MotiveForceN / loco.MaxForceN);
-                ForceGraphNumOfSubsteps.AddSample((float)loco.LocomotiveAxle.AxleRevolutionsInt.NumOfSubstepsPS / (float)loco.LocomotiveAxle.AxleRevolutionsInt.MaxSubsteps);
-
-                ForceGraphs.PrepareFrame(frame);
-            }
-
-            if (Visible && TextPages[TextPage] == TextPageLocomotiveInfo)
-            {
-                var loco = Viewer.PlayerLocomotive as MSTSLocomotive;
-                var locoD = Viewer.PlayerLocomotive as MSTSDieselLocomotive;
-                var locoE = Viewer.PlayerLocomotive as MSTSElectricLocomotive;
-                var locoS = Viewer.PlayerLocomotive as MSTSSteamLocomotive;
-                LocomotiveGraphsThrottle.AddSample(loco.ThrottlePercent * 0.01f);
-                if (locoD != null)
-                {
-                    LocomotiveGraphsInputPower.AddSample(locoD.DieselEngines.MaxOutputPowerW / locoD.DieselEngines.MaxPowerW);
-                    LocomotiveGraphsOutputPower.AddSample(locoD.DieselEngines.PowerW / locoD.DieselEngines.MaxPowerW);
-                }
-                if (locoE != null)
-                {
-                    LocomotiveGraphsInputPower.AddSample(loco.ThrottlePercent * 0.01f);
-                    LocomotiveGraphsOutputPower.AddSample((loco.MotiveForceN / loco.MaxPowerW) * loco.SpeedMpS);
-                }
-                //TODO: plot correct values
-                if (locoS != null)
-                {
-                    LocomotiveGraphsInputPower.AddSample(loco.ThrottlePercent * 0.01f);
-                    LocomotiveGraphsOutputPower.AddSample((loco.MotiveForceN / loco.MaxPowerW) * loco.SpeedMpS);
-                }
-
-                LocomotiveGraphs.PrepareFrame(frame);
-            }
-#endif
-            if (Visible && TextPages[TextPage] == TextPageDebugInfo)
-            {
-                var gcCounts = new[] { GC.CollectionCount(0), GC.CollectionCount(1), GC.CollectionCount(2) };
-                DebugGraphMemory.AddSample((float)GetWorkingSetSize() / ProcessVirtualAddressLimit);
-                DebugGraphGCs.AddSample(gcCounts[2] > lastGCCounts[2] ? 1.0f : gcCounts[1] > lastGCCounts[1] ? 0.5f : gcCounts[0] > lastGCCounts[0] ? 0.25f : 0);
-                DebugGraphFrameTime.AddSample(Viewer.RenderProcess.FrameTime.Value * 10);
-                DebugGraphProcessRender.AddSample(Viewer.RenderProcess.Profiler.Wall.Value / 100);
-                DebugGraphProcessUpdater.AddSample(Viewer.UpdaterProcess.Profiler.Wall.Value / 100);
-                DebugGraphProcessLoader.AddSample(Viewer.LoaderProcess.Profiler.Wall.Value / 100);
-                DebugGraphProcessSound.AddSample(Viewer.SoundProcess.Profiler.Wall.Value / 100);
-                lastGCCounts = gcCounts;
-                DebugGraphs.PrepareFrame(frame);
-            }
-        }
-
-        public override void PrepareFrame(ElapsedTime elapsedTime, bool updateFull)
-        {
-            base.PrepareFrame(elapsedTime, updateFull);
-
-            if (updateFull)
-            {
-                var table = new TableData() { Cells = new string[TextTable.Cells.GetLength(0), TextTable.Cells.GetLength(1)] };
-                //Normal screen or full screen
-                if (!hudWindowFullScreen)
-                    TextPages[0](table);
-
-                if (TextPage > 0)
-                    TextPages[TextPage](table);
-                TextTable = table;
-            }
-        }
-
-        public override void Draw(SpriteBatch spriteBatch)
-        {
-            // Completely customise the rendering of the HUD - don't call base.Draw(spriteBatch).
-            for (var row = 0; row < TextTable.Cells.GetLength(0); row++)
-            {
-                for (var column = 0; column < TextTable.Cells.GetLength(1); column++)
-                {
-                    if (TextTable.Cells[row, column] != null)
-                    {
-                        var text = TextTable.Cells[row, column];
-                        var align = text.StartsWith(" ") ? LabelAlignment.Right : LabelAlignment.Left;
-                        var color = Color.White;
-                        if (text.Contains("!!!"))
-                        {//Change to red color, an example: overspeed.
-                            color = Color.OrangeRed;
-                            text = text.Contains("!!!") && text.Contains("???")? text.Substring(0, text.Length - 6) :text.Substring(0, text.Length - 3);
-                        }
-                        else if (text.EndsWith("!!!") || text.EndsWith("???"))
-                        {
-                            color = text.EndsWith("!!!") ? Color.OrangeRed : Color.Yellow;
-                            text = text.Substring(0, text.Length - 3);
-                        }
-                        else if (text.EndsWith("%%%"))
-                        {
-                            color = Color.Cyan;
-                            text = text.Substring(0, text.Length - 3);
-                        }
-                        else if (text.EndsWith("$$$"))
-                        {
-                            color = Color.Pink;
-                            text = text.Substring(0, text.Length - 3);
-                        }
-                        TextFont.Draw(spriteBatch, new Rectangle(TextOffset + column * ColumnWidth, TextOffset + row * TextFont.Height, ColumnWidth, TextFont.Height), Point.Zero, text, align, color);
-                    }
-                }
-            }
-
-#if SHOW_PHYSICS_GRAPHS
-            if (Visible && TextPages[TextPage] == TextPageForceInfo)
-                ForceGraphs.Draw(spriteBatch);
-            if (Visible && TextPages[TextPage] == TextPageLocomotiveInfo)
-                LocomotiveGraphs.Draw(spriteBatch);
-#endif
-            if (Visible && TextPages[TextPage] == TextPageDebugInfo)
-                DebugGraphs.Draw(spriteBatch);
-        }
-
-#region Table handling
-        sealed class TableData
-        {
-            public string[,] Cells;
-            public int CurrentRow;
-            public int CurrentLabelColumn;
-            public int CurrentValueColumn;
-        }
-
-        static void TableSetCell(TableData table, int cellColumn, string format, params object[] args)
-        {
-            TableSetCell(table, table.CurrentRow, cellColumn, format, args);
-        }
-
-        static void TableSetCell(TableData table, int cellRow, int cellColumn, string format, params object[] args)
-        {
-            if (cellRow > table.Cells.GetUpperBound(0) || cellColumn > table.Cells.GetUpperBound(1))
-            {
-                var newCells = new string[Math.Max(cellRow + 1, table.Cells.GetLength(0)), Math.Max(cellColumn + 1, table.Cells.GetLength(1))];
-                for (var row = 0; row < table.Cells.GetLength(0); row++)
-                    for (var column = 0; column < table.Cells.GetLength(1); column++)
-                        newCells[row, column] = table.Cells[row, column];
-                table.Cells = newCells;
-            }
-            Debug.Assert(!format.Contains('\n'), "HUD table cells must not contain newlines. Use the table positioning instead.");
-            table.Cells[cellRow, cellColumn] = args.Length > 0 ? String.Format(format, args) : format;
-        }
-
-        static void TableSetCells(TableData table, int startColumn, params string[] columns)
-        {
-            for (var i = 0; i < columns.Length; i++)
-                TableSetCell(table, startColumn + i, columns[i]);
-        }
-
-        static void TableAddLine(TableData table)
-        {
-            table.CurrentRow++;
-        }
-
-        static void TableAddLine(TableData table, string format, params object[] args)
-        {
-            TableSetCell(table, table.CurrentRow, 0, format, args);
-            table.CurrentRow++;
-        }
-
-        static void TableAddLines(TableData table, string lines)
-        {
-            if (lines == null)
-                return;
-
-            foreach (var line in lines.Split('\n'))
-            {
-                var column = 0;
-                foreach (var cell in line.Split('\t'))
-                    TableSetCell(table, column++, "{0}", cell);
-                table.CurrentRow++;
-            }
-        }
-
-        static void TableSetLabelValueColumns(TableData table, int labelColumn, int valueColumn)
-        {
-            table.CurrentLabelColumn = labelColumn;
-            table.CurrentValueColumn = valueColumn;
-        }
-
-        static void TableAddLabelValue(TableData table, string label, string format, params object[] args)
-        {
-            TableSetCell(table, table.CurrentRow, table.CurrentLabelColumn, label);
-            TableSetCell(table, table.CurrentRow, table.CurrentValueColumn, format, args);
-            table.CurrentRow++;
-        }
-#endregion
-
-        void TextPageCommon(TableData table)
-        {
-            var playerTrain = Viewer.PlayerLocomotive.Train;
-            var showMUReverser = Math.Abs(playerTrain.MUReverserPercent) != 100;
-            var showRetainers = playerTrain.RetainerSetting != RetainerSetting.Exhaust;
-            var engineBrakeStatus = Viewer.PlayerLocomotive.GetEngineBrakeStatus();
-            var dynamicBrakeStatus = Viewer.PlayerLocomotive.GetDynamicBrakeStatus();
-            var locomotiveStatus = Viewer.PlayerLocomotive.GetStatus();
-            var stretched = playerTrain.Cars.Count > 1 && playerTrain.NPull == playerTrain.Cars.Count - 1;
-            var bunched = !stretched && playerTrain.Cars.Count > 1 && playerTrain.NPush == playerTrain.Cars.Count - 1;
-            
-            //Disable Hudscroll.
-            if(Viewer.HUDScrollWindow.Visible && TextPage == 0)
-                Viewer.HUDScrollWindow.Visible = false;
-
-            //Disable Hudscroll.
-            if (Viewer.HUDScrollWindow.Visible && TextPage == 0)
-                Viewer.HUDScrollWindow.Visible = false;
-
-            TableSetLabelValueColumns(table, 0, 2);
-            TableAddLabelValue(table, Viewer.Catalog.GetString("Version"), VersionInfo.VersionOrBuild);
-
-            // Client and server may have a time difference.
-            if (Orts.MultiPlayer.MPManager.IsClient())
-                TableAddLabelValue(table, Viewer.Catalog.GetString("Time"), FormatStrings.FormatTime(Viewer.Simulator.ClockTime + Orts.MultiPlayer.MPManager.Instance().serverTimeDifference));
-            else
-                TableAddLabelValue(table, Viewer.Catalog.GetString("Time"), FormatStrings.FormatTime(Viewer.Simulator.ClockTime));
-
-            if (Viewer.Simulator.IsReplaying)
-                TableAddLabelValue(table, Viewer.Catalog.GetString("Replay"), FormatStrings.FormatTime(Viewer.Log.ReplayEndsAt - Viewer.Simulator.ClockTime));
-
-            TableAddLabelValue(table, Viewer.Catalog.GetString("Speed"), FormatStrings.FormatSpeedDisplay(Viewer.PlayerLocomotive.SpeedMpS, Viewer.PlayerLocomotive.IsMetric));
-            TableAddLabelValue(table, Viewer.Catalog.GetString("Gradient"), "{0:F1}%", -Viewer.PlayerLocomotive.CurrentElevationPercent);
-            TableAddLabelValue(table, Viewer.Catalog.GetString("Direction"), showMUReverser ? "{1:F0} {0}" : "{0}", FormatStrings.Catalog.GetParticularString(EnumExtension.EnumDescription<Direction>(), Viewer.PlayerLocomotive.Direction.GetDescription()), Math.Abs(playerTrain.MUReverserPercent));
-            TableAddLabelValue(table, Viewer.PlayerLocomotive is MSTSSteamLocomotive ? Viewer.Catalog.GetString("Regulator") : Viewer.Catalog.GetString("Throttle"), "{0:F0}%", Viewer.PlayerLocomotive.ThrottlePercent);
-            TableAddLabelValue(table, Viewer.Catalog.GetString("Train brake"), "{0}", Viewer.PlayerLocomotive.GetTrainBrakeStatus());
-            if (showRetainers)
-                TableAddLabelValue(table, Viewer.Catalog.GetString("Retainers"), "{0}% {1}", playerTrain.RetainerPercent, Viewer.Catalog.GetString(playerTrain.RetainerSetting.GetDescription()));
-            if ((Viewer.PlayerLocomotive as MSTSLocomotive).EngineBrakeFitted) // ideally this test should be using "engineBrakeStatus != null", but this currently does not work, as a controller is defined by default
-                TableAddLabelValue(table, Viewer.Catalog.GetString("Engine brake"), "{0}", engineBrakeStatus);
-            if (dynamicBrakeStatus != null)
-                TableAddLabelValue(table, Viewer.Catalog.GetString("Dynamic brake"), "{0}", dynamicBrakeStatus);
-            if (locomotiveStatus != null)
-            {
-                var lines = locomotiveStatus.Split('\n');
-                foreach (var line in lines)
-                {
-                    if (line.Length > 0)
-                    {
-                        var parts = line.Split(new[] { " = " }, 2, StringSplitOptions.None);
-                        TableAddLabelValue(table, parts[0], parts.Length > 1 ? parts[1] : "");
-                    }
-                }
-            }
-            TableAddLine(table);
-            TableAddLabelValue(table, Viewer.Catalog.GetString("FPS"), "{0:F0}", Viewer.RenderProcess.FrameRate.SmoothedValue);
-            TableAddLine(table);
-
-            if (Viewer.PlayerLocomotive.Train.TrainType == Train.TRAINTYPE.AI_PLAYERHOSTING)
-                TableAddLine(table, Viewer.Catalog.GetString("Autopilot") + "???");
-
-            if (Viewer.PlayerTrain.IsWheelSlip)
-                TableAddLine(table, Viewer.Catalog.GetString("Wheel slip") + "!!!");
-            else if (Viewer.PlayerTrain.IsWheelSlipWarninq)
-                TableAddLine(table, Viewer.Catalog.GetString("Wheel slip warning") + "???");
-
-            if (Viewer.PlayerTrain.IsBrakeSkid)
-                TableAddLine(table, Viewer.Catalog.GetString("Wheel skid") + "!!!");
-
-            if (Viewer.PlayerLocomotive.GetSanderOn())
-            {
-                var sanderBlocked = Viewer.PlayerLocomotive is MSTSLocomotive && Math.Abs(playerTrain.SpeedMpS) > ((MSTSLocomotive)Viewer.PlayerLocomotive).SanderSpeedOfMpS;
-                if (sanderBlocked)
-                    TableAddLine(table, Viewer.Catalog.GetString("Sander blocked") + "!!!");
-                else
-                    TableAddLine(table, Viewer.Catalog.GetString("Sander on") + "???");
-            }
-
-            if ((Viewer.PlayerLocomotive as MSTSWagon).DoorLeftOpen || (Viewer.PlayerLocomotive as MSTSWagon).DoorRightOpen)
-            {
-                var color = Math.Abs(Viewer.PlayerLocomotive.SpeedMpS) > 0.1f ? "!!!" : "???";
-                var status = "";
-                if ((Viewer.PlayerLocomotive as MSTSWagon).DoorLeftOpen)
-                    status += Viewer.Catalog.GetString((Viewer.PlayerLocomotive as MSTSLocomotive).GetCabFlipped() ? "Right" : "Left");
-                if ((Viewer.PlayerLocomotive as MSTSWagon).DoorRightOpen)
-                    status += string.Format(status == "" ? "{0}" : " {0}", Viewer.Catalog.GetString((Viewer.PlayerLocomotive as MSTSLocomotive).GetCabFlipped() ? "Left" : "Right"));
-                status += color;
-
-                TableAddLabelValue(table, Viewer.Catalog.GetString("Doors open") + color, status);
-            }
-            if (Orts.MultiPlayer.MPManager.IsMultiPlayer())
-            {
-                var text = Orts.MultiPlayer.MPManager.Instance().GetOnlineUsersInfo();
-
-                TableAddLabelValue(table, Viewer.Catalog.GetString("MultiPlayerStatus: "), "{0}", Orts.MultiPlayer.MPManager.IsServer()
-                    ? Viewer.Catalog.GetString("Dispatcher") : Orts.MultiPlayer.MPManager.Instance().AmAider
-                    ? Viewer.Catalog.GetString("Helper") : Orts.MultiPlayer.MPManager.IsClient()
-                    ? Viewer.Catalog.GetString("Client") : "");
-                TableAddLine(table);
-                foreach (var t in text.Split('\t'))
-                    TableAddLine(table, "{0}", t);
-            }
-        }
-
-        void TextPageConsistInfo(TableData table)
-        {
-            TextPageHeading(table, Viewer.Catalog.GetString("CONSIST INFORMATION"));
-
-            var locomotive = Viewer.PlayerLocomotive;
-            var mstsLocomotive = locomotive as MSTSLocomotive;
-            var train = locomotive.Train;
-            float tonnage = 0f;
-            foreach (var car in train.Cars)
-            {
-                if (car.WagonType == TrainCar.WagonTypes.Freight || car.WagonType == TrainCar.WagonTypes.Passenger)
-                    tonnage += car.MassKG;
-            }
-
-            ResetHudScroll();//Reset Hudscroll.
-
-            List<string> statusConsist = new List<string>();
-            //Consist information. Header.
-            statusConsist.Add(string.Format("{0}\t{1}\t{2}\t{3}\t{4}\t\t{5}\t{6}\t\t{7}\t\t{8}",
-                Viewer.Catalog.GetString("Player"),
-                Viewer.Catalog.GetString("Tilted"),
-                Viewer.Catalog.GetString("Type"),
-                Viewer.Catalog.GetString("Length"),
-                Viewer.Catalog.GetString("Weight"), //"",
-                Viewer.Catalog.GetString("Tonnage"), //"",
-                Viewer.Catalog.GetString("Control Mode"),// "",
-                Viewer.Catalog.GetString("Out of Control"),// "",
-                Viewer.Catalog.GetString("Cab Aspect")));
-            //Consist information. Data.
-            statusConsist.Add(string.Format("{0}\t{1}\t{2}\t{3}\t{4}\t\t{5}\t{6}\t\t{7}\t\t{8}",
-                locomotive.CarID + " " + (mstsLocomotive == null ? "" : mstsLocomotive.UsingRearCab ? Viewer.Catalog.GetString("R") : Viewer.Catalog.GetString("F")),
-                (train.IsTilting ? Viewer.Catalog.GetString("Yes") : Viewer.Catalog.GetString("No")),
-                (train.IsFreight ? Viewer.Catalog.GetString("Freight") : Viewer.Catalog.GetString("Pass")),
-                FormatStrings.FormatShortDistanceDisplay(train.Length, locomotive.IsMetric),
-                FormatStrings.FormatLargeMass(train.MassKg, locomotive.IsMetric, locomotive.IsUK),
-                FormatStrings.FormatLargeMass(tonnage, locomotive.IsMetric, locomotive.IsUK),
-                train.ControlMode.ToString(),
-                train.OutOfControlReason.ToString(),
-                mstsLocomotive.TrainControlSystem.CabSignalAspect.ToString()));
-
-            //Car information
-            statusConsist.Add(string.Format("\n{0}\t{1}\t{2}\t{3}\t{4}\t{5}\t{6}",
-                Viewer.Catalog.GetString("Car"),
-                Viewer.Catalog.GetString("Flipped"),
-                Viewer.Catalog.GetString("Type"),
-                Viewer.Catalog.GetString("Length"),
-                Viewer.Catalog.GetString("Weight"),
-                Viewer.Catalog.GetString("Drv/Cabs"),
-                Viewer.Catalog.GetString("Wheels")
-                ));
-
-            //Pages count from number of nLinesShow.
-            columnsCount = statusConsist[statusConsist.Count - 1].Count(x => x == '\t') + (statusConsist[statusConsist.Count - 1].EndsWith("\t") ? 0 : 1);
-            //table.CurrentRow + 1 (Consist information. Header) + 1 (Consist information. Data.) + 1 (TableAddLine(table)) + 1 (Car information)
-            TextLineNumber(train.Cars.Count, table.CurrentRow + 4, columnsCount);//HudScroll
-
-            for (var i = (hudWindowLinesActualPage * nLinesShow) - nLinesShow; i < (train.Cars.Count > hudWindowLinesActualPage * nLinesShow ? hudWindowLinesActualPage * nLinesShow : train.Cars.Count); i++)
-            {
-                var j = (i == 0) ? 0 : i;
-                var car = train.Cars[j];
-                statusConsist.Add(car.CarID + "\t" +
-                    (car.Flipped ? Viewer.Catalog.GetString("Yes") : Viewer.Catalog.GetString("No")) + "\t" +
-                    (train.IsFreight ? Viewer.Catalog.GetString("Freight") : Viewer.Catalog.GetString("Pass")) + "\t" +
-                    FormatStrings.FormatShortDistanceDisplay(car.CarLengthM, locomotive.IsMetric) + "\t" +
-                    FormatStrings.FormatLargeMass(car.MassKG, locomotive.IsMetric, locomotive.IsUK) + "\t" +
-                    (car.IsDriveable ? "D" : "") + (car.HasFrontCab || car.HasFront3DCab ? "F" : "") + (car.HasRearCab || car.HasRear3DCab ? "R" : "") + "\t" +
-                    GetCarWhyteLikeNotation(car) + "\t");
-            }
-
-            DrawScrollArrows(statusConsist, table, false);
-        }
-
-        static string GetCarWhyteLikeNotation(TrainCar car)
-        {
-            if (car.WheelAxles.Count == 0)
-                return "";
-
-            var whyte = new List<string>();
-            var currentCount = 0;
-            var currentBogie = car.WheelAxles[0].BogieIndex;
-            foreach (var axle in car.WheelAxles)
-            {
-                if (currentBogie != axle.BogieIndex)
-                {
-                    whyte.Add(currentCount.ToString());
-                    currentBogie = axle.BogieIndex;
-                    currentCount = 0;
-                }
-                currentCount += 2;
-            }
-            whyte.Add(currentCount.ToString());
-            return String.Join("-", whyte.ToArray());
-        }
-
-        void TextPageLocomotiveInfo(TableData table)
-        {
-            TextPageHeading(table, Viewer.Catalog.GetString("LOCOMOTIVE INFORMATION"));
-
-            var locomotive = Viewer.PlayerLocomotive;
-            var train = locomotive.Train;
-            ResetHudScroll();//Reset Hudscroll.
-
-            //HudScroll
-            //Store status for each locomotive
-            List<string> LocomotiveID = new List<string>();
-            List<string> LocomotiveName = new List<string>(); List<string> statusHeader = new List<string>();
-            List<string> statusData = new List<string>();
-            Dictionary<string, int> sectionsLocomotive = new Dictionary<string, int>();
-            bool IsSteamLocomotive = false;
-            int maxColumns = 0;
-            string space = new string(' ', columnsChars);
-            hudWindowLocoPagesCount = 0;
-
-            //Count Locomotive.
-            foreach (var car in train.Cars)
-            {
-                if (car is MSTSLocomotive)
-                {
-                    LocomotiveID.Add(car.CarID);
-                    hudWindowLocoPagesCount++;
-                    IsSteamLocomotive = !IsSteamLocomotive && car.EngineType == TrainCar.EngineTypes.Steam ? true : false;
-                }
-            }
-
-            //Disable loco nav scroll button when only one loco.
-            hudWindowSteamLocoLead = LocomotiveID.Count == 1 && IsSteamLocomotive ? true : false;
-
-            //PlayerLoco
-            statusHeader.Add(String.Format("{8}\t{0}\t{4}\t{1}\t{5:F0}%\t{2}\t{6:F0}%\t{3}\t\t{7}\n",
-                //0
-                Viewer.Catalog.GetString("Direction"),
-                //1
-                Viewer.PlayerLocomotive is MSTSSteamLocomotive ? Viewer.Catalog.GetParticularString("Steam", "Reverser") : Viewer.Catalog.GetParticularString("NonSteam", "Reverser"),
-                //2
-                Viewer.PlayerLocomotive is MSTSSteamLocomotive ? Viewer.Catalog.GetString("Regulator") : Viewer.Catalog.GetString("Throttle"),
-                //3
-                Viewer.Catalog.GetString("Dynamic brake"),
-                //4
-                FormatStrings.Catalog.GetParticularString("Reverser", train.MUDirection.GetDescription()),
-                //5
-                train.MUReverserPercent,
-                //6
-                train.MUThrottlePercent,
-                //7
-                train.MUDynamicBrakePercent >= 0 ? string.Format("{0:F0}%", train.MUDynamicBrakePercent) : Viewer.Catalog.GetString("off"),
-                //8
-                Viewer.Catalog.GetString("PlayerLoco")));
-
-            foreach (var car in train.Cars)
-            {
-                if (car is MSTSLocomotive && (hudWindowLocoActualPage > 0 ? car.CarID == LocomotiveID[hudWindowLocoActualPage - 1] : true))
-                {
-                    foreach (var line in car.GetDebugStatus().Split('\n'))
-                    {
-                        if (line.Contains(car.CarID) && !statusHeader.Contains(car.CarID))
-                        {
-                            //Header. Supports different types of locomotives.
-                            statusHeader.Add(string.Format("{0}\t{1}\t{2}\t{3}\t{4}\t{5}\t\t{6}\t{7}\t{8}\t{9}\t\t{10}\t{11}\t{12}\t{13}\t{14}\t{15}\t{16}",
-                                //00
-                                Viewer.Catalog.GetString("Loco"),
-                                //01
-                                Viewer.Catalog.GetString("Direction"),
-                                //02
-                                Viewer.Catalog.GetString("Flipped"),
-                                //03
-                                Viewer.Catalog.GetString("MU'd"),
-                                //04
-                                Viewer.Catalog.GetString("Throttle"),
-                                //05
-                                Viewer.Catalog.GetString("Speed"),
-                                //06
-                                Viewer.Catalog.GetString("Power"),
-                                //07
-                                Viewer.Catalog.GetString("Force"),
-                                //08
-                                car is MSTSDieselLocomotive && (car as MSTSDieselLocomotive).DieselEngines[0].HasGearBox ?
-                                Viewer.Catalog.GetString("Gear") : Viewer.Catalog.GetString(""),
-                                //09
-                                car is MSTSSteamLocomotive ? Viewer.Catalog.GetString("") :
-                                car is MSTSDieselLocomotive ? Viewer.Catalog.GetString("Fuel") :
-                                car is MSTSElectricLocomotive ? Viewer.Catalog.GetString("Circuit breaker") : Viewer.Catalog.GetString(""),
-                                //10
-                                car is MSTSSteamLocomotive ? Viewer.Catalog.GetString("") :
-                                car is MSTSDieselLocomotive ? Viewer.Catalog.GetString("Status") :
-                                car is MSTSElectricLocomotive ? Viewer.Catalog.GetString("TCS") : Viewer.Catalog.GetString(""),
-                                //11
-                                car is MSTSSteamLocomotive ? Viewer.Catalog.GetString("") :
-                                car is MSTSDieselLocomotive ? Viewer.Catalog.GetString("Power") :
-                                car is MSTSElectricLocomotive ? Viewer.Catalog.GetString("Driver") : Viewer.Catalog.GetString(""),
-                                //12
-                                car is MSTSSteamLocomotive ? Viewer.Catalog.GetString("") :
-                                car is MSTSDieselLocomotive ? Viewer.Catalog.GetString("Load") :
-                                car is MSTSElectricLocomotive ? Viewer.Catalog.GetString("Auxiliar power") : Viewer.Catalog.GetString(""),
-                                //13
-                                car is MSTSSteamLocomotive ? Viewer.Catalog.GetString("") :
-                                car is MSTSDieselLocomotive ? Viewer.Catalog.GetString("Rpm") :
-                                car is MSTSElectricLocomotive ? Viewer.Catalog.GetString("") : Viewer.Catalog.GetString(""),
-                                //14
-                                car is MSTSSteamLocomotive ? Viewer.Catalog.GetString("") :
-                                car is MSTSDieselLocomotive ? Viewer.Catalog.GetString("Flow") :
-                                car is MSTSElectricLocomotive ? Viewer.Catalog.GetString("") : Viewer.Catalog.GetString(""),
-                                //15
-                                car is MSTSSteamLocomotive ? Viewer.Catalog.GetString("") :
-                                car is MSTSDieselLocomotive ? Viewer.Catalog.GetString("Temperature") :
-                                car is MSTSElectricLocomotive ? Viewer.Catalog.GetString("") : Viewer.Catalog.GetString(""),
-                                //16
-                                car is MSTSSteamLocomotive ? Viewer.Catalog.GetString("") :
-                                car is MSTSDieselLocomotive ? Viewer.Catalog.GetString("Oil") :
-                                car is MSTSElectricLocomotive ? Viewer.Catalog.GetString("") : Viewer.Catalog.GetString("")
-                                ));
-
-                            statusHeader.Add(line);
-                        }
-                        var column = 0;
-                        if (line.Length > 1)
-                        {
-                            foreach (var cell in line.Split('\t'))
-                            {
-                                column++;
-                                if (cell.Contains(car.CarID)) LocomotiveName.Add(cell);
-                            }
-                            if (column > maxColumns) maxColumns = column;
-
-                            statusData.Add(line);
-                        }
-                        else
-                            statusData.Add("");
-                    }
-                }
-            }
-            //statusHeader[0] contains PlayerLoco data.
-            maxColumns = statusHeader[1].TrimEnd('\t').Count(x => x == '\t');
-            //The lines that fit by pages.
-            TextLineNumber(hudWindowLocoActualPage == 0 ? hudWindowLocoPagesCount : statusHeader.Count, hudWindowLocoActualPage == 0 ? hudWindowLocoPagesCount : table.CurrentRow, hudWindowLocoActualPage == 0 ? 1 : maxColumns);
-            var initialHeaderRow = table.CurrentRow;
-            //Display headers
-            DrawScrollArrows(statusHeader, table, IsSteamLocomotive);
-
-            var HeaderRows = table.CurrentRow - initialHeaderRow;
-            var nLine = 0;
-            var cLine = "";
-            foreach (var Line in statusData)
-            {
-                nLine++;
-                if (Line.Contains("==="))
-                {
-                    if (sectionsLocomotive.ContainsKey(cLine))
-                        sectionsLocomotive[cLine] = nLine;
-
-                    if (!sectionsLocomotive.ContainsKey(Line))
-                    {
-                        cLine = Line;
-                        sectionsLocomotive.Add(cLine, nLine);
-                        nLine = 0;
-                    }
-                }
-            }
-            //Last section header.
-            sectionsLocomotive[cLine] = nLine;
-
-            //Lines that fit by pages.
-            TextLineNumber(hudWindowLocoActualPage == 0 ? hudWindowLocoPagesCount : statusData.Count, hudWindowLocoActualPage == 0 ? hudWindowLocoPagesCount : table.CurrentRow, maxColumns); //hudWindowLocoActualPage == 0 ? 1 : maxColumns);
-
-            var CurrentFirstLine = (hudWindowLinesActualPage * nLinesShow) - nLinesShow;
-            var CurrentLastLine = hudWindowLinesActualPage * nLinesShow;
-
-            for (var i = CurrentFirstLine; i < CurrentLastLine + 1; i++)
-            {
-                //Locomotive info, line limit.
-                if ((CurrentFirstLine >= nLinesShow ? hudWindowLocoActualPage == 0 || hudWindowLinesActualPage > 1 ? i - lineOffsetLocoInfo[hudWindowLinesActualPage] : i - 1 : i) > statusData.Count - 1)
-                    break;
-                //Locomotive, line limit.
-                if (hudWindowLocoActualPage == 0 && i > HeaderRows - 3)
-                    break;
-
-                if (i - CurrentFirstLine < (hudWindowLocoActualPage == 0 ? hudWindowLocoPagesCount : 1))
-                {
-                    int index = statusData.FindIndex(x => x.Contains(LocomotiveName[i - CurrentFirstLine]));
-                    TextColNumber(statusData[index], 0, IsSteamLocomotive);//Horizontal string width to display Locomotives.
-                }
-                else if ((i > nLinesShow ? i - lineOffsetLocoInfo[hudWindowLinesActualPage] : i) < statusData.Count || nLinesShow > statusData.Count)
-                {
-                    //Avoid to truncated sections.
-                    var offsetI = (i > nLinesShow ? i - lineOffsetLocoInfo[hudWindowLinesActualPage] : i);
-                    var dataText = statusData[offsetI];
-                    if (statusData[offsetI].Contains("===") && CurrentLastLine < i + sectionsLocomotive[statusData[offsetI]])
-                    {   //Calc string col number to display.
-                        lineOffsetLocoInfo[hudWindowLinesActualPage + 1] = nLinesShow - (i - CurrentFirstLine) + 2;//2 = First line + empty line
-                        break;
-                    }
-                    else
-                    {
-                        var newI = i > nLinesShow ? i - lineOffsetLocoInfo[hudWindowLinesActualPage] : i;
-                        var newStatus = statusData[newI];
-                        TextColNumber(statusData[offsetI], 0, IsSteamLocomotive);
-                    }
-                }
-
-                if (hudWindowLocoActualPage > 0 && !statusData[i > nLinesShow ? i - lineOffsetLocoInfo[hudWindowLinesActualPage] : i].StartsWith(LocomotiveName[0]))
-                {
-                    if (hudWindowColumnsActualPage > 0)
-                    {
-                        //Nav arrows. Don't use DrawScrollArrows() function with locomotive info.
-                        //◄ \u25C0 - ► \u25B6 - ↔ \u2194
-                        if (stringStatus.Count > 1 && stringStatus.Count <= hudWindowColumnsActualPage)
-                            TableAddLines(table, hudWindowColumnsActualPage > 1 ? "◄" + stringStatus[(stringStatus.Count < hudWindowColumnsActualPage ? stringStatus.Count - 1 : hudWindowColumnsActualPage - 1)] : stringStatus[hudWindowColumnsActualPage - 1]);
-                        else if (stringStatus.Count > 1 && hudWindowColumnsActualPage == 1)
-                            TableAddLines(table, hudWindowColumnsActualPage > 0 ? "►" + stringStatus[hudWindowColumnsActualPage - 1] : stringStatus[hudWindowColumnsActualPage - 1]);
-                        else if (stringStatus.Count > 1 && hudWindowColumnsActualPage > 1 && stringStatus.Count >= hudWindowColumnsActualPage)
-                            TableAddLines(table, hudWindowColumnsActualPage > 0 ? "↔" + stringStatus[hudWindowColumnsActualPage - 1] : stringStatus[hudWindowColumnsActualPage - 1]);
-                        else
-                        {
-                            if (stringStatus.Count > 0)
-                            {
-                                if (!stringStatus[0].StartsWith(LocomotiveName[0]))
-                                    TableAddLines(table, stringStatus[0]);
-                            }
-                            else
-                                TableAddLines(table, statusData[i > nLinesShow ? i - lineOffsetLocoInfo[hudWindowLinesActualPage] : i]);
-                        }
-                    }
-                    else
-                    {
-                        if (i - CurrentFirstLine < (hudWindowLocoActualPage == 0 ? hudWindowLocoPagesCount : 1) && hudWindowColumnsActualPage == 0)
-                        {}
-                        else
-                        {   //Display other locomotive info data.
-                            var x = 0;
-                            if (CurrentFirstLine >= nLinesShow)
-                            {
-                                if (hudWindowLocoActualPage == 0 || hudWindowLinesActualPage > 1)
-                                {
-                                    x = i - lineOffsetLocoInfo[hudWindowLinesActualPage];
-                                }
-                                else
-                                    x = i - 1;
-                            }
-                            else
-                                x = i;
-
-                            var textout = statusData[x];
-                            TableAddLines(table, textout);
-                        }
-                    }
-                }
-            }
-        }
-
-        void TextPageBrakeInfo(TableData table)
-        {
-            TextPageHeading(table, Viewer.Catalog.GetString("BRAKE INFORMATION"));
-
-            ResetHudScroll(); //Reset Hudscroll.
-
-            var train = Viewer.PlayerLocomotive.Train;
-            var mstsLocomotive = Viewer.PlayerLocomotive as MSTSLocomotive;
-            var HUDSteamEngineType = mstsLocomotive.SteamEngineType;
-            var HUDEngineType = mstsLocomotive.EngineType;
-
-            // If vacuum brakes are used then use this display
-            if ((Viewer.PlayerLocomotive as MSTSLocomotive).BrakeSystem is VacuumSinglePipe)
-            {
-                if ((Viewer.PlayerLocomotive as MSTSLocomotive).VacuumBrakeEQFitted)
-                {
-                    TableAddLines(table, String.Format("{0}\t\t{1}\t\t{2}\t{3}\t\t{4}",
-                    Viewer.Catalog.GetString("PlayerLoco"),
-                    Viewer.Catalog.GetString("Main reservoir"),
-                    FormatStrings.FormatPressure(Vac.FromPress((Viewer.PlayerLocomotive as MSTSLocomotive).VacuumMainResVacuumPSIAorInHg), PressureUnit.InHg, PressureUnit.InHg, true),
-                    Viewer.Catalog.GetString("Exhauster"),
-                    (Viewer.PlayerLocomotive as MSTSLocomotive).VacuumExhausterIsOn ? Viewer.Catalog.GetString("on") : Viewer.Catalog.GetString("off")));
-                }
-
-                else if ((Viewer.PlayerLocomotive as MSTSLocomotive).VacuumPumpFitted && (Viewer.PlayerLocomotive as MSTSLocomotive).SmallEjectorFitted)
-                {
-                    // Display if vacuum pump, large ejector and small ejector fitted
-                    TableAddLines(table, String.Format("{0}\t\t{1}\t\t{2}\t{3}\t\t{4}\t{5}\t{6}\t\t{7}\t\t{8}",
-                    Viewer.Catalog.GetString("PlayerLoco"),
-                    Viewer.Catalog.GetString("Large Ejector"),
-                    (Viewer.PlayerLocomotive as MSTSLocomotive).LargeSteamEjectorIsOn ? Viewer.Catalog.GetString("on") : Viewer.Catalog.GetString("off"),
-                    Viewer.Catalog.GetString("Small Ejector"),
-                    (Viewer.PlayerLocomotive as MSTSLocomotive).SmallSteamEjectorIsOn ? Viewer.Catalog.GetString("on") : Viewer.Catalog.GetString("off"),
-                    Viewer.Catalog.GetString("Pressure"),
-                    FormatStrings.FormatPressure((Viewer.PlayerLocomotive as MSTSLocomotive).SteamEjectorSmallPressurePSI, PressureUnit.PSI, (Viewer.PlayerLocomotive as MSTSLocomotive).BrakeSystemPressureUnits[BrakeSystemComponent.MainReservoir], true),
-                    Viewer.Catalog.GetString("Vacuum Pump"),
-                    (Viewer.PlayerLocomotive as MSTSLocomotive).VacuumPumpOperating ? Viewer.Catalog.GetString("on") : Viewer.Catalog.GetString("off")
-                    ));
-                }
-                else if ((Viewer.PlayerLocomotive as MSTSLocomotive).VacuumPumpFitted && !(Viewer.PlayerLocomotive as MSTSLocomotive).SmallEjectorFitted) // Change display so that small ejector is not displayed for vacuum pump operated locomotives
-                {
-                    // Display if vacuum pump, and large ejector only fitted
-                    TableAddLines(table, String.Format("{0}\t\t{1}\t\t{2}\t{3}\t\t{4}",
-                    Viewer.Catalog.GetString("PlayerLoco"),
-                    Viewer.Catalog.GetString("Large Ejector"),
-                    (Viewer.PlayerLocomotive as MSTSLocomotive).LargeSteamEjectorIsOn ? Viewer.Catalog.GetString("on") : Viewer.Catalog.GetString("off"),
-                    Viewer.Catalog.GetString("Vacuum Pump"),
-                    (Viewer.PlayerLocomotive as MSTSLocomotive).VacuumPumpOperating ? Viewer.Catalog.GetString("on") : Viewer.Catalog.GetString("off")));
-                }
-                else
-                {
-                    // Display if large ejector and small ejector only fitted
-                    TableAddLines(table, String.Format("{0}\t\t{1}\t\t{2}\t{3}\t\t{4}\t{5}\t{6}",
-                    Viewer.Catalog.GetString("PlayerLoco"),
-                    Viewer.Catalog.GetString("Large Ejector"),
-                    (Viewer.PlayerLocomotive as MSTSLocomotive).LargeSteamEjectorIsOn ? Viewer.Catalog.GetString("on") : Viewer.Catalog.GetString("off"),
-                    Viewer.Catalog.GetString("Small Ejector"),
-                    (Viewer.PlayerLocomotive as MSTSLocomotive).SmallSteamEjectorIsOn ? Viewer.Catalog.GetString("on") : Viewer.Catalog.GetString("off"),
-                    Viewer.Catalog.GetString("Pressure"),
-                    FormatStrings.FormatPressure((Viewer.PlayerLocomotive as MSTSLocomotive).SteamEjectorSmallPressurePSI, PressureUnit.PSI, (Viewer.PlayerLocomotive as MSTSLocomotive).BrakeSystemPressureUnits[BrakeSystemComponent.MainReservoir], true)));
-                }
-
-                // Lines to show brake system volumes
-                TableAddLines(table, String.Format("{0}\t\t{1}\t\t{2}\t{3}\t\t{4}\t{5}\t{6}",
-                Viewer.Catalog.GetString("Brake Sys Vol"),
-                Viewer.Catalog.GetString("Train Pipe"),
-                FormatStrings.FormatVolume(train.TotalTrainBrakePipeVolumeM3, mstsLocomotive.IsMetric),
-                Viewer.Catalog.GetString("Brake Cyl"),
-                FormatStrings.FormatVolume(train.TotalTrainBrakeCylinderVolumeM3, mstsLocomotive.IsMetric),
-                Viewer.Catalog.GetString("Air Vol"),
-                FormatStrings.FormatVolume(train.TotalCurrentTrainBrakeSystemVolumeM3, mstsLocomotive.IsMetric)
-                ));
-            }
-            else  // Default to air or electronically braked, use this display
-            {
-                TableAddLines(table, String.Format("{0}\t\t{1}\t\t{2}\t{3}\t\t{4}",
-                    Viewer.Catalog.GetString("PlayerLoco"),
-                    Viewer.Catalog.GetString("Main reservoir"),
-                    FormatStrings.FormatPressure((Viewer.PlayerLocomotive as MSTSLocomotive).MainResPressurePSI, PressureUnit.PSI, (Viewer.PlayerLocomotive as MSTSLocomotive).BrakeSystemPressureUnits[BrakeSystemComponent.MainReservoir], true),
-                    Viewer.Catalog.GetString("Compressor"),
-                    (Viewer.PlayerLocomotive as MSTSLocomotive).CompressorIsOn ? Viewer.Catalog.GetString("on") : Viewer.Catalog.GetString("off")));
-            }
-
-            // Display data for other locomotives
-            for (var i = 0; i < train.Cars.Count; i++)
-            {
-                var car = train.Cars[i];
-                if (car is MSTSLocomotive && car != Viewer.PlayerLocomotive)
-                {
-                    TableAddLines(table, String.Format("{0}\t{1}\t{2}\t\t{3}\t{4}\t\t{5}",
-                        Viewer.Catalog.GetString("Loco"),
-                        car.CarID,
-                        Viewer.Catalog.GetString("Main reservoir"),
-                        FormatStrings.FormatPressure((car as MSTSLocomotive).MainResPressurePSI, PressureUnit.PSI, (car as MSTSLocomotive).BrakeSystemPressureUnits[BrakeSystemComponent.MainReservoir], true),
-                        Viewer.Catalog.GetString("Compressor"),
-                        (car as MSTSLocomotive).CompressorIsOn ? Viewer.Catalog.GetString("on") : Viewer.Catalog.GetString("off")));
-                }
-            }
-            TableAddLine(table);
-
-            //Initialize
-            List<string> statusBrake = new List<string>();
-            List<string> statusHeader = new List<string>();
-            string[] stringStatusToList;//Allow to change data from TableAddLines to TableSetCell
-            hudWindowLocoPagesCount = 0;
-            int n = train.Cars.Count;
-            int maxColumns = 0;
-
-            // Different display depending upon whether vacuum braked or air braked
-            for (var i = 0; i < n; i++)
-            {
-                var car = train.Cars[i];
-                if (car.BrakeSystem is VacuumSinglePipe)
-                {
-                    statusHeader.Add(string.Format("{0}\t{1}\t{2}\t{3}\t{4}\t{5}\t{6}\t{7}",
-                        //0
-                        Viewer.Catalog.GetString("Car"),
-                        //1
-                        Viewer.Catalog.GetString("Type"),
-                        //2
-                        Viewer.Catalog.GetString("BrkCyl"),
-                        //3
-                        Viewer.Catalog.GetString("BrkPipe"),
-                        //4
-                        Viewer.Catalog.GetString("VacRes"),
-                        //Viewer.Catalog.GetString(""),
-                        //5
-                        Viewer.Catalog.GetString("Handbrk"),
-                        //6
-                        Viewer.Catalog.GetString("Conn"),
-                        //7
-                        Viewer.Catalog.GetString("AnglCock")
-                        ));
-                }
-                else // default air braked
-                {
-                    statusHeader.Add(string.Format("{0}\t{1}\t{2}\t{3}\t{4}\t{5}\t{6}\t{7}\t{8}\t{9}\t{10}\t{11}\t{12}\t{13}",
-                    //0
-                    Viewer.Catalog.GetString("Car"),
-                    //1
-                    Viewer.Catalog.GetString("Type"),
-                    //2
-                    Viewer.Catalog.GetString("BrkCyl"),
-                    //3
-                    Viewer.Catalog.GetString("BrkPipe"),
-                    //4
-                    Viewer.Catalog.GetString("AuxRes"),
-                    //5
-                    Viewer.Catalog.GetString("ErgRes"),
-                    //6
-                    Viewer.Catalog.GetString("MRPipe"),
-                    //7
-                    Viewer.Catalog.GetString("RetValve"),
-                    //8
-                    Viewer.Catalog.GetString("TripleValve"),
-                    //9
-                    Viewer.Catalog.GetString(""),
-                    //10
-                    Viewer.Catalog.GetString("Handbrk"),
-                    //11
-                    Viewer.Catalog.GetString("Conn"),
-                    //12
-                    Viewer.Catalog.GetString("AnglCock"),
-                    //13
-                    Viewer.Catalog.GetString("BleedOff")
-                    ));
-                }
-            }
-            //TableAddLine(table);
-            columnsCount = statusHeader[statusHeader.Count-1].Count(x => x == '\t');
-            //The lines that fit by pages.
-            TextLineNumber(train.Cars.Count, table.CurrentRow + 1, columnsCount);
-
-            for (var i = 0; i < train.Cars.Count; i++)
-            {
-                var j = (i == 0) ? 0 : i;
-                var car = train.Cars[j];
-                var statusString = "";
-                foreach (var cell in car.BrakeSystem.GetDebugStatus((Viewer.PlayerLocomotive as MSTSLocomotive).BrakeSystemPressureUnits))
-                {
-                    statusString = statusString + cell + "\t";
-                }
-                if (statusString.StartsWith("1V"))
-                {
-                    var indexMatch = statusHeader.FindIndex(x => x.Contains(Viewer.Catalog.GetString("VacRes")));
-                    if (!statusBrake.Contains(statusHeader[indexMatch]))//Avoid header duplicity
-                        statusBrake.Add(statusHeader[indexMatch]);
-                }
-                else
-                {
-                    var indexMatch = statusHeader.FindIndex(x => x.Contains(Viewer.Catalog.GetString("AuxRes")));
-                    if (!statusBrake.Contains(statusHeader[indexMatch]))//Avoid header duplicity
-                        statusBrake.Add(statusHeader[indexMatch]);
-                }
-                statusBrake.Add(car.CarID + "\t" + statusString);
-            }
-
-            //HudScroll. Pages count from nLinesShow number.
-            TextLineNumber(statusBrake.Count, table.CurrentRow, columnsCount);
-
-            //Number of lines to show. HudScroll
-            for (var i = (hudWindowLinesActualPage * nLinesShow) - nLinesShow; i < (statusBrake.Count > hudWindowLinesActualPage * nLinesShow ? hudWindowLinesActualPage * nLinesShow : statusBrake.Count); i++)
-            {
-                if (i > 0 && i < 2 && (statusBrake[i] == stringStatus[i - 1]) || i > 1 && (statusBrake[i - 2] == statusBrake[i]))
-                    continue;
-
-                if (statusBrake.Count > i)
-                {
-                    //Calc col number and take in count 1 left column carID
-                    if (i > 0 && i % nLinesShow == 0 && hudWindowColumnsActualPage > 0)
-                        TextColNumber(statusBrake[0], 0, false);
-                    else
-                        TextColNumber(statusBrake[i], 0, false);
-
-                    //Update Brake Information view to show selected car from TrainOperationsWindow (F9)
-                    //Once a car clicked CarOperationsWindow remains visible
-                    BrakeInfoVisible = false;
-                    if (Viewer.CarOperationsWindow.Visible)
-                    {
-                        int indexMatch = statusBrake.FindIndex(x => x.Contains(Viewer.Catalog.GetString((Viewer.CarOperationsWindow.CarPosition >= Viewer.PlayerTrain.Cars.Count ? " " : Viewer.PlayerTrain.Cars[Viewer.CarOperationsWindow.CarPosition].CarID))));
-                        hudWindowLinesActualPage = (int)Math.Ceiling(Convert.ToDouble(indexMatch / nLinesShow) + 0.5);
-                        BrakeInfoVisible = true;
-                    }
-
-                    //Add yellow color to string when car was selected at CarOperationWindow (F9).
-                    stringStatusToList = (statusBrake[i].TrimEnd('\t').Split('\t'));//Convert to string[]
-
-                    var EndText = stringStatusToList[0] == (Viewer.CarOperationsWindow.CarPosition >= Viewer.PlayerTrain.Cars.Count ? " " : Viewer.PlayerTrain.Cars[Viewer.CarOperationsWindow.CarPosition].CarID) ? "???" : "";
-                    var arrow = "";
-
-                    //DrawScrollArrows() can't be used because it works with TableAddLines, here we work with TableSetCell.
-                    if (hudWindowColumnsActualPage > 0)
-                    {
-                        if (stringStatus.Count > 1 && stringStatus.Count <= hudWindowColumnsActualPage)
-                        {
-                            arrow = arrow + "◄";// \u25C0
-                        }
-                        else if (stringStatus.Count > 1 && hudWindowColumnsActualPage == 1)
-                        {
-                            arrow = arrow + "►";// \u25B6
-                        }
-
-                        if (i > 0 && i % nLinesShow == 0)
-                        {//Display header when page was changed
-                            TextColNumber(statusBrake[0], 0, false);
-                            stringStatusToList = stringStatus[hudWindowColumnsActualPage - 1].TrimEnd('\t').Split('\t');// string[]
-                            stringStatusToList[0] = arrow + stringStatusToList[0];
-                            BrakeInfoData(table, stringStatusToList, "");
-                            TableAddLine(table);
-                            TextColNumber(statusBrake[i], 0, false);
-                        }
-
-                        if (stringStatus.Count >= hudWindowColumnsActualPage)
-                        {//Avoid crash when not same brake system
-                            stringStatusToList = stringStatus[hudWindowColumnsActualPage - 1].TrimEnd('\t').Split('\t');// string[]
-                            stringStatusToList[0] = arrow + stringStatusToList[0];
-                            BrakeInfoData(table, stringStatusToList, EndText);
-                        }
-                        else if (stringStatus.Count == 1)
-                        {
-                            stringStatusToList = stringStatus[0].TrimEnd('\t').Split('\t');// string[]
-                            stringStatusToList[0] = arrow + stringStatusToList[0];
-                            BrakeInfoData(table, stringStatusToList, EndText);
-                        }
-                    }
-                    else
-                    {   //hudWindowColumnsActualPage == 0.
-                        if (i > 0 && i % nLinesShow == 0)
-                        {//Display header when page was changed
-                            stringStatusToList = statusBrake[0].TrimEnd('\t').Split('\t');// string[]
-                            BrakeInfoData(table, stringStatusToList, "");
-                            TableAddLine(table);
-                        }
-
-                        stringStatusToList = statusBrake[i].TrimEnd('\t').Split('\t');// string[]
-                        BrakeInfoData(table, stringStatusToList, EndText);
-                    }
-                    TableAddLine(table);
-                }
-            }
-        }
-
-        /// <summary>
-        /// Allow to draw brake info data.
-        /// </summary>
-        /// <param name="table"></param>
-        /// <param name="stringToDraw"></param>
-        /// <param name="endtext"></param>
-        void BrakeInfoData(TableData table, string[] stringToDraw, string endtext)
-        {
-            for (int iCell = 0; iCell<stringToDraw.Length; iCell++)
-                TableSetCell(table, table.CurrentRow, iCell, stringToDraw[iCell] + endtext);
-        }
-
-
-        void TextPageForceInfo(TableData table)
-        {
-            TextPageHeading(table, Viewer.Catalog.GetString("FORCE INFORMATION"));
-
-            var train = Viewer.PlayerLocomotive.Train;
-            var mstsLocomotive = Viewer.PlayerLocomotive as MSTSLocomotive;
-
-            ResetHudScroll(); //Reset Hudscroll.
-            if (hudWindowFullScreen)
-                TableSetLabelValueColumns(table, 0, 2);
-
-            if (mstsLocomotive != null)
-            {
-                if (mstsLocomotive.AdvancedAdhesionModel)
-                {
-                    var HUDSteamEngineType = mstsLocomotive.SteamEngineType;
-                    var HUDEngineType = mstsLocomotive.EngineType;
-
-                    if (HUDEngineType == TrainCar.EngineTypes.Steam && (HUDSteamEngineType == TrainCar.SteamEngineTypes.Compound || HUDSteamEngineType == TrainCar.SteamEngineTypes.Simple || HUDSteamEngineType == TrainCar.SteamEngineTypes.Unknown)) // For display of steam locomotive adhesion info
-                    {
-                        TableAddLine(table, Viewer.Catalog.GetString("(Advanced adhesion model)"));
-                        TableAddLabelValue(table, Viewer.Catalog.GetString("Loco Adhesion"), "{0:F0}%", mstsLocomotive.LocomotiveCoefficientFrictionHUD * 100.0f);
-                        TableAddLabelValue(table, Viewer.Catalog.GetString("Wag Adhesion"), "{0:F0}%", mstsLocomotive.WagonCoefficientFrictionHUD * 100.0f);
-                        TableAddLabelValue(table, Viewer.Catalog.GetString("Tang. Force"), "{0:F0}", FormatStrings.FormatForce(N.FromLbf(mstsLocomotive.SteamTangentialWheelForce), mstsLocomotive.IsMetric));
-                        TableAddLabelValue(table, Viewer.Catalog.GetString("Static Force"), "{0:F0}", FormatStrings.FormatForce(N.FromLbf(mstsLocomotive.SteamStaticWheelForce), mstsLocomotive.IsMetric));
-                        //  TableAddLabelValue(table, Viewer.Catalog.GetString("Axle brake force"), "{0}", FormatStrings.FormatForce(mstsLocomotive.LocomotiveAxle.BrakeForceN, mstsLocomotive.IsMetric));
-                    }
-                    else  // Advanced adhesion non steam locomotives HUD display
-                    {
-                        TableAddLine(table, Viewer.Catalog.GetString("(Advanced adhesion model)"));
-                        TableAddLabelValue(table, Viewer.Catalog.GetString("Wheel slip"), "{0:F0}% ({1:F0}%/{2})", mstsLocomotive.LocomotiveAxle.SlipSpeedPercent, mstsLocomotive.LocomotiveAxle.SlipDerivationPercentpS, FormatStrings.s);
-                        TableAddLabelValue(table, Viewer.Catalog.GetString("Conditions"), "{0:F0}%", mstsLocomotive.LocomotiveAxle.AdhesionConditions * 100.0f);
-                        TableAddLabelValue(table, Viewer.Catalog.GetString("Axle drive force"), "{0}", FormatStrings.FormatForce(mstsLocomotive.LocomotiveAxle.DriveForceN, mstsLocomotive.IsMetric));
-                        TableAddLabelValue(table, Viewer.Catalog.GetString("Axle brake force"), "{0}", FormatStrings.FormatForce(mstsLocomotive.LocomotiveAxle.BrakeRetardForceN, mstsLocomotive.IsMetric));
-                        TableAddLabelValue(table, Viewer.Catalog.GetString("Number of substeps"), "{0:F0} ({1})", mstsLocomotive.LocomotiveAxle.AxleRevolutionsInt.NumOfSubstepsPS,
-                                                                                                    Viewer.Catalog.GetStringFmt("filtered by {0:F0}", mstsLocomotive.LocomotiveAxle.FilterMovingAverage.Size));
-                        TableAddLabelValue(table, Viewer.Catalog.GetString("Solver"), "{0}", mstsLocomotive.LocomotiveAxle.AxleRevolutionsInt.Method.ToString());
-                        TableAddLabelValue(table, Viewer.Catalog.GetString("Stability correction"), "{0:F0}", mstsLocomotive.LocomotiveAxle.AdhesionK);
-                        TableAddLabelValue(table, Viewer.Catalog.GetString("Axle out force"), "{0} ({1})",
-                            FormatStrings.FormatForce(mstsLocomotive.LocomotiveAxle.AxleForceN, mstsLocomotive.IsMetric),
-                            FormatStrings.FormatPower(mstsLocomotive.LocomotiveAxle.AxleForceN * mstsLocomotive.WheelSpeedMpS, mstsLocomotive.IsMetric, false, false));
-                        TableAddLabelValue(table, Viewer.Catalog.GetString("Loco Adhesion"), "{0:F0}%", mstsLocomotive.LocomotiveCoefficientFrictionHUD * 100.0f);
-                        TableAddLabelValue(table, Viewer.Catalog.GetString("Wagon Adhesion"), "{0:F0}%", mstsLocomotive.WagonCoefficientFrictionHUD * 100.0f);
-                    }
-                }
-                else
-                {
-                    TableAddLine(table, Viewer.Catalog.GetString("(Simple adhesion model)"));
-                    TableAddLabelValue(table, Viewer.Catalog.GetString("Axle out force"), "{0:F0} N ({1:F0} kW)", mstsLocomotive.MotiveForceN, mstsLocomotive.MotiveForceN * mstsLocomotive.SpeedMpS / 1000.0f);
-                    TableAddLabelValue(table, Viewer.Catalog.GetString("Loco Adhesion"), "{0:F0}%", mstsLocomotive.LocomotiveCoefficientFrictionHUD * 100.0f);
-                    TableAddLabelValue(table, Viewer.Catalog.GetString("Wagon Adhesion"), "{0:F0}%", mstsLocomotive.WagonCoefficientFrictionHUD * 100.0f);
-                }
-                TableAddLine(table);
-
-                if (train.TrainWindResistanceDependent) // Only show this information if wind resistance is selected
-                {
-                    var status = new StringBuilder();
-                    if (hudWindowColumnsActualPage > 0)
-                    {
-                        status.AppendFormat("\n{0}\t{1:N2} mph\t{2}\t{3:N2} mph\n",
-                        Viewer.Catalog.GetString("ResWind:"), train.ResultantWindComponentDeg,
-                        Viewer.Catalog.GetString("ResSpeed:"), Me.ToMi(pS.TopH(train.WindResultantSpeedMpS)));
-                    }
-                    else
-                    {
-                        status.AppendFormat("\n{0}\t{1:N2} mph\t{2}\t\t{3:N2} Deg\t{4}\t\t{5:N2} Deg\t{6}\t{7:N2} mph\t{8}\t{9:N2} mph\n",
-                        Viewer.Catalog.GetString("Wind Speed:"), Me.ToMi(pS.TopH(train.PhysicsWindSpeedMpS)),
-                        Viewer.Catalog.GetString("Wind Direction:"), train.PhysicsWindDirectionDeg,
-                        Viewer.Catalog.GetString("Train Direction:"), train.PhysicsTrainLocoDirectionDeg,
-                        Viewer.Catalog.GetString("ResWind:"), train.ResultantWindComponentDeg,
-                        Viewer.Catalog.GetString("ResSpeed:"), Me.ToMi(pS.TopH(train.WindResultantSpeedMpS)));
-                    }
-                    TableAddLines(table, status.ToString());
-                }
-            }
-            //HudScroll
-            if (hudWindowColumnsActualPage > 0)
-            {
-                //HudScroll
-                TableSetCells(table, 0,
-                Viewer.Catalog.GetString("Car"),
-                Viewer.Catalog.GetString("Coupler"),
-                Viewer.Catalog.GetString("Slack"),
-                Viewer.Catalog.GetString("Mass"),
-                Viewer.Catalog.GetString("Gradient"),
-                Viewer.Catalog.GetString("Curve"),
-                Viewer.Catalog.GetString("Brk Frict."),
-                Viewer.Catalog.GetString("Brk Slide")
-
-                //Here new added items.
-                // Possibly needed for buffing forces
-                //                Viewer.Catalog.GetString("VertD"),
-                //                Viewer.Catalog.GetString("VertL"),
-                //                Viewer.Catalog.GetString("BuffExc"),
-                //                Viewer.Catalog.GetString("CplAng")
-                );
-            }
-            else
-            {
-                //Normal view
-                TableSetCells(table, 0,
-                Viewer.Catalog.GetString("Car"),
-                Viewer.Catalog.GetString("Total"),
-                Viewer.Catalog.GetString("Motive"),
-                Viewer.Catalog.GetString("Brake"),
-                Viewer.Catalog.GetString("Friction"),
-                Viewer.Catalog.GetString("Gravity"),
-                Viewer.Catalog.GetString("Curve"),
-                Viewer.Catalog.GetString("Tunnel"),
-                Viewer.Catalog.GetString("Wind"),
-                Viewer.Catalog.GetString("Coupler"),
-                Viewer.Catalog.GetString("Coupler"),
-                Viewer.Catalog.GetString("Slack"),
-                Viewer.Catalog.GetString("Mass"),
-                Viewer.Catalog.GetString("Gradient"),
-                Viewer.Catalog.GetString("Curve"),
-                Viewer.Catalog.GetString("Brk Frict."),
-                Viewer.Catalog.GetString("Brk Slide"),
-                Viewer.Catalog.GetString("Bear Temp")
-
-                );
-            }
-            //Columns. HudScroll
-            var columnsCount = ColumnsCount(table, false);
-
-            TableAddLine(table);
-
-            //Pages count from number of nLinesShow.
-            TextLineNumber(train.Cars.Count, table.CurrentRow + 1, columnsCount);
-            //Number of lines to show
-            for (var i = (hudWindowLinesActualPage * nLinesShow) - nLinesShow; i < (train.Cars.Count > hudWindowLinesActualPage * nLinesShow ? hudWindowLinesActualPage * nLinesShow : train.Cars.Count); i++)
-            {
-                var j = (i == 0) ? 0 : i;
-                var car = train.Cars[j];
-                TableSetCell(table, 0, "{0}", car.CarID);
-                if (hudWindowColumnsActualPage > 0)
-                {
-                    TableSetCell(table, 1, "{0} : {1}", car.HUDCouplerRigidIndication ? "R" : "F", car.CouplerExceedBreakLimit ? "xxx" : car.CouplerOverloaded ? "O/L" : car.HUDCouplerForceIndication == 1 ? "Pull" : car.HUDCouplerForceIndication == 2 ? "Push" : "-");
-                    TableSetCell(table, 2, "{0}", FormatStrings.FormatVeryShortDistanceDisplay(car.CouplerSlackM, car.IsMetric));
-                    TableSetCell(table, 3, "{0}", FormatStrings.FormatLargeMass(car.MassKG, car.IsMetric, car.IsUK));
-                    TableSetCell(table, 4, "{0:F2}%", -car.CurrentElevationPercent);
-                    TableSetCell(table, 5, "{0}", FormatStrings.FormatDistance(car.CurrentCurveRadius, car.IsMetric));
-                    TableSetCell(table, 6, "{0:F0}%", car.BrakeShoeCoefficientFriction * 100.0f);
-                    TableSetCell(table, 7, car.HUDBrakeSkid ? Viewer.Catalog.GetString("Yes") : "No");
-
-                    TableSetCell(table, 8, car.Flipped ? Viewer.Catalog.GetString("Flipped") : "");
-
-                    // Possibly needed for buffing forces
-                    //                TableSetCell(table, 17, "{0}", FormatStrings.FormatForce(car.WagonVerticalDerailForceN, car.IsMetric));
-                    //                TableSetCell(table, 18, "{0}", FormatStrings.FormatForce(car.TotalWagonLateralDerailForceN, car.IsMetric));
-                    //                TableSetCell(table, 19, car.BuffForceExceeded ? Viewer.Catalog.GetString("Yes") : "No");
-
-                    //                TableSetCell(table, 20, "{0:F2}", MathHelper.ToDegrees(car.WagonFrontCouplerAngleRad));
-                    TableAddLine(table);
-                    TableSetCell(table, 1, "Tot.Slack:");
-                    TableSetCell(table, 2, "{0}", FormatStrings.FormatVeryShortDistanceDisplay(train.TotalCouplerSlackM, mstsLocomotive.IsMetric));
-                }
-                else
-                {
-                    TableSetCell(table, 1, "{0}", FormatStrings.FormatForce(car.TotalForceN, car.IsMetric));
-                    TableSetCell(table, 2, "{0}", FormatStrings.FormatForce(car.MotiveForceN, car.IsMetric));
-                    TableSetCell(table, 3, "{0}", FormatStrings.FormatForce(car.BrakeForceN, car.IsMetric));
-                    TableSetCell(table, 4, "{0}", FormatStrings.FormatForce(car.FrictionForceN, car.IsMetric));
-                    TableSetCell(table, 5, "{0}", FormatStrings.FormatForce(car.GravityForceN, car.IsMetric));
-                    TableSetCell(table, 6, "{0}", FormatStrings.FormatForce(car.CurveForceN, car.IsMetric));
-                    TableSetCell(table, 7, "{0}", FormatStrings.FormatForce(car.TunnelForceN, car.IsMetric));
-                    TableSetCell(table, 8, "{0}", FormatStrings.FormatForce(car.WindForceN, car.IsMetric));
-                    TableSetCell(table, 9, "{0}", FormatStrings.FormatForce(car.CouplerForceU, car.IsMetric));
-                    TableSetCell(table, 10, "{0} : {1}", car.HUDCouplerRigidIndication ? "R" : "F", car.CouplerExceedBreakLimit ? "xxx" : car.CouplerOverloaded ? "O/L" : car.HUDCouplerForceIndication == 1 ? "Pull" : car.HUDCouplerForceIndication == 2 ? "Push" : "-");
-                    TableSetCell(table, 11, "{0}", FormatStrings.FormatVeryShortDistanceDisplay(car.CouplerSlackM, car.IsMetric));
-                    TableSetCell(table, 12, "{0}", FormatStrings.FormatLargeMass(car.MassKG, car.IsMetric, car.IsUK));
-                    TableSetCell(table, 13, "{0:F2}%", -car.CurrentElevationPercent);
-                    TableSetCell(table, 14, "{0}", FormatStrings.FormatDistance(car.CurrentCurveRadius, car.IsMetric));
-                    TableSetCell(table, 15, "{0:F0}%", car.BrakeShoeCoefficientFriction * 100.0f);
-                    TableSetCell(table, 16, car.HUDBrakeSkid ? Viewer.Catalog.GetString("Yes") : "No");
-                    TableSetCell(table, 17, "{0} {1}", FormatStrings.FormatTemperature(car.WheelBearingTemperatureDegC, car.IsMetric, false), car.DisplayWheelBearingTemperatureStatus);
-
-                    TableSetCell(table, 18, car.Flipped ? Viewer.Catalog.GetString("Flipped") : "");
-
-                    TableAddLine(table);
-                    TableSetCell(table, 10, "Tot.Slack:");
-                    TableSetCell(table, 11, "{0}", FormatStrings.FormatVeryShortDistanceDisplay(train.TotalCouplerSlackM, mstsLocomotive.IsMetric));
-                }
-            }
-        }
-        
-        void TextPageDispatcherInfo(TableData table)
-        {
-            // count active trains
-            int totalactive = 0;
-            foreach (var thisTrain in Viewer.Simulator.AI.AITrains)
-            {
-                if (thisTrain.MovementState != AITrain.AI_MOVEMENT_STATE.AI_STATIC && thisTrain.TrainType != Train.TRAINTYPE.AI_INCORPORATED)
-                {
-                    totalactive++;
-                }
-            }
-
-            TextPageHeading(table, Viewer.Catalog.GetString("DISPATCHER INFORMATION : active trains : " + totalactive));
-
-            ResetHudScroll();//Reset HudScroll
-            
-            if (hudWindowColumnsActualPage > 0)
-            {
-                //HudScroll
-                TableSetCells(table, 0,
-                    Viewer.Catalog.GetString("Train"),
-                    Viewer.Catalog.GetString("Consist"),
-                    Viewer.Catalog.GetString("Path"));
-                    //New added items, here.
-            }
-            else
-            {
-                //Normal view
-                TableSetCells(table, 0,
-                    Viewer.Catalog.GetString("Train"),
-                    Viewer.Catalog.GetString("Travelled"),
-                    Viewer.Catalog.GetString("Speed"),
-                    Viewer.Catalog.GetString("Max"),
-                    Viewer.Catalog.GetString("AI mode"),
-                    Viewer.Catalog.GetString("AI data"),
-                    Viewer.Catalog.GetString("Mode"),
-                    Viewer.Catalog.GetString("Auth"),
-                    Viewer.Catalog.GetString("Distance"),
-                    Viewer.Catalog.GetString("Signal"),
-                    Viewer.Catalog.GetString("Distance"),
-                    Viewer.Catalog.GetString("Consist"),
-                    Viewer.Catalog.GetString("Path"));
-                //New added items, here
-
-                //Find 'Path' header column
-                //Requiered to avoid conflict with human dispatcher code.
-                PathHeaderColumn = ColumnsCount(table, true); 
-            }
-
-            //HudScroll. Columns
-            var columnsCount = ColumnsCount(table, false);
-            
-            List<string[]> statusDispatcher = new List<string[]>();
-            statusDispatcher.Clear();
-            var TextToYellowColor = "#";
-
-            TableAddLine(table);
-
-            // first is player train
-            foreach (var thisTrain in Viewer.Simulator.Trains)
-            {
-                if (thisTrain.TrainType == Train.TRAINTYPE.PLAYER || (thisTrain.TrainType == Train.TRAINTYPE.REMOTE && Orts.MultiPlayer.MPManager.IsServer())
-                    || thisTrain.IsActualPlayerTrain)
-                {
-                    var status = thisTrain.GetStatus(Viewer.MilepostUnitsMetric);
-                    if (thisTrain.TrainType == Train.TRAINTYPE.AI_PLAYERHOSTING) status = ((AITrain)thisTrain).AddMovementState(status, Viewer.MilepostUnitsMetric);
-                    else if (thisTrain == Program.Simulator.OriginalPlayerTrain && Program.Simulator.Activity != null) status = thisTrain.AddRestartTime(status);
-                    else if (thisTrain.IsActualPlayerTrain && Program.Simulator.Activity != null && thisTrain.ControlMode != Train.TRAIN_CONTROL.EXPLORER && !thisTrain.IsPathless)
-                        status = thisTrain.AddRestartTime(status);
-
-                    //HudScroll
-                    if (Viewer.SelectedTrain.Name == thisTrain.Name)
-                        TextToYellowColor = status[0];
-
-                    statusDispatcher.Add(status);
-                }
-            }
-
-            // next is active AI trains which are delayed
-            foreach (var thisTrain in Viewer.Simulator.AI.AITrains)
-            {
-                if (thisTrain.MovementState != AITrain.AI_MOVEMENT_STATE.AI_STATIC && thisTrain.TrainType != Train.TRAINTYPE.PLAYER
-                    && thisTrain.TrainType != Train.TRAINTYPE.AI_INCORPORATED)
-                {
-                    if (thisTrain.Delay.HasValue && thisTrain.Delay.Value.TotalMinutes >= 1)
-                    {
-                        var status = thisTrain.GetStatus(Viewer.MilepostUnitsMetric);
-                        status = thisTrain.AddMovementState(status, Viewer.MilepostUnitsMetric);
-                        //HudScroll
-                        if (Viewer.SelectedTrain.Name == thisTrain.Name)
-                            TextToYellowColor = status[0];
-
-                        statusDispatcher.Add(status);
-                    }
-                }
-            }
-
-            // next is active AI trains which are not delayed
-            foreach (var thisTrain in Viewer.Simulator.AI.AITrains)
-            {
-                if (thisTrain.MovementState != AITrain.AI_MOVEMENT_STATE.AI_STATIC && thisTrain.TrainType != Train.TRAINTYPE.PLAYER
-                    && thisTrain.TrainType != Train.TRAINTYPE.AI_INCORPORATED)
-                {
-                    if (!thisTrain.Delay.HasValue || thisTrain.Delay.Value.TotalMinutes < 1)
-                    {
-                        var status = thisTrain.GetStatus(Viewer.MilepostUnitsMetric);
-                        status = thisTrain.AddMovementState(status, Viewer.MilepostUnitsMetric);
-                        //HudScroll
-                        if (Viewer.SelectedTrain.Name == thisTrain.Name)
-                            TextToYellowColor = status[0];
-
-                        statusDispatcher.Add(status);
-                    }
-                }
-            }
-
-            // finally is static AI trains
-            foreach (var thisTrain in Viewer.Simulator.AI.AITrains)
-            {
-                if (thisTrain.MovementState == AITrain.AI_MOVEMENT_STATE.AI_STATIC && thisTrain.TrainType != Train.TRAINTYPE.PLAYER)
-                {
-                    var status = thisTrain.GetStatus(Viewer.MilepostUnitsMetric);
-                    status = thisTrain.AddMovementState(status, Viewer.MilepostUnitsMetric);
-
-                    //HudScroll
-                    if (Viewer.SelectedTrain.Name == thisTrain.Name)
-                        TextToYellowColor = status[0];
-
-                    statusDispatcher.Add(status);
-                }
-            }
-
-            //HudScroll. Pages count from nLinesShow number.
-            TextLineNumber(statusDispatcher.Count, table.CurrentRow, columnsCount);
-            
-            //Number of lines to show. HudScroll
-            for (var i = (hudWindowLinesActualPage * nLinesShow) - nLinesShow; i < (Viewer.Simulator.Trains.Count > hudWindowLinesActualPage * nLinesShow ? hudWindowLinesActualPage * nLinesShow : Viewer.Simulator.Trains.Count); i++)
-            {
-                if (statusDispatcher.Count > i)
-                {
-                    //Calc col number and take in count 2 left columns car and consist name
-                    TextColNumber(statusDispatcher[i][PathHeaderColumn], 2, false);
-
-                    var arrow = "";
-                    //Add yellow color to string.
-                    var EndText = statusDispatcher[i][0].Length == TextToYellowColor.Length && statusDispatcher[i][0].Contains(TextToYellowColor) ? "???" : "";
-
-                    //DrawScrollArrows() can't be used because it works with TableAddLines, here we work with TableSetCell.
-                    if (hudWindowColumnsActualPage > 0)
-                    {
-                        var statusIndex = stringStatus.Count >= hudWindowColumnsActualPage ? hudWindowColumnsActualPage - 1 : stringStatus.Count - 1;
-                        if (statusDispatcher[i][PathHeaderColumn].Contains(stringStatus[statusIndex]) || stringStatus[statusIndex].EndsWith("???"))
-                            EndText = "";
-
-                        if (stringStatus.Count > 1 && stringStatus.Count <= hudWindowColumnsActualPage)
-                        {
-                            arrow = "◄";// \u25C0
-                            TableSetCell(table, 2, hudWindowColumnsActualPage > 1 ? stringStatus[(stringStatus.Count < hudWindowColumnsActualPage ? stringStatus.Count - 1 : hudWindowColumnsActualPage - 1)] + EndText : stringStatus[hudWindowColumnsActualPage - 1] + EndText);
-                        }
-                        else if (stringStatus.Count > 1 && hudWindowColumnsActualPage == 1)
-                        {
-                            arrow = "►";// \u25B6
-                            TableSetCell(table, 2, hudWindowColumnsActualPage > 0 ? stringStatus[hudWindowColumnsActualPage - 1] + EndText : stringStatus[hudWindowColumnsActualPage - 1] + EndText);
-                        }
-                        else if (stringStatus.Count > 1 && hudWindowColumnsActualPage > 1 && stringStatus.Count >= hudWindowColumnsActualPage)
-                        {
-                            arrow = "↔";// \u2194
-                            TableSetCell(table, 2, hudWindowColumnsActualPage > 0 ? stringStatus[hudWindowColumnsActualPage - 1] + EndText : stringStatus[hudWindowColumnsActualPage - 1] + EndText);
-                        }
-                        else if (stringStatus.Count == 1 && hudWindowColumnsActualPage == 1 && stringStatus.Count >= hudWindowColumnsActualPage)
-                        {
-                            arrow = "◄";// \u25C0
-                            TableSetCell(table, 2, statusDispatcher[i][PathHeaderColumn]);
-                        }
-                        else
-                            TableSetCell(table, table.CurrentRow, 2, statusDispatcher[i][PathHeaderColumn]);
-
-                        //Add yellow color to string.
-                        EndText = statusDispatcher[i][0].Length == TextToYellowColor.Length && statusDispatcher[i][0].Contains(TextToYellowColor) ? "???" : "";
-                        TableSetCell(table, table.CurrentRow, 0, arrow + statusDispatcher[i][0] + EndText);
-                        TableSetCell(table, table.CurrentRow, 1, statusDispatcher[i][11] + EndText);
-                    }
-                    else
-                        for (int iCell = 0; iCell < statusDispatcher[0].Length; iCell++)
-                            TableSetCell(table, table.CurrentRow, iCell, statusDispatcher[i][iCell] + (iCell == PathHeaderColumn && !statusDispatcher[i][PathHeaderColumn].EndsWith("???")? "" : EndText));//Avoid yellow color for Path info
-
-                    TableAddLine(table);
-                }
-            }           
-
-
-
-#if WITH_PATH_DEBUG
-            TextPageHeading(table, "PATH info");
-
-            TableSetCells(table, 0, "Train", "Path ");
-            TableSetCells(table, 8, "Type", "Info");
-            TableAddLine(table);
-
-            foreach (var thisTrain in Viewer.Simulator.AI.AITrains)
-            {
-                if (thisTrain.MovementState != AITrain.AI_MOVEMENT_STATE.AI_STATIC)
-                {
-                    TextPagePathInfo(thisTrain, table);
-                }
-            }
-            TextPageHeading(table, "ACTIONs info");
-
-            TableSetCells(table, 0, "Train", "Actions ");
-            TableAddLine(table);
-
-            foreach (var thisTrain in Viewer.Simulator.AI.AITrains)
-            {
-                if (thisTrain.MovementState != AITrain.AI_MOVEMENT_STATE.AI_STATIC)
-                {
-                    TextPageActionsInfo(thisTrain, table);
-                }
-            }
-#endif
-
-        }
-#if WITH_PATH_DEBUG
-        void TextPagePathInfo(AITrain thisTrain, TableData table)
-        {
-            // next is active AI trains
-            if (thisTrain.MovementState != AITrain.AI_MOVEMENT_STATE.AI_STATIC)
-            {
-                var status = thisTrain.GetPathStatus(Viewer.MilepostUnitsMetric);
-                status = thisTrain.AddPathInfo(status, Viewer.MilepostUnitsMetric);
-                for (var iCell = 0; iCell < status.Length; iCell++)
-                    TableSetCell(table, table.CurrentRow, iCell, status[iCell]);
-                TableAddLine(table);
-            }
-        }
-
-        void TextPageActionsInfo(AITrain thisTrain, TableData table)
-        {
-            // next is active AI trains
-            if (thisTrain.MovementState != AITrain.AI_MOVEMENT_STATE.AI_STATIC)
-            {
-                var status = thisTrain.GetActionStatus(Viewer.MilepostUnitsMetric);
-                for (var iCell = 0; iCell < status.Length; iCell++)
-                    TableSetCell(table, table.CurrentRow, iCell, status[iCell]);
-                TableAddLine(table);
-            }
-        }
-#endif
-
-        void TextPageWeather(TableData table)
-        {
-            TextPageHeading(table, Viewer.Catalog.GetString("WEATHER INFORMATION"));
-
-            //Disable Hudscroll.
-            Viewer.HUDScrollWindow.Visible = false;//HudScroll
-         
-            TableAddLabelValue(table, Viewer.Catalog.GetString("Visibility"), Viewer.Catalog.GetStringFmt("{0:N0} m", Viewer.Simulator.Weather.FogDistance));
-            TableAddLabelValue(table, Viewer.Catalog.GetString("Cloud cover"), Viewer.Catalog.GetStringFmt("{0:F0} %", Viewer.Simulator.Weather.OvercastFactor * 100));
-            TableAddLabelValue(table, Viewer.Catalog.GetString("Intensity"), Viewer.Catalog.GetStringFmt("{0:F4} p/s/m^2", Viewer.Simulator.Weather.PricipitationIntensityPPSPM2));
-            TableAddLabelValue(table, Viewer.Catalog.GetString("Liquidity"), Viewer.Catalog.GetStringFmt("{0:F0} %", Viewer.Simulator.Weather.PrecipitationLiquidity * 100));
-            TableAddLabelValue(table, Viewer.Catalog.GetString("Wind"), Viewer.Catalog.GetStringFmt("{0:F1},{1:F1} m/s", Viewer.Simulator.Weather.WindSpeedMpS.X, Viewer.Simulator.Weather.WindSpeedMpS.Y));
-            TableAddLabelValue(table, Viewer.Catalog.GetString("Amb Temp"), FormatStrings.FormatTemperature(Viewer.PlayerLocomotive.Train.TrainOutsideTempC, Viewer.PlayerLocomotive.IsMetric, false));
-        }
-
-        void TextPageDebugInfo(TableData table)
-        {
-            TextPageHeading(table, Viewer.Catalog.GetString("DEBUG INFORMATION"));
-
-            //Disable Hudscroll.
-            Viewer.HUDScrollWindow.Visible = false;//HudScroll
-
-            var allocatedBytesPerSecond = AllocatedBytesPerSecCounter == null ? 0 : AllocatedBytesPerSecCounter.NextValue();
-            if (allocatedBytesPerSecond >= 1 && AllocatedBytesPerSecLastValue != allocatedBytesPerSecond)
-                AllocatedBytesPerSecLastValue = allocatedBytesPerSecond;
-
-            TableAddLabelValue(table, Viewer.Catalog.GetString("Logging enabled"), Viewer.Settings.DataLogger ? Viewer.Catalog.GetString("Yes") : Viewer.Catalog.GetString("No"));
-            TableAddLabelValue(table, Viewer.Catalog.GetString("Build"), VersionInfo.Build);
-            TableAddLabelValue(table, Viewer.Catalog.GetString("Memory"), Viewer.Catalog.GetStringFmt("{0:F0} MB ({5}, {6}, {7}, {8}, {1:F0} MB managed, {9:F0} kB/frame allocated, {2:F0}/{3:F0}/{4:F0} GCs)", GetWorkingSetSize() >> 20, GC.GetTotalMemory(false) >> 20, GC.CollectionCount(0), GC.CollectionCount(1), GC.CollectionCount(2), Viewer.TextureManager.GetStatus(), Viewer.MaterialManager.GetStatus(), Viewer.ShapeManager.GetStatus(), Viewer.World.Terrain.GetStatus(), AllocatedBytesPerSecLastValue / Viewer.RenderProcess.FrameRate.SmoothedValue / 1024));
-            TableAddLabelValue(table, Viewer.Catalog.GetString("CPU"), Viewer.Catalog.GetStringFmt("{0:F0}% ({1})", (Viewer.RenderProcess.Profiler.CPU.SmoothedValue + Viewer.UpdaterProcess.Profiler.CPU.SmoothedValue + Viewer.LoaderProcess.Profiler.CPU.SmoothedValue + Viewer.SoundProcess.Profiler.CPU.SmoothedValue) / ProcessorCount, Viewer.Catalog.GetPluralStringFmt("{0} logical processor", "{0} logical processors", ProcessorCount)));
-            TableAddLabelValue(table, Viewer.Catalog.GetString("GPU"), Viewer.Catalog.GetStringFmt("{0:F0} FPS (50th/95th/99th percentiles {1:F1} / {2:F1} / {3:F1} ms, shader model {4})", Viewer.RenderProcess.FrameRate.SmoothedValue, Viewer.RenderProcess.FrameTime.SmoothedP50 * 1000, Viewer.RenderProcess.FrameTime.SmoothedP95 * 1000, Viewer.RenderProcess.FrameTime.SmoothedP99 * 1000, Viewer.Settings.ShaderModel));
-            TableAddLabelValue(table, Viewer.Catalog.GetString("Adapter"), Viewer.Catalog.GetStringFmt("{0} ({1:F0} MB) ({2:F0} pixels x {3:F0} pixels)", Viewer.AdapterDescription, Viewer.AdapterMemory >> 20, Viewer.DisplaySize.X, Viewer.DisplaySize.Y));
-            if (Viewer.Settings.DynamicShadows)
-            {
-                TableSetCells(table, 3, Enumerable.Range(0, RenderProcess.ShadowMapCount).Select(i => String.Format(Viewer.Catalog.GetStringFmt("{0}/{1}", RenderProcess.ShadowMapDistance[i], RenderProcess.ShadowMapDiameter[i]))).ToArray());
-                TableSetCell(table, 3 + RenderProcess.ShadowMapCount, Viewer.Catalog.GetStringFmt("({0}x{0})", Viewer.Settings.ShadowMapResolution));
-                TableAddLine(table, Viewer.Catalog.GetString("Shadow maps"));
-                TableSetCells(table, 3, Viewer.RenderProcess.ShadowPrimitivePerFrame.Select(p => p.ToString("F0")).ToArray());
-                TableAddLabelValue(table, Viewer.Catalog.GetString("Shadow primitives"), Viewer.Catalog.GetStringFmt("{0:F0}", Viewer.RenderProcess.ShadowPrimitivePerFrame.Sum()));
-            }
-            TableSetCells(table, 3, Viewer.RenderProcess.PrimitivePerFrame.Select(p => p.ToString("F0")).ToArray());
-            TableAddLabelValue(table, Viewer.Catalog.GetString("Render primitives"), Viewer.Catalog.GetStringFmt("{0:F0}", Viewer.RenderProcess.PrimitivePerFrame.Sum()));
-            TableAddLabelValue(table, Viewer.Catalog.GetString("Render process"), Viewer.Catalog.GetStringFmt("{0:F0}% ({1:F0}% {2})", Viewer.RenderProcess.Profiler.Wall.SmoothedValue, Viewer.RenderProcess.Profiler.Wait.SmoothedValue, Viewer.Catalog.GetString("wait")));
-            TableAddLabelValue(table, Viewer.Catalog.GetString("Updater process"), Viewer.Catalog.GetStringFmt("{0:F0}% ({1:F0}% {2})", Viewer.UpdaterProcess.Profiler.Wall.SmoothedValue, Viewer.UpdaterProcess.Profiler.Wait.SmoothedValue, Viewer.Catalog.GetString("wait")));
-            TableAddLabelValue(table, Viewer.Catalog.GetString("Loader process"), Viewer.Catalog.GetStringFmt("{0:F0}% ({1:F0}% {2})", Viewer.LoaderProcess.Profiler.Wall.SmoothedValue, Viewer.LoaderProcess.Profiler.Wait.SmoothedValue, Viewer.Catalog.GetString("wait")));
-            TableAddLabelValue(table, Viewer.Catalog.GetString("Sound process"), Viewer.Catalog.GetStringFmt("{0:F0}% ({1:F0}% {2})", Viewer.SoundProcess.Profiler.Wall.SmoothedValue, Viewer.SoundProcess.Profiler.Wait.SmoothedValue, Viewer.Catalog.GetString("wait")));
-            TableAddLabelValue(table, Viewer.Catalog.GetString("Total process"), Viewer.Catalog.GetStringFmt("{0:F0}% ({1:F0}% {2})", Viewer.RenderProcess.Profiler.Wall.SmoothedValue + Viewer.UpdaterProcess.Profiler.Wall.SmoothedValue + Viewer.LoaderProcess.Profiler.Wall.SmoothedValue + Viewer.SoundProcess.Profiler.Wall.SmoothedValue, Viewer.RenderProcess.Profiler.Wait.SmoothedValue + Viewer.UpdaterProcess.Profiler.Wait.SmoothedValue + Viewer.LoaderProcess.Profiler.Wait.SmoothedValue + Viewer.SoundProcess.Profiler.Wait.SmoothedValue, Viewer.Catalog.GetString("wait")));
-            TableSetCells(table, 0, Viewer.Catalog.GetString("Camera"), "", Viewer.Camera.TileX.ToString("F0"), Viewer.Camera.TileZ.ToString("F0"), Viewer.Camera.Location.X.ToString("F2"), Viewer.Camera.Location.Y.ToString("F2"), Viewer.Camera.Location.Z.ToString("F2"), String.Format("{0:F1} {1}", Viewer.Tiles.GetElevation(Viewer.Camera.CameraWorldLocation), FormatStrings.m), Viewer.Settings.LODBias + "%", String.Format("{0} {1}", Viewer.Settings.ViewingDistance, FormatStrings.m), Viewer.Settings.DistantMountains ? String.Format("{0:F0} {1}", (float)Viewer.Settings.DistantMountainsViewingDistance * 1e-3f, FormatStrings.km) : "");
-            TableAddLine(table);
-        }
-
-        /// <summary>
-        /// Columns count
-        /// Used in TextLineNumber(int CarsCount, int CurrentRow, int ColumnCount)
-        /// PathColumn == true return 'Path' header column position
-        /// </summary>
-        /// <param name="table"></param>
-        /// <param name="PathColumn"></param>
-        /// <returns "nColumnsCount"></returns>
-        private int ColumnsCount(TableData table, bool PathColumn)
-        {
-            //Check columns for not null value. HudScroll
-            int nColumnsCount = 0;
-            for (int i = 0; i < table.Cells.GetLength(1); i++)
-            {
-                if (table.Cells[table.CurrentRow, i] != null)
-                {                    
-                    //Search Path column position. Dispatcher Information
-                    //Avoid conflict with human dispatcher
-                    var dato = table.Cells[table.CurrentRow, i].ToString();
-                    if (PathColumn && table.Cells[table.CurrentRow, i].ToString() == Viewer.Catalog.GetString("Path")) break;
-                    
-                    nColumnsCount++;
-                }
-            }
-            return nColumnsCount;
-        }
-
-        /// <summary>
-        /// Compute the max. lines to show.
-        /// </summary>
-        /// <param name="CarsCount"></param>
-        /// <param name="CurrentRow"></param>
-        /// <param name="ColumnCount"></param>
-        void TextLineNumber(int CarsCount, int CurrentRow, int ColumnCount)
-        {
-            //LinesPages
-            nLinesShow = (Viewer.DisplaySize.Y / TextFont.Height) - CurrentRow - 1;
-            if (nLinesShow < 1) nLinesShow = 1;
-            hudWindowLinesPagesCount = (nLinesShow >= CarsCount) ? 1 : (int)Math.Ceiling(Convert.ToDouble(CarsCount / nLinesShow) + 0.5);
-
-            //Character per line
-            charFitPerLine = CharFitPerLine("");
-
-            //Columns pages
-            int statusPathLenght = ColumnCount * columnsChars;
-            hudWindowColumnsPagesCount = (statusPathLenght < charFitPerLine) ? 0 : (int)Math.Ceiling(Convert.ToDouble(statusPathLenght / charFitPerLine) + 0.5);
-
-            //Hide - Show HUDScrollWindow
-            if (Viewer.HUDScrollWindow.Visible && (hudWindowLinesActualPage == 1 && hudWindowLinesPagesCount == 1 && hudWindowColumnsActualPage == 0 && hudWindowColumnsPagesCount == 0) && TextPages[TextPage] != TextPageLocomotiveInfo && !hudWindowFullScreen)
-                Viewer.HUDScrollWindow.Visible = false;
-            if (!Viewer.HUDScrollWindow.Visible && (hudWindowLinesPagesCount > 1 || hudWindowColumnsPagesCount > 0))
-                Viewer.HUDScrollWindow.Visible = true;
-        }
-
-        /// <summary>
-        /// Compute the string width to be displayed.
-        /// </summary>
-        /// <param name="StringStatus"></param>
-        /// <param name="initColumn"></param>
-        void TextColNumber(string StringStatus, int initColumn, bool IsSteamLocomotive)
-        {
-            char[] stringToChar = StringStatus.TrimEnd('\t').ToCharArray();
-
-            stringStatus.Clear();//Reset
-            var tabCount = StringStatus.TrimEnd('\t').Count(x => x == '\t');
-            //Character per line
-            charFitPerLine = CharFitPerLine("");
-            string space = new string('X', columnsChars);
-
-            var StringStatusLength = tabCount * columnsChars;
-            var lastText = StringStatus.Substring(StringStatus.LastIndexOf("\t") + 1);
-            StringStatusLength = StringStatus.EndsWith("\t") ? StringStatusLength : StringStatusLength + lastText.Length;
-            var CurrentPathColumnsPagesCount = (StringStatusLength < charFitPerLine) ? 0 : (int)Math.Ceiling(Convert.ToDouble(StringStatusLength / charFitPerLine) + 0.5);
-
-            //TO DO: Apply new code to DispacherInfo
-            if (CurrentPathColumnsPagesCount == 0 && TextPages[TextPage] == TextPageDispatcherInfo)
-                CurrentPathColumnsPagesCount = 1;
-
-            //Update columns pages count.
-            if (CurrentPathColumnsPagesCount > hudWindowColumnsPagesCount)
-                hudWindowColumnsPagesCount = CurrentPathColumnsPagesCount;
-
-            List<string> cellTextList = new List<string>();
-            int i = 0;//Counter original status with tab code
-            //87 = character fit per line with minimun 800*600 display size.
-            //Font Monospace.
-            if (StringStatus.Contains("\t"))
-            {
-                i = 0;
-                bool lText = false;
-                List<string> dataText = new List<string>();
-                List<string> dataValue = new List<string>();
-                List<string> dataTextString = new List<string>();
-                string[] statusSplit = StringStatus.TrimEnd('\t').Split('\t');
-                Dictionary<int, string> CumulativeTextStatus = new Dictionary<int, string>();
-                Dictionary<int, string> CumulativeTabStatus = new Dictionary<int, string>();
-                var cumulativeLenght = 0;
-                var cumulativeTextStatus = "";
-                var cumulativeTabStatus = "";
-                var cellString = "";
-                var cellIndex = 0;
-                CumulativeTabStatus.Clear();
-                CumulativeTextStatus.Clear();
-                foreach (var cell in statusSplit)
-                {
-                    cellIndex++;
-                    if (cell == "")
-                    {
-                        var cellStringLength = cellString.Length > columnsChars ? 0 : columnsChars;
-                        cumulativeLenght = cumulativeLenght + cellStringLength;
-                        CumulativeTextStatus.Add(cumulativeLenght, cumulativeTextStatus + (cellString.Length > columnsChars ? "" : space));
-                        CumulativeTabStatus.Add(cumulativeLenght, cumulativeTabStatus + "\t");
-                        lText = false;
-                        //Reset
-                        cellString = "";
-                        cumulativeTextStatus = "";
-                        cumulativeTabStatus = "";
-                        continue;
-                    }
-                    else if (cell.Length > 0 && lText && !CumulativeTextStatus.ContainsKey(cumulativeLenght))
-                    {
-                        CumulativeTextStatus.Add(cumulativeLenght, cumulativeTextStatus);
-                        CumulativeTabStatus.Add(cumulativeLenght, cumulativeTabStatus);
-                        lText = false;
-                    }
-                    //Avoid cell > columnsChars
-                    cellString = cell.Length > columnsChars ? cell + CellTabSpace(cell.Substring(columnsChars, cell.Length - columnsChars), 1) : cell + CellTabSpace(cell, 1);
-                    cumulativeLenght = cumulativeLenght + cellString.Length;
-                    cumulativeTextStatus = cellString;
-                    cumulativeTabStatus = cell + "\t";
-                    lText = true;
-
-                    if (lText && statusSplit.Length == cellIndex)
-                    {
-                        CumulativeTextStatus.Add(cumulativeLenght, cumulativeTextStatus.TrimEnd('X'));
-                        CumulativeTabStatus.Add(cumulativeLenght, cumulativeTabStatus.TrimEnd('\t'));
-                    }
-                }
-
-                var cumulativeTabString = "";
-                var cumulativeTextString = "";
-                var offsetFlag = 0;
-                cellIndex = 0;
-                foreach (var cell in CumulativeTextStatus)
-                {
-                    cumulativeTabString = cumulativeTabString + CumulativeTabStatus[cell.Key];
-                    cumulativeTextString = cumulativeTextString + cell.Value;
-                    if (cell.Key - offsetFlag > charFitPerLine || (cell.Key - offsetFlag < charFitPerLine && CumulativeTextStatus.Keys.Last() == cell.Key))
-                    {
-                        //Place first column data at cumulativeTabString begin
-                        cumulativeTabString = cumulativeTabString.Contains(CumulativeTabStatus.Values.First()) ?
-                                   cumulativeTabString :
-                                   CumulativeTabStatus.Values.First() + cumulativeTabString;
-
-                        cumulativeTextString = cumulativeTextString.Contains(CumulativeTextStatus.Values.First()) ?
-                                   cumulativeTextString :
-                                   CumulativeTextStatus.Values.First() + cumulativeTextString;
-
-                        if (CumulativeTextStatus.ElementAt(0).Value.Contains(":"))
-                        {
-                            //cumulativeTextString.TrimEnd('X').Length
-                            if (cumulativeTextString.Length <= charFitPerLine)
-                            {
-                                stringStatus.Add(cumulativeTabString.TrimEnd('\t'));
-
-                                offsetFlag = cell.Key;
-                                cumulativeTabString = "";
-                                cumulativeTextString = "";
-                            }
-                            else
-                            {
-                                //string > charFitPerLine
-                                //truncate to charFitPerLine
-                                int countDown = cellIndex;
-                                while (CumulativeTabStatus.ElementAt(countDown).Key - offsetFlag > charFitPerLine)
-                                {
-                                    countDown--;
-                                }
-                                int newCellKey = CumulativeTabStatus.ElementAt(countDown).Key;
-                                if (cellIndex - countDown == 1)
-                                    stringStatus.Add(cumulativeTabString.Substring(0, cumulativeTabString.Length - (charFitPerLine - newCellKey < columnsChars ? CumulativeTabStatus[cell.Key].Length : CumulativeTabStatus[newCellKey].Length)));
-                                else
-                                    stringStatus.Add(cumulativeTabString.Substring(0, cumulativeTabString.Length - CumulativeTabStatus[cell.Key].Length));
-
-                                offsetFlag = newCellKey;
-                                cumulativeTabString = cellIndex - countDown == 1 && charFitPerLine - newCellKey < columnsChars ? CumulativeTabStatus[cell.Key] : CumulativeTabStatus[cell.Key];
-                                cumulativeTextString = cellIndex - countDown == 1 && charFitPerLine - newCellKey < columnsChars ? CumulativeTextStatus[cell.Key] : cell.Value.TrimStart('X');
-                            }
-                        }
-                        else
-                        {
-                            if (cumulativeTextString.Length <= charFitPerLine)
-                            {
-                                stringStatus.Add(cumulativeTabString.TrimEnd('\t'));
-                                offsetFlag = cell.Key;
-                                cumulativeTabString = "";
-                                cumulativeTextString = "";
-                            }
-                            else
-                            {
-                                //string > charFitPerLine
-                                //truncate to charFitPerLine
-                                int countDown = cellIndex;
-                                while (CumulativeTabStatus.ElementAt(countDown).Key - offsetFlag > charFitPerLine)
-                                {
-                                    countDown--;
-                                }
-                                int newCellKey = CumulativeTabStatus.ElementAt(countDown).Key;
-                                if (cellIndex - countDown == 1)
-                                    stringStatus.Add(cumulativeTabString.Substring(0, cumulativeTabString.Length - CumulativeTabStatus[cell.Key].Length));
-                                else
-                                    stringStatus.Add(cumulativeTabString.Substring(0, cumulativeTabString.Length - CumulativeTabStatus[cell.Key].Length));
-
-                                offsetFlag = newCellKey;
-                                cumulativeTabString = cellIndex - countDown == 1 && charFitPerLine - newCellKey < columnsChars ? CumulativeTabStatus[cell.Key] : CumulativeTabStatus[cell.Key];
-                                cumulativeTextString = cellIndex - countDown == 1 && charFitPerLine - newCellKey < columnsChars ? CumulativeTextStatus[cell.Key] : cell.Value.TrimStart('X');
-                            }
-                        }
-                    }
-                    cellIndex++;
-                }
-                if (cumulativeTextString.Length > 0 && cumulativeTextString.TrimEnd('X').Length <= charFitPerLine)
-                {
-                    stringStatus.Add(cumulativeTabString.Contains(CumulativeTabStatus.Values.First()) ? cumulativeTabString.TrimEnd('\t') : CumulativeTabStatus.Values.First() + cumulativeTabString.TrimEnd('\t'));
-                    cumulativeTabString = "";
-                    cumulativeTextString = "";
-                }
-
-                //Update 'page right' and 'page left' labels.
-                if (stringStatus.Count > 1 && stringStatus.Count > hudWindowColumnsPagesCount)
-                    hudWindowColumnsPagesCount = stringStatus.Count;
-            }
-            else
-            {   //StringStatus without \t.
-                //Only Force information and Dispatcher information.
-                //Horizontal scroll.
-                stringStatus.Clear();//Reset
-                var n = 0;
-                //Take in count left columns.
-                charFitPerLine = initColumn > 0 ? charFitPerLine - (columnsChars * initColumn) - 1 : charFitPerLine;
-                for (i = 0; i < StringStatusLength; i += charFitPerLine)
-                {
-                    if (StringStatusLength - i > charFitPerLine)
-                        stringStatus.Add(StringStatus.Substring(i, charFitPerLine) + (StringStatus.EndsWith("???")? "???" : ""));//Required by human dispacher path data
-                    else
-                        stringStatus.Add(StringStatus.Substring(i, StringStatus.Length - i));
-                    n++;
-                    if (n > hudWindowColumnsPagesCount) break;
-                }
-
-                //Update 'page right' and 'page left' labels.
-                if (stringStatus.Count > hudWindowColumnsPagesCount)
-                    hudWindowColumnsPagesCount = stringStatus.Count;
-            }
-
-            CurrentPathColumnsPagesCount = (StringStatusLength < charFitPerLine) ? 0 : (int)Math.Ceiling(Convert.ToDouble(StringStatusLength / charFitPerLine) + 0.5);
-            //Update columns pages count.
-            if (CurrentPathColumnsPagesCount > hudWindowColumnsPagesCount)
-                hudWindowColumnsPagesCount = CurrentPathColumnsPagesCount;
-
-            //Hide - Show HUDScrollWindow
-            var locomotive = Viewer.PlayerLocomotive;
-            var train = locomotive.Train;
-            if (Viewer.HUDScrollWindow.Visible && hudWindowColumnsPagesCount == 0 && hudWindowLinesPagesCount == 1 && TextPages[TextPage] != TextPageLocomotiveInfo && !hudWindowFullScreen)
-                Viewer.HUDScrollWindow.Visible = false;
-            if (!Viewer.HUDScrollWindow.Visible && hudWindowColumnsPagesCount > 0 || (TextPages[TextPage] == TextPageLocomotiveInfo && (IsSteamLocomotive || hudWindowLocoPagesCount > 1)))
-                Viewer.HUDScrollWindow.Visible = true;
-        }
-
-        /// <summary>
-        /// Count space requiered to fit a column
-        /// </summary>
-        /// <param name="cell"></param>
-        /// <param name="tabCount"></param>
-        /// <returns></returns>
-        private string CellTabSpace(string cell, int tabCount)
-        {
-            var cellSpace = "";
-            string space = new string('X', columnsChars);
-            int cellColumns = (int)Math.Ceiling((decimal) cell.Length/ columnsChars);
-            cellSpace = cell.Length > 0 && tabCount > 0 ? space.Substring(0, Math.Abs((columnsChars * cellColumns) - cell.Length)) : "";
-            cellSpace = tabCount > cellColumns ? cellSpace + space : cellSpace;
-            return cellSpace;
-        }
-
-        /// <summary>
-        /// Compute how many character fit per line.
-        /// </summary>
-        /// <returns> x
-        /// </returns>
-        public int CharFitPerLine(string status)
-        {
-            var stringReference = status.Length > 0? status : "ABCDEFGHIJKLMNOPQRSTUVWXYZabcdefghijklmnopqrstuvwxyz1234567890 \",.-+|!$%&/()=?;:'_[]";
-            var textStringPixels = TextFont.MeasureString(stringReference);
-            var charWidth = textStringPixels / stringReference.Length;
-            columnsChars = (int)Math.Ceiling(Convert.ToDouble(ColumnWidth / charWidth));
-            //Minus left and right space
-            var x = (Viewer.DisplaySize.X - (TextOffset * 2)) / charWidth;
-            return (int)x;
-        }
-
-        bool lResetHudScroll = false;
-        /// <summary>
-        /// Reset Scroll Control window
-        /// </summary>
-        private void ResetHudScroll()
-        {
-            if (!lResetHudScroll)
-            {
-                hudWindowLinesActualPage = 1;
-                hudWindowLinesPagesCount = 1;
-                hudWindowColumnsActualPage = 0;
-                hudWindowColumnsPagesCount = 0;
-                //Allow to show loco info by default
-                hudWindowLocoActualPage = TextPages[TextPage] == TextPageLocomotiveInfo ? 1 : 0;
-                hudWindowLocoPagesCount = 1;
-                hudWindowSteamLocoLead = false;
-                lResetHudScroll = true;
-                BrakeInfoVisible = false;//Enable PgUp & PgDown (Scroll nav window)
-            }
-        }
-
-        /// <summary>
-        /// Allow to draw arrows.
-        /// Consist info data.
-        /// Locomotive info headers.
-        /// </summary>
-        /// <param name="statusConsist"></param>
-        /// <param name="table"></param>
-        private void DrawScrollArrows(List<string> statusConsist, TableData table, bool IsSteamLocomotive)
-        {
-            for (int i = 0; i < statusConsist.Count; i++)
-            {
-                if (i > 0 && i < 2 && (statusConsist[i] == stringStatus[i - 1]) || i > 1 && (statusConsist[i - 2] == statusConsist[i]))
-                    continue;
-
-                TextColNumber(statusConsist[i], 0, IsSteamLocomotive);
-                if (hudWindowColumnsActualPage > 0)
-                {//◄ \u25C0 - ► \u25B6 - ↔ \u2194
-                    if (stringStatus.Count > 1 && stringStatus.Count <= hudWindowColumnsActualPage)
-                        TableAddLines(table, hudWindowColumnsActualPage > 1 ? "◀" + stringStatus[(stringStatus.Count < hudWindowColumnsActualPage ? stringStatus.Count - 1 : hudWindowColumnsActualPage - 1)] : stringStatus[hudWindowColumnsActualPage - 1]);
-                    else if (stringStatus.Count > 1 && hudWindowColumnsActualPage == 1)
-                        TableAddLines(table, hudWindowColumnsActualPage > 0 ? "▶" + stringStatus[hudWindowColumnsActualPage - 1] : stringStatus[hudWindowColumnsActualPage - 1]);
-                    else if (stringStatus.Count > 1 && hudWindowColumnsActualPage > 1 && stringStatus.Count >= hudWindowColumnsActualPage)
-                        TableAddLines(table, hudWindowColumnsActualPage > 0 ? "↔" + stringStatus[hudWindowColumnsActualPage - 1] : stringStatus[hudWindowColumnsActualPage - 1]);
-                    else
-                    {
-                        TableAddLines(table, (stringStatus.Count > 0 ? stringStatus[0] : statusConsist[i]));
-                    }
-                }
-                else
-                    TableAddLines(table, statusConsist[i]);
-
-            }
-        }
-
-        static void TextPageHeading(TableData table, string name)
-        {
-            TableAddLine(table);
-            TableAddLine(table, name);
-        }
-
-#region Native code
-        [StructLayout(LayoutKind.Sequential, Size = 64)]
-        public class MEMORYSTATUSEX
-        {
-            public uint Size;
-            public uint MemoryLoad;
-            public ulong TotalPhysical;
-            public ulong AvailablePhysical;
-            public ulong TotalPageFile;
-            public ulong AvailablePageFile;
-            public ulong TotalVirtual;
-            public ulong AvailableVirtual;
-            public ulong AvailableExtendedVirtual;
-        }
-
-        [DllImport("kernel32.dll", SetLastError = true)]
-        static extern bool GlobalMemoryStatusEx([In, Out] MEMORYSTATUSEX buffer);
-
-        readonly ulong ProcessVirtualAddressLimit;
-#endregion
-
-        public uint GetWorkingSetSize()
-        {
-            Viewer.CurrentProcess.Refresh();
-            return (uint)Viewer.CurrentProcess.WorkingSet64;
-            //            return (uint)Process.GetCurrentProcess().WorkingSet64;
-        }
-
-        public ulong GetVirtualAddressLimit()
-        {
-            var buffer = new MEMORYSTATUSEX { Size = 64 };
-            GlobalMemoryStatusEx(buffer);
-            return Math.Min(buffer.TotalVirtual, buffer.TotalPhysical);
-        }
-    }
-
-    public class HUDGraphSet
-    {
-        readonly Viewer Viewer;
-        readonly Material Material;
-        readonly Vector2 Margin = new Vector2(40, 10);
-        readonly int Spacing;
-        readonly List<Graph> Graphs = new List<Graph>();
-
-        public HUDGraphSet(Viewer viewer, Material material)
-        {
-            Viewer = viewer;
-            Material = material;
-            Spacing = Viewer.WindowManager.TextFontSmallOutlined.Height + 2;
-        }
-
-        public HUDGraphMesh AddOverlapped(Color color, int height)
-        {
-            return Add("", "", "", color, height, true);
-        }
-
-        public HUDGraphMesh Add(string labelName, string labelMin, string labelMax, Color color, int height)
-        {
-            return Add(labelName, labelMin, labelMax, color, height, false);
-        }
-
-        HUDGraphMesh Add(string labelName, string labelMin, string labelMax, Color color, int height, bool overlapped)
-        {
-            HUDGraphMesh mesh;
-            Graphs.Add(new Graph()
-            {
-                Mesh = mesh = new HUDGraphMesh(Viewer, color, height),
-                LabelName = labelName,
-                LabelMin = labelMin,
-                LabelMax = labelMax,
-                Overlapped = overlapped,
-            });
-            for (var i = Graphs.Count - 1; i >= 0; i--)
-            {
-                var previousGraphs = Graphs.Skip(i + 1).Where(g => !g.Overlapped);
-                Graphs[i].YOffset = (int)previousGraphs.Sum(g => g.Mesh.GraphPos.W) + Spacing * previousGraphs.Count();
-            }
-            return mesh;
-        }
-
-        public void PrepareFrame(RenderFrame frame)
-        {
-            var matrix = Matrix.Identity;
-            for (var i = 0; i < Graphs.Count; i++)
-            {
-                Graphs[i].Mesh.GraphPos.X = Viewer.DisplaySize.X - Margin.X - Graphs[i].Mesh.GraphPos.Z;
-                Graphs[i].Mesh.GraphPos.Y = Margin.Y + Graphs[i].YOffset;
-                frame.AddPrimitive(Material, Graphs[i].Mesh, RenderPrimitiveGroup.Overlay, ref matrix);
-            }
-        }
-
-        public void Draw(SpriteBatch spriteBatch)
-        {
-            var box = new Rectangle();
-            for (var i = 0; i < Graphs.Count; i++)
-            {
-                if (!string.IsNullOrEmpty(Graphs[i].LabelName))
-                {
-                    box.X = (int)Graphs[i].Mesh.GraphPos.X;
-                    box.Y = Viewer.DisplaySize.Y - (int)Graphs[i].Mesh.GraphPos.Y - (int)Graphs[i].Mesh.GraphPos.W - Spacing;
-                    box.Width = (int)Graphs[i].Mesh.GraphPos.Z;
-                    box.Height = Spacing;
-                    Viewer.WindowManager.TextFontSmallOutlined.Draw(spriteBatch, box, Point.Zero, Graphs[i].LabelName, LabelAlignment.Right, Color.White);
-                    box.X = box.Right + 3;
-                    box.Y += Spacing - 3;
-                    Viewer.WindowManager.TextFontSmallOutlined.Draw(spriteBatch, box.Location, Graphs[i].LabelMax, Color.White);
-                    box.Y += (int)Graphs[i].Mesh.GraphPos.W - Spacing + 7;
-                    Viewer.WindowManager.TextFontSmallOutlined.Draw(spriteBatch, box.Location, Graphs[i].LabelMin, Color.White);
-                }
-            }
-        }
-
-        class Graph
-        {
-            public HUDGraphMesh Mesh;
-            public string LabelName;
-            public string LabelMin;
-            public string LabelMax;
-            public int YOffset;
-            public bool Overlapped;
-        }
-    }
-
-    public class HUDGraphMesh : RenderPrimitive
-    {
-        const int SampleCount = 1024 - 10 - 40; // Widest graphs we can fit in 1024x768.
-        const int VerticiesPerSample = 6;
-        const int PrimitivesPerSample = 2;
-        const int VertexCount = VerticiesPerSample * SampleCount;
-
-        readonly DynamicVertexBuffer VertexBuffer;
-        readonly VertexBuffer BorderVertexBuffer;
-        readonly Color Color;
-
-        int SampleIndex;
-        VertexPositionColor[] Samples = new VertexPositionColor[VertexCount];
-
-        public Vector4 GraphPos; // xy = xy position, zw = width/height
-        public Vector2 Sample; // x = index, y = count
-
-        public HUDGraphMesh(Viewer viewer, Color color, int height)
-        {
-            VertexBuffer = new DynamicVertexBuffer(viewer.RenderProcess.GraphicsDevice, typeof(VertexPositionColor), VertexCount, BufferUsage.WriteOnly);
-            BorderVertexBuffer = new VertexBuffer(viewer.RenderProcess.GraphicsDevice, typeof(VertexPositionColor), 10, BufferUsage.WriteOnly);
-            var borderOffset = new Vector2(1f / SampleCount, 1f / height);
-            var borderColor = new Color(1f, 1f, 1f, 0f);
-            BorderVertexBuffer.SetData(new[] {
-                // Bottom left
-                new VertexPositionColor(new Vector3(0 - borderOffset.X, 0 - borderOffset.Y, 1), borderColor),
-                new VertexPositionColor(new Vector3(0, 0, 1), borderColor),
-                // Bottom right
-                new VertexPositionColor(new Vector3(1 + borderOffset.X, 0 - borderOffset.Y, 0), borderColor),
-                new VertexPositionColor(new Vector3(1, 0, 0), borderColor),
-                // Top right
-                new VertexPositionColor(new Vector3(1 + borderOffset.X, 1 + borderOffset.Y, 0), borderColor),
-                new VertexPositionColor(new Vector3(1, 1, 0), borderColor),
-                // Top left
-                new VertexPositionColor(new Vector3(0 - borderOffset.X, 1 + borderOffset.Y, 1), borderColor),
-                new VertexPositionColor(new Vector3(0, 1, 1), borderColor),
-                // Bottom left
-                new VertexPositionColor(new Vector3(0 - borderOffset.X, 0 - borderOffset.Y, 1), borderColor),
-                new VertexPositionColor(new Vector3(0, 0, 1), borderColor),
-            });
-            Color = color;
-            Color.A = 255;
-            GraphPos.Z = SampleCount;
-            GraphPos.W = height;
-            Sample.Y = SampleCount;
-        }
-
-        void VertexBuffer_ContentLost()
-        {
-            VertexBuffer.SetData(0, Samples, 0, Samples.Length, VertexPositionColor.VertexDeclaration.VertexStride, SetDataOptions.NoOverwrite);
-        }
-
-        public void AddSample(float value)
-        {
-            value = MathHelper.Clamp(value, 0, 1);
-            var x = Sample.X / Sample.Y;
-
-            Samples[(int)Sample.X * VerticiesPerSample + 0] = new VertexPositionColor(new Vector3(x, value, 0), Color);
-            Samples[(int)Sample.X * VerticiesPerSample + 1] = new VertexPositionColor(new Vector3(x, value, 1), Color);
-            Samples[(int)Sample.X * VerticiesPerSample + 2] = new VertexPositionColor(new Vector3(x, 0, 1), Color);
-            Samples[(int)Sample.X * VerticiesPerSample + 3] = new VertexPositionColor(new Vector3(x, 0, 1), Color);
-            Samples[(int)Sample.X * VerticiesPerSample + 4] = new VertexPositionColor(new Vector3(x, value, 0), Color);
-            Samples[(int)Sample.X * VerticiesPerSample + 5] = new VertexPositionColor(new Vector3(x, 0, 0), Color);
-            VertexBuffer.SetData((int)Sample.X * VerticiesPerSample * VertexPositionColor.VertexDeclaration.VertexStride, Samples, (int)Sample.X * VerticiesPerSample, VerticiesPerSample, VertexPositionColor.VertexDeclaration.VertexStride, SetDataOptions.NoOverwrite);
-
-            SampleIndex = (SampleIndex + 1) % SampleCount;
-            Sample.X = SampleIndex;
-        }
-
-        public override void Draw()
-        {
-            if (VertexBuffer.IsContentLost)
-                VertexBuffer_ContentLost();
-
-            // Draw border
-            graphicsDevice.SetVertexBuffer(BorderVertexBuffer);
-            graphicsDevice.DrawPrimitives(PrimitiveType.TriangleStrip, 0, 8);
-
-            // Draw graph area (skipping the next value to be written)
-            graphicsDevice.SetVertexBuffer(VertexBuffer);
-            if (SampleIndex > 0)
-                graphicsDevice.DrawPrimitives(PrimitiveType.TriangleList, 0, SampleIndex * PrimitivesPerSample);
-            if (SampleIndex + 1 < SampleCount)
-                graphicsDevice.DrawPrimitives(PrimitiveType.TriangleList, (SampleIndex + 1) * VerticiesPerSample, (SampleCount - SampleIndex - 1) * PrimitivesPerSample);
-        }
-    }
-
-    public class HUDGraphMaterial : Material
-    {
-        private readonly DebugShader shader;
-
-        public HUDGraphMaterial(Viewer viewer)
-            : base(viewer, null)
-        {
-            shader = Viewer.MaterialManager.DebugShader;
-        }
-
-        public override void SetState(Material previousMaterial)
-        {
-            shader.CurrentTechnique = shader.Techniques[0]; //["Graph"];
-            shader.ScreenSize = new Vector2(Viewer.DisplaySize.X, Viewer.DisplaySize.Y);
-
-            graphicsDevice.RasterizerState = RasterizerState.CullNone;
-            graphicsDevice.DepthStencilState = DepthStencilState.None;
-        }
-
-        public override void Render(List<RenderItem> renderItems, ref Matrix view, ref Matrix projection, ref Matrix viewProjection)
-        {
-            foreach (var pass in shader.CurrentTechnique.Passes)
-            {
-                for (int i = 0; i < renderItems.Count; i++)
-                {
-                    RenderItem item = renderItems[i];
-                    if (item.RenderPrimitive is HUDGraphMesh graphMesh)
-                    {
-                        shader.GraphPos = graphMesh.GraphPos;
-                        shader.GraphSample = graphMesh.Sample;
-                        pass.Apply();
-                    }
-                    item.RenderPrimitive.Draw();
-                }
-            }
-        }
-
-        public override void ResetState()
-        {
-            graphicsDevice.RasterizerState = RasterizerState.CullCounterClockwise;
-            graphicsDevice.DepthStencilState = DepthStencilState.Default;
-        }
-    }
-}
-=======
-﻿// COPYRIGHT 2011, 2012, 2013 by the Open Rails project.
-//
-// This file is part of Open Rails.
-//
-// Open Rails is free software: you can redistribute it and/or modify
-// it under the terms of the GNU General Public License as published by
-// the Free Software Foundation, either version 3 of the License, or
-// (at your option) any later version.
-//
-// Open Rails is distributed in the hope that it will be useful,
-// but WITHOUT ANY WARRANTY; without even the implied warranty of
-// MERCHANTABILITY or FITNESS FOR A PARTICULAR PURPOSE.  See the
-// GNU General Public License for more details.
-//
-// You should have received a copy of the GNU General Public License
-// along with Open Rails.  If not, see <http://www.gnu.org/licenses/>.
-
-// This file is the responsibility of the 3D & Environment Team.
-#define SHOW_PHYSICS_GRAPHS     //Matej Pacha - if commented, the physics graphs are not ready for public release
-
-using Microsoft.Xna.Framework;
-using Microsoft.Xna.Framework.Graphics;
-using Orts.Simulation.AIs;
-using Orts.Simulation.Physics;
-using Orts.Simulation.RollingStocks;
-using Orts.Simulation.RollingStocks.SubSystems.Brakes;
-using Orts.Simulation.RollingStocks.SubSystems.Brakes.MSTS;
-using Orts.Simulation.RollingStocks.SubSystems.PowerSupplies;
-using Orts.Viewer3D.Processes;
-using ORTS.Common;
-using System;
-using System.Collections.Generic;
-using System.Diagnostics;
-using System.IO;
-using System.Linq;
-using System.Runtime.InteropServices;
-using System.Text;
-
-namespace Orts.Viewer3D.Popups
-{
-    public class HUDWindow : LayeredWindow
-    {
-        // Set this to the width of each column in font-height units.
-        readonly int ColumnWidth = 5;
-
-        // Set to distance from top-left corner to place text.
-        const int TextOffset = 10;
-
-        readonly int ProcessorCount = System.Environment.ProcessorCount;
-
-        readonly PerformanceCounter AllocatedBytesPerSecCounter; // \.NET CLR Memory(*)\Allocated Bytes/sec
-        float AllocatedBytesPerSecLastValue;
-
-        readonly Viewer Viewer;
-        readonly Action<TableData>[] TextPages;
-        readonly WindowTextFont TextFont;
-        readonly HUDGraphMaterial HUDGraphMaterial;
-
-        //Set lines rows HUDScroll.
-        public int nLinesShow;
-        public int charFitPerLine;
-        public int columnsCount = 0;
-        public int headerToRestore = 0;
-        public int PathHeaderColumn = 0;
-        public static int columnsChars = 0;
-        public int[] lineOffsetLocoInfo = { 0, 0, 0, 0, 0, 0 };
-        public static int hudWindowLinesActualPage = 1;
-        public static int hudWindowLinesPagesCount = 1;
-        public static int hudWindowColumnsActualPage = 0;
-        public static int hudWindowColumnsPagesCount = 0;
-        public static int hudWindowLocoActualPage = 0;
-        public static int hudWindowLocoPagesCount = 1;
-        public static bool hudWindowFullScreen = false;
-        public static bool hudWindowHorizontalScroll = false;
-        public static bool hudWindowSteamLocoLead = false;
-        List<string> stringStatus = new List<string>();
-        public static bool BrakeInfoVisible = false;
-
-        int TextPage;
-        int LocomotivePage = 2;
-        int LastTextPage;
-        TableData TextTable = new TableData() { Cells = new string[0, 0] };
-
-        HUDGraphSet ForceGraphs;
-        HUDGraphMesh ForceGraphMotiveForce;
-        HUDGraphMesh ForceGraphDynamicForce;
-        HUDGraphMesh ForceGraphNumOfSubsteps;
-
-        HUDGraphSet LocomotiveGraphs;
-        HUDGraphMesh LocomotiveGraphsThrottle;
-        HUDGraphMesh LocomotiveGraphsInputPower;
-        HUDGraphMesh LocomotiveGraphsOutputPower;
-
-        HUDGraphSet DebugGraphs;
-        HUDGraphMesh DebugGraphMemory;
-        HUDGraphMesh DebugGraphGCs;
-        HUDGraphMesh DebugGraphFrameTime;
-        HUDGraphMesh DebugGraphProcessRender;
-        HUDGraphMesh DebugGraphProcessUpdater;
-        HUDGraphMesh DebugGraphProcessLoader;
-        HUDGraphMesh DebugGraphProcessSound;
-
-        public HUDWindow(WindowManager owner)
-            : base(owner, TextOffset, TextOffset, "HUD")
-        {
-            Viewer = owner.Viewer;
-            LastTextPage = LocomotivePage;
-
-            ProcessHandle = OpenProcess(0x410 /* PROCESS_QUERY_INFORMATION | PROCESS_VM_READ */, false, Process.GetCurrentProcess().Id);
-            ProcessMemoryCounters = new PROCESS_MEMORY_COUNTERS() { Size = 40 };
-            ProcessVirtualAddressLimit = GetVirtualAddressLimit();
-
-            try
-            {
-                var counterDotNetClrMemory = new PerformanceCounterCategory(".NET CLR Memory");
-                foreach (var process in counterDotNetClrMemory.GetInstanceNames())
-                {
-                    var processId = new PerformanceCounter(".NET CLR Memory", "Process ID", process);
-                    if (processId.NextValue() == Process.GetCurrentProcess().Id)
-                    {
-                        AllocatedBytesPerSecCounter = new PerformanceCounter(".NET CLR Memory", "Allocated Bytes/sec", process);
-                        break;
-                    }
-                }
-            }
-            catch (Exception error)
-            {
-                Trace.WriteLine(error);
-                Trace.TraceWarning("Unable to access Microsoft .NET Framework performance counters. This may be resolved by following the instructions at http://support.microsoft.com/kb/300956");
-            }
-
-            Debug.Assert(GC.MaxGeneration == 2, "Runtime is expected to have a MaxGeneration of 2.");
-
-            var textPages = new List<Action<TableData>>();
-            textPages.Add(TextPageCommon);
-            textPages.Add(TextPageConsistInfo);
-            textPages.Add(TextPageLocomotiveInfo);
-            textPages.Add(TextPageBrakeInfo);
-            textPages.Add(TextPageForceInfo);
-            textPages.Add(TextPageDispatcherInfo);
-            textPages.Add(TextPageWeather);
-            textPages.Add(TextPageDebugInfo);
-            TextPages = textPages.ToArray();
-
-            TextFont = owner.TextFontMonoSpacedOutlined;
-
-            ColumnWidth *= TextFont.Height;
-
-            HUDGraphMaterial = (HUDGraphMaterial)Viewer.MaterialManager.Load("Debug");
-
-            LocomotiveGraphs = new HUDGraphSet(Viewer, HUDGraphMaterial);
-            LocomotiveGraphsThrottle = LocomotiveGraphs.Add(Viewer.Catalog.GetString("Throttle"), "0", "100%", Color.Blue, 50);
-            LocomotiveGraphsInputPower = LocomotiveGraphs.Add(Viewer.Catalog.GetString("Power In/Out"), "0", "100%", Color.Yellow, 50);
-            LocomotiveGraphsOutputPower = LocomotiveGraphs.AddOverlapped(Color.Green, 50);
-
-            ForceGraphs = new HUDGraphSet(Viewer, HUDGraphMaterial);
-            ForceGraphMotiveForce = ForceGraphs.Add(Viewer.Catalog.GetString("Motive force"), "0%", "100%", Color.Green, 75);
-            ForceGraphDynamicForce = ForceGraphs.AddOverlapped(Color.Red, 75);
-            ForceGraphNumOfSubsteps = ForceGraphs.Add(Viewer.Catalog.GetString("Num of substeps"), "0", "300", Color.Blue, 25);
-
-            DebugGraphs = new HUDGraphSet(Viewer, HUDGraphMaterial);
-            DebugGraphMemory = DebugGraphs.Add(Viewer.Catalog.GetString("Memory"), "0GB", String.Format("{0:F0}GB", (float)ProcessVirtualAddressLimit / 1024 / 1024 / 1024), Color.Orange, 50);
-            DebugGraphGCs = DebugGraphs.Add(Viewer.Catalog.GetString("GCs"), "0", "2", Color.Magenta, 20); // Multiple of 4
-            DebugGraphFrameTime = DebugGraphs.Add(Viewer.Catalog.GetString("Frame time"), "0.0s", "0.1s", Color.LightGreen, 50);
-            DebugGraphProcessRender = DebugGraphs.Add(Viewer.Catalog.GetString("Render process"), "0%", "100%", Color.Red, 20);
-            DebugGraphProcessUpdater = DebugGraphs.Add(Viewer.Catalog.GetString("Updater process"), "0%", "100%", Color.Yellow, 20);
-            DebugGraphProcessLoader = DebugGraphs.Add(Viewer.Catalog.GetString("Loader process"), "0%", "100%", Color.Magenta, 20);
-            DebugGraphProcessSound = DebugGraphs.Add(Viewer.Catalog.GetString("Sound process"), "0%", "100%", Color.Cyan, 20);
-#if WITH_PATH_DEBUG
-            TextPage = 5;
-#endif
-        }
-
-        protected internal override void Save(BinaryWriter outf)
-        {
-            base.Save(outf);
-            outf.Write(TextPage);
-            outf.Write(LastTextPage);
-        }
-
-        protected internal override void Restore(BinaryReader inf)
-        {
-            base.Restore(inf);
-            var page = inf.ReadInt32();
-            if (page >= 0 && page <= TextPages.Length)
-                TextPage = page;
-            page = inf.ReadInt32();
-            if (page > 0 && page <= TextPages.Length)
-                LastTextPage = page;
-            else LastTextPage = LocomotivePage;
-        }
-
-        public override void Mark()
-        {
-            base.Mark();
-            HUDGraphMaterial.Mark();
-        }
-
-        public override bool Interactive
-        {
-            get
-            {
-                return false;
-            }
-        }
-
-        public override void TabAction()
-        {
-            TextPage = (TextPage + 1) % TextPages.Length;
-            if (TextPage != 0)
-            {
-                LastTextPage = TextPage;
-                lResetHudScroll = false;
-            }
-        }
-
-        public void ToggleBasicHUD()
-        {
-            TextPage = TextPage == 0 ? LastTextPage : 0;
-        }
-
-        int[] lastGCCounts = new int[3];
-
-        public override void PrepareFrame(RenderFrame frame, ElapsedTime elapsedTime, bool updateFull)
-        {
-            base.PrepareFrame(frame, elapsedTime, updateFull);
-#if SHOW_PHYSICS_GRAPHS
-            if (Visible && TextPages[TextPage] == TextPageForceInfo)
-            {
-                var loco = Viewer.PlayerLocomotive as MSTSLocomotive;
-                ForceGraphMotiveForce.AddSample(loco.MotiveForceN / loco.MaxForceN);
-                ForceGraphDynamicForce.AddSample(-loco.MotiveForceN / loco.MaxForceN);
-                ForceGraphNumOfSubsteps.AddSample((float)loco.LocomotiveAxle.AxleRevolutionsInt.NumOfSubstepsPS / (float)loco.LocomotiveAxle.AxleRevolutionsInt.MaxSubsteps);
-
-                ForceGraphs.PrepareFrame(frame);
-            }
-
-            if (Visible && TextPages[TextPage] == TextPageLocomotiveInfo)
-            {
-                var loco = Viewer.PlayerLocomotive as MSTSLocomotive;
-                var locoD = Viewer.PlayerLocomotive as MSTSDieselLocomotive;
-                var locoE = Viewer.PlayerLocomotive as MSTSElectricLocomotive;
-                var locoS = Viewer.PlayerLocomotive as MSTSSteamLocomotive;
-                LocomotiveGraphsThrottle.AddSample(loco.ThrottlePercent * 0.01f);
-                if (locoD != null)
-                {
-                    LocomotiveGraphsInputPower.AddSample(locoD.DieselEngines.MaxOutputPowerW / locoD.DieselEngines.MaxPowerW);
-                    LocomotiveGraphsOutputPower.AddSample(locoD.DieselEngines.PowerW / locoD.DieselEngines.MaxPowerW);
-                }
-                if (locoE != null)
-                {
-                    LocomotiveGraphsInputPower.AddSample(loco.ThrottlePercent * 0.01f);
-                    LocomotiveGraphsOutputPower.AddSample((loco.MotiveForceN / loco.MaxPowerW) * loco.SpeedMpS);
-                }
-                //TODO: plot correct values
-                if (locoS != null)
-                {
-                    LocomotiveGraphsInputPower.AddSample(loco.ThrottlePercent * 0.01f);
-                    LocomotiveGraphsOutputPower.AddSample((loco.MotiveForceN / loco.MaxPowerW) * loco.SpeedMpS);
-                }
-
-                LocomotiveGraphs.PrepareFrame(frame);
-            }
-#endif
-            if (Visible && TextPages[TextPage] == TextPageDebugInfo)
-            {
-                var gcCounts = new[] { GC.CollectionCount(0), GC.CollectionCount(1), GC.CollectionCount(2) };
-                DebugGraphMemory.AddSample((float)GetWorkingSetSize() / ProcessVirtualAddressLimit);
-                DebugGraphGCs.AddSample(gcCounts[2] > lastGCCounts[2] ? 1.0f : gcCounts[1] > lastGCCounts[1] ? 0.5f : gcCounts[0] > lastGCCounts[0] ? 0.25f : 0);
-                DebugGraphFrameTime.AddSample(Viewer.RenderProcess.FrameTime.Value * 10);
-                DebugGraphProcessRender.AddSample(Viewer.RenderProcess.Profiler.Wall.Value / 100);
-                DebugGraphProcessUpdater.AddSample(Viewer.UpdaterProcess.Profiler.Wall.Value / 100);
-                DebugGraphProcessLoader.AddSample(Viewer.LoaderProcess.Profiler.Wall.Value / 100);
-                DebugGraphProcessSound.AddSample(Viewer.SoundProcess.Profiler.Wall.Value / 100);
-                lastGCCounts = gcCounts;
-                DebugGraphs.PrepareFrame(frame);
-            }
-        }
-
-        public override void PrepareFrame(ElapsedTime elapsedTime, bool updateFull)
-        {
-            base.PrepareFrame(elapsedTime, updateFull);
-
-            if (updateFull)
-            {
-                var table = new TableData() { Cells = new string[TextTable.Cells.GetLength(0), TextTable.Cells.GetLength(1)] };
-                //Normal screen or full screen
-                if (!hudWindowFullScreen)
-                    TextPages[0](table);
-
-                if (TextPage > 0)
-                    TextPages[TextPage](table);
-                TextTable = table;
-            }
-        }
-
-        public override void Draw(SpriteBatch spriteBatch)
-        {
-            // Completely customise the rendering of the HUD - don't call base.Draw(spriteBatch).
-            for (var row = 0; row < TextTable.Cells.GetLength(0); row++)
-            {
-                for (var column = 0; column < TextTable.Cells.GetLength(1); column++)
-                {
-                    if (TextTable.Cells[row, column] != null)
-                    {
-                        var text = TextTable.Cells[row, column];
-                        var align = text.StartsWith(" ") ? LabelAlignment.Right : LabelAlignment.Left;
-                        var color = Color.White;
-                        if (text.Contains("!!!"))
-                        {//Change to red color, an example: overspeed.
-                            color = Color.OrangeRed;
-                            text = text.Contains("!!!") && text.Contains("???")? text.Substring(0, text.Length - 6) :text.Substring(0, text.Length - 3);
-                        }
-                        else if (text.EndsWith("!!!") || text.EndsWith("???"))
-                        {
-                            color = text.EndsWith("!!!") ? Color.OrangeRed : Color.Yellow;
-                            text = text.Substring(0, text.Length - 3);
-                        }
-                        else if (text.EndsWith("%%%"))
-                        {
-                            color = Color.Cyan;
-                            text = text.Substring(0, text.Length - 3);
-                        }
-                        else if (text.EndsWith("$$$"))
-                        {
-                            color = Color.Pink;
-                            text = text.Substring(0, text.Length - 3);
-                        }
-                        TextFont.Draw(spriteBatch, new Rectangle(TextOffset + column * ColumnWidth, TextOffset + row * TextFont.Height, ColumnWidth, TextFont.Height), Point.Zero, text, align, color);
-                    }
-                }
-            }
-
-#if SHOW_PHYSICS_GRAPHS
-            if (Visible && TextPages[TextPage] == TextPageForceInfo)
-                ForceGraphs.Draw(spriteBatch);
-            if (Visible && TextPages[TextPage] == TextPageLocomotiveInfo)
-                LocomotiveGraphs.Draw(spriteBatch);
-#endif
-            if (Visible && TextPages[TextPage] == TextPageDebugInfo)
-                DebugGraphs.Draw(spriteBatch);
-        }
-
-#region Table handling
-        sealed class TableData
-        {
-            public string[,] Cells;
-            public int CurrentRow;
-            public int CurrentLabelColumn;
-            public int CurrentValueColumn;
-        }
-
-        static void TableSetCell(TableData table, int cellColumn, string format, params object[] args)
-        {
-            TableSetCell(table, table.CurrentRow, cellColumn, format, args);
-        }
-
-        static void TableSetCell(TableData table, int cellRow, int cellColumn, string format, params object[] args)
-        {
-            if (cellRow > table.Cells.GetUpperBound(0) || cellColumn > table.Cells.GetUpperBound(1))
-            {
-                var newCells = new string[Math.Max(cellRow + 1, table.Cells.GetLength(0)), Math.Max(cellColumn + 1, table.Cells.GetLength(1))];
-                for (var row = 0; row < table.Cells.GetLength(0); row++)
-                    for (var column = 0; column < table.Cells.GetLength(1); column++)
-                        newCells[row, column] = table.Cells[row, column];
-                table.Cells = newCells;
-            }
-            Debug.Assert(!format.Contains('\n'), "HUD table cells must not contain newlines. Use the table positioning instead.");
-            table.Cells[cellRow, cellColumn] = args.Length > 0 ? String.Format(format, args) : format;
-        }
-
-        static void TableSetCells(TableData table, int startColumn, params string[] columns)
-        {
-            for (var i = 0; i < columns.Length; i++)
-                TableSetCell(table, startColumn + i, columns[i]);
-        }
-
-        static void TableAddLine(TableData table)
-        {
-            table.CurrentRow++;
-        }
-
-        static void TableAddLine(TableData table, string format, params object[] args)
-        {
-            TableSetCell(table, table.CurrentRow, 0, format, args);
-            table.CurrentRow++;
-        }
-
-        static void TableAddLines(TableData table, string lines)
-        {
-            if (lines == null)
-                return;
-
-            foreach (var line in lines.Split('\n'))
-            {
-                var column = 0;
-                foreach (var cell in line.Split('\t'))
-                    TableSetCell(table, column++, "{0}", cell);
-                table.CurrentRow++;
-            }
-        }
-
-        static void TableSetLabelValueColumns(TableData table, int labelColumn, int valueColumn)
-        {
-            table.CurrentLabelColumn = labelColumn;
-            table.CurrentValueColumn = valueColumn;
-        }
-
-        static void TableAddLabelValue(TableData table, string label, string format, params object[] args)
-        {
-            TableSetCell(table, table.CurrentRow, table.CurrentLabelColumn, label);
-            TableSetCell(table, table.CurrentRow, table.CurrentValueColumn, format, args);
-            table.CurrentRow++;
-        }
-#endregion
-
-        void TextPageCommon(TableData table)
-        {
-            var playerTrain = Viewer.PlayerLocomotive.Train;
-            var showMUReverser = Math.Abs(playerTrain.MUReverserPercent) != 100;
-            var showRetainers = playerTrain.RetainerSetting != RetainerSetting.Exhaust;
-            var engineBrakeStatus = Viewer.PlayerLocomotive.GetEngineBrakeStatus();
-            var dynamicBrakeStatus = Viewer.PlayerLocomotive.GetDynamicBrakeStatus();
-            var locomotiveStatus = Viewer.PlayerLocomotive.GetStatus();
-            var stretched = playerTrain.Cars.Count > 1 && playerTrain.NPull == playerTrain.Cars.Count - 1;
-            var bunched = !stretched && playerTrain.Cars.Count > 1 && playerTrain.NPush == playerTrain.Cars.Count - 1;
-            
-            //Disable Hudscroll.
-            if(Viewer.HUDScrollWindow.Visible && TextPage == 0)
-                Viewer.HUDScrollWindow.Visible = false;
-
-            //Disable Hudscroll.
-            if (Viewer.HUDScrollWindow.Visible && TextPage == 0)
-                Viewer.HUDScrollWindow.Visible = false;
-
-            TableSetLabelValueColumns(table, 0, 2);
-            TableAddLabelValue(table, Viewer.Catalog.GetString("Version"), VersionInfo.VersionOrBuild);
-
-            // Client and server may have a time difference.
-            if (Orts.MultiPlayer.MPManager.IsClient())
-                TableAddLabelValue(table, Viewer.Catalog.GetString("Time"), FormatStrings.FormatTime(Viewer.Simulator.ClockTime + Orts.MultiPlayer.MPManager.Instance().serverTimeDifference));
-            else
-                TableAddLabelValue(table, Viewer.Catalog.GetString("Time"), FormatStrings.FormatTime(Viewer.Simulator.ClockTime));
-
-            if (Viewer.Simulator.IsReplaying)
-                TableAddLabelValue(table, Viewer.Catalog.GetString("Replay"), FormatStrings.FormatTime(Viewer.Log.ReplayEndsAt - Viewer.Simulator.ClockTime));
-
-            TableAddLabelValue(table, Viewer.Catalog.GetString("Speed"), FormatStrings.FormatSpeedDisplay(Viewer.PlayerLocomotive.SpeedMpS, Viewer.PlayerLocomotive.IsMetric));
-            TableAddLabelValue(table, Viewer.Catalog.GetString("Gradient"), "{0:F1}%", -Viewer.PlayerLocomotive.CurrentElevationPercent);
-            TableAddLabelValue(table, Viewer.Catalog.GetString("Direction"), showMUReverser ? "{1:F0} {0}" : "{0}", FormatStrings.Catalog.GetParticularString("Reverser", GetStringAttribute.GetPrettyName(Viewer.PlayerLocomotive.Direction)), Math.Abs(playerTrain.MUReverserPercent));
-            TableAddLabelValue(table, Viewer.PlayerLocomotive is MSTSSteamLocomotive ? Viewer.Catalog.GetString("Regulator") : Viewer.Catalog.GetString("Throttle"), "{0:F0}%", Viewer.PlayerLocomotive.ThrottlePercent);
-            TableAddLabelValue(table, Viewer.Catalog.GetString("Train brake"), "{0}", Viewer.PlayerLocomotive.GetTrainBrakeStatus());
-            if (showRetainers)
-                TableAddLabelValue(table, Viewer.Catalog.GetString("Retainers"), "{0}% {1}", playerTrain.RetainerPercent, Viewer.Catalog.GetString(GetStringAttribute.GetPrettyName(playerTrain.RetainerSetting)));
-            if ((Viewer.PlayerLocomotive as MSTSLocomotive).EngineBrakeFitted) // ideally this test should be using "engineBrakeStatus != null", but this currently does not work, as a controller is defined by default
-                TableAddLabelValue(table, Viewer.Catalog.GetString("Engine brake"), "{0}", engineBrakeStatus);
-            if (dynamicBrakeStatus != null)
-                TableAddLabelValue(table, Viewer.Catalog.GetString("Dynamic brake"), "{0}", dynamicBrakeStatus);
-            if (locomotiveStatus != null)
-            {
-                var lines = locomotiveStatus.Split('\n');
-                foreach (var line in lines)
-                {
-                    if (line.Length > 0)
-                    {
-                        var parts = line.Split(new[] { " = " }, 2, StringSplitOptions.None);
-                        TableAddLabelValue(table, parts[0], parts.Length > 1 ? parts[1] : "");
-                    }
-                }
-            }
-            TableAddLine(table);
-            TableAddLabelValue(table, Viewer.Catalog.GetString("FPS"), "{0:F0}", Viewer.RenderProcess.FrameRate.SmoothedValue);
-            TableAddLine(table);
-
-            if (Viewer.PlayerLocomotive.Train.TrainType == Train.TRAINTYPE.AI_PLAYERHOSTING)
-                TableAddLine(table, Viewer.Catalog.GetString("Autopilot") + "???");
-
-            if (Viewer.PlayerTrain.IsWheelSlip)
-                TableAddLine(table, Viewer.Catalog.GetString("Wheel slip") + "!!!");
-            else if (Viewer.PlayerTrain.IsWheelSlipWarninq)
-                TableAddLine(table, Viewer.Catalog.GetString("Wheel slip warning") + "???");
-
-            if (Viewer.PlayerTrain.IsBrakeSkid)
-                TableAddLine(table, Viewer.Catalog.GetString("Wheel skid") + "!!!");
-
-            if (Viewer.PlayerLocomotive.GetSanderOn())
-            {
-                var sanderBlocked = Viewer.PlayerLocomotive is MSTSLocomotive && Math.Abs(playerTrain.SpeedMpS) > ((MSTSLocomotive)Viewer.PlayerLocomotive).SanderSpeedOfMpS;
-                if (sanderBlocked)
-                    TableAddLine(table, Viewer.Catalog.GetString("Sander blocked") + "!!!");
-                else
-                    TableAddLine(table, Viewer.Catalog.GetString("Sander on") + "???");
-            }
-
-            if ((Viewer.PlayerLocomotive as MSTSWagon).DoorLeftOpen || (Viewer.PlayerLocomotive as MSTSWagon).DoorRightOpen)
-            {
-                var color = Math.Abs(Viewer.PlayerLocomotive.SpeedMpS) > 0.1f ? "!!!" : "???";
-                var status = "";
-                if ((Viewer.PlayerLocomotive as MSTSWagon).DoorLeftOpen)
-                    status += Viewer.Catalog.GetString((Viewer.PlayerLocomotive as MSTSLocomotive).GetCabFlipped() ? "Right" : "Left");
-                if ((Viewer.PlayerLocomotive as MSTSWagon).DoorRightOpen)
-                    status += string.Format(status == "" ? "{0}" : " {0}", Viewer.Catalog.GetString((Viewer.PlayerLocomotive as MSTSLocomotive).GetCabFlipped() ? "Left" : "Right"));
-                status += color;
-
-                TableAddLabelValue(table, Viewer.Catalog.GetString("Doors open") + color, status);
-            }
-            if (Orts.MultiPlayer.MPManager.IsMultiPlayer())
-            {
-                var text = Orts.MultiPlayer.MPManager.Instance().GetOnlineUsersInfo();
-
-                TableAddLabelValue(table, Viewer.Catalog.GetString("MultiPlayerStatus: "), "{0}", Orts.MultiPlayer.MPManager.IsServer()
-                    ? Viewer.Catalog.GetString("Dispatcher") : Orts.MultiPlayer.MPManager.Instance().AmAider
-                    ? Viewer.Catalog.GetString("Helper") : Orts.MultiPlayer.MPManager.IsClient()
-                    ? Viewer.Catalog.GetString("Client") : "");
-                TableAddLine(table);
-                foreach (var t in text.Split('\t'))
-                    TableAddLine(table, "{0}", t);
-            }
-        }
-
-        void TextPageConsistInfo(TableData table)
-        {
-            TextPageHeading(table, Viewer.Catalog.GetString("CONSIST INFORMATION"));
-
-            var locomotive = Viewer.PlayerLocomotive;
-            var mstsLocomotive = locomotive as MSTSLocomotive;
-            var train = locomotive.Train;
-            float tonnage = 0f;
-            foreach (var car in train.Cars)
-            {
-                if (car.WagonType == TrainCar.WagonTypes.Freight || car.WagonType == TrainCar.WagonTypes.Passenger)
-                    tonnage += car.MassKG;
-            }
-
-            ResetHudScroll();//Reset Hudscroll.
-
-            List<string> statusConsist = new List<string>();
-            //Consist information. Header.
-            statusConsist.Add(string.Format("{0}\t{1}\t{2}\t{3}\t{4}\t\t{5}\t{6}\t\t{7}\t\t{8}",
-                Viewer.Catalog.GetString("Player"),
-                Viewer.Catalog.GetString("Tilted"),
-                Viewer.Catalog.GetString("Type"),
-                Viewer.Catalog.GetString("Length"),
-                Viewer.Catalog.GetString("Weight"), //"",
-                Viewer.Catalog.GetString("Tonnage"), //"",
-                Viewer.Catalog.GetString("Control Mode"),// "",
-                Viewer.Catalog.GetString("Out of Control"),// "",
-                Viewer.Catalog.GetString("Cab Aspect")
-
-                //Add new header data here, if adding additional column.
-
-                ));
-            //Consist information. Data.
-            statusConsist.Add(string.Format("{0}\t{1}\t{2}\t{3}\t{4}\t\t{5}\t{6}\t\t{7}\t\t{8}",
-                locomotive.CarID + " " + (mstsLocomotive == null ? "" : mstsLocomotive.UsingRearCab ? Viewer.Catalog.GetString("R") : Viewer.Catalog.GetString("F")),
-                (train.IsTilting ? Viewer.Catalog.GetString("Yes") : Viewer.Catalog.GetString("No")),
-                (train.IsFreight ? Viewer.Catalog.GetString("Freight") : Viewer.Catalog.GetString("Pass")),
-                FormatStrings.FormatShortDistanceDisplay(train.Length, locomotive.IsMetric),
-                FormatStrings.FormatLargeMass(train.MassKg, locomotive.IsMetric, locomotive.IsUK),
-                FormatStrings.FormatLargeMass(tonnage, locomotive.IsMetric, locomotive.IsUK),
-                train.ControlMode.ToString(),
-                train.OutOfControlReason.ToString(),
-                mstsLocomotive.TrainControlSystem.CabSignalAspect.ToString()
-
-                //Add new data here, if adding additional column.
-
-                ));
-
-            //Car information
-            statusConsist.Add(string.Format("\n{0}\t{1}\t{2}\t{3}\t{4}\t{5}\t{6}",
-                Viewer.Catalog.GetString("Car"),
-                Viewer.Catalog.GetString("Flipped"),
-                Viewer.Catalog.GetString("Type"),
-                Viewer.Catalog.GetString("Length"),
-                Viewer.Catalog.GetString("Weight"),
-                Viewer.Catalog.GetString("Drv/Cabs"),
-                Viewer.Catalog.GetString("Wheels")
-
-                //Add new header data here, if adding additional column.
-
-                ));
-
-            //Pages count from number of nLinesShow.
-            columnsCount = statusConsist[statusConsist.Count - 1].Count(x => x == '\t') + (statusConsist[statusConsist.Count - 1].EndsWith("\t") ? 0 : 1);
-            //table.CurrentRow + 1 (Consist information. Header) + 1 (Consist information. Data.) + 1 (TableAddLine(table)) + 1 (Car information)
-            TextLineNumber(train.Cars.Count, table.CurrentRow + 4, columnsCount);//HudScroll
-
-            for (var i = (hudWindowLinesActualPage * nLinesShow) - nLinesShow; i < (train.Cars.Count > hudWindowLinesActualPage * nLinesShow ? hudWindowLinesActualPage * nLinesShow : train.Cars.Count); i++)
-            {
-                var j = (i == 0) ? 0 : i;
-                var car = train.Cars[j];
-                statusConsist.Add(car.CarID + "\t" +
-                    (car.Flipped ? Viewer.Catalog.GetString("Yes") : Viewer.Catalog.GetString("No")) + "\t" +
-                    (train.IsFreight ? Viewer.Catalog.GetString("Freight") : Viewer.Catalog.GetString("Pass")) + "\t" +
-                    FormatStrings.FormatShortDistanceDisplay(car.CarLengthM, locomotive.IsMetric) + "\t" +
-                    FormatStrings.FormatLargeMass(car.MassKG, locomotive.IsMetric, locomotive.IsUK) + "\t" +
-                    (car.IsDriveable ? "D" : "") + (car.HasFrontCab || car.HasFront3DCab ? "F" : "") + (car.HasRearCab || car.HasRear3DCab ? "R" : "") + "\t" +
-                    GetCarWhyteLikeNotation(car) + "\t");
-
-                //Add new data here, if adding additional column.
-
-            }
-
-            DrawScrollArrows(statusConsist, table, false);
-        }
-
-        static string GetCarWhyteLikeNotation(TrainCar car)
-        {
-            if (car.WheelAxles.Count == 0)
-                return "";
-
-            var whyte = new List<string>();
-            var currentCount = 0;
-            var currentBogie = car.WheelAxles[0].BogieIndex;
-            foreach (var axle in car.WheelAxles)
-            {
-                if (currentBogie != axle.BogieIndex)
-                {
-                    whyte.Add(currentCount.ToString());
-                    currentBogie = axle.BogieIndex;
-                    currentCount = 0;
-                }
-                currentCount += 2;
-            }
-            whyte.Add(currentCount.ToString());
-            return String.Join("-", whyte.ToArray());
-        }
-
-        void TextPageLocomotiveInfo(TableData table)
-        {
-            TextPageHeading(table, Viewer.Catalog.GetString("LOCOMOTIVE INFORMATION"));
-
-            var locomotive = Viewer.PlayerLocomotive;
-            var train = locomotive.Train;
-            ResetHudScroll();//Reset Hudscroll.
-
-            //HudScroll
-            //Store status for each locomotive
-            List<string> LocomotiveID = new List<string>();
-            List<string> LocomotiveName = new List<string>(); List<string> statusHeader = new List<string>();
-            List<string> statusData = new List<string>();
-            Dictionary<string, int> sectionsLocomotive = new Dictionary<string, int>();
-            bool IsSteamLocomotive = false;
-            int maxColumns = 0;
-            string space = new string(' ', columnsChars);
-            hudWindowLocoPagesCount = 0;
-
-            //Count Locomotive.
-            foreach (var car in train.Cars)
-            {
-                if (car is MSTSLocomotive)
-                {
-                    LocomotiveID.Add(car.CarID);
-                    hudWindowLocoPagesCount++;
-                    IsSteamLocomotive = !IsSteamLocomotive && car.EngineType == TrainCar.EngineTypes.Steam ? true : false;
-                }
-            }
-
-            //Disable loco nav scroll button when only one loco.
-            hudWindowSteamLocoLead = LocomotiveID.Count == 1 && IsSteamLocomotive ? true : false;
-
-            //PlayerLoco
-            statusHeader.Add(String.Format("{8}\t{0}\t{4}\t{1}\t{5:F0}%\t{2}\t{6:F0}%\t{3}\t\t{7}\n",
-                //0
-                Viewer.Catalog.GetString("Direction"),
-                //1
-                Viewer.PlayerLocomotive is MSTSSteamLocomotive ? Viewer.Catalog.GetParticularString("Steam", "Reverser") : Viewer.Catalog.GetParticularString("NonSteam", "Reverser"),
-                //2
-                Viewer.PlayerLocomotive is MSTSSteamLocomotive ? Viewer.Catalog.GetString("Regulator") : Viewer.Catalog.GetString("Throttle"),
-                //3
-                Viewer.Catalog.GetString("Dynamic brake"),
-                //4
-                FormatStrings.Catalog.GetParticularString("Reverser", GetStringAttribute.GetPrettyName(train.MUDirection)),
-                //5
-                train.MUReverserPercent,
-                //6
-                train.MUThrottlePercent,
-                //7
-                train.MUDynamicBrakePercent >= 0 ? string.Format("{0:F0}%", train.MUDynamicBrakePercent) : Viewer.Catalog.GetString("off"),
-                //8
-                Viewer.Catalog.GetString("PlayerLoco")));
-
-            foreach (var car in train.Cars)
-            {
-                if (car is MSTSLocomotive && (hudWindowLocoActualPage > 0 ? car.CarID == LocomotiveID[hudWindowLocoActualPage - 1] : true))
-                {
-                    foreach (var line in car.GetDebugStatus().Split('\n'))
-                    {
-                        if (line.Contains(car.CarID) && !statusHeader.Contains(car.CarID))
-                        {
-                            //Header. Supports different types of locomotives.
-                            statusHeader.Add(string.Format("{0}\t{1}\t{2}\t{3}\t{4}\t{5}\t\t{6}\t{7}\t{8}\t{9}\t\t{10}\t{11}\t{12}\t{13}\t{14}\t{15}\t{16}",
-                                //00
-                                Viewer.Catalog.GetString("Loco"),
-                                //01
-                                Viewer.Catalog.GetString("Direction"),
-                                //02
-                                Viewer.Catalog.GetString("Flipped"),
-                                //03
-                                Viewer.Catalog.GetString("MU'd"),
-                                //04
-                                Viewer.Catalog.GetString("Throttle"),
-                                //05
-                                Viewer.Catalog.GetString("Speed"),
-                                //06
-                                Viewer.Catalog.GetString("Power"),
-                                //07
-                                Viewer.Catalog.GetString("Force"),
-                                //08
-                                car is MSTSDieselLocomotive && (car as MSTSDieselLocomotive).DieselEngines[0].HasGearBox ?
-                                Viewer.Catalog.GetString("Gear") : Viewer.Catalog.GetString(""),
-                                //09
-                                car is MSTSSteamLocomotive ? Viewer.Catalog.GetString("") :
-                                car is MSTSDieselLocomotive ? Viewer.Catalog.GetString("Fuel") :
-                                car is MSTSElectricLocomotive ? Viewer.Catalog.GetString("Circuit breaker") : Viewer.Catalog.GetString(""),
-                                //10
-                                car is MSTSSteamLocomotive ? Viewer.Catalog.GetString("") :
-                                car is MSTSDieselLocomotive ? Viewer.Catalog.GetString("Status") :
-                                car is MSTSElectricLocomotive ? Viewer.Catalog.GetString("TCS") : Viewer.Catalog.GetString(""),
-                                //11
-                                car is MSTSSteamLocomotive ? Viewer.Catalog.GetString("") :
-                                car is MSTSDieselLocomotive ? Viewer.Catalog.GetString("Power") :
-                                car is MSTSElectricLocomotive ? Viewer.Catalog.GetString("Driver") : Viewer.Catalog.GetString(""),
-                                //12
-                                car is MSTSSteamLocomotive ? Viewer.Catalog.GetString("") :
-                                car is MSTSDieselLocomotive ? Viewer.Catalog.GetString("Load") :
-                                car is MSTSElectricLocomotive ? Viewer.Catalog.GetString("Auxiliar power") : Viewer.Catalog.GetString(""),
-                                //13
-                                car is MSTSSteamLocomotive ? Viewer.Catalog.GetString("") :
-                                car is MSTSDieselLocomotive ? Viewer.Catalog.GetString("Rpm") :
-                                car is MSTSElectricLocomotive ? Viewer.Catalog.GetString("") : Viewer.Catalog.GetString(""),
-                                //14
-                                car is MSTSSteamLocomotive ? Viewer.Catalog.GetString("") :
-                                car is MSTSDieselLocomotive ? Viewer.Catalog.GetString("Flow") :
-                                car is MSTSElectricLocomotive ? Viewer.Catalog.GetString("") : Viewer.Catalog.GetString(""),
-                                //15
-                                car is MSTSSteamLocomotive ? Viewer.Catalog.GetString("") :
-                                car is MSTSDieselLocomotive ? Viewer.Catalog.GetString("Temperature") :
-                                car is MSTSElectricLocomotive ? Viewer.Catalog.GetString("") : Viewer.Catalog.GetString(""),
-                                //16
-                                car is MSTSSteamLocomotive ? Viewer.Catalog.GetString("") :
-                                car is MSTSDieselLocomotive ? Viewer.Catalog.GetString("Oil") :
-                                car is MSTSElectricLocomotive ? Viewer.Catalog.GetString("") : Viewer.Catalog.GetString("")
-
-                                //Add new Locomotive header here, if required.
-
-                                ));
-
-                            statusHeader.Add(line);
-                        }
-                        var column = 0;
-                        if (line.Length > 1)
-                        {
-                            foreach (var cell in line.Split('\t'))
-                            {
-                                column++;
-                                if (cell.Contains(car.CarID)) LocomotiveName.Add(cell);
-                            }
-                            if (column > maxColumns) maxColumns = column;
-
-                            statusData.Add(line);
-                        }
-                        else
-                            statusData.Add("");
-                    }
-                }
-            }
-            //statusHeader[0] contains PlayerLoco data.
-            maxColumns = statusHeader[1].TrimEnd('\t').Count(x => x == '\t');
-            //The lines that fit by pages.
-            TextLineNumber(hudWindowLocoActualPage == 0 ? hudWindowLocoPagesCount : statusHeader.Count, hudWindowLocoActualPage == 0 ? hudWindowLocoPagesCount : table.CurrentRow, hudWindowLocoActualPage == 0 ? 1 : maxColumns);
-            var initialHeaderRow = table.CurrentRow;
-            //Display headers
-            DrawScrollArrows(statusHeader, table, IsSteamLocomotive);
-
-            var HeaderRows = table.CurrentRow - initialHeaderRow;
-            var nLine = 0;
-            var cLine = "";
-            foreach (var Line in statusData)
-            {
-                nLine++;
-                if (Line.Contains("==="))
-                {
-                    if (sectionsLocomotive.ContainsKey(cLine))
-                        sectionsLocomotive[cLine] = nLine;
-
-                    if (!sectionsLocomotive.ContainsKey(Line))
-                    {
-                        cLine = Line;
-                        sectionsLocomotive.Add(cLine, nLine);
-                        nLine = 0;
-                    }
-                }
-            }
-            //Last section header.
-            sectionsLocomotive[cLine] = nLine;
-
-            //Lines that fit by pages.
-            TextLineNumber(hudWindowLocoActualPage == 0 ? hudWindowLocoPagesCount : statusData.Count, hudWindowLocoActualPage == 0 ? hudWindowLocoPagesCount : table.CurrentRow, maxColumns); //hudWindowLocoActualPage == 0 ? 1 : maxColumns);
-
-            var CurrentFirstLine = (hudWindowLinesActualPage * nLinesShow) - nLinesShow;
-            var CurrentLastLine = hudWindowLinesActualPage * nLinesShow;
-
-            for (var i = CurrentFirstLine; i < CurrentLastLine + 1; i++)
-            {
-                //Locomotive info, line limit.
-                if ((CurrentFirstLine >= nLinesShow ? hudWindowLocoActualPage == 0 || hudWindowLinesActualPage > 1 ? i - lineOffsetLocoInfo[hudWindowLinesActualPage] : i - 1 : i) > statusData.Count - 1)
-                    break;
-                //Locomotive, line limit.
-                if (hudWindowLocoActualPage == 0 && i > HeaderRows - 3)
-                    break;
-
-                if (i - CurrentFirstLine < (hudWindowLocoActualPage == 0 ? hudWindowLocoPagesCount : 1))
-                {
-                    int index = statusData.FindIndex(x => x.Contains(LocomotiveName[i - CurrentFirstLine]));
-                    TextColNumber(statusData[index], 0, IsSteamLocomotive);//Horizontal string width to display Locomotives.
-                }
-                else if ((i > nLinesShow ? i - lineOffsetLocoInfo[hudWindowLinesActualPage] : i) < statusData.Count || nLinesShow > statusData.Count)
-                {
-                    //Avoid to truncated sections.
-                    var offsetI = (i > nLinesShow ? i - lineOffsetLocoInfo[hudWindowLinesActualPage] : i);
-                    var dataText = statusData[offsetI];
-                    if (statusData[offsetI].Contains("===") && CurrentLastLine < i + sectionsLocomotive[statusData[offsetI]])
-                    {   //Calc string col number to display.
-                        lineOffsetLocoInfo[hudWindowLinesActualPage + 1] = nLinesShow - (i - CurrentFirstLine) + 2;//2 = First line + empty line
-                        break;
-                    }
-                    else
-                    {
-                        var newI = i > nLinesShow ? i - lineOffsetLocoInfo[hudWindowLinesActualPage] : i;
-                        var newStatus = statusData[newI];
-                        TextColNumber(statusData[offsetI], 0, IsSteamLocomotive);
-                    }
-                }
-
-                if (hudWindowLocoActualPage > 0 && !statusData[i > nLinesShow ? i - lineOffsetLocoInfo[hudWindowLinesActualPage] : i].StartsWith(LocomotiveName[0]))
-                {
-                    if (hudWindowColumnsActualPage > 0)
-                    {
-                        //Nav arrows. Don't use DrawScrollArrows() function with locomotive info.
-                        //◄ \u25C0 - ► \u25B6 - ↔ \u2194
-                        if (stringStatus.Count > 1 && stringStatus.Count <= hudWindowColumnsActualPage)
-                            TableAddLines(table, hudWindowColumnsActualPage > 1 ? "◄" + stringStatus[(stringStatus.Count < hudWindowColumnsActualPage ? stringStatus.Count - 1 : hudWindowColumnsActualPage - 1)] : stringStatus[hudWindowColumnsActualPage - 1]);
-                        else if (stringStatus.Count > 1 && hudWindowColumnsActualPage == 1)
-                            TableAddLines(table, hudWindowColumnsActualPage > 0 ? "►" + stringStatus[hudWindowColumnsActualPage - 1] : stringStatus[hudWindowColumnsActualPage - 1]);
-                        else if (stringStatus.Count > 1 && hudWindowColumnsActualPage > 1 && stringStatus.Count >= hudWindowColumnsActualPage)
-                            TableAddLines(table, hudWindowColumnsActualPage > 0 ? "↔" + stringStatus[hudWindowColumnsActualPage - 1] : stringStatus[hudWindowColumnsActualPage - 1]);
-                        else
-                        {
-                            if (stringStatus.Count > 0)
-                            {
-                                if (!stringStatus[0].StartsWith(LocomotiveName[0]))
-                                    TableAddLines(table, stringStatus[0]);
-                            }
-                            else
-                                TableAddLines(table, statusData[i > nLinesShow ? i - lineOffsetLocoInfo[hudWindowLinesActualPage] : i]);
-                        }
-                    }
-                    else
-                    {
-                        if (i - CurrentFirstLine < (hudWindowLocoActualPage == 0 ? hudWindowLocoPagesCount : 1) && hudWindowColumnsActualPage == 0)
-                        {}
-                        else
-                        {   //Display other locomotive info data.
-                            var x = 0;
-                            if (CurrentFirstLine >= nLinesShow)
-                            {
-                                if (hudWindowLocoActualPage == 0 || hudWindowLinesActualPage > 1)
-                                {
-                                    x = i - lineOffsetLocoInfo[hudWindowLinesActualPage];
-                                }
-                                else
-                                    x = i - 1;
-                            }
-                            else
-                                x = i;
-
-                            var textout = statusData[x];
-                            TableAddLines(table, textout);
-                        }
-                    }
-                }
-            }
-        }
-
-        void TextPageBrakeInfo(TableData table)
-        {
-            TextPageHeading(table, Viewer.Catalog.GetString("BRAKE INFORMATION"));
-
-            ResetHudScroll(); //Reset Hudscroll.
-
-            var train = Viewer.PlayerLocomotive.Train;
-            var mstsLocomotive = Viewer.PlayerLocomotive as MSTSLocomotive;
-            var HUDSteamEngineType = mstsLocomotive.SteamEngineType;
-            var HUDEngineType = mstsLocomotive.EngineType;
-
-            // If vacuum brakes are used then use this display
-            if ((Viewer.PlayerLocomotive as MSTSLocomotive).BrakeSystem is VacuumSinglePipe)
-            {
-                if ((Viewer.PlayerLocomotive as MSTSLocomotive).VacuumBrakeEQFitted)
-                {
-                    TableAddLines(table, String.Format("{0}\t\t{1}\t\t{2}\t{3}\t\t{4}",
-                    Viewer.Catalog.GetString("PlayerLoco"),
-                    Viewer.Catalog.GetString("Main reservoir"),
-                    FormatStrings.FormatPressure(Vac.FromPress((Viewer.PlayerLocomotive as MSTSLocomotive).VacuumMainResVacuumPSIAorInHg), PressureUnit.InHg, PressureUnit.InHg, true),
-                    Viewer.Catalog.GetString("Exhauster"),
-                    (Viewer.PlayerLocomotive as MSTSLocomotive).VacuumExhausterIsOn ? Viewer.Catalog.GetString("on") : Viewer.Catalog.GetString("off")));
-                }
-
-                else if ((Viewer.PlayerLocomotive as MSTSLocomotive).VacuumPumpFitted && (Viewer.PlayerLocomotive as MSTSLocomotive).SmallEjectorFitted)
-                {
-                    // Display if vacuum pump, large ejector and small ejector fitted
-                    TableAddLines(table, String.Format("{0}\t\t{1}\t\t{2}\t{3}\t\t{4}\t{5}\t{6}\t\t{7}\t\t{8}",
-                    Viewer.Catalog.GetString("PlayerLoco"),
-                    Viewer.Catalog.GetString("Large Ejector"),
-                    (Viewer.PlayerLocomotive as MSTSLocomotive).LargeSteamEjectorIsOn ? Viewer.Catalog.GetString("on") : Viewer.Catalog.GetString("off"),
-                    Viewer.Catalog.GetString("Small Ejector"),
-                    (Viewer.PlayerLocomotive as MSTSLocomotive).SmallSteamEjectorIsOn ? Viewer.Catalog.GetString("on") : Viewer.Catalog.GetString("off"),
-                    Viewer.Catalog.GetString("Pressure"),
-                    FormatStrings.FormatPressure((Viewer.PlayerLocomotive as MSTSLocomotive).SteamEjectorSmallPressurePSI, PressureUnit.PSI, (Viewer.PlayerLocomotive as MSTSLocomotive).BrakeSystemPressureUnits[BrakeSystemComponent.MainReservoir], true),
-                    Viewer.Catalog.GetString("Vacuum Pump"),
-                    (Viewer.PlayerLocomotive as MSTSLocomotive).VacuumPumpOperating ? Viewer.Catalog.GetString("on") : Viewer.Catalog.GetString("off")
-                    ));
-                }
-                else if ((Viewer.PlayerLocomotive as MSTSLocomotive).VacuumPumpFitted && !(Viewer.PlayerLocomotive as MSTSLocomotive).SmallEjectorFitted) // Change display so that small ejector is not displayed for vacuum pump operated locomotives
-                {
-                    // Display if vacuum pump, and large ejector only fitted
-                    TableAddLines(table, String.Format("{0}\t\t{1}\t\t{2}\t{3}\t\t{4}",
-                    Viewer.Catalog.GetString("PlayerLoco"),
-                    Viewer.Catalog.GetString("Large Ejector"),
-                    (Viewer.PlayerLocomotive as MSTSLocomotive).LargeSteamEjectorIsOn ? Viewer.Catalog.GetString("on") : Viewer.Catalog.GetString("off"),
-                    Viewer.Catalog.GetString("Vacuum Pump"),
-                    (Viewer.PlayerLocomotive as MSTSLocomotive).VacuumPumpOperating ? Viewer.Catalog.GetString("on") : Viewer.Catalog.GetString("off")));
-                }
-                else
-                {
-                    // Display if large ejector and small ejector only fitted
-                    TableAddLines(table, String.Format("{0}\t\t{1}\t\t{2}\t{3}\t\t{4}\t{5}\t{6}",
-                    Viewer.Catalog.GetString("PlayerLoco"),
-                    Viewer.Catalog.GetString("Large Ejector"),
-                    (Viewer.PlayerLocomotive as MSTSLocomotive).LargeSteamEjectorIsOn ? Viewer.Catalog.GetString("on") : Viewer.Catalog.GetString("off"),
-                    Viewer.Catalog.GetString("Small Ejector"),
-                    (Viewer.PlayerLocomotive as MSTSLocomotive).SmallSteamEjectorIsOn ? Viewer.Catalog.GetString("on") : Viewer.Catalog.GetString("off"),
-                    Viewer.Catalog.GetString("Pressure"),
-                    FormatStrings.FormatPressure((Viewer.PlayerLocomotive as MSTSLocomotive).SteamEjectorSmallPressurePSI, PressureUnit.PSI, (Viewer.PlayerLocomotive as MSTSLocomotive).BrakeSystemPressureUnits[BrakeSystemComponent.MainReservoir], true)));
-                }
-
-                // Lines to show brake system volumes
-                TableAddLines(table, String.Format("{0}\t\t{1}\t\t{2}\t{3}\t\t{4}\t{5}\t{6}",
-                Viewer.Catalog.GetString("Brake Sys Vol"),
-                Viewer.Catalog.GetString("Train Pipe"),
-                FormatStrings.FormatVolume(train.TotalTrainBrakePipeVolumeM3, mstsLocomotive.IsMetric),
-                Viewer.Catalog.GetString("Brake Cyl"),
-                FormatStrings.FormatVolume(train.TotalTrainBrakeCylinderVolumeM3, mstsLocomotive.IsMetric),
-                Viewer.Catalog.GetString("Air Vol"),
-                FormatStrings.FormatVolume(train.TotalCurrentTrainBrakeSystemVolumeM3, mstsLocomotive.IsMetric)
-                ));
-            }
-            else  // Default to air or electronically braked, use this display
-            {
-                TableAddLines(table, String.Format("{0}\t\t{1}\t\t{2}\t{3}\t\t{4}",
-                    Viewer.Catalog.GetString("PlayerLoco"),
-                    Viewer.Catalog.GetString("Main reservoir"),
-                    FormatStrings.FormatPressure((Viewer.PlayerLocomotive as MSTSLocomotive).MainResPressurePSI, PressureUnit.PSI, (Viewer.PlayerLocomotive as MSTSLocomotive).BrakeSystemPressureUnits[BrakeSystemComponent.MainReservoir], true),
-                    Viewer.Catalog.GetString("Compressor"),
-                    (Viewer.PlayerLocomotive as MSTSLocomotive).CompressorIsOn ? Viewer.Catalog.GetString("on") : Viewer.Catalog.GetString("off")));
-            }
-
-            // Display data for other locomotives
-            for (var i = 0; i < train.Cars.Count; i++)
-            {
-                var car = train.Cars[i];
-                if (car is MSTSLocomotive && car != Viewer.PlayerLocomotive)
-                {
-                    TableAddLines(table, String.Format("{0}\t{1}\t{2}\t\t{3}\t{4}\t\t{5}",
-                        Viewer.Catalog.GetString("Loco"),
-                        car.CarID,
-                        Viewer.Catalog.GetString("Main reservoir"),
-                        FormatStrings.FormatPressure((car as MSTSLocomotive).MainResPressurePSI, PressureUnit.PSI, (car as MSTSLocomotive).BrakeSystemPressureUnits[BrakeSystemComponent.MainReservoir], true),
-                        Viewer.Catalog.GetString("Compressor"),
-                        (car as MSTSLocomotive).CompressorIsOn ? Viewer.Catalog.GetString("on") : Viewer.Catalog.GetString("off")));
-                }
-            }
-            TableAddLine(table);
-
-            //Initialize
-            List<string> statusBrake = new List<string>();
-            List<string> statusHeader = new List<string>();
-            string[] stringStatusToList;//Allow to change data from TableAddLines to TableSetCell
-            hudWindowLocoPagesCount = 0;
-            int n = train.Cars.Count;
-            int maxColumns = 0;
-
-            // Different display depending upon whether vacuum braked or air braked
-            for (var i = 0; i < n; i++)
-            {
-                var car = train.Cars[i];
-                if (car.BrakeSystem is VacuumSinglePipe)
-                {
-                    statusHeader.Add(string.Format("{0}\t{1}\t{2}\t{3}\t{4}\t{5}\t{6}\t{7}",
-                        //0
-                        Viewer.Catalog.GetString("Car"),
-                        //1
-                        Viewer.Catalog.GetString("Type"),
-                        //2
-                        Viewer.Catalog.GetString("BrkCyl"),
-                        //3
-                        Viewer.Catalog.GetString("BrkPipe"),
-                        //4
-                        Viewer.Catalog.GetString("VacRes"),
-                        //Viewer.Catalog.GetString(""),
-                        //5
-                        Viewer.Catalog.GetString("Handbrk"),
-                        //6
-                        Viewer.Catalog.GetString("Conn"),
-                        //7
-                        Viewer.Catalog.GetString("AnglCock")
-
-                        //Add new header data here, if addining additional column.
-
-                        ));
-                }
-                else // default air braked
-                {
-                    statusHeader.Add(string.Format("{0}\t{1}\t{2}\t{3}\t{4}\t{5}\t{6}\t{7}\t{8}\t{9}\t{10}\t{11}\t{12}\t{13}",
-                    //0
-                    Viewer.Catalog.GetString("Car"),
-                    //1
-                    Viewer.Catalog.GetString("Type"),
-                    //2
-                    Viewer.Catalog.GetString("BrkCyl"),
-                    //3
-                    Viewer.Catalog.GetString("BrkPipe"),
-                    //4
-                    Viewer.Catalog.GetString("AuxRes"),
-                    //5
-                    Viewer.Catalog.GetString("ErgRes"),
-                    //6
-                    Viewer.Catalog.GetString("MRPipe"),
-                    //7
-                    Viewer.Catalog.GetString("RetValve"),
-                    //8
-                    Viewer.Catalog.GetString("TripleValve"),
-                    //9
-                    Viewer.Catalog.GetString(""),
-                    //10
-                    Viewer.Catalog.GetString("Handbrk"),
-                    //11
-                    Viewer.Catalog.GetString("Conn"),
-                    //12
-                    Viewer.Catalog.GetString("AnglCock"),
-                    //13
-                    Viewer.Catalog.GetString("BleedOff")
-
-                    //Add new header data here, if addining additional column.
-
-                    ));
-                }
-            }
-            //TableAddLine(table);
-            columnsCount = statusHeader[statusHeader.Count-1].Count(x => x == '\t');
-            //The lines that fit by pages.
-            TextLineNumber(train.Cars.Count, table.CurrentRow + 1, columnsCount);
-
-            for (var i = 0; i < train.Cars.Count; i++)
-            {
-                var j = (i == 0) ? 0 : i;
-                var car = train.Cars[j];
-                var statusString = "";
-                foreach (var cell in car.BrakeSystem.GetDebugStatus((Viewer.PlayerLocomotive as MSTSLocomotive).BrakeSystemPressureUnits))
-                {
-                    statusString = statusString + cell + "\t";
-                }
-                if (statusString.StartsWith("1V"))
-                {
-                    var indexMatch = statusHeader.FindIndex(x => x.Contains(Viewer.Catalog.GetString("VacRes")));
-                    if (!statusBrake.Contains(statusHeader[indexMatch]))//Avoid header duplicity
-                        statusBrake.Add(statusHeader[indexMatch]);
-                }
-                else
-                {
-                    var indexMatch = statusHeader.FindIndex(x => x.Contains(Viewer.Catalog.GetString("AuxRes")));
-                    if (!statusBrake.Contains(statusHeader[indexMatch]))//Avoid header duplicity
-                        statusBrake.Add(statusHeader[indexMatch]);
-                }
-                statusBrake.Add(car.CarID + "\t" + statusString);
-            }
-
-            //HudScroll. Pages count from nLinesShow number.
-            TextLineNumber(statusBrake.Count, table.CurrentRow, columnsCount);
-
-            //Number of lines to show. HudScroll
-            for (var i = (hudWindowLinesActualPage * nLinesShow) - nLinesShow; i < (statusBrake.Count > hudWindowLinesActualPage * nLinesShow ? hudWindowLinesActualPage * nLinesShow : statusBrake.Count); i++)
-            {
-                if (i > 0 && i < 2 && (statusBrake[i] == stringStatus[i - 1]) || i > 1 && (statusBrake[i - 2] == statusBrake[i]))
-                    continue;
-
-                if (statusBrake.Count > i)
-                {
-                    //Calc col number and take in count 1 left column carID
-                    if (i > 0 && i % nLinesShow == 0 && hudWindowColumnsActualPage > 0)
-                        TextColNumber(statusBrake[0], 0, false);
-                    else
-                        TextColNumber(statusBrake[i], 0, false);
-
-                    //Update Brake Information view to show selected car from TrainOperationsWindow (F9)
-                    //Once a car clicked CarOperationsWindow remains visible
-                    BrakeInfoVisible = false;
-                    if (Viewer.CarOperationsWindow.Visible)
-                    {
-                        int indexMatch = statusBrake.FindIndex(x => x.Contains(Viewer.Catalog.GetString((Viewer.CarOperationsWindow.CarPosition >= Viewer.PlayerTrain.Cars.Count ? " " : Viewer.PlayerTrain.Cars[Viewer.CarOperationsWindow.CarPosition].CarID))));
-                        hudWindowLinesActualPage = (int)Math.Ceiling(Convert.ToDouble(indexMatch / nLinesShow) + 0.5);
-                        BrakeInfoVisible = true;
-                    }
-
-                    //Add yellow color to string when car was selected at CarOperationWindow (F9).
-                    stringStatusToList = (statusBrake[i].TrimEnd('\t').Split('\t'));//Convert to string[]
-
-                    var EndText = stringStatusToList[0] == (Viewer.CarOperationsWindow.CarPosition >= Viewer.PlayerTrain.Cars.Count ? " " : Viewer.PlayerTrain.Cars[Viewer.CarOperationsWindow.CarPosition].CarID) ? "???" : "";
-                    var arrow = "";
-
-                    //DrawScrollArrows() can't be used because it works with TableAddLines, here we work with TableSetCell.
-                    if (hudWindowColumnsActualPage > 0)
-                    {
-                        if (stringStatus.Count > 1 && stringStatus.Count <= hudWindowColumnsActualPage)
-                        {
-                            arrow = arrow + "◄";// \u25C0
-                        }
-                        else if (stringStatus.Count > 1 && hudWindowColumnsActualPage == 1)
-                        {
-                            arrow = arrow + "►";// \u25B6
-                        }
-
-                        if (i > 0 && i % nLinesShow == 0)
-                        {//Display header when page was changed
-                            TextColNumber(statusBrake[0], 0, false);
-                            stringStatusToList = stringStatus[hudWindowColumnsActualPage - 1].TrimEnd('\t').Split('\t');// string[]
-                            stringStatusToList[0] = arrow + stringStatusToList[0];
-                            BrakeInfoData(table, stringStatusToList, "");
-                            TableAddLine(table);
-                            TextColNumber(statusBrake[i], 0, false);
-                        }
-
-                        if (stringStatus.Count >= hudWindowColumnsActualPage)
-                        {//Avoid crash when not same brake system
-                            stringStatusToList = stringStatus[hudWindowColumnsActualPage - 1].TrimEnd('\t').Split('\t');// string[]
-                            stringStatusToList[0] = arrow + stringStatusToList[0];
-                            BrakeInfoData(table, stringStatusToList, EndText);
-                        }
-                        else if (stringStatus.Count == 1)
-                        {
-                            stringStatusToList = stringStatus[0].TrimEnd('\t').Split('\t');// string[]
-                            stringStatusToList[0] = arrow + stringStatusToList[0];
-                            BrakeInfoData(table, stringStatusToList, EndText);
-                        }
-                    }
-                    else
-                    {   //hudWindowColumnsActualPage == 0.
-                        if (i > 0 && i % nLinesShow == 0)
-                        {//Display header when page was changed
-                            stringStatusToList = statusBrake[0].TrimEnd('\t').Split('\t');// string[]
-                            BrakeInfoData(table, stringStatusToList, "");
-                            TableAddLine(table);
-                        }
-
-                        stringStatusToList = statusBrake[i].TrimEnd('\t').Split('\t');// string[]
-                        BrakeInfoData(table, stringStatusToList, EndText);
-                    }
-                    TableAddLine(table);
-                }
-            }
-        }
-
-        /// <summary>
-        /// Allow to draw brake info data.
-        /// </summary>
-        /// <param name="table"></param>
-        /// <param name="stringToDraw"></param>
-        /// <param name="endtext"></param>
-        void BrakeInfoData(TableData table, string[] stringToDraw, string endtext)
-        {
-            for (int iCell = 0; iCell<stringToDraw.Length; iCell++)
-                TableSetCell(table, table.CurrentRow, iCell, stringToDraw[iCell] + endtext);
-        }
-
-
-        void TextPageForceInfo(TableData table)
-        {
-            TextPageHeading(table, Viewer.Catalog.GetString("FORCE INFORMATION"));
-
-            var train = Viewer.PlayerLocomotive.Train;
-            var mstsLocomotive = Viewer.PlayerLocomotive as MSTSLocomotive;
-
-            ResetHudScroll(); //Reset Hudscroll.
-            if (hudWindowFullScreen)
-                TableSetLabelValueColumns(table, 0, 2);
-
-            if (mstsLocomotive != null)
-            {
-                if (mstsLocomotive.AdvancedAdhesionModel)
-                {
-                    var HUDSteamEngineType = mstsLocomotive.SteamEngineType;
-                    var HUDEngineType = mstsLocomotive.EngineType;
-
-                    if (HUDEngineType == TrainCar.EngineTypes.Steam && (HUDSteamEngineType == TrainCar.SteamEngineTypes.Compound || HUDSteamEngineType == TrainCar.SteamEngineTypes.Simple || HUDSteamEngineType == TrainCar.SteamEngineTypes.Unknown)) // For display of steam locomotive adhesion info
-                    {
-                        TableAddLine(table, Viewer.Catalog.GetString("(Advanced adhesion model)"));
-                        TableAddLabelValue(table, Viewer.Catalog.GetString("Loco Adhesion"), "{0:F0}%", mstsLocomotive.LocomotiveCoefficientFrictionHUD * 100.0f);
-                        TableAddLabelValue(table, Viewer.Catalog.GetString("Wag Adhesion"), "{0:F0}%", mstsLocomotive.WagonCoefficientFrictionHUD * 100.0f);
-                        TableAddLabelValue(table, Viewer.Catalog.GetString("Tang. Force"), "{0:F0}", FormatStrings.FormatForce(N.FromLbf(mstsLocomotive.SteamTangentialWheelForce), mstsLocomotive.IsMetric));
-                        TableAddLabelValue(table, Viewer.Catalog.GetString("Static Force"), "{0:F0}", FormatStrings.FormatForce(N.FromLbf(mstsLocomotive.SteamStaticWheelForce), mstsLocomotive.IsMetric));
-                        //  TableAddLabelValue(table, Viewer.Catalog.GetString("Axle brake force"), "{0}", FormatStrings.FormatForce(mstsLocomotive.LocomotiveAxle.BrakeForceN, mstsLocomotive.IsMetric));
-                    }
-                    else  // Advanced adhesion non steam locomotives HUD display
-                    {
-                        TableAddLine(table, Viewer.Catalog.GetString("(Advanced adhesion model)"));
-                        TableAddLabelValue(table, Viewer.Catalog.GetString("Wheel slip"), "{0:F0}% ({1:F0}%/{2})", mstsLocomotive.LocomotiveAxle.SlipSpeedPercent, mstsLocomotive.LocomotiveAxle.SlipDerivationPercentpS, FormatStrings.s);
-                        TableAddLabelValue(table, Viewer.Catalog.GetString("Conditions"), "{0:F0}%", mstsLocomotive.LocomotiveAxle.AdhesionConditions * 100.0f);
-                        TableAddLabelValue(table, Viewer.Catalog.GetString("Axle drive force"), "{0}", FormatStrings.FormatForce(mstsLocomotive.LocomotiveAxle.DriveForceN, mstsLocomotive.IsMetric));
-                        TableAddLabelValue(table, Viewer.Catalog.GetString("Axle brake force"), "{0}", FormatStrings.FormatForce(mstsLocomotive.LocomotiveAxle.BrakeRetardForceN, mstsLocomotive.IsMetric));
-                        TableAddLabelValue(table, Viewer.Catalog.GetString("Number of substeps"), "{0:F0} ({1})", mstsLocomotive.LocomotiveAxle.AxleRevolutionsInt.NumOfSubstepsPS,
-                                                                                                    Viewer.Catalog.GetStringFmt("filtered by {0:F0}", mstsLocomotive.LocomotiveAxle.FilterMovingAverage.Size));
-                        TableAddLabelValue(table, Viewer.Catalog.GetString("Solver"), "{0}", mstsLocomotive.LocomotiveAxle.AxleRevolutionsInt.Method.ToString());
-                        TableAddLabelValue(table, Viewer.Catalog.GetString("Stability correction"), "{0:F0}", mstsLocomotive.LocomotiveAxle.AdhesionK);
-                        TableAddLabelValue(table, Viewer.Catalog.GetString("Axle out force"), "{0} ({1})",
-                            FormatStrings.FormatForce(mstsLocomotive.LocomotiveAxle.AxleForceN, mstsLocomotive.IsMetric),
-                            FormatStrings.FormatPower(mstsLocomotive.LocomotiveAxle.AxleForceN * mstsLocomotive.WheelSpeedMpS, mstsLocomotive.IsMetric, false, false));
-                        TableAddLabelValue(table, Viewer.Catalog.GetString("Loco Adhesion"), "{0:F0}%", mstsLocomotive.LocomotiveCoefficientFrictionHUD * 100.0f);
-                        TableAddLabelValue(table, Viewer.Catalog.GetString("Wagon Adhesion"), "{0:F0}%", mstsLocomotive.WagonCoefficientFrictionHUD * 100.0f);
-                    }
-                }
-                else
-                {
-                    TableAddLine(table, Viewer.Catalog.GetString("(Simple adhesion model)"));
-                    TableAddLabelValue(table, Viewer.Catalog.GetString("Axle out force"), "{0:F0} N ({1:F0} kW)", mstsLocomotive.MotiveForceN, mstsLocomotive.MotiveForceN * mstsLocomotive.SpeedMpS / 1000.0f);
-                    TableAddLabelValue(table, Viewer.Catalog.GetString("Loco Adhesion"), "{0:F0}%", mstsLocomotive.LocomotiveCoefficientFrictionHUD * 100.0f);
-                    TableAddLabelValue(table, Viewer.Catalog.GetString("Wagon Adhesion"), "{0:F0}%", mstsLocomotive.WagonCoefficientFrictionHUD * 100.0f);
-                }
-                TableAddLine(table);
-
-                if (train.TrainWindResistanceDependent) // Only show this information if wind resistance is selected
-                {
-                    var status = new StringBuilder();
-                    if (hudWindowColumnsActualPage > 0)
-                    {
-                        status.AppendFormat("\n{0}\t{1:N2} mph\t{2}\t{3:N2} mph\n",
-                        Viewer.Catalog.GetString("ResWind:"), train.ResultantWindComponentDeg,
-                        Viewer.Catalog.GetString("ResSpeed:"), Me.ToMi(pS.TopH(train.WindResultantSpeedMpS)));
-                    }
-                    else
-                    {
-                        status.AppendFormat("\n{0}\t{1:N2} mph\t{2}\t\t{3:N2} Deg\t{4}\t\t{5:N2} Deg\t{6}\t{7:N2} mph\t{8}\t{9:N2} mph\n",
-                        Viewer.Catalog.GetString("Wind Speed:"), Me.ToMi(pS.TopH(train.PhysicsWindSpeedMpS)),
-                        Viewer.Catalog.GetString("Wind Direction:"), train.PhysicsWindDirectionDeg,
-                        Viewer.Catalog.GetString("Train Direction:"), train.PhysicsTrainLocoDirectionDeg,
-                        Viewer.Catalog.GetString("ResWind:"), train.ResultantWindComponentDeg,
-                        Viewer.Catalog.GetString("ResSpeed:"), Me.ToMi(pS.TopH(train.WindResultantSpeedMpS))
-
-                        //Add new header + data here, if required.
-
-                        );
-                    }
-                    TableAddLines(table, status.ToString());
-                }
-            }
-            //HudScroll
-            if (hudWindowColumnsActualPage > 0)
-            {
-                //HudScroll
-                TableSetCells(table, 0,
-                Viewer.Catalog.GetString("Car"),
-                Viewer.Catalog.GetString("Coupler"),
-                Viewer.Catalog.GetString("Slack"),
-                Viewer.Catalog.GetString("Mass"),
-                Viewer.Catalog.GetString("Gradient"),
-                Viewer.Catalog.GetString("Curve"),
-                Viewer.Catalog.GetString("Brk Frict."),
-                Viewer.Catalog.GetString("Brk Slide"),
-                Viewer.Catalog.GetString("Bear Temp")
-
-                //Add new header data here, if adding additional column.
-
-                );
-            }
-            else
-            {
-                //Normal view
-                TableSetCells(table, 0,
-                Viewer.Catalog.GetString("Car"),
-                Viewer.Catalog.GetString("Total"),
-                Viewer.Catalog.GetString("Motive"),
-                Viewer.Catalog.GetString("Brake"),
-                Viewer.Catalog.GetString("Friction"),
-                Viewer.Catalog.GetString("Gravity"),
-                Viewer.Catalog.GetString("Curve"),
-                Viewer.Catalog.GetString("Tunnel"),
-                Viewer.Catalog.GetString("Wind"),
-                Viewer.Catalog.GetString("Coupler"),
-                Viewer.Catalog.GetString("Coupler"),
-                Viewer.Catalog.GetString("Slack"),
-                Viewer.Catalog.GetString("Mass"),
-                Viewer.Catalog.GetString("Gradient"),
-                Viewer.Catalog.GetString("Curve"),
-                Viewer.Catalog.GetString("Brk Frict."),
-                Viewer.Catalog.GetString("Brk Slide"),
-                Viewer.Catalog.GetString("Bear Temp")
-
-                //Add new header data here, if adding additional column.
-
-                );
-            }
-            //Columns. HudScroll
-            var columnsCount = ColumnsCount(table, false);
-
-            TableAddLine(table);
-
-            //Pages count from number of nLinesShow.
-            TextLineNumber(train.Cars.Count, table.CurrentRow + 1, columnsCount);
-            //Number of lines to show
-            for (var i = (hudWindowLinesActualPage * nLinesShow) - nLinesShow; i < (train.Cars.Count > hudWindowLinesActualPage * nLinesShow ? hudWindowLinesActualPage * nLinesShow : train.Cars.Count); i++)
-            {
-                var j = (i == 0) ? 0 : i;
-                var car = train.Cars[j];
-                TableSetCell(table, 0, "{0}", car.CarID);
-                if (hudWindowColumnsActualPage > 0)
-                {
-                    TableSetCell(table, 1, "{0} : {1}", car.HUDCouplerRigidIndication ? "R" : "F", car.CouplerExceedBreakLimit ? "xxx" : car.CouplerOverloaded ? "O/L" : car.HUDCouplerForceIndication == 1 ? "Pull" : car.HUDCouplerForceIndication == 2 ? "Push" : "-");
-                    TableSetCell(table, 2, "{0}", FormatStrings.FormatVeryShortDistanceDisplay(car.CouplerSlackM, car.IsMetric));
-                    TableSetCell(table, 3, "{0}", FormatStrings.FormatLargeMass(car.MassKG, car.IsMetric, car.IsUK));
-                    TableSetCell(table, 4, "{0:F2}%", -car.CurrentElevationPercent);
-                    TableSetCell(table, 5, "{0}", FormatStrings.FormatDistance(car.CurrentCurveRadius, car.IsMetric));
-                    TableSetCell(table, 6, "{0:F0}%", car.BrakeShoeCoefficientFriction * 100.0f);
-                    TableSetCell(table, 7, car.HUDBrakeSkid ? Viewer.Catalog.GetString("Yes") : "No");
-                    TableSetCell(table, 8, "{0} {1}", FormatStrings.FormatTemperature(car.WheelBearingTemperatureDegC, car.IsMetric, false), car.DisplayWheelBearingTemperatureStatus);
-
-                    TableSetCell(table, 9, car.Flipped ? Viewer.Catalog.GetString("Flipped") : "");
-
-                    //Add new column data here, if adding additional column.
-
-                    TableAddLine(table);
-                    TableSetCell(table, 1, "Tot.Slack:");
-                    TableSetCell(table, 2, "{0}", FormatStrings.FormatVeryShortDistanceDisplay(train.TotalCouplerSlackM, mstsLocomotive.IsMetric));
-                }
-                else
-                {
-                    TableSetCell(table, 1, "{0}", FormatStrings.FormatForce(car.TotalForceN, car.IsMetric));
-                    TableSetCell(table, 2, "{0}", FormatStrings.FormatForce(car.MotiveForceN, car.IsMetric));
-                    TableSetCell(table, 3, "{0}", FormatStrings.FormatForce(car.BrakeForceN, car.IsMetric));
-                    TableSetCell(table, 4, "{0}", FormatStrings.FormatForce(car.FrictionForceN, car.IsMetric));
-                    TableSetCell(table, 5, "{0}", FormatStrings.FormatForce(car.GravityForceN, car.IsMetric));
-                    TableSetCell(table, 6, "{0}", FormatStrings.FormatForce(car.CurveForceN, car.IsMetric));
-                    TableSetCell(table, 7, "{0}", FormatStrings.FormatForce(car.TunnelForceN, car.IsMetric));
-                    TableSetCell(table, 8, "{0}", FormatStrings.FormatForce(car.WindForceN, car.IsMetric));
-                    TableSetCell(table, 9, "{0}", FormatStrings.FormatForce(car.CouplerForceU, car.IsMetric));
-                    TableSetCell(table, 10, "{0} : {1}", car.HUDCouplerRigidIndication ? "R" : "F", car.CouplerExceedBreakLimit ? "xxx" : car.CouplerOverloaded ? "O/L" : car.HUDCouplerForceIndication == 1 ? "Pull" : car.HUDCouplerForceIndication == 2 ? "Push" : "-");
-                    TableSetCell(table, 11, "{0}", FormatStrings.FormatVeryShortDistanceDisplay(car.CouplerSlackM, car.IsMetric));
-                    TableSetCell(table, 12, "{0}", FormatStrings.FormatLargeMass(car.MassKG, car.IsMetric, car.IsUK));
-                    TableSetCell(table, 13, "{0:F2}%", -car.CurrentElevationPercent);
-                    TableSetCell(table, 14, "{0}", FormatStrings.FormatDistance(car.CurrentCurveRadius, car.IsMetric));
-                    TableSetCell(table, 15, "{0:F0}%", car.BrakeShoeCoefficientFriction * 100.0f);
-                    TableSetCell(table, 16, car.HUDBrakeSkid ? Viewer.Catalog.GetString("Yes") : "No");
-                    TableSetCell(table, 17, "{0} {1}", FormatStrings.FormatTemperature(car.WheelBearingTemperatureDegC, car.IsMetric, false), car.DisplayWheelBearingTemperatureStatus);
-
-                    TableSetCell(table, 18, car.Flipped ? Viewer.Catalog.GetString("Flipped") : "");
-
-                    //Add new column data here, if adding additional column.
-
-                    TableAddLine(table);
-                    TableSetCell(table, 10, "Tot.Slack:");
-                    TableSetCell(table, 11, "{0}", FormatStrings.FormatVeryShortDistanceDisplay(train.TotalCouplerSlackM, mstsLocomotive.IsMetric));
-                }
-            }
-        }
-        
-        void TextPageDispatcherInfo(TableData table)
-        {
-            // count active trains
-            int totalactive = 0;
-            foreach (var thisTrain in Viewer.Simulator.AI.AITrains)
-            {
-                if (thisTrain.MovementState != AITrain.AI_MOVEMENT_STATE.AI_STATIC && thisTrain.TrainType != Train.TRAINTYPE.AI_INCORPORATED)
-                {
-                    totalactive++;
-                }
-            }
-
-            TextPageHeading(table, Viewer.Catalog.GetString("DISPATCHER INFORMATION : active trains : " + totalactive));
-
-            ResetHudScroll();//Reset HudScroll
-            
-            if (hudWindowColumnsActualPage > 0)
-            {
-                //HudScroll
-                TableSetCells(table, 0,
-                    Viewer.Catalog.GetString("Train"),
-                    Viewer.Catalog.GetString("Consist"),
-                    Viewer.Catalog.GetString("Path"));
-
-                //Add new header data here, if adding additional column.
-
-            }
-            else
-            {
-                //Normal view
-                TableSetCells(table, 0,
-                    Viewer.Catalog.GetString("Train"),
-                    Viewer.Catalog.GetString("Travelled"),
-                    Viewer.Catalog.GetString("Speed"),
-                    Viewer.Catalog.GetString("Max"),
-                    Viewer.Catalog.GetString("AI mode"),
-                    Viewer.Catalog.GetString("AI data"),
-                    Viewer.Catalog.GetString("Mode"),
-                    Viewer.Catalog.GetString("Auth"),
-                    Viewer.Catalog.GetString("Distance"),
-                    Viewer.Catalog.GetString("Signal"),
-                    Viewer.Catalog.GetString("Distance"),
-                    Viewer.Catalog.GetString("Consist"),
-                    Viewer.Catalog.GetString("Path"));
-
-                //Add new header data here, if adding additional column.
-
-                //Find 'Path' header column
-                //Requiered to avoid conflict with human dispatcher code.
-                PathHeaderColumn = ColumnsCount(table, true); 
-            }
-
-            //HudScroll. Columns
-            var columnsCount = ColumnsCount(table, false);
-            
-            List<string[]> statusDispatcher = new List<string[]>();
-            statusDispatcher.Clear();
-            var TextToYellowColor = "#";
-
-            TableAddLine(table);
-
-            // first is player train
-            foreach (var thisTrain in Viewer.Simulator.Trains)
-            {
-                if (thisTrain.TrainType == Train.TRAINTYPE.PLAYER || (thisTrain.TrainType == Train.TRAINTYPE.REMOTE && Orts.MultiPlayer.MPManager.IsServer())
-                    || thisTrain.IsActualPlayerTrain)
-                {
-                    var status = thisTrain.GetStatus(Viewer.MilepostUnitsMetric);
-                    if (thisTrain.TrainType == Train.TRAINTYPE.AI_PLAYERHOSTING) status = ((AITrain)thisTrain).AddMovementState(status, Viewer.MilepostUnitsMetric);
-                    else if (thisTrain == Program.Simulator.OriginalPlayerTrain && Program.Simulator.Activity != null) status = thisTrain.AddRestartTime(status);
-                    else if (thisTrain.IsActualPlayerTrain && Program.Simulator.Activity != null && thisTrain.ControlMode != Train.TRAIN_CONTROL.EXPLORER && !thisTrain.IsPathless)
-                        status = thisTrain.AddRestartTime(status);
-
-                    //HudScroll
-                    if (Viewer.SelectedTrain.Name == thisTrain.Name)
-                        TextToYellowColor = status[0];
-
-                    statusDispatcher.Add(status);
-                }
-            }
-
-            // next is active AI trains which are delayed
-            foreach (var thisTrain in Viewer.Simulator.AI.AITrains)
-            {
-                if (thisTrain.MovementState != AITrain.AI_MOVEMENT_STATE.AI_STATIC && thisTrain.TrainType != Train.TRAINTYPE.PLAYER
-                    && thisTrain.TrainType != Train.TRAINTYPE.AI_INCORPORATED)
-                {
-                    if (thisTrain.Delay.HasValue && thisTrain.Delay.Value.TotalMinutes >= 1)
-                    {
-                        var status = thisTrain.GetStatus(Viewer.MilepostUnitsMetric);
-                        status = thisTrain.AddMovementState(status, Viewer.MilepostUnitsMetric);
-                        //HudScroll
-                        if (Viewer.SelectedTrain.Name == thisTrain.Name)
-                            TextToYellowColor = status[0];
-
-                        statusDispatcher.Add(status);
-                    }
-                }
-            }
-
-            // next is active AI trains which are not delayed
-            foreach (var thisTrain in Viewer.Simulator.AI.AITrains)
-            {
-                if (thisTrain.MovementState != AITrain.AI_MOVEMENT_STATE.AI_STATIC && thisTrain.TrainType != Train.TRAINTYPE.PLAYER
-                    && thisTrain.TrainType != Train.TRAINTYPE.AI_INCORPORATED)
-                {
-                    if (!thisTrain.Delay.HasValue || thisTrain.Delay.Value.TotalMinutes < 1)
-                    {
-                        var status = thisTrain.GetStatus(Viewer.MilepostUnitsMetric);
-                        status = thisTrain.AddMovementState(status, Viewer.MilepostUnitsMetric);
-                        //HudScroll
-                        if (Viewer.SelectedTrain.Name == thisTrain.Name)
-                            TextToYellowColor = status[0];
-
-                        statusDispatcher.Add(status);
-                    }
-                }
-            }
-
-            // finally is static AI trains
-            foreach (var thisTrain in Viewer.Simulator.AI.AITrains)
-            {
-                if (thisTrain.MovementState == AITrain.AI_MOVEMENT_STATE.AI_STATIC && thisTrain.TrainType != Train.TRAINTYPE.PLAYER)
-                {
-                    var status = thisTrain.GetStatus(Viewer.MilepostUnitsMetric);
-                    status = thisTrain.AddMovementState(status, Viewer.MilepostUnitsMetric);
-
-                    //HudScroll
-                    if (Viewer.SelectedTrain.Name == thisTrain.Name)
-                        TextToYellowColor = status[0];
-
-                    statusDispatcher.Add(status);
-                }
-            }
-
-            //HudScroll. Pages count from nLinesShow number.
-            TextLineNumber(statusDispatcher.Count, table.CurrentRow, columnsCount);
-            
-            //Number of lines to show. HudScroll
-            for (var i = (hudWindowLinesActualPage * nLinesShow) - nLinesShow; i < (Viewer.Simulator.Trains.Count > hudWindowLinesActualPage * nLinesShow ? hudWindowLinesActualPage * nLinesShow : Viewer.Simulator.Trains.Count); i++)
-            {
-                if (statusDispatcher.Count > i)
-                {
-                    //Calc col number and take in count 2 left columns car and consist name
-                    TextColNumber(statusDispatcher[i][PathHeaderColumn], 2, false);
-
-                    var arrow = "";
-                    //Add yellow color to string.
-                    var EndText = statusDispatcher[i][0].Length == TextToYellowColor.Length && statusDispatcher[i][0].Contains(TextToYellowColor) ? "???" : "";
-
-                    //DrawScrollArrows() can't be used because it works with TableAddLines, here we work with TableSetCell.
-                    if (hudWindowColumnsActualPage > 0)
-                    {
-                        var statusIndex = stringStatus.Count >= hudWindowColumnsActualPage ? hudWindowColumnsActualPage - 1 : stringStatus.Count - 1;
-                        if (statusDispatcher[i][PathHeaderColumn].Contains(stringStatus[statusIndex]) || stringStatus[statusIndex].EndsWith("???"))
-                            EndText = "";
-
-                        if (stringStatus.Count > 1 && stringStatus.Count <= hudWindowColumnsActualPage)
-                        {
-                            arrow = "◄";// \u25C0
-                            TableSetCell(table, 2, hudWindowColumnsActualPage > 1 ? stringStatus[(stringStatus.Count < hudWindowColumnsActualPage ? stringStatus.Count - 1 : hudWindowColumnsActualPage - 1)] + EndText : stringStatus[hudWindowColumnsActualPage - 1] + EndText);
-                        }
-                        else if (stringStatus.Count > 1 && hudWindowColumnsActualPage == 1)
-                        {
-                            arrow = "►";// \u25B6
-                            TableSetCell(table, 2, hudWindowColumnsActualPage > 0 ? stringStatus[hudWindowColumnsActualPage - 1] + EndText : stringStatus[hudWindowColumnsActualPage - 1] + EndText);
-                        }
-                        else if (stringStatus.Count > 1 && hudWindowColumnsActualPage > 1 && stringStatus.Count >= hudWindowColumnsActualPage)
-                        {
-                            arrow = "↔";// \u2194
-                            TableSetCell(table, 2, hudWindowColumnsActualPage > 0 ? stringStatus[hudWindowColumnsActualPage - 1] + EndText : stringStatus[hudWindowColumnsActualPage - 1] + EndText);
-                        }
-                        else if (stringStatus.Count == 1 && hudWindowColumnsActualPage == 1 && stringStatus.Count >= hudWindowColumnsActualPage)
-                        {
-                            arrow = "◄";// \u25C0
-                            TableSetCell(table, 2, statusDispatcher[i][PathHeaderColumn]);
-                        }
-                        else
-                            TableSetCell(table, table.CurrentRow, 2, statusDispatcher[i][PathHeaderColumn]);
-
-                        //Add yellow color to string.
-                        EndText = statusDispatcher[i][0].Length == TextToYellowColor.Length && statusDispatcher[i][0].Contains(TextToYellowColor) ? "???" : "";
-                        TableSetCell(table, table.CurrentRow, 0, arrow + statusDispatcher[i][0] + EndText);
-                        TableSetCell(table, table.CurrentRow, 1, statusDispatcher[i][11] + EndText);
-                    }
-                    else
-                        for (int iCell = 0; iCell < statusDispatcher[0].Length; iCell++)
-                            TableSetCell(table, table.CurrentRow, iCell, statusDispatcher[i][iCell] + (iCell == PathHeaderColumn && !statusDispatcher[i][PathHeaderColumn].EndsWith("???")? "" : EndText));//Avoid yellow color for Path info
-
-                    TableAddLine(table);
-                }
-            }           
-
-
-
-#if WITH_PATH_DEBUG
-            TextPageHeading(table, "PATH info");
-
-            TableSetCells(table, 0, "Train", "Path ");
-            TableSetCells(table, 8, "Type", "Info");
-            TableAddLine(table);
-
-            foreach (var thisTrain in Viewer.Simulator.AI.AITrains)
-            {
-                if (thisTrain.MovementState != AITrain.AI_MOVEMENT_STATE.AI_STATIC)
-                {
-                    TextPagePathInfo(thisTrain, table);
-                }
-            }
-            TextPageHeading(table, "ACTIONs info");
-
-            TableSetCells(table, 0, "Train", "Actions ");
-            TableAddLine(table);
-
-            foreach (var thisTrain in Viewer.Simulator.AI.AITrains)
-            {
-                if (thisTrain.MovementState != AITrain.AI_MOVEMENT_STATE.AI_STATIC)
-                {
-                    TextPageActionsInfo(thisTrain, table);
-                }
-            }
-#endif
-
-        }
-#if WITH_PATH_DEBUG
-        void TextPagePathInfo(AITrain thisTrain, TableData table)
-        {
-            // next is active AI trains
-            if (thisTrain.MovementState != AITrain.AI_MOVEMENT_STATE.AI_STATIC)
-            {
-                var status = thisTrain.GetPathStatus(Viewer.MilepostUnitsMetric);
-                status = thisTrain.AddPathInfo(status, Viewer.MilepostUnitsMetric);
-                for (var iCell = 0; iCell < status.Length; iCell++)
-                    TableSetCell(table, table.CurrentRow, iCell, status[iCell]);
-                TableAddLine(table);
-            }
-        }
-
-        void TextPageActionsInfo(AITrain thisTrain, TableData table)
-        {
-            // next is active AI trains
-            if (thisTrain.MovementState != AITrain.AI_MOVEMENT_STATE.AI_STATIC)
-            {
-                var status = thisTrain.GetActionStatus(Viewer.MilepostUnitsMetric);
-                for (var iCell = 0; iCell < status.Length; iCell++)
-                    TableSetCell(table, table.CurrentRow, iCell, status[iCell]);
-                TableAddLine(table);
-            }
-        }
-#endif
-
-        void TextPageWeather(TableData table)
-        {
-            TextPageHeading(table, Viewer.Catalog.GetString("WEATHER INFORMATION"));
-
-            //Disable Hudscroll.
-            Viewer.HUDScrollWindow.Visible = false;//HudScroll
-         
-            TableAddLabelValue(table, Viewer.Catalog.GetString("Visibility"), Viewer.Catalog.GetStringFmt("{0:N0} m", Viewer.Simulator.Weather.FogDistance));
-            TableAddLabelValue(table, Viewer.Catalog.GetString("Cloud cover"), Viewer.Catalog.GetStringFmt("{0:F0} %", Viewer.Simulator.Weather.OvercastFactor * 100));
-            TableAddLabelValue(table, Viewer.Catalog.GetString("Intensity"), Viewer.Catalog.GetStringFmt("{0:F4} p/s/m^2", Viewer.Simulator.Weather.PricipitationIntensityPPSPM2));
-            TableAddLabelValue(table, Viewer.Catalog.GetString("Liquidity"), Viewer.Catalog.GetStringFmt("{0:F0} %", Viewer.Simulator.Weather.PrecipitationLiquidity * 100));
-            TableAddLabelValue(table, Viewer.Catalog.GetString("Wind"), Viewer.Catalog.GetStringFmt("{0:F1},{1:F1} m/s", Viewer.Simulator.Weather.WindSpeedMpS.X, Viewer.Simulator.Weather.WindSpeedMpS.Y));
-            TableAddLabelValue(table, Viewer.Catalog.GetString("Amb Temp"), FormatStrings.FormatTemperature(Viewer.PlayerLocomotive.Train.TrainOutsideTempC, Viewer.PlayerLocomotive.IsMetric, false));
-        }
-
-        void TextPageDebugInfo(TableData table)
-        {
-            TextPageHeading(table, Viewer.Catalog.GetString("DEBUG INFORMATION"));
-
-            //Disable Hudscroll.
-            Viewer.HUDScrollWindow.Visible = false;//HudScroll
-
-            var allocatedBytesPerSecond = AllocatedBytesPerSecCounter == null ? 0 : AllocatedBytesPerSecCounter.NextValue();
-            if (allocatedBytesPerSecond >= 1 && AllocatedBytesPerSecLastValue != allocatedBytesPerSecond)
-                AllocatedBytesPerSecLastValue = allocatedBytesPerSecond;
-
-            TableAddLabelValue(table, Viewer.Catalog.GetString("Logging enabled"), Viewer.Settings.DataLogger ? Viewer.Catalog.GetString("Yes") : Viewer.Catalog.GetString("No"));
-            TableAddLabelValue(table, Viewer.Catalog.GetString("Build"), VersionInfo.Build);
-            TableAddLabelValue(table, Viewer.Catalog.GetString("Memory"), Viewer.Catalog.GetStringFmt("{0:F0} MB ({5}, {6}, {7}, {8}, {1:F0} MB managed, {9:F0} kB/frame allocated, {2:F0}/{3:F0}/{4:F0} GCs)", GetWorkingSetSize() / 1024 / 1024, GC.GetTotalMemory(false) / 1024 / 1024, GC.CollectionCount(0), GC.CollectionCount(1), GC.CollectionCount(2), Viewer.TextureManager.GetStatus(), Viewer.MaterialManager.GetStatus(), Viewer.ShapeManager.GetStatus(), Viewer.World.Terrain.GetStatus(), AllocatedBytesPerSecLastValue / Viewer.RenderProcess.FrameRate.SmoothedValue / 1024));
-            TableAddLabelValue(table, Viewer.Catalog.GetString("CPU"), Viewer.Catalog.GetStringFmt("{0:F0}% ({1})", (Viewer.RenderProcess.Profiler.CPU.SmoothedValue + Viewer.UpdaterProcess.Profiler.CPU.SmoothedValue + Viewer.LoaderProcess.Profiler.CPU.SmoothedValue + Viewer.SoundProcess.Profiler.CPU.SmoothedValue) / ProcessorCount, Viewer.Catalog.GetPluralStringFmt("{0} logical processor", "{0} logical processors", ProcessorCount)));
-            TableAddLabelValue(table, Viewer.Catalog.GetString("GPU"), Viewer.Catalog.GetStringFmt("{0:F0} FPS (50th/95th/99th percentiles {1:F1} / {2:F1} / {3:F1} ms, shader model {4})", Viewer.RenderProcess.FrameRate.SmoothedValue, Viewer.RenderProcess.FrameTime.SmoothedP50 * 1000, Viewer.RenderProcess.FrameTime.SmoothedP95 * 1000, Viewer.RenderProcess.FrameTime.SmoothedP99 * 1000, Viewer.Settings.ShaderModel));
-            TableAddLabelValue(table, Viewer.Catalog.GetString("Adapter"), Viewer.Catalog.GetStringFmt("{0} ({1:F0} MB) ({2:F0} pixels x {3:F0} pixels)", Viewer.AdapterDescription, Viewer.AdapterMemory / 1024 / 1024, Viewer.DisplaySize.X, Viewer.DisplaySize.Y));
-            if (Viewer.Settings.DynamicShadows)
-            {
-                TableSetCells(table, 3, Enumerable.Range(0, RenderProcess.ShadowMapCount).Select(i => String.Format(Viewer.Catalog.GetStringFmt("{0}/{1}", RenderProcess.ShadowMapDistance[i], RenderProcess.ShadowMapDiameter[i]))).ToArray());
-                TableSetCell(table, 3 + RenderProcess.ShadowMapCount, Viewer.Catalog.GetStringFmt("({0}x{0})", Viewer.Settings.ShadowMapResolution));
-                TableAddLine(table, Viewer.Catalog.GetString("Shadow maps"));
-                TableSetCells(table, 3, Viewer.RenderProcess.ShadowPrimitivePerFrame.Select(p => p.ToString("F0")).ToArray());
-                TableAddLabelValue(table, Viewer.Catalog.GetString("Shadow primitives"), Viewer.Catalog.GetStringFmt("{0:F0}", Viewer.RenderProcess.ShadowPrimitivePerFrame.Sum()));
-            }
-            TableSetCells(table, 3, Viewer.RenderProcess.PrimitivePerFrame.Select(p => p.ToString("F0")).ToArray());
-            TableAddLabelValue(table, Viewer.Catalog.GetString("Render primitives"), Viewer.Catalog.GetStringFmt("{0:F0}", Viewer.RenderProcess.PrimitivePerFrame.Sum()));
-            TableAddLabelValue(table, Viewer.Catalog.GetString("Render process"), Viewer.Catalog.GetStringFmt("{0:F0}% ({1:F0}% {2})", Viewer.RenderProcess.Profiler.Wall.SmoothedValue, Viewer.RenderProcess.Profiler.Wait.SmoothedValue, Viewer.Catalog.GetString("wait")));
-            TableAddLabelValue(table, Viewer.Catalog.GetString("Updater process"), Viewer.Catalog.GetStringFmt("{0:F0}% ({1:F0}% {2})", Viewer.UpdaterProcess.Profiler.Wall.SmoothedValue, Viewer.UpdaterProcess.Profiler.Wait.SmoothedValue, Viewer.Catalog.GetString("wait")));
-            TableAddLabelValue(table, Viewer.Catalog.GetString("Loader process"), Viewer.Catalog.GetStringFmt("{0:F0}% ({1:F0}% {2})", Viewer.LoaderProcess.Profiler.Wall.SmoothedValue, Viewer.LoaderProcess.Profiler.Wait.SmoothedValue, Viewer.Catalog.GetString("wait")));
-            TableAddLabelValue(table, Viewer.Catalog.GetString("Sound process"), Viewer.Catalog.GetStringFmt("{0:F0}% ({1:F0}% {2})", Viewer.SoundProcess.Profiler.Wall.SmoothedValue, Viewer.SoundProcess.Profiler.Wait.SmoothedValue, Viewer.Catalog.GetString("wait")));
-            TableAddLabelValue(table, Viewer.Catalog.GetString("Total process"), Viewer.Catalog.GetStringFmt("{0:F0}% ({1:F0}% {2})", Viewer.RenderProcess.Profiler.Wall.SmoothedValue + Viewer.UpdaterProcess.Profiler.Wall.SmoothedValue + Viewer.LoaderProcess.Profiler.Wall.SmoothedValue + Viewer.SoundProcess.Profiler.Wall.SmoothedValue, Viewer.RenderProcess.Profiler.Wait.SmoothedValue + Viewer.UpdaterProcess.Profiler.Wait.SmoothedValue + Viewer.LoaderProcess.Profiler.Wait.SmoothedValue + Viewer.SoundProcess.Profiler.Wait.SmoothedValue, Viewer.Catalog.GetString("wait")));
-            TableSetCells(table, 0, Viewer.Catalog.GetString("Camera"), "", Viewer.Camera.TileX.ToString("F0"), Viewer.Camera.TileZ.ToString("F0"), Viewer.Camera.Location.X.ToString("F2"), Viewer.Camera.Location.Y.ToString("F2"), Viewer.Camera.Location.Z.ToString("F2"), String.Format("{0:F1} {1}", Viewer.Tiles.GetElevation(Viewer.Camera.CameraWorldLocation), FormatStrings.m), Viewer.Settings.LODBias + "%", String.Format("{0} {1}", Viewer.Settings.ViewingDistance, FormatStrings.m), Viewer.Settings.DistantMountains ? String.Format("{0:F0} {1}", (float)Viewer.Settings.DistantMountainsViewingDistance * 1e-3f, FormatStrings.km) : "");
-            TableAddLine(table);
-        }
-
-        /// <summary>
-        /// Columns count
-        /// Used in TextLineNumber(int CarsCount, int CurrentRow, int ColumnCount)
-        /// PathColumn == true return 'Path' header column position
-        /// </summary>
-        /// <param name="table"></param>
-        /// <param name="PathColumn"></param>
-        /// <returns "nColumnsCount"></returns>
-        private int ColumnsCount(TableData table, bool PathColumn)
-        {
-            //Check columns for not null value. HudScroll
-            int nColumnsCount = 0;
-            for (int i = 0; i < table.Cells.GetLength(1); i++)
-            {
-                if (table.Cells[table.CurrentRow, i] != null)
-                {                    
-                    //Search Path column position. Dispatcher Information
-                    //Avoid conflict with human dispatcher
-                    var dato = table.Cells[table.CurrentRow, i].ToString();
-                    if (PathColumn && table.Cells[table.CurrentRow, i].ToString() == Viewer.Catalog.GetString("Path")) break;
-                    
-                    nColumnsCount++;
-                }
-            }
-            return nColumnsCount;
-        }
-
-        /// <summary>
-        /// Compute the max. lines to show.
-        /// </summary>
-        /// <param name="CarsCount"></param>
-        /// <param name="CurrentRow"></param>
-        /// <param name="ColumnCount"></param>
-        void TextLineNumber(int CarsCount, int CurrentRow, int ColumnCount)
-        {
-            //LinesPages
-            nLinesShow = (Viewer.DisplaySize.Y / TextFont.Height) - CurrentRow - 1;
-            if (nLinesShow < 1) nLinesShow = 1;
-            hudWindowLinesPagesCount = (nLinesShow >= CarsCount) ? 1 : (int)Math.Ceiling(Convert.ToDouble(CarsCount / nLinesShow) + 0.5);
-
-            //Character per line
-            charFitPerLine = CharFitPerLine("");
-
-            //Columns pages
-            int statusPathLenght = ColumnCount * columnsChars;
-            hudWindowColumnsPagesCount = (statusPathLenght < charFitPerLine) ? 0 : (int)Math.Ceiling(Convert.ToDouble(statusPathLenght / charFitPerLine) + 0.5);
-
-            //Hide - Show HUDScrollWindow
-            if (Viewer.HUDScrollWindow.Visible && (hudWindowLinesActualPage == 1 && hudWindowLinesPagesCount == 1 && hudWindowColumnsActualPage == 0 && hudWindowColumnsPagesCount == 0) && TextPages[TextPage] != TextPageLocomotiveInfo && !hudWindowFullScreen)
-                Viewer.HUDScrollWindow.Visible = false;
-            if (!Viewer.HUDScrollWindow.Visible && (hudWindowLinesPagesCount > 1 || hudWindowColumnsPagesCount > 0))
-                Viewer.HUDScrollWindow.Visible = true;
-        }
-
-        /// <summary>
-        /// Compute the string width to be displayed.
-        /// </summary>
-        /// <param name="StringStatus"></param>
-        /// <param name="initColumn"></param>
-        void TextColNumber(string StringStatus, int initColumn, bool IsSteamLocomotive)
-        {
-            char[] stringToChar = StringStatus.TrimEnd('\t').ToCharArray();
-
-            stringStatus.Clear();//Reset
-            var tabCount = StringStatus.TrimEnd('\t').Count(x => x == '\t');
-            //Character per line
-            charFitPerLine = CharFitPerLine("");
-            string space = new string('X', columnsChars);
-
-            var StringStatusLength = tabCount * columnsChars;
-            var lastText = StringStatus.Substring(StringStatus.LastIndexOf("\t") + 1);
-            StringStatusLength = StringStatus.EndsWith("\t") ? StringStatusLength : StringStatusLength + lastText.Length;
-            var CurrentPathColumnsPagesCount = (StringStatusLength < charFitPerLine) ? 0 : (int)Math.Ceiling(Convert.ToDouble(StringStatusLength / charFitPerLine) + 0.5);
-
-            //TO DO: Apply new code to DispacherInfo
-            if (CurrentPathColumnsPagesCount == 0 && TextPages[TextPage] == TextPageDispatcherInfo)
-                CurrentPathColumnsPagesCount = 1;
-
-            //Update columns pages count.
-            if (CurrentPathColumnsPagesCount > hudWindowColumnsPagesCount)
-                hudWindowColumnsPagesCount = CurrentPathColumnsPagesCount;
-
-            List<string> cellTextList = new List<string>();
-            int i = 0;//Counter original status with tab code
-            //87 = character fit per line with minimun 800*600 display size.
-            //Font Monospace.
-            if (StringStatus.Contains("\t"))
-            {
-                i = 0;
-                bool lText = false;
-                List<string> dataText = new List<string>();
-                List<string> dataValue = new List<string>();
-                List<string> dataTextString = new List<string>();
-                string[] statusSplit = StringStatus.TrimEnd('\t').Split('\t');
-                Dictionary<int, string> CumulativeTextStatus = new Dictionary<int, string>();
-                Dictionary<int, string> CumulativeTabStatus = new Dictionary<int, string>();
-                var cumulativeLenght = 0;
-                var cumulativeTextStatus = "";
-                var cumulativeTabStatus = "";
-                var cellString = "";
-                var cellIndex = 0;
-                CumulativeTabStatus.Clear();
-                CumulativeTextStatus.Clear();
-                foreach (var cell in statusSplit)
-                {
-                    cellIndex++;
-                    if (cell == "")
-                    {
-                        var cellStringLength = cellString.Length > columnsChars ? 0 : columnsChars;
-                        cumulativeLenght = cumulativeLenght + cellStringLength;
-                        CumulativeTextStatus.Add(cumulativeLenght, cumulativeTextStatus + (cellString.Length > columnsChars ? "" : space));
-                        CumulativeTabStatus.Add(cumulativeLenght, cumulativeTabStatus + "\t");
-                        lText = false;
-                        //Reset
-                        cellString = "";
-                        cumulativeTextStatus = "";
-                        cumulativeTabStatus = "";
-                        continue;
-                    }
-                    else if (cell.Length > 0 && lText && !CumulativeTextStatus.ContainsKey(cumulativeLenght))
-                    {
-                        CumulativeTextStatus.Add(cumulativeLenght, cumulativeTextStatus);
-                        CumulativeTabStatus.Add(cumulativeLenght, cumulativeTabStatus);
-                        lText = false;
-                    }
-                    //Avoid cell > columnsChars
-                    cellString = cell.Length > columnsChars ? cell + CellTabSpace(cell.Substring(columnsChars, cell.Length - columnsChars), 1) : cell + CellTabSpace(cell, 1);
-                    cumulativeLenght = cumulativeLenght + cellString.Length;
-                    cumulativeTextStatus = cellString;
-                    cumulativeTabStatus = cell + "\t";
-                    lText = true;
-
-                    if (lText && statusSplit.Length == cellIndex)
-                    {
-                        CumulativeTextStatus.Add(cumulativeLenght, cumulativeTextStatus.TrimEnd('X'));
-                        CumulativeTabStatus.Add(cumulativeLenght, cumulativeTabStatus.TrimEnd('\t'));
-                    }
-                }
-
-                var cumulativeTabString = "";
-                var cumulativeTextString = "";
-                var offsetFlag = 0;
-                cellIndex = 0;
-                foreach (var cell in CumulativeTextStatus)
-                {
-                    cumulativeTabString = cumulativeTabString + CumulativeTabStatus[cell.Key];
-                    cumulativeTextString = cumulativeTextString + cell.Value;
-                    if (cell.Key - offsetFlag > charFitPerLine || (cell.Key - offsetFlag < charFitPerLine && CumulativeTextStatus.Keys.Last() == cell.Key))
-                    {
-                        //Place first column data at cumulativeTabString begin
-                        cumulativeTabString = cumulativeTabString.Contains(CumulativeTabStatus.Values.First()) ?
-                                   cumulativeTabString :
-                                   CumulativeTabStatus.Values.First() + cumulativeTabString;
-
-                        cumulativeTextString = cumulativeTextString.Contains(CumulativeTextStatus.Values.First()) ?
-                                   cumulativeTextString :
-                                   CumulativeTextStatus.Values.First() + cumulativeTextString;
-
-                        if (CumulativeTextStatus.ElementAt(0).Value.Contains(":"))
-                        {
-                            //cumulativeTextString.TrimEnd('X').Length
-                            if (cumulativeTextString.Length <= charFitPerLine)
-                            {
-                                stringStatus.Add(cumulativeTabString.TrimEnd('\t'));
-
-                                offsetFlag = cell.Key;
-                                cumulativeTabString = "";
-                                cumulativeTextString = "";
-                            }
-                            else
-                            {
-                                //string > charFitPerLine
-                                //truncate to charFitPerLine
-                                int countDown = cellIndex;
-                                while (CumulativeTabStatus.ElementAt(countDown).Key - offsetFlag > charFitPerLine)
-                                {
-                                    countDown--;
-                                }
-                                int newCellKey = CumulativeTabStatus.ElementAt(countDown).Key;
-                                if (cellIndex - countDown == 1)
-                                    stringStatus.Add(cumulativeTabString.Substring(0, cumulativeTabString.Length - (charFitPerLine - newCellKey < columnsChars ? CumulativeTabStatus[cell.Key].Length : CumulativeTabStatus[newCellKey].Length)));
-                                else
-                                    stringStatus.Add(cumulativeTabString.Substring(0, cumulativeTabString.Length - CumulativeTabStatus[cell.Key].Length));
-
-                                offsetFlag = newCellKey;
-                                cumulativeTabString = cellIndex - countDown == 1 && charFitPerLine - newCellKey < columnsChars ? CumulativeTabStatus[cell.Key] : CumulativeTabStatus[cell.Key];
-                                cumulativeTextString = cellIndex - countDown == 1 && charFitPerLine - newCellKey < columnsChars ? CumulativeTextStatus[cell.Key] : cell.Value.TrimStart('X');
-                            }
-                        }
-                        else
-                        {
-                            if (cumulativeTextString.Length <= charFitPerLine)
-                            {
-                                stringStatus.Add(cumulativeTabString.TrimEnd('\t'));
-                                offsetFlag = cell.Key;
-                                cumulativeTabString = "";
-                                cumulativeTextString = "";
-                            }
-                            else
-                            {
-                                //string > charFitPerLine
-                                //truncate to charFitPerLine
-                                int countDown = cellIndex;
-                                while (CumulativeTabStatus.ElementAt(countDown).Key - offsetFlag > charFitPerLine)
-                                {
-                                    countDown--;
-                                }
-                                int newCellKey = CumulativeTabStatus.ElementAt(countDown).Key;
-                                if (cellIndex - countDown == 1)
-                                    stringStatus.Add(cumulativeTabString.Substring(0, cumulativeTabString.Length - CumulativeTabStatus[cell.Key].Length));
-                                else
-                                    stringStatus.Add(cumulativeTabString.Substring(0, cumulativeTabString.Length - CumulativeTabStatus[cell.Key].Length));
-
-                                offsetFlag = newCellKey;
-                                cumulativeTabString = cellIndex - countDown == 1 && charFitPerLine - newCellKey < columnsChars ? CumulativeTabStatus[cell.Key] : CumulativeTabStatus[cell.Key];
-                                cumulativeTextString = cellIndex - countDown == 1 && charFitPerLine - newCellKey < columnsChars ? CumulativeTextStatus[cell.Key] : cell.Value.TrimStart('X');
-                            }
-                        }
-                    }
-                    cellIndex++;
-                }
-                if (cumulativeTextString.Length > 0 && cumulativeTextString.TrimEnd('X').Length <= charFitPerLine)
-                {
-                    stringStatus.Add(cumulativeTabString.Contains(CumulativeTabStatus.Values.First()) ? cumulativeTabString.TrimEnd('\t') : CumulativeTabStatus.Values.First() + cumulativeTabString.TrimEnd('\t'));
-                    cumulativeTabString = "";
-                    cumulativeTextString = "";
-                }
-
-                //Update 'page right' and 'page left' labels.
-                if (stringStatus.Count > 1 && stringStatus.Count > hudWindowColumnsPagesCount)
-                    hudWindowColumnsPagesCount = stringStatus.Count;
-            }
-            else
-            {   //StringStatus without \t.
-                //Only Force information and Dispatcher information.
-                //Horizontal scroll.
-                stringStatus.Clear();//Reset
-                var n = 0;
-                //Take in count left columns.
-                charFitPerLine = initColumn > 0 ? charFitPerLine - (columnsChars * initColumn) - 1 : charFitPerLine;
-                for (i = 0; i < StringStatusLength; i += charFitPerLine)
-                {
-                    if (StringStatusLength - i > charFitPerLine)
-                        stringStatus.Add(StringStatus.Substring(i, charFitPerLine) + (StringStatus.EndsWith("???")? "???" : ""));//Required by human dispacher path data
-                    else
-                        stringStatus.Add(StringStatus.Substring(i, StringStatus.Length - i));
-                    n++;
-                    if (n > hudWindowColumnsPagesCount) break;
-                }
-
-                //Update 'page right' and 'page left' labels.
-                if (stringStatus.Count > hudWindowColumnsPagesCount)
-                    hudWindowColumnsPagesCount = stringStatus.Count;
-            }
-
-            CurrentPathColumnsPagesCount = (StringStatusLength < charFitPerLine) ? 0 : (int)Math.Ceiling(Convert.ToDouble(StringStatusLength / charFitPerLine) + 0.5);
-            //Update columns pages count.
-            if (CurrentPathColumnsPagesCount > hudWindowColumnsPagesCount)
-                hudWindowColumnsPagesCount = CurrentPathColumnsPagesCount;
-
-            //Hide - Show HUDScrollWindow
-            var locomotive = Viewer.PlayerLocomotive;
-            var train = locomotive.Train;
-            if (Viewer.HUDScrollWindow.Visible && hudWindowColumnsPagesCount == 0 && hudWindowLinesPagesCount == 1 && TextPages[TextPage] != TextPageLocomotiveInfo && !hudWindowFullScreen)
-                Viewer.HUDScrollWindow.Visible = false;
-            if (!Viewer.HUDScrollWindow.Visible && hudWindowColumnsPagesCount > 0 || (TextPages[TextPage] == TextPageLocomotiveInfo && (IsSteamLocomotive || hudWindowLocoPagesCount > 1)))
-                Viewer.HUDScrollWindow.Visible = true;
-        }
-
-        /// <summary>
-        /// Count space requiered to fit a column
-        /// </summary>
-        /// <param name="cell"></param>
-        /// <param name="tabCount"></param>
-        /// <returns></returns>
-        private string CellTabSpace(string cell, int tabCount)
-        {
-            var cellSpace = "";
-            string space = new string('X', columnsChars);
-            int cellColumns = (int)Math.Ceiling((decimal) cell.Length/ columnsChars);
-            cellSpace = cell.Length > 0 && tabCount > 0 ? space.Substring(0, Math.Abs((columnsChars * cellColumns) - cell.Length)) : "";
-            cellSpace = tabCount > cellColumns ? cellSpace + space : cellSpace;
-            return cellSpace;
-        }
-
-        /// <summary>
-        /// Compute how many character fit per line.
-        /// </summary>
-        /// <returns> x
-        /// </returns>
-        public int CharFitPerLine(string status)
-        {
-            var stringReference = status.Length > 0? status : "ABCDEFGHIJKLMNOPQRSTUVWXYZabcdefghijklmnopqrstuvwxyz1234567890 \",.-+|!$%&/()=?;:'_[]";
-            var textStringPixels = TextFont.MeasureString(stringReference);
-            var charWidth = textStringPixels / stringReference.Length;
-            columnsChars = (int)Math.Ceiling(Convert.ToDouble(ColumnWidth / charWidth));
-            //Minus left and right space
-            var x = (Viewer.DisplaySize.X - (TextOffset * 2)) / charWidth;
-            return (int)x;
-        }
-
-        bool lResetHudScroll = false;
-        /// <summary>
-        /// Reset Scroll Control window
-        /// </summary>
-        private void ResetHudScroll()
-        {
-            if (!lResetHudScroll)
-            {
-                hudWindowLinesActualPage = 1;
-                hudWindowLinesPagesCount = 1;
-                hudWindowColumnsActualPage = 0;
-                hudWindowColumnsPagesCount = 0;
-                //Allow to show loco info by default
-                hudWindowLocoActualPage = TextPages[TextPage] == TextPageLocomotiveInfo ? 1 : 0;
-                hudWindowLocoPagesCount = 1;
-                hudWindowSteamLocoLead = false;
-                lResetHudScroll = true;
-                BrakeInfoVisible = false;//Enable PgUp & PgDown (Scroll nav window)
-            }
-        }
-
-        /// <summary>
-        /// Allow to draw arrows.
-        /// Consist info data.
-        /// Locomotive info headers.
-        /// </summary>
-        /// <param name="statusConsist"></param>
-        /// <param name="table"></param>
-        private void DrawScrollArrows(List<string> statusConsist, TableData table, bool IsSteamLocomotive)
-        {
-            for (int i = 0; i < statusConsist.Count; i++)
-            {
-                if (i > 0 && i < 2 && (statusConsist[i] == stringStatus[i - 1]) || i > 1 && (statusConsist[i - 2] == statusConsist[i]))
-                    continue;
-
-                TextColNumber(statusConsist[i], 0, IsSteamLocomotive);
-                if (hudWindowColumnsActualPage > 0)
-                {//◄ \u25C0 - ► \u25B6 - ↔ \u2194
-                    if (stringStatus.Count > 1 && stringStatus.Count <= hudWindowColumnsActualPage)
-                        TableAddLines(table, hudWindowColumnsActualPage > 1 ? "◀" + stringStatus[(stringStatus.Count < hudWindowColumnsActualPage ? stringStatus.Count - 1 : hudWindowColumnsActualPage - 1)] : stringStatus[hudWindowColumnsActualPage - 1]);
-                    else if (stringStatus.Count > 1 && hudWindowColumnsActualPage == 1)
-                        TableAddLines(table, hudWindowColumnsActualPage > 0 ? "▶" + stringStatus[hudWindowColumnsActualPage - 1] : stringStatus[hudWindowColumnsActualPage - 1]);
-                    else if (stringStatus.Count > 1 && hudWindowColumnsActualPage > 1 && stringStatus.Count >= hudWindowColumnsActualPage)
-                        TableAddLines(table, hudWindowColumnsActualPage > 0 ? "↔" + stringStatus[hudWindowColumnsActualPage - 1] : stringStatus[hudWindowColumnsActualPage - 1]);
-                    else
-                    {
-                        TableAddLines(table, (stringStatus.Count > 0 ? stringStatus[0] : statusConsist[i]));
-                    }
-                }
-                else
-                    TableAddLines(table, statusConsist[i]);
-
-            }
-        }
-
-        static void TextPageHeading(TableData table, string name)
-        {
-            TableAddLine(table);
-            TableAddLine(table, name);
-        }
-
-#region Native code
-        [StructLayout(LayoutKind.Sequential, Size = 64)]
-        public class MEMORYSTATUSEX
-        {
-            public uint Size;
-            public uint MemoryLoad;
-            public ulong TotalPhysical;
-            public ulong AvailablePhysical;
-            public ulong TotalPageFile;
-            public ulong AvailablePageFile;
-            public ulong TotalVirtual;
-            public ulong AvailableVirtual;
-            public ulong AvailableExtendedVirtual;
-        }
-
-        [StructLayout(LayoutKind.Sequential, Size = 40)]
-        struct PROCESS_MEMORY_COUNTERS
-        {
-            public int Size;
-            public int PageFaultCount;
-            public int PeakWorkingSetSize;
-            public int WorkingSetSize;
-            public int QuotaPeakPagedPoolUsage;
-            public int QuotaPagedPoolUsage;
-            public int QuotaPeakNonPagedPoolUsage;
-            public int QuotaNonPagedPoolUsage;
-            public int PagefileUsage;
-            public int PeakPagefileUsage;
-        }
-
-        [DllImport("kernel32.dll", SetLastError = true)]
-        static extern bool GlobalMemoryStatusEx([In, Out] MEMORYSTATUSEX buffer);
-
-        [DllImport("psapi.dll", SetLastError = true)]
-        static extern bool GetProcessMemoryInfo(IntPtr hProcess, out PROCESS_MEMORY_COUNTERS counters, int size);
-
-        [DllImport("kernel32.dll")]
-        static extern IntPtr OpenProcess(int dwDesiredAccess, [MarshalAs(UnmanagedType.Bool)] bool bInheritHandle, int dwProcessId);
-
-        readonly IntPtr ProcessHandle;
-        PROCESS_MEMORY_COUNTERS ProcessMemoryCounters;
-        readonly ulong ProcessVirtualAddressLimit;
-#endregion
-
-        public uint GetWorkingSetSize()
-        {
-            // Get memory usage (working set).
-            GetProcessMemoryInfo(ProcessHandle, out ProcessMemoryCounters, ProcessMemoryCounters.Size);
-            return (uint)ProcessMemoryCounters.WorkingSetSize;
-        }
-
-        public ulong GetVirtualAddressLimit()
-        {
-            var buffer = new MEMORYSTATUSEX { Size = 64 };
-            GlobalMemoryStatusEx(buffer);
-            return Math.Min(buffer.TotalVirtual, buffer.TotalPhysical);
-        }
-    }
-
-    public class HUDGraphSet
-    {
-        readonly Viewer Viewer;
-        readonly Material Material;
-        readonly Vector2 Margin = new Vector2(40, 10);
-        readonly int Spacing;
-        readonly List<Graph> Graphs = new List<Graph>();
-
-        public HUDGraphSet(Viewer viewer, Material material)
-        {
-            Viewer = viewer;
-            Material = material;
-            Spacing = Viewer.WindowManager.TextFontSmallOutlined.Height + 2;
-        }
-
-        public HUDGraphMesh AddOverlapped(Color color, int height)
-        {
-            return Add("", "", "", color, height, true);
-        }
-
-        public HUDGraphMesh Add(string labelName, string labelMin, string labelMax, Color color, int height)
-        {
-            return Add(labelName, labelMin, labelMax, color, height, false);
-        }
-
-        HUDGraphMesh Add(string labelName, string labelMin, string labelMax, Color color, int height, bool overlapped)
-        {
-            HUDGraphMesh mesh;
-            Graphs.Add(new Graph()
-            {
-                Mesh = mesh = new HUDGraphMesh(Viewer, color, height),
-                LabelName = labelName,
-                LabelMin = labelMin,
-                LabelMax = labelMax,
-                Overlapped = overlapped,
-            });
-            for (var i = Graphs.Count - 1; i >= 0; i--)
-            {
-                var previousGraphs = Graphs.Skip(i + 1).Where(g => !g.Overlapped);
-                Graphs[i].YOffset = (int)previousGraphs.Sum(g => g.Mesh.GraphPos.W) + Spacing * previousGraphs.Count();
-            }
-            return mesh;
-        }
-
-        public void PrepareFrame(RenderFrame frame)
-        {
-            var matrix = Matrix.Identity;
-            for (var i = 0; i < Graphs.Count; i++)
-            {
-                Graphs[i].Mesh.GraphPos.X = Viewer.DisplaySize.X - Margin.X - Graphs[i].Mesh.GraphPos.Z;
-                Graphs[i].Mesh.GraphPos.Y = Margin.Y + Graphs[i].YOffset;
-                frame.AddPrimitive(Material, Graphs[i].Mesh, RenderPrimitiveGroup.Overlay, ref matrix);
-            }
-        }
-
-        public void Draw(SpriteBatch spriteBatch)
-        {
-            var box = new Rectangle();
-            for (var i = 0; i < Graphs.Count; i++)
-            {
-                if (!string.IsNullOrEmpty(Graphs[i].LabelName))
-                {
-                    box.X = (int)Graphs[i].Mesh.GraphPos.X;
-                    box.Y = Viewer.DisplaySize.Y - (int)Graphs[i].Mesh.GraphPos.Y - (int)Graphs[i].Mesh.GraphPos.W - Spacing;
-                    box.Width = (int)Graphs[i].Mesh.GraphPos.Z;
-                    box.Height = Spacing;
-                    Viewer.WindowManager.TextFontSmallOutlined.Draw(spriteBatch, box, Point.Zero, Graphs[i].LabelName, LabelAlignment.Right, Color.White);
-                    box.X = box.Right + 3;
-                    box.Y += Spacing - 3;
-                    Viewer.WindowManager.TextFontSmallOutlined.Draw(spriteBatch, box.Location, Graphs[i].LabelMax, Color.White);
-                    box.Y += (int)Graphs[i].Mesh.GraphPos.W - Spacing + 7;
-                    Viewer.WindowManager.TextFontSmallOutlined.Draw(spriteBatch, box.Location, Graphs[i].LabelMin, Color.White);
-                }
-            }
-        }
-
-        class Graph
-        {
-            public HUDGraphMesh Mesh;
-            public string LabelName;
-            public string LabelMin;
-            public string LabelMax;
-            public int YOffset;
-            public bool Overlapped;
-        }
-    }
-
-    public class HUDGraphMesh : RenderPrimitive
-    {
-        const int SampleCount = 1024 - 10 - 40; // Widest graphs we can fit in 1024x768.
-        const int VerticiesPerSample = 6;
-        const int PrimitivesPerSample = 2;
-        const int VertexCount = VerticiesPerSample * SampleCount;
-
-        readonly DynamicVertexBuffer VertexBuffer;
-        readonly VertexBuffer BorderVertexBuffer;
-        readonly Color Color;
-
-        int SampleIndex;
-        VertexPositionColor[] Samples = new VertexPositionColor[VertexCount];
-
-        public Vector4 GraphPos; // xy = xy position, zw = width/height
-        public Vector2 Sample; // x = index, y = count
-
-        public HUDGraphMesh(Viewer viewer, Color color, int height)
-        {
-            VertexBuffer = new DynamicVertexBuffer(viewer.GraphicsDevice, typeof(VertexPositionColor), VertexCount, BufferUsage.WriteOnly);
-            BorderVertexBuffer = new VertexBuffer(viewer.GraphicsDevice, typeof(VertexPositionColor), 10, BufferUsage.WriteOnly);
-            var borderOffset = new Vector2(1f / SampleCount, 1f / height);
-            var borderColor = new Color(1f, 1f, 1f, 0f);
-            BorderVertexBuffer.SetData(new[] {
-                // Bottom left
-                new VertexPositionColor(new Vector3(0 - borderOffset.X, 0 - borderOffset.Y, 1), borderColor),
-                new VertexPositionColor(new Vector3(0, 0, 1), borderColor),
-                // Bottom right
-                new VertexPositionColor(new Vector3(1 + borderOffset.X, 0 - borderOffset.Y, 0), borderColor),
-                new VertexPositionColor(new Vector3(1, 0, 0), borderColor),
-                // Top right
-                new VertexPositionColor(new Vector3(1 + borderOffset.X, 1 + borderOffset.Y, 0), borderColor),
-                new VertexPositionColor(new Vector3(1, 1, 0), borderColor),
-                // Top left
-                new VertexPositionColor(new Vector3(0 - borderOffset.X, 1 + borderOffset.Y, 1), borderColor),
-                new VertexPositionColor(new Vector3(0, 1, 1), borderColor),
-                // Bottom left
-                new VertexPositionColor(new Vector3(0 - borderOffset.X, 0 - borderOffset.Y, 1), borderColor),
-                new VertexPositionColor(new Vector3(0, 0, 1), borderColor),
-            });
-            Color = color;
-            Color.A = 255;
-            GraphPos.Z = SampleCount;
-            GraphPos.W = height;
-            Sample.Y = SampleCount;
-        }
-
-        void VertexBuffer_ContentLost()
-        {
-            VertexBuffer.SetData(0, Samples, 0, Samples.Length, VertexPositionColor.VertexDeclaration.VertexStride, SetDataOptions.NoOverwrite);
-        }
-
-        public void AddSample(float value)
-        {
-            value = MathHelper.Clamp(value, 0, 1);
-            var x = Sample.X / Sample.Y;
-
-            Samples[(int)Sample.X * VerticiesPerSample + 0] = new VertexPositionColor(new Vector3(x, value, 0), Color);
-            Samples[(int)Sample.X * VerticiesPerSample + 1] = new VertexPositionColor(new Vector3(x, value, 1), Color);
-            Samples[(int)Sample.X * VerticiesPerSample + 2] = new VertexPositionColor(new Vector3(x, 0, 1), Color);
-            Samples[(int)Sample.X * VerticiesPerSample + 3] = new VertexPositionColor(new Vector3(x, 0, 1), Color);
-            Samples[(int)Sample.X * VerticiesPerSample + 4] = new VertexPositionColor(new Vector3(x, value, 0), Color);
-            Samples[(int)Sample.X * VerticiesPerSample + 5] = new VertexPositionColor(new Vector3(x, 0, 0), Color);
-            VertexBuffer.SetData((int)Sample.X * VerticiesPerSample * VertexPositionColor.VertexDeclaration.VertexStride, Samples, (int)Sample.X * VerticiesPerSample, VerticiesPerSample, VertexPositionColor.VertexDeclaration.VertexStride, SetDataOptions.NoOverwrite);
-
-            SampleIndex = (SampleIndex + 1) % SampleCount;
-            Sample.X = SampleIndex;
-        }
-
-        public override void Draw(GraphicsDevice graphicsDevice)
-        {
-            if (VertexBuffer.IsContentLost)
-                VertexBuffer_ContentLost();
-
-            // Draw border
-            graphicsDevice.SetVertexBuffer(BorderVertexBuffer);
-            graphicsDevice.DrawPrimitives(PrimitiveType.TriangleStrip, 0, 8);
-
-            // Draw graph area (skipping the next value to be written)
-            graphicsDevice.SetVertexBuffer(VertexBuffer);
-            if (SampleIndex > 0)
-                graphicsDevice.DrawPrimitives(PrimitiveType.TriangleList, 0, SampleIndex * PrimitivesPerSample);
-            if (SampleIndex + 1 < SampleCount)
-                graphicsDevice.DrawPrimitives(PrimitiveType.TriangleList, (SampleIndex + 1) * VerticiesPerSample, (SampleCount - SampleIndex - 1) * PrimitivesPerSample);
-        }
-    }
-
-    public class HUDGraphMaterial : Material
-    {
-        IEnumerator<EffectPass> ShaderPassesGraph;
-
-        public HUDGraphMaterial(Viewer viewer)
-            : base(viewer, null)
-        {
-        }
-
-        public override void SetState(GraphicsDevice graphicsDevice, Material previousMaterial)
-        {
-            var shader = Viewer.MaterialManager.DebugShader;
-            shader.CurrentTechnique = shader.Techniques["Graph"];
-            if (ShaderPassesGraph == null) ShaderPassesGraph = shader.Techniques["Graph"].Passes.GetEnumerator();
-            shader.ScreenSize = new Vector2(Viewer.DisplaySize.X, Viewer.DisplaySize.Y);
-
-            graphicsDevice.RasterizerState = RasterizerState.CullNone;
-            graphicsDevice.DepthStencilState = DepthStencilState.None;
-        }
-
-        public override void Render(GraphicsDevice graphicsDevice, IEnumerable<RenderItem> renderItems, ref Matrix XNAViewMatrix, ref Matrix XNAProjectionMatrix)
-        {
-            var shader = Viewer.MaterialManager.DebugShader;
-
-            ShaderPassesGraph.Reset();
-            while (ShaderPassesGraph.MoveNext())
-            {
-                foreach (var item in renderItems)
-                {
-                    var graphMesh = item.RenderPrimitive as HUDGraphMesh;
-                    if (graphMesh != null)
-                    {
-                        shader.GraphPos = graphMesh.GraphPos;
-                        shader.GraphSample = graphMesh.Sample;
-                        ShaderPassesGraph.Current.Apply();
-                    }
-                    item.RenderPrimitive.Draw(graphicsDevice);
-                }
-            }
-        }
-
-        public override void ResetState(GraphicsDevice graphicsDevice)
-        {
-            graphicsDevice.RasterizerState = RasterizerState.CullCounterClockwise;
-            graphicsDevice.DepthStencilState = DepthStencilState.Default;
-        }
-    }
-}
->>>>>>> 6899ed8a
+﻿// COPYRIGHT 2011, 2012, 2013 by the Open Rails project.
+//
+// This file is part of Open Rails.
+//
+// Open Rails is free software: you can redistribute it and/or modify
+// it under the terms of the GNU General Public License as published by
+// the Free Software Foundation, either version 3 of the License, or
+// (at your option) any later version.
+//
+// Open Rails is distributed in the hope that it will be useful,
+// but WITHOUT ANY WARRANTY; without even the implied warranty of
+// MERCHANTABILITY or FITNESS FOR A PARTICULAR PURPOSE.  See the
+// GNU General Public License for more details.
+//
+// You should have received a copy of the GNU General Public License
+// along with Open Rails.  If not, see <http://www.gnu.org/licenses/>.
+
+// This file is the responsibility of the 3D & Environment Team.
+#define SHOW_PHYSICS_GRAPHS     //Matej Pacha - if commented, the physics graphs are not ready for public release
+
+using Microsoft.Xna.Framework;
+using Microsoft.Xna.Framework.Graphics;
+using Orts.Simulation.AIs;
+using Orts.Simulation.Physics;
+using Orts.Simulation.RollingStocks;
+using Orts.Simulation.RollingStocks.SubSystems.Brakes;
+using Orts.Simulation.RollingStocks.SubSystems.Brakes.MSTS;
+using Orts.Simulation.RollingStocks.SubSystems.PowerSupplies;
+using Orts.Viewer3D.Processes;
+using ORTS.Common;
+using System;
+using System.Collections.Generic;
+using System.Diagnostics;
+using System.IO;
+using System.Linq;
+using System.Runtime.InteropServices;
+using System.Text;
+
+namespace Orts.Viewer3D.Popups
+{
+    public class HUDWindow : LayeredWindow
+    {
+        // Set this to the width of each column in font-height units.
+        readonly int ColumnWidth = 5;
+
+        // Set to distance from top-left corner to place text.
+        const int TextOffset = 10;
+
+        readonly int ProcessorCount = System.Environment.ProcessorCount;
+
+        readonly PerformanceCounter AllocatedBytesPerSecCounter; // \.NET CLR Memory(*)\Allocated Bytes/sec
+        float AllocatedBytesPerSecLastValue;
+
+        readonly Viewer Viewer;
+        readonly Action<TableData>[] TextPages;
+        readonly WindowTextFont TextFont;
+        readonly HUDGraphMaterial HUDGraphMaterial;
+
+        //Set lines rows HUDScroll.
+        public int nLinesShow;
+        public int charFitPerLine;
+        public int columnsCount = 0;
+        public int headerToRestore = 0;
+        public int PathHeaderColumn = 0;
+        public static int columnsChars = 0;
+        public int[] lineOffsetLocoInfo = { 0, 0, 0, 0, 0, 0 };
+        public static int hudWindowLinesActualPage = 1;
+        public static int hudWindowLinesPagesCount = 1;
+        public static int hudWindowColumnsActualPage = 0;
+        public static int hudWindowColumnsPagesCount = 0;
+        public static int hudWindowLocoActualPage = 0;
+        public static int hudWindowLocoPagesCount = 1;
+        public static bool hudWindowFullScreen = false;
+        public static bool hudWindowHorizontalScroll = false;
+        public static bool hudWindowSteamLocoLead = false;
+        List<string> stringStatus = new List<string>();
+        public static bool BrakeInfoVisible = false;
+
+        int TextPage;
+        int LocomotivePage = 2;
+        int LastTextPage;
+        TableData TextTable = new TableData() { Cells = new string[0, 0] };
+
+        HUDGraphSet ForceGraphs;
+        HUDGraphMesh ForceGraphMotiveForce;
+        HUDGraphMesh ForceGraphDynamicForce;
+        HUDGraphMesh ForceGraphNumOfSubsteps;
+
+        HUDGraphSet LocomotiveGraphs;
+        HUDGraphMesh LocomotiveGraphsThrottle;
+        HUDGraphMesh LocomotiveGraphsInputPower;
+        HUDGraphMesh LocomotiveGraphsOutputPower;
+
+        HUDGraphSet DebugGraphs;
+        HUDGraphMesh DebugGraphMemory;
+        HUDGraphMesh DebugGraphGCs;
+        HUDGraphMesh DebugGraphFrameTime;
+        HUDGraphMesh DebugGraphProcessRender;
+        HUDGraphMesh DebugGraphProcessUpdater;
+        HUDGraphMesh DebugGraphProcessLoader;
+        HUDGraphMesh DebugGraphProcessSound;
+
+        public HUDWindow(WindowManager owner)
+            : base(owner, TextOffset, TextOffset, "HUD")
+        {
+            Viewer = owner.Viewer;
+            LastTextPage = LocomotivePage;
+
+            ProcessVirtualAddressLimit = GetVirtualAddressLimit();
+
+            try
+            {
+                var counterDotNetClrMemory = new PerformanceCounterCategory(".NET CLR Memory");
+                foreach (var process in counterDotNetClrMemory.GetInstanceNames())
+                {
+                    var processId = new PerformanceCounter(".NET CLR Memory", "Process ID", process);
+                    if (processId.NextValue() == Process.GetCurrentProcess().Id)
+                    {
+                        AllocatedBytesPerSecCounter = new PerformanceCounter(".NET CLR Memory", "Allocated Bytes/sec", process);
+                        break;
+                    }
+                }
+            }
+            catch (Exception error)
+            {
+                Trace.WriteLine(error);
+                Trace.TraceWarning("Unable to access Microsoft .NET Framework performance counters. This may be resolved by following the instructions at http://support.microsoft.com/kb/300956");
+            }
+
+            Debug.Assert(GC.MaxGeneration == 2, "Runtime is expected to have a MaxGeneration of 2.");
+
+            var textPages = new List<Action<TableData>>();
+            textPages.Add(TextPageCommon);
+            textPages.Add(TextPageConsistInfo);
+            textPages.Add(TextPageLocomotiveInfo);
+            textPages.Add(TextPageBrakeInfo);
+            textPages.Add(TextPageForceInfo);
+            textPages.Add(TextPageDispatcherInfo);
+            textPages.Add(TextPageWeather);
+            textPages.Add(TextPageDebugInfo);
+            TextPages = textPages.ToArray();
+
+            TextFont = owner.TextFontMonoSpacedOutlined;
+
+            ColumnWidth *= TextFont.Height;
+
+            HUDGraphMaterial = (HUDGraphMaterial)Viewer.MaterialManager.Load("Debug");
+
+            LocomotiveGraphs = new HUDGraphSet(Viewer, HUDGraphMaterial);
+            LocomotiveGraphsThrottle = LocomotiveGraphs.Add(Viewer.Catalog.GetString("Throttle"), "0", "100%", Color.Blue, 50);
+            LocomotiveGraphsInputPower = LocomotiveGraphs.Add(Viewer.Catalog.GetString("Power In/Out"), "0", "100%", Color.Yellow, 50);
+            LocomotiveGraphsOutputPower = LocomotiveGraphs.AddOverlapped(Color.Green, 50);
+
+            ForceGraphs = new HUDGraphSet(Viewer, HUDGraphMaterial);
+            ForceGraphMotiveForce = ForceGraphs.Add(Viewer.Catalog.GetString("Motive force"), "0%", "100%", Color.Green, 75);
+            ForceGraphDynamicForce = ForceGraphs.AddOverlapped(Color.Red, 75);
+            ForceGraphNumOfSubsteps = ForceGraphs.Add(Viewer.Catalog.GetString("Num of substeps"), "0", "300", Color.Blue, 25);
+
+            DebugGraphs = new HUDGraphSet(Viewer, HUDGraphMaterial);
+            DebugGraphMemory = DebugGraphs.Add(Viewer.Catalog.GetString("Memory"), "0GB", String.Format("{0:F0}GB", (float)ProcessVirtualAddressLimit / (1 << 30)), Color.Orange, 50);
+            DebugGraphGCs = DebugGraphs.Add(Viewer.Catalog.GetString("GCs"), "0", "2", Color.Magenta, 20); // Multiple of 4
+            DebugGraphFrameTime = DebugGraphs.Add(Viewer.Catalog.GetString("Frame time"), "0.0s", "0.1s", Color.LightGreen, 50);
+            DebugGraphProcessRender = DebugGraphs.Add(Viewer.Catalog.GetString("Render process"), "0%", "100%", Color.Red, 20);
+            DebugGraphProcessUpdater = DebugGraphs.Add(Viewer.Catalog.GetString("Updater process"), "0%", "100%", Color.Yellow, 20);
+            DebugGraphProcessLoader = DebugGraphs.Add(Viewer.Catalog.GetString("Loader process"), "0%", "100%", Color.Magenta, 20);
+            DebugGraphProcessSound = DebugGraphs.Add(Viewer.Catalog.GetString("Sound process"), "0%", "100%", Color.Cyan, 20);
+#if WITH_PATH_DEBUG
+            TextPage = 5;
+#endif
+        }
+
+        protected internal override void Save(BinaryWriter outf)
+        {
+            base.Save(outf);
+            outf.Write(TextPage);
+            outf.Write(LastTextPage);
+        }
+
+        protected internal override void Restore(BinaryReader inf)
+        {
+            base.Restore(inf);
+            var page = inf.ReadInt32();
+            if (page >= 0 && page <= TextPages.Length)
+                TextPage = page;
+            page = inf.ReadInt32();
+            if (page > 0 && page <= TextPages.Length)
+                LastTextPage = page;
+            else LastTextPage = LocomotivePage;
+        }
+
+        public override void Mark()
+        {
+            base.Mark();
+            HUDGraphMaterial.Mark();
+        }
+
+        public override bool Interactive
+        {
+            get
+            {
+                return false;
+            }
+        }
+
+        public override void TabAction()
+        {
+            TextPage = (TextPage + 1) % TextPages.Length;
+            if (TextPage != 0)
+            {
+                LastTextPage = TextPage;
+                lResetHudScroll = false;
+            }
+        }
+
+        public void ToggleBasicHUD()
+        {
+            TextPage = TextPage == 0 ? LastTextPage : 0;
+        }
+
+        int[] lastGCCounts = new int[3];
+
+        public override void PrepareFrame(RenderFrame frame, ElapsedTime elapsedTime, bool updateFull)
+        {
+            base.PrepareFrame(frame, elapsedTime, updateFull);
+#if SHOW_PHYSICS_GRAPHS
+            if (Visible && TextPages[TextPage] == TextPageForceInfo)
+            {
+                var loco = Viewer.PlayerLocomotive as MSTSLocomotive;
+                ForceGraphMotiveForce.AddSample(loco.MotiveForceN / loco.MaxForceN);
+                ForceGraphDynamicForce.AddSample(-loco.MotiveForceN / loco.MaxForceN);
+                ForceGraphNumOfSubsteps.AddSample((float)loco.LocomotiveAxle.AxleRevolutionsInt.NumOfSubstepsPS / (float)loco.LocomotiveAxle.AxleRevolutionsInt.MaxSubsteps);
+
+                ForceGraphs.PrepareFrame(frame);
+            }
+
+            if (Visible && TextPages[TextPage] == TextPageLocomotiveInfo)
+            {
+                var loco = Viewer.PlayerLocomotive as MSTSLocomotive;
+                var locoD = Viewer.PlayerLocomotive as MSTSDieselLocomotive;
+                var locoE = Viewer.PlayerLocomotive as MSTSElectricLocomotive;
+                var locoS = Viewer.PlayerLocomotive as MSTSSteamLocomotive;
+                LocomotiveGraphsThrottle.AddSample(loco.ThrottlePercent * 0.01f);
+                if (locoD != null)
+                {
+                    LocomotiveGraphsInputPower.AddSample(locoD.DieselEngines.MaxOutputPowerW / locoD.DieselEngines.MaxPowerW);
+                    LocomotiveGraphsOutputPower.AddSample(locoD.DieselEngines.PowerW / locoD.DieselEngines.MaxPowerW);
+                }
+                if (locoE != null)
+                {
+                    LocomotiveGraphsInputPower.AddSample(loco.ThrottlePercent * 0.01f);
+                    LocomotiveGraphsOutputPower.AddSample((loco.MotiveForceN / loco.MaxPowerW) * loco.SpeedMpS);
+                }
+                //TODO: plot correct values
+                if (locoS != null)
+                {
+                    LocomotiveGraphsInputPower.AddSample(loco.ThrottlePercent * 0.01f);
+                    LocomotiveGraphsOutputPower.AddSample((loco.MotiveForceN / loco.MaxPowerW) * loco.SpeedMpS);
+                }
+
+                LocomotiveGraphs.PrepareFrame(frame);
+            }
+#endif
+            if (Visible && TextPages[TextPage] == TextPageDebugInfo)
+            {
+                var gcCounts = new[] { GC.CollectionCount(0), GC.CollectionCount(1), GC.CollectionCount(2) };
+                DebugGraphMemory.AddSample((float)GetWorkingSetSize() / ProcessVirtualAddressLimit);
+                DebugGraphGCs.AddSample(gcCounts[2] > lastGCCounts[2] ? 1.0f : gcCounts[1] > lastGCCounts[1] ? 0.5f : gcCounts[0] > lastGCCounts[0] ? 0.25f : 0);
+                DebugGraphFrameTime.AddSample(Viewer.RenderProcess.FrameTime.Value * 10);
+                DebugGraphProcessRender.AddSample(Viewer.RenderProcess.Profiler.Wall.Value / 100);
+                DebugGraphProcessUpdater.AddSample(Viewer.UpdaterProcess.Profiler.Wall.Value / 100);
+                DebugGraphProcessLoader.AddSample(Viewer.LoaderProcess.Profiler.Wall.Value / 100);
+                DebugGraphProcessSound.AddSample(Viewer.SoundProcess.Profiler.Wall.Value / 100);
+                lastGCCounts = gcCounts;
+                DebugGraphs.PrepareFrame(frame);
+            }
+        }
+
+        public override void PrepareFrame(ElapsedTime elapsedTime, bool updateFull)
+        {
+            base.PrepareFrame(elapsedTime, updateFull);
+
+            if (updateFull)
+            {
+                var table = new TableData() { Cells = new string[TextTable.Cells.GetLength(0), TextTable.Cells.GetLength(1)] };
+                //Normal screen or full screen
+                if (!hudWindowFullScreen)
+                    TextPages[0](table);
+
+                if (TextPage > 0)
+                    TextPages[TextPage](table);
+                TextTable = table;
+            }
+        }
+
+        public override void Draw(SpriteBatch spriteBatch)
+        {
+            // Completely customise the rendering of the HUD - don't call base.Draw(spriteBatch).
+            for (var row = 0; row < TextTable.Cells.GetLength(0); row++)
+            {
+                for (var column = 0; column < TextTable.Cells.GetLength(1); column++)
+                {
+                    if (TextTable.Cells[row, column] != null)
+                    {
+                        var text = TextTable.Cells[row, column];
+                        var align = text.StartsWith(" ") ? LabelAlignment.Right : LabelAlignment.Left;
+                        var color = Color.White;
+                        if (text.Contains("!!!"))
+                        {//Change to red color, an example: overspeed.
+                            color = Color.OrangeRed;
+                            text = text.Contains("!!!") && text.Contains("???")? text.Substring(0, text.Length - 6) :text.Substring(0, text.Length - 3);
+                        }
+                        else if (text.EndsWith("!!!") || text.EndsWith("???"))
+                        {
+                            color = text.EndsWith("!!!") ? Color.OrangeRed : Color.Yellow;
+                            text = text.Substring(0, text.Length - 3);
+                        }
+                        else if (text.EndsWith("%%%"))
+                        {
+                            color = Color.Cyan;
+                            text = text.Substring(0, text.Length - 3);
+                        }
+                        else if (text.EndsWith("$$$"))
+                        {
+                            color = Color.Pink;
+                            text = text.Substring(0, text.Length - 3);
+                        }
+                        TextFont.Draw(spriteBatch, new Rectangle(TextOffset + column * ColumnWidth, TextOffset + row * TextFont.Height, ColumnWidth, TextFont.Height), Point.Zero, text, align, color);
+                    }
+                }
+            }
+
+#if SHOW_PHYSICS_GRAPHS
+            if (Visible && TextPages[TextPage] == TextPageForceInfo)
+                ForceGraphs.Draw(spriteBatch);
+            if (Visible && TextPages[TextPage] == TextPageLocomotiveInfo)
+                LocomotiveGraphs.Draw(spriteBatch);
+#endif
+            if (Visible && TextPages[TextPage] == TextPageDebugInfo)
+                DebugGraphs.Draw(spriteBatch);
+        }
+
+#region Table handling
+        sealed class TableData
+        {
+            public string[,] Cells;
+            public int CurrentRow;
+            public int CurrentLabelColumn;
+            public int CurrentValueColumn;
+        }
+
+        static void TableSetCell(TableData table, int cellColumn, string format, params object[] args)
+        {
+            TableSetCell(table, table.CurrentRow, cellColumn, format, args);
+        }
+
+        static void TableSetCell(TableData table, int cellRow, int cellColumn, string format, params object[] args)
+        {
+            if (cellRow > table.Cells.GetUpperBound(0) || cellColumn > table.Cells.GetUpperBound(1))
+            {
+                var newCells = new string[Math.Max(cellRow + 1, table.Cells.GetLength(0)), Math.Max(cellColumn + 1, table.Cells.GetLength(1))];
+                for (var row = 0; row < table.Cells.GetLength(0); row++)
+                    for (var column = 0; column < table.Cells.GetLength(1); column++)
+                        newCells[row, column] = table.Cells[row, column];
+                table.Cells = newCells;
+            }
+            Debug.Assert(!format.Contains('\n'), "HUD table cells must not contain newlines. Use the table positioning instead.");
+            table.Cells[cellRow, cellColumn] = args.Length > 0 ? String.Format(format, args) : format;
+        }
+
+        static void TableSetCells(TableData table, int startColumn, params string[] columns)
+        {
+            for (var i = 0; i < columns.Length; i++)
+                TableSetCell(table, startColumn + i, columns[i]);
+        }
+
+        static void TableAddLine(TableData table)
+        {
+            table.CurrentRow++;
+        }
+
+        static void TableAddLine(TableData table, string format, params object[] args)
+        {
+            TableSetCell(table, table.CurrentRow, 0, format, args);
+            table.CurrentRow++;
+        }
+
+        static void TableAddLines(TableData table, string lines)
+        {
+            if (lines == null)
+                return;
+
+            foreach (var line in lines.Split('\n'))
+            {
+                var column = 0;
+                foreach (var cell in line.Split('\t'))
+                    TableSetCell(table, column++, "{0}", cell);
+                table.CurrentRow++;
+            }
+        }
+
+        static void TableSetLabelValueColumns(TableData table, int labelColumn, int valueColumn)
+        {
+            table.CurrentLabelColumn = labelColumn;
+            table.CurrentValueColumn = valueColumn;
+        }
+
+        static void TableAddLabelValue(TableData table, string label, string format, params object[] args)
+        {
+            TableSetCell(table, table.CurrentRow, table.CurrentLabelColumn, label);
+            TableSetCell(table, table.CurrentRow, table.CurrentValueColumn, format, args);
+            table.CurrentRow++;
+        }
+#endregion
+
+        void TextPageCommon(TableData table)
+        {
+            var playerTrain = Viewer.PlayerLocomotive.Train;
+            var showMUReverser = Math.Abs(playerTrain.MUReverserPercent) != 100;
+            var showRetainers = playerTrain.RetainerSetting != RetainerSetting.Exhaust;
+            var engineBrakeStatus = Viewer.PlayerLocomotive.GetEngineBrakeStatus();
+            var dynamicBrakeStatus = Viewer.PlayerLocomotive.GetDynamicBrakeStatus();
+            var locomotiveStatus = Viewer.PlayerLocomotive.GetStatus();
+            var stretched = playerTrain.Cars.Count > 1 && playerTrain.NPull == playerTrain.Cars.Count - 1;
+            var bunched = !stretched && playerTrain.Cars.Count > 1 && playerTrain.NPush == playerTrain.Cars.Count - 1;
+            
+            //Disable Hudscroll.
+            if(Viewer.HUDScrollWindow.Visible && TextPage == 0)
+                Viewer.HUDScrollWindow.Visible = false;
+
+            //Disable Hudscroll.
+            if (Viewer.HUDScrollWindow.Visible && TextPage == 0)
+                Viewer.HUDScrollWindow.Visible = false;
+
+            TableSetLabelValueColumns(table, 0, 2);
+            TableAddLabelValue(table, Viewer.Catalog.GetString("Version"), VersionInfo.VersionOrBuild);
+
+            // Client and server may have a time difference.
+            if (Orts.MultiPlayer.MPManager.IsClient())
+                TableAddLabelValue(table, Viewer.Catalog.GetString("Time"), FormatStrings.FormatTime(Viewer.Simulator.ClockTime + Orts.MultiPlayer.MPManager.Instance().serverTimeDifference));
+            else
+                TableAddLabelValue(table, Viewer.Catalog.GetString("Time"), FormatStrings.FormatTime(Viewer.Simulator.ClockTime));
+
+            if (Viewer.Simulator.IsReplaying)
+                TableAddLabelValue(table, Viewer.Catalog.GetString("Replay"), FormatStrings.FormatTime(Viewer.Log.ReplayEndsAt - Viewer.Simulator.ClockTime));
+
+            TableAddLabelValue(table, Viewer.Catalog.GetString("Speed"), FormatStrings.FormatSpeedDisplay(Viewer.PlayerLocomotive.SpeedMpS, Viewer.PlayerLocomotive.IsMetric));
+            TableAddLabelValue(table, Viewer.Catalog.GetString("Gradient"), "{0:F1}%", -Viewer.PlayerLocomotive.CurrentElevationPercent);
+            TableAddLabelValue(table, Viewer.Catalog.GetString("Direction"), showMUReverser ? "{1:F0} {0}" : "{0}", FormatStrings.Catalog.GetParticularString(EnumExtension.EnumDescription<Direction>(), Viewer.PlayerLocomotive.Direction.GetDescription()), Math.Abs(playerTrain.MUReverserPercent));
+            TableAddLabelValue(table, Viewer.PlayerLocomotive is MSTSSteamLocomotive ? Viewer.Catalog.GetString("Regulator") : Viewer.Catalog.GetString("Throttle"), "{0:F0}%", Viewer.PlayerLocomotive.ThrottlePercent);
+            TableAddLabelValue(table, Viewer.Catalog.GetString("Train brake"), "{0}", Viewer.PlayerLocomotive.GetTrainBrakeStatus());
+            if (showRetainers)
+                TableAddLabelValue(table, Viewer.Catalog.GetString("Retainers"), "{0}% {1}", playerTrain.RetainerPercent, Viewer.Catalog.GetString(playerTrain.RetainerSetting.GetDescription()));
+            if ((Viewer.PlayerLocomotive as MSTSLocomotive).EngineBrakeFitted) // ideally this test should be using "engineBrakeStatus != null", but this currently does not work, as a controller is defined by default
+                TableAddLabelValue(table, Viewer.Catalog.GetString("Engine brake"), "{0}", engineBrakeStatus);
+            if (dynamicBrakeStatus != null)
+                TableAddLabelValue(table, Viewer.Catalog.GetString("Dynamic brake"), "{0}", dynamicBrakeStatus);
+            if (locomotiveStatus != null)
+            {
+                var lines = locomotiveStatus.Split('\n');
+                foreach (var line in lines)
+                {
+                    if (line.Length > 0)
+                    {
+                        var parts = line.Split(new[] { " = " }, 2, StringSplitOptions.None);
+                        TableAddLabelValue(table, parts[0], parts.Length > 1 ? parts[1] : "");
+                    }
+                }
+            }
+            TableAddLine(table);
+            TableAddLabelValue(table, Viewer.Catalog.GetString("FPS"), "{0:F0}", Viewer.RenderProcess.FrameRate.SmoothedValue);
+            TableAddLine(table);
+
+            if (Viewer.PlayerLocomotive.Train.TrainType == Train.TRAINTYPE.AI_PLAYERHOSTING)
+                TableAddLine(table, Viewer.Catalog.GetString("Autopilot") + "???");
+
+            if (Viewer.PlayerTrain.IsWheelSlip)
+                TableAddLine(table, Viewer.Catalog.GetString("Wheel slip") + "!!!");
+            else if (Viewer.PlayerTrain.IsWheelSlipWarninq)
+                TableAddLine(table, Viewer.Catalog.GetString("Wheel slip warning") + "???");
+
+            if (Viewer.PlayerTrain.IsBrakeSkid)
+                TableAddLine(table, Viewer.Catalog.GetString("Wheel skid") + "!!!");
+
+            if (Viewer.PlayerLocomotive.GetSanderOn())
+            {
+                var sanderBlocked = Viewer.PlayerLocomotive is MSTSLocomotive && Math.Abs(playerTrain.SpeedMpS) > ((MSTSLocomotive)Viewer.PlayerLocomotive).SanderSpeedOfMpS;
+                if (sanderBlocked)
+                    TableAddLine(table, Viewer.Catalog.GetString("Sander blocked") + "!!!");
+                else
+                    TableAddLine(table, Viewer.Catalog.GetString("Sander on") + "???");
+            }
+
+            if ((Viewer.PlayerLocomotive as MSTSWagon).DoorLeftOpen || (Viewer.PlayerLocomotive as MSTSWagon).DoorRightOpen)
+            {
+                var color = Math.Abs(Viewer.PlayerLocomotive.SpeedMpS) > 0.1f ? "!!!" : "???";
+                var status = "";
+                if ((Viewer.PlayerLocomotive as MSTSWagon).DoorLeftOpen)
+                    status += Viewer.Catalog.GetString((Viewer.PlayerLocomotive as MSTSLocomotive).GetCabFlipped() ? "Right" : "Left");
+                if ((Viewer.PlayerLocomotive as MSTSWagon).DoorRightOpen)
+                    status += string.Format(status == "" ? "{0}" : " {0}", Viewer.Catalog.GetString((Viewer.PlayerLocomotive as MSTSLocomotive).GetCabFlipped() ? "Left" : "Right"));
+                status += color;
+
+                TableAddLabelValue(table, Viewer.Catalog.GetString("Doors open") + color, status);
+            }
+            if (Orts.MultiPlayer.MPManager.IsMultiPlayer())
+            {
+                var text = Orts.MultiPlayer.MPManager.Instance().GetOnlineUsersInfo();
+
+                TableAddLabelValue(table, Viewer.Catalog.GetString("MultiPlayerStatus: "), "{0}", Orts.MultiPlayer.MPManager.IsServer()
+                    ? Viewer.Catalog.GetString("Dispatcher") : Orts.MultiPlayer.MPManager.Instance().AmAider
+                    ? Viewer.Catalog.GetString("Helper") : Orts.MultiPlayer.MPManager.IsClient()
+                    ? Viewer.Catalog.GetString("Client") : "");
+                TableAddLine(table);
+                foreach (var t in text.Split('\t'))
+                    TableAddLine(table, "{0}", t);
+            }
+        }
+
+        void TextPageConsistInfo(TableData table)
+        {
+            TextPageHeading(table, Viewer.Catalog.GetString("CONSIST INFORMATION"));
+
+            var locomotive = Viewer.PlayerLocomotive;
+            var mstsLocomotive = locomotive as MSTSLocomotive;
+            var train = locomotive.Train;
+            float tonnage = 0f;
+            foreach (var car in train.Cars)
+            {
+                if (car.WagonType == TrainCar.WagonTypes.Freight || car.WagonType == TrainCar.WagonTypes.Passenger)
+                    tonnage += car.MassKG;
+            }
+
+            ResetHudScroll();//Reset Hudscroll.
+
+            List<string> statusConsist = new List<string>();
+            //Consist information. Header.
+            statusConsist.Add(string.Format("{0}\t{1}\t{2}\t{3}\t{4}\t\t{5}\t{6}\t\t{7}\t\t{8}",
+                Viewer.Catalog.GetString("Player"),
+                Viewer.Catalog.GetString("Tilted"),
+                Viewer.Catalog.GetString("Type"),
+                Viewer.Catalog.GetString("Length"),
+                Viewer.Catalog.GetString("Weight"), //"",
+                Viewer.Catalog.GetString("Tonnage"), //"",
+                Viewer.Catalog.GetString("Control Mode"),// "",
+                Viewer.Catalog.GetString("Out of Control"),// "",
+                Viewer.Catalog.GetString("Cab Aspect")
+
+                //Add new header data here, if adding additional column.
+
+                ));
+            //Consist information. Data.
+            statusConsist.Add(string.Format("{0}\t{1}\t{2}\t{3}\t{4}\t\t{5}\t{6}\t\t{7}\t\t{8}",
+                locomotive.CarID + " " + (mstsLocomotive == null ? "" : mstsLocomotive.UsingRearCab ? Viewer.Catalog.GetString("R") : Viewer.Catalog.GetString("F")),
+                (train.IsTilting ? Viewer.Catalog.GetString("Yes") : Viewer.Catalog.GetString("No")),
+                (train.IsFreight ? Viewer.Catalog.GetString("Freight") : Viewer.Catalog.GetString("Pass")),
+                FormatStrings.FormatShortDistanceDisplay(train.Length, locomotive.IsMetric),
+                FormatStrings.FormatLargeMass(train.MassKg, locomotive.IsMetric, locomotive.IsUK),
+                FormatStrings.FormatLargeMass(tonnage, locomotive.IsMetric, locomotive.IsUK),
+                train.ControlMode.ToString(),
+                train.OutOfControlReason.ToString(),
+                mstsLocomotive.TrainControlSystem.CabSignalAspect.ToString()
+
+                //Add new data here, if adding additional column.
+
+                ));
+
+            //Car information
+            statusConsist.Add(string.Format("\n{0}\t{1}\t{2}\t{3}\t{4}\t{5}\t{6}",
+                Viewer.Catalog.GetString("Car"),
+                Viewer.Catalog.GetString("Flipped"),
+                Viewer.Catalog.GetString("Type"),
+                Viewer.Catalog.GetString("Length"),
+                Viewer.Catalog.GetString("Weight"),
+                Viewer.Catalog.GetString("Drv/Cabs"),
+                Viewer.Catalog.GetString("Wheels")
+
+                //Add new header data here, if adding additional column.
+
+                ));
+
+            //Pages count from number of nLinesShow.
+            columnsCount = statusConsist[statusConsist.Count - 1].Count(x => x == '\t') + (statusConsist[statusConsist.Count - 1].EndsWith("\t") ? 0 : 1);
+            //table.CurrentRow + 1 (Consist information. Header) + 1 (Consist information. Data.) + 1 (TableAddLine(table)) + 1 (Car information)
+            TextLineNumber(train.Cars.Count, table.CurrentRow + 4, columnsCount);//HudScroll
+
+            for (var i = (hudWindowLinesActualPage * nLinesShow) - nLinesShow; i < (train.Cars.Count > hudWindowLinesActualPage * nLinesShow ? hudWindowLinesActualPage * nLinesShow : train.Cars.Count); i++)
+            {
+                var j = (i == 0) ? 0 : i;
+                var car = train.Cars[j];
+                statusConsist.Add(car.CarID + "\t" +
+                    (car.Flipped ? Viewer.Catalog.GetString("Yes") : Viewer.Catalog.GetString("No")) + "\t" +
+                    (train.IsFreight ? Viewer.Catalog.GetString("Freight") : Viewer.Catalog.GetString("Pass")) + "\t" +
+                    FormatStrings.FormatShortDistanceDisplay(car.CarLengthM, locomotive.IsMetric) + "\t" +
+                    FormatStrings.FormatLargeMass(car.MassKG, locomotive.IsMetric, locomotive.IsUK) + "\t" +
+                    (car.IsDriveable ? "D" : "") + (car.HasFrontCab || car.HasFront3DCab ? "F" : "") + (car.HasRearCab || car.HasRear3DCab ? "R" : "") + "\t" +
+                    GetCarWhyteLikeNotation(car) + "\t");
+
+                //Add new data here, if adding additional column.
+
+            }
+
+            DrawScrollArrows(statusConsist, table, false);
+        }
+
+        static string GetCarWhyteLikeNotation(TrainCar car)
+        {
+            if (car.WheelAxles.Count == 0)
+                return "";
+
+            var whyte = new List<string>();
+            var currentCount = 0;
+            var currentBogie = car.WheelAxles[0].BogieIndex;
+            foreach (var axle in car.WheelAxles)
+            {
+                if (currentBogie != axle.BogieIndex)
+                {
+                    whyte.Add(currentCount.ToString());
+                    currentBogie = axle.BogieIndex;
+                    currentCount = 0;
+                }
+                currentCount += 2;
+            }
+            whyte.Add(currentCount.ToString());
+            return String.Join("-", whyte.ToArray());
+        }
+
+        void TextPageLocomotiveInfo(TableData table)
+        {
+            TextPageHeading(table, Viewer.Catalog.GetString("LOCOMOTIVE INFORMATION"));
+
+            var locomotive = Viewer.PlayerLocomotive;
+            var train = locomotive.Train;
+            ResetHudScroll();//Reset Hudscroll.
+
+            //HudScroll
+            //Store status for each locomotive
+            List<string> LocomotiveID = new List<string>();
+            List<string> LocomotiveName = new List<string>(); List<string> statusHeader = new List<string>();
+            List<string> statusData = new List<string>();
+            Dictionary<string, int> sectionsLocomotive = new Dictionary<string, int>();
+            bool IsSteamLocomotive = false;
+            int maxColumns = 0;
+            string space = new string(' ', columnsChars);
+            hudWindowLocoPagesCount = 0;
+
+            //Count Locomotive.
+            foreach (var car in train.Cars)
+            {
+                if (car is MSTSLocomotive)
+                {
+                    LocomotiveID.Add(car.CarID);
+                    hudWindowLocoPagesCount++;
+                    IsSteamLocomotive = !IsSteamLocomotive && car.EngineType == TrainCar.EngineTypes.Steam ? true : false;
+                }
+            }
+
+            //Disable loco nav scroll button when only one loco.
+            hudWindowSteamLocoLead = LocomotiveID.Count == 1 && IsSteamLocomotive ? true : false;
+
+            //PlayerLoco
+            statusHeader.Add(String.Format("{8}\t{0}\t{4}\t{1}\t{5:F0}%\t{2}\t{6:F0}%\t{3}\t\t{7}\n",
+                //0
+                Viewer.Catalog.GetString("Direction"),
+                //1
+                Viewer.PlayerLocomotive is MSTSSteamLocomotive ? Viewer.Catalog.GetParticularString("Steam", "Reverser") : Viewer.Catalog.GetParticularString("NonSteam", "Reverser"),
+                //2
+                Viewer.PlayerLocomotive is MSTSSteamLocomotive ? Viewer.Catalog.GetString("Regulator") : Viewer.Catalog.GetString("Throttle"),
+                //3
+                Viewer.Catalog.GetString("Dynamic brake"),
+                //4
+                FormatStrings.Catalog.GetParticularString("Reverser", train.MUDirection.GetDescription()),
+                //5
+                train.MUReverserPercent,
+                //6
+                train.MUThrottlePercent,
+                //7
+                train.MUDynamicBrakePercent >= 0 ? string.Format("{0:F0}%", train.MUDynamicBrakePercent) : Viewer.Catalog.GetString("off"),
+                //8
+                Viewer.Catalog.GetString("PlayerLoco")));
+
+            foreach (var car in train.Cars)
+            {
+                if (car is MSTSLocomotive && (hudWindowLocoActualPage > 0 ? car.CarID == LocomotiveID[hudWindowLocoActualPage - 1] : true))
+                {
+                    foreach (var line in car.GetDebugStatus().Split('\n'))
+                    {
+                        if (line.Contains(car.CarID) && !statusHeader.Contains(car.CarID))
+                        {
+                            //Header. Supports different types of locomotives.
+                            statusHeader.Add(string.Format("{0}\t{1}\t{2}\t{3}\t{4}\t{5}\t\t{6}\t{7}\t{8}\t{9}\t\t{10}\t{11}\t{12}\t{13}\t{14}\t{15}\t{16}",
+                                //00
+                                Viewer.Catalog.GetString("Loco"),
+                                //01
+                                Viewer.Catalog.GetString("Direction"),
+                                //02
+                                Viewer.Catalog.GetString("Flipped"),
+                                //03
+                                Viewer.Catalog.GetString("MU'd"),
+                                //04
+                                Viewer.Catalog.GetString("Throttle"),
+                                //05
+                                Viewer.Catalog.GetString("Speed"),
+                                //06
+                                Viewer.Catalog.GetString("Power"),
+                                //07
+                                Viewer.Catalog.GetString("Force"),
+                                //08
+                                car is MSTSDieselLocomotive && (car as MSTSDieselLocomotive).DieselEngines[0].HasGearBox ?
+                                Viewer.Catalog.GetString("Gear") : Viewer.Catalog.GetString(""),
+                                //09
+                                car is MSTSSteamLocomotive ? Viewer.Catalog.GetString("") :
+                                car is MSTSDieselLocomotive ? Viewer.Catalog.GetString("Fuel") :
+                                car is MSTSElectricLocomotive ? Viewer.Catalog.GetString("Circuit breaker") : Viewer.Catalog.GetString(""),
+                                //10
+                                car is MSTSSteamLocomotive ? Viewer.Catalog.GetString("") :
+                                car is MSTSDieselLocomotive ? Viewer.Catalog.GetString("Status") :
+                                car is MSTSElectricLocomotive ? Viewer.Catalog.GetString("TCS") : Viewer.Catalog.GetString(""),
+                                //11
+                                car is MSTSSteamLocomotive ? Viewer.Catalog.GetString("") :
+                                car is MSTSDieselLocomotive ? Viewer.Catalog.GetString("Power") :
+                                car is MSTSElectricLocomotive ? Viewer.Catalog.GetString("Driver") : Viewer.Catalog.GetString(""),
+                                //12
+                                car is MSTSSteamLocomotive ? Viewer.Catalog.GetString("") :
+                                car is MSTSDieselLocomotive ? Viewer.Catalog.GetString("Load") :
+                                car is MSTSElectricLocomotive ? Viewer.Catalog.GetString("Auxiliar power") : Viewer.Catalog.GetString(""),
+                                //13
+                                car is MSTSSteamLocomotive ? Viewer.Catalog.GetString("") :
+                                car is MSTSDieselLocomotive ? Viewer.Catalog.GetString("Rpm") :
+                                car is MSTSElectricLocomotive ? Viewer.Catalog.GetString("") : Viewer.Catalog.GetString(""),
+                                //14
+                                car is MSTSSteamLocomotive ? Viewer.Catalog.GetString("") :
+                                car is MSTSDieselLocomotive ? Viewer.Catalog.GetString("Flow") :
+                                car is MSTSElectricLocomotive ? Viewer.Catalog.GetString("") : Viewer.Catalog.GetString(""),
+                                //15
+                                car is MSTSSteamLocomotive ? Viewer.Catalog.GetString("") :
+                                car is MSTSDieselLocomotive ? Viewer.Catalog.GetString("Temperature") :
+                                car is MSTSElectricLocomotive ? Viewer.Catalog.GetString("") : Viewer.Catalog.GetString(""),
+                                //16
+                                car is MSTSSteamLocomotive ? Viewer.Catalog.GetString("") :
+                                car is MSTSDieselLocomotive ? Viewer.Catalog.GetString("Oil") :
+                                car is MSTSElectricLocomotive ? Viewer.Catalog.GetString("") : Viewer.Catalog.GetString("")
+
+                                //Add new Locomotive header here, if required.
+
+                                ));
+
+                            statusHeader.Add(line);
+                        }
+                        var column = 0;
+                        if (line.Length > 1)
+                        {
+                            foreach (var cell in line.Split('\t'))
+                            {
+                                column++;
+                                if (cell.Contains(car.CarID)) LocomotiveName.Add(cell);
+                            }
+                            if (column > maxColumns) maxColumns = column;
+
+                            statusData.Add(line);
+                        }
+                        else
+                            statusData.Add("");
+                    }
+                }
+            }
+            //statusHeader[0] contains PlayerLoco data.
+            maxColumns = statusHeader[1].TrimEnd('\t').Count(x => x == '\t');
+            //The lines that fit by pages.
+            TextLineNumber(hudWindowLocoActualPage == 0 ? hudWindowLocoPagesCount : statusHeader.Count, hudWindowLocoActualPage == 0 ? hudWindowLocoPagesCount : table.CurrentRow, hudWindowLocoActualPage == 0 ? 1 : maxColumns);
+            var initialHeaderRow = table.CurrentRow;
+            //Display headers
+            DrawScrollArrows(statusHeader, table, IsSteamLocomotive);
+
+            var HeaderRows = table.CurrentRow - initialHeaderRow;
+            var nLine = 0;
+            var cLine = "";
+            foreach (var Line in statusData)
+            {
+                nLine++;
+                if (Line.Contains("==="))
+                {
+                    if (sectionsLocomotive.ContainsKey(cLine))
+                        sectionsLocomotive[cLine] = nLine;
+
+                    if (!sectionsLocomotive.ContainsKey(Line))
+                    {
+                        cLine = Line;
+                        sectionsLocomotive.Add(cLine, nLine);
+                        nLine = 0;
+                    }
+                }
+            }
+            //Last section header.
+            sectionsLocomotive[cLine] = nLine;
+
+            //Lines that fit by pages.
+            TextLineNumber(hudWindowLocoActualPage == 0 ? hudWindowLocoPagesCount : statusData.Count, hudWindowLocoActualPage == 0 ? hudWindowLocoPagesCount : table.CurrentRow, maxColumns); //hudWindowLocoActualPage == 0 ? 1 : maxColumns);
+
+            var CurrentFirstLine = (hudWindowLinesActualPage * nLinesShow) - nLinesShow;
+            var CurrentLastLine = hudWindowLinesActualPage * nLinesShow;
+
+            for (var i = CurrentFirstLine; i < CurrentLastLine + 1; i++)
+            {
+                //Locomotive info, line limit.
+                if ((CurrentFirstLine >= nLinesShow ? hudWindowLocoActualPage == 0 || hudWindowLinesActualPage > 1 ? i - lineOffsetLocoInfo[hudWindowLinesActualPage] : i - 1 : i) > statusData.Count - 1)
+                    break;
+                //Locomotive, line limit.
+                if (hudWindowLocoActualPage == 0 && i > HeaderRows - 3)
+                    break;
+
+                if (i - CurrentFirstLine < (hudWindowLocoActualPage == 0 ? hudWindowLocoPagesCount : 1))
+                {
+                    int index = statusData.FindIndex(x => x.Contains(LocomotiveName[i - CurrentFirstLine]));
+                    TextColNumber(statusData[index], 0, IsSteamLocomotive);//Horizontal string width to display Locomotives.
+                }
+                else if ((i > nLinesShow ? i - lineOffsetLocoInfo[hudWindowLinesActualPage] : i) < statusData.Count || nLinesShow > statusData.Count)
+                {
+                    //Avoid to truncated sections.
+                    var offsetI = (i > nLinesShow ? i - lineOffsetLocoInfo[hudWindowLinesActualPage] : i);
+                    var dataText = statusData[offsetI];
+                    if (statusData[offsetI].Contains("===") && CurrentLastLine < i + sectionsLocomotive[statusData[offsetI]])
+                    {   //Calc string col number to display.
+                        lineOffsetLocoInfo[hudWindowLinesActualPage + 1] = nLinesShow - (i - CurrentFirstLine) + 2;//2 = First line + empty line
+                        break;
+                    }
+                    else
+                    {
+                        var newI = i > nLinesShow ? i - lineOffsetLocoInfo[hudWindowLinesActualPage] : i;
+                        var newStatus = statusData[newI];
+                        TextColNumber(statusData[offsetI], 0, IsSteamLocomotive);
+                    }
+                }
+
+                if (hudWindowLocoActualPage > 0 && !statusData[i > nLinesShow ? i - lineOffsetLocoInfo[hudWindowLinesActualPage] : i].StartsWith(LocomotiveName[0]))
+                {
+                    if (hudWindowColumnsActualPage > 0)
+                    {
+                        //Nav arrows. Don't use DrawScrollArrows() function with locomotive info.
+                        //◄ \u25C0 - ► \u25B6 - ↔ \u2194
+                        if (stringStatus.Count > 1 && stringStatus.Count <= hudWindowColumnsActualPage)
+                            TableAddLines(table, hudWindowColumnsActualPage > 1 ? "◄" + stringStatus[(stringStatus.Count < hudWindowColumnsActualPage ? stringStatus.Count - 1 : hudWindowColumnsActualPage - 1)] : stringStatus[hudWindowColumnsActualPage - 1]);
+                        else if (stringStatus.Count > 1 && hudWindowColumnsActualPage == 1)
+                            TableAddLines(table, hudWindowColumnsActualPage > 0 ? "►" + stringStatus[hudWindowColumnsActualPage - 1] : stringStatus[hudWindowColumnsActualPage - 1]);
+                        else if (stringStatus.Count > 1 && hudWindowColumnsActualPage > 1 && stringStatus.Count >= hudWindowColumnsActualPage)
+                            TableAddLines(table, hudWindowColumnsActualPage > 0 ? "↔" + stringStatus[hudWindowColumnsActualPage - 1] : stringStatus[hudWindowColumnsActualPage - 1]);
+                        else
+                        {
+                            if (stringStatus.Count > 0)
+                            {
+                                if (!stringStatus[0].StartsWith(LocomotiveName[0]))
+                                    TableAddLines(table, stringStatus[0]);
+                            }
+                            else
+                                TableAddLines(table, statusData[i > nLinesShow ? i - lineOffsetLocoInfo[hudWindowLinesActualPage] : i]);
+                        }
+                    }
+                    else
+                    {
+                        if (i - CurrentFirstLine < (hudWindowLocoActualPage == 0 ? hudWindowLocoPagesCount : 1) && hudWindowColumnsActualPage == 0)
+                        {}
+                        else
+                        {   //Display other locomotive info data.
+                            var x = 0;
+                            if (CurrentFirstLine >= nLinesShow)
+                            {
+                                if (hudWindowLocoActualPage == 0 || hudWindowLinesActualPage > 1)
+                                {
+                                    x = i - lineOffsetLocoInfo[hudWindowLinesActualPage];
+                                }
+                                else
+                                    x = i - 1;
+                            }
+                            else
+                                x = i;
+
+                            var textout = statusData[x];
+                            TableAddLines(table, textout);
+                        }
+                    }
+                }
+            }
+        }
+
+        void TextPageBrakeInfo(TableData table)
+        {
+            TextPageHeading(table, Viewer.Catalog.GetString("BRAKE INFORMATION"));
+
+            ResetHudScroll(); //Reset Hudscroll.
+
+            var train = Viewer.PlayerLocomotive.Train;
+            var mstsLocomotive = Viewer.PlayerLocomotive as MSTSLocomotive;
+            var HUDSteamEngineType = mstsLocomotive.SteamEngineType;
+            var HUDEngineType = mstsLocomotive.EngineType;
+
+            // If vacuum brakes are used then use this display
+            if ((Viewer.PlayerLocomotive as MSTSLocomotive).BrakeSystem is VacuumSinglePipe)
+            {
+                if ((Viewer.PlayerLocomotive as MSTSLocomotive).VacuumBrakeEQFitted)
+                {
+                    TableAddLines(table, String.Format("{0}\t\t{1}\t\t{2}\t{3}\t\t{4}",
+                    Viewer.Catalog.GetString("PlayerLoco"),
+                    Viewer.Catalog.GetString("Main reservoir"),
+                    FormatStrings.FormatPressure(Vac.FromPress((Viewer.PlayerLocomotive as MSTSLocomotive).VacuumMainResVacuumPSIAorInHg), PressureUnit.InHg, PressureUnit.InHg, true),
+                    Viewer.Catalog.GetString("Exhauster"),
+                    (Viewer.PlayerLocomotive as MSTSLocomotive).VacuumExhausterIsOn ? Viewer.Catalog.GetString("on") : Viewer.Catalog.GetString("off")));
+                }
+
+                else if ((Viewer.PlayerLocomotive as MSTSLocomotive).VacuumPumpFitted && (Viewer.PlayerLocomotive as MSTSLocomotive).SmallEjectorFitted)
+                {
+                    // Display if vacuum pump, large ejector and small ejector fitted
+                    TableAddLines(table, String.Format("{0}\t\t{1}\t\t{2}\t{3}\t\t{4}\t{5}\t{6}\t\t{7}\t\t{8}",
+                    Viewer.Catalog.GetString("PlayerLoco"),
+                    Viewer.Catalog.GetString("Large Ejector"),
+                    (Viewer.PlayerLocomotive as MSTSLocomotive).LargeSteamEjectorIsOn ? Viewer.Catalog.GetString("on") : Viewer.Catalog.GetString("off"),
+                    Viewer.Catalog.GetString("Small Ejector"),
+                    (Viewer.PlayerLocomotive as MSTSLocomotive).SmallSteamEjectorIsOn ? Viewer.Catalog.GetString("on") : Viewer.Catalog.GetString("off"),
+                    Viewer.Catalog.GetString("Pressure"),
+                    FormatStrings.FormatPressure((Viewer.PlayerLocomotive as MSTSLocomotive).SteamEjectorSmallPressurePSI, PressureUnit.PSI, (Viewer.PlayerLocomotive as MSTSLocomotive).BrakeSystemPressureUnits[BrakeSystemComponent.MainReservoir], true),
+                    Viewer.Catalog.GetString("Vacuum Pump"),
+                    (Viewer.PlayerLocomotive as MSTSLocomotive).VacuumPumpOperating ? Viewer.Catalog.GetString("on") : Viewer.Catalog.GetString("off")
+                    ));
+                }
+                else if ((Viewer.PlayerLocomotive as MSTSLocomotive).VacuumPumpFitted && !(Viewer.PlayerLocomotive as MSTSLocomotive).SmallEjectorFitted) // Change display so that small ejector is not displayed for vacuum pump operated locomotives
+                {
+                    // Display if vacuum pump, and large ejector only fitted
+                    TableAddLines(table, String.Format("{0}\t\t{1}\t\t{2}\t{3}\t\t{4}",
+                    Viewer.Catalog.GetString("PlayerLoco"),
+                    Viewer.Catalog.GetString("Large Ejector"),
+                    (Viewer.PlayerLocomotive as MSTSLocomotive).LargeSteamEjectorIsOn ? Viewer.Catalog.GetString("on") : Viewer.Catalog.GetString("off"),
+                    Viewer.Catalog.GetString("Vacuum Pump"),
+                    (Viewer.PlayerLocomotive as MSTSLocomotive).VacuumPumpOperating ? Viewer.Catalog.GetString("on") : Viewer.Catalog.GetString("off")));
+                }
+                else
+                {
+                    // Display if large ejector and small ejector only fitted
+                    TableAddLines(table, String.Format("{0}\t\t{1}\t\t{2}\t{3}\t\t{4}\t{5}\t{6}",
+                    Viewer.Catalog.GetString("PlayerLoco"),
+                    Viewer.Catalog.GetString("Large Ejector"),
+                    (Viewer.PlayerLocomotive as MSTSLocomotive).LargeSteamEjectorIsOn ? Viewer.Catalog.GetString("on") : Viewer.Catalog.GetString("off"),
+                    Viewer.Catalog.GetString("Small Ejector"),
+                    (Viewer.PlayerLocomotive as MSTSLocomotive).SmallSteamEjectorIsOn ? Viewer.Catalog.GetString("on") : Viewer.Catalog.GetString("off"),
+                    Viewer.Catalog.GetString("Pressure"),
+                    FormatStrings.FormatPressure((Viewer.PlayerLocomotive as MSTSLocomotive).SteamEjectorSmallPressurePSI, PressureUnit.PSI, (Viewer.PlayerLocomotive as MSTSLocomotive).BrakeSystemPressureUnits[BrakeSystemComponent.MainReservoir], true)));
+                }
+
+                // Lines to show brake system volumes
+                TableAddLines(table, String.Format("{0}\t\t{1}\t\t{2}\t{3}\t\t{4}\t{5}\t{6}",
+                Viewer.Catalog.GetString("Brake Sys Vol"),
+                Viewer.Catalog.GetString("Train Pipe"),
+                FormatStrings.FormatVolume(train.TotalTrainBrakePipeVolumeM3, mstsLocomotive.IsMetric),
+                Viewer.Catalog.GetString("Brake Cyl"),
+                FormatStrings.FormatVolume(train.TotalTrainBrakeCylinderVolumeM3, mstsLocomotive.IsMetric),
+                Viewer.Catalog.GetString("Air Vol"),
+                FormatStrings.FormatVolume(train.TotalCurrentTrainBrakeSystemVolumeM3, mstsLocomotive.IsMetric)
+                ));
+            }
+            else  // Default to air or electronically braked, use this display
+            {
+                TableAddLines(table, String.Format("{0}\t\t{1}\t\t{2}\t{3}\t\t{4}",
+                    Viewer.Catalog.GetString("PlayerLoco"),
+                    Viewer.Catalog.GetString("Main reservoir"),
+                    FormatStrings.FormatPressure((Viewer.PlayerLocomotive as MSTSLocomotive).MainResPressurePSI, PressureUnit.PSI, (Viewer.PlayerLocomotive as MSTSLocomotive).BrakeSystemPressureUnits[BrakeSystemComponent.MainReservoir], true),
+                    Viewer.Catalog.GetString("Compressor"),
+                    (Viewer.PlayerLocomotive as MSTSLocomotive).CompressorIsOn ? Viewer.Catalog.GetString("on") : Viewer.Catalog.GetString("off")));
+            }
+
+            // Display data for other locomotives
+            for (var i = 0; i < train.Cars.Count; i++)
+            {
+                var car = train.Cars[i];
+                if (car is MSTSLocomotive && car != Viewer.PlayerLocomotive)
+                {
+                    TableAddLines(table, String.Format("{0}\t{1}\t{2}\t\t{3}\t{4}\t\t{5}",
+                        Viewer.Catalog.GetString("Loco"),
+                        car.CarID,
+                        Viewer.Catalog.GetString("Main reservoir"),
+                        FormatStrings.FormatPressure((car as MSTSLocomotive).MainResPressurePSI, PressureUnit.PSI, (car as MSTSLocomotive).BrakeSystemPressureUnits[BrakeSystemComponent.MainReservoir], true),
+                        Viewer.Catalog.GetString("Compressor"),
+                        (car as MSTSLocomotive).CompressorIsOn ? Viewer.Catalog.GetString("on") : Viewer.Catalog.GetString("off")));
+                }
+            }
+            TableAddLine(table);
+
+            //Initialize
+            List<string> statusBrake = new List<string>();
+            List<string> statusHeader = new List<string>();
+            string[] stringStatusToList;//Allow to change data from TableAddLines to TableSetCell
+            hudWindowLocoPagesCount = 0;
+            int n = train.Cars.Count;
+            int maxColumns = 0;
+
+            // Different display depending upon whether vacuum braked or air braked
+            for (var i = 0; i < n; i++)
+            {
+                var car = train.Cars[i];
+                if (car.BrakeSystem is VacuumSinglePipe)
+                {
+                    statusHeader.Add(string.Format("{0}\t{1}\t{2}\t{3}\t{4}\t{5}\t{6}\t{7}",
+                        //0
+                        Viewer.Catalog.GetString("Car"),
+                        //1
+                        Viewer.Catalog.GetString("Type"),
+                        //2
+                        Viewer.Catalog.GetString("BrkCyl"),
+                        //3
+                        Viewer.Catalog.GetString("BrkPipe"),
+                        //4
+                        Viewer.Catalog.GetString("VacRes"),
+                        //Viewer.Catalog.GetString(""),
+                        //5
+                        Viewer.Catalog.GetString("Handbrk"),
+                        //6
+                        Viewer.Catalog.GetString("Conn"),
+                        //7
+                        Viewer.Catalog.GetString("AnglCock")
+
+                        //Add new header data here, if addining additional column.
+
+                        ));
+                }
+                else // default air braked
+                {
+                    statusHeader.Add(string.Format("{0}\t{1}\t{2}\t{3}\t{4}\t{5}\t{6}\t{7}\t{8}\t{9}\t{10}\t{11}\t{12}\t{13}",
+                    //0
+                    Viewer.Catalog.GetString("Car"),
+                    //1
+                    Viewer.Catalog.GetString("Type"),
+                    //2
+                    Viewer.Catalog.GetString("BrkCyl"),
+                    //3
+                    Viewer.Catalog.GetString("BrkPipe"),
+                    //4
+                    Viewer.Catalog.GetString("AuxRes"),
+                    //5
+                    Viewer.Catalog.GetString("ErgRes"),
+                    //6
+                    Viewer.Catalog.GetString("MRPipe"),
+                    //7
+                    Viewer.Catalog.GetString("RetValve"),
+                    //8
+                    Viewer.Catalog.GetString("TripleValve"),
+                    //9
+                    Viewer.Catalog.GetString(""),
+                    //10
+                    Viewer.Catalog.GetString("Handbrk"),
+                    //11
+                    Viewer.Catalog.GetString("Conn"),
+                    //12
+                    Viewer.Catalog.GetString("AnglCock"),
+                    //13
+                    Viewer.Catalog.GetString("BleedOff")
+
+                    //Add new header data here, if addining additional column.
+
+                    ));
+                }
+            }
+            //TableAddLine(table);
+            columnsCount = statusHeader[statusHeader.Count-1].Count(x => x == '\t');
+            //The lines that fit by pages.
+            TextLineNumber(train.Cars.Count, table.CurrentRow + 1, columnsCount);
+
+            for (var i = 0; i < train.Cars.Count; i++)
+            {
+                var j = (i == 0) ? 0 : i;
+                var car = train.Cars[j];
+                var statusString = "";
+                foreach (var cell in car.BrakeSystem.GetDebugStatus((Viewer.PlayerLocomotive as MSTSLocomotive).BrakeSystemPressureUnits))
+                {
+                    statusString = statusString + cell + "\t";
+                }
+                if (statusString.StartsWith("1V"))
+                {
+                    var indexMatch = statusHeader.FindIndex(x => x.Contains(Viewer.Catalog.GetString("VacRes")));
+                    if (!statusBrake.Contains(statusHeader[indexMatch]))//Avoid header duplicity
+                        statusBrake.Add(statusHeader[indexMatch]);
+                }
+                else
+                {
+                    var indexMatch = statusHeader.FindIndex(x => x.Contains(Viewer.Catalog.GetString("AuxRes")));
+                    if (!statusBrake.Contains(statusHeader[indexMatch]))//Avoid header duplicity
+                        statusBrake.Add(statusHeader[indexMatch]);
+                }
+                statusBrake.Add(car.CarID + "\t" + statusString);
+            }
+
+            //HudScroll. Pages count from nLinesShow number.
+            TextLineNumber(statusBrake.Count, table.CurrentRow, columnsCount);
+
+            //Number of lines to show. HudScroll
+            for (var i = (hudWindowLinesActualPage * nLinesShow) - nLinesShow; i < (statusBrake.Count > hudWindowLinesActualPage * nLinesShow ? hudWindowLinesActualPage * nLinesShow : statusBrake.Count); i++)
+            {
+                if (i > 0 && i < 2 && (statusBrake[i] == stringStatus[i - 1]) || i > 1 && (statusBrake[i - 2] == statusBrake[i]))
+                    continue;
+
+                if (statusBrake.Count > i)
+                {
+                    //Calc col number and take in count 1 left column carID
+                    if (i > 0 && i % nLinesShow == 0 && hudWindowColumnsActualPage > 0)
+                        TextColNumber(statusBrake[0], 0, false);
+                    else
+                        TextColNumber(statusBrake[i], 0, false);
+
+                    //Update Brake Information view to show selected car from TrainOperationsWindow (F9)
+                    //Once a car clicked CarOperationsWindow remains visible
+                    BrakeInfoVisible = false;
+                    if (Viewer.CarOperationsWindow.Visible)
+                    {
+                        int indexMatch = statusBrake.FindIndex(x => x.Contains(Viewer.Catalog.GetString((Viewer.CarOperationsWindow.CarPosition >= Viewer.PlayerTrain.Cars.Count ? " " : Viewer.PlayerTrain.Cars[Viewer.CarOperationsWindow.CarPosition].CarID))));
+                        hudWindowLinesActualPage = (int)Math.Ceiling(Convert.ToDouble(indexMatch / nLinesShow) + 0.5);
+                        BrakeInfoVisible = true;
+                    }
+
+                    //Add yellow color to string when car was selected at CarOperationWindow (F9).
+                    stringStatusToList = (statusBrake[i].TrimEnd('\t').Split('\t'));//Convert to string[]
+
+                    var EndText = stringStatusToList[0] == (Viewer.CarOperationsWindow.CarPosition >= Viewer.PlayerTrain.Cars.Count ? " " : Viewer.PlayerTrain.Cars[Viewer.CarOperationsWindow.CarPosition].CarID) ? "???" : "";
+                    var arrow = "";
+
+                    //DrawScrollArrows() can't be used because it works with TableAddLines, here we work with TableSetCell.
+                    if (hudWindowColumnsActualPage > 0)
+                    {
+                        if (stringStatus.Count > 1 && stringStatus.Count <= hudWindowColumnsActualPage)
+                        {
+                            arrow = arrow + "◄";// \u25C0
+                        }
+                        else if (stringStatus.Count > 1 && hudWindowColumnsActualPage == 1)
+                        {
+                            arrow = arrow + "►";// \u25B6
+                        }
+
+                        if (i > 0 && i % nLinesShow == 0)
+                        {//Display header when page was changed
+                            TextColNumber(statusBrake[0], 0, false);
+                            stringStatusToList = stringStatus[hudWindowColumnsActualPage - 1].TrimEnd('\t').Split('\t');// string[]
+                            stringStatusToList[0] = arrow + stringStatusToList[0];
+                            BrakeInfoData(table, stringStatusToList, "");
+                            TableAddLine(table);
+                            TextColNumber(statusBrake[i], 0, false);
+                        }
+
+                        if (stringStatus.Count >= hudWindowColumnsActualPage)
+                        {//Avoid crash when not same brake system
+                            stringStatusToList = stringStatus[hudWindowColumnsActualPage - 1].TrimEnd('\t').Split('\t');// string[]
+                            stringStatusToList[0] = arrow + stringStatusToList[0];
+                            BrakeInfoData(table, stringStatusToList, EndText);
+                        }
+                        else if (stringStatus.Count == 1)
+                        {
+                            stringStatusToList = stringStatus[0].TrimEnd('\t').Split('\t');// string[]
+                            stringStatusToList[0] = arrow + stringStatusToList[0];
+                            BrakeInfoData(table, stringStatusToList, EndText);
+                        }
+                    }
+                    else
+                    {   //hudWindowColumnsActualPage == 0.
+                        if (i > 0 && i % nLinesShow == 0)
+                        {//Display header when page was changed
+                            stringStatusToList = statusBrake[0].TrimEnd('\t').Split('\t');// string[]
+                            BrakeInfoData(table, stringStatusToList, "");
+                            TableAddLine(table);
+                        }
+
+                        stringStatusToList = statusBrake[i].TrimEnd('\t').Split('\t');// string[]
+                        BrakeInfoData(table, stringStatusToList, EndText);
+                    }
+                    TableAddLine(table);
+                }
+            }
+        }
+
+        /// <summary>
+        /// Allow to draw brake info data.
+        /// </summary>
+        /// <param name="table"></param>
+        /// <param name="stringToDraw"></param>
+        /// <param name="endtext"></param>
+        void BrakeInfoData(TableData table, string[] stringToDraw, string endtext)
+        {
+            for (int iCell = 0; iCell<stringToDraw.Length; iCell++)
+                TableSetCell(table, table.CurrentRow, iCell, stringToDraw[iCell] + endtext);
+        }
+
+
+        void TextPageForceInfo(TableData table)
+        {
+            TextPageHeading(table, Viewer.Catalog.GetString("FORCE INFORMATION"));
+
+            var train = Viewer.PlayerLocomotive.Train;
+            var mstsLocomotive = Viewer.PlayerLocomotive as MSTSLocomotive;
+
+            ResetHudScroll(); //Reset Hudscroll.
+            if (hudWindowFullScreen)
+                TableSetLabelValueColumns(table, 0, 2);
+
+            if (mstsLocomotive != null)
+            {
+                if (mstsLocomotive.AdvancedAdhesionModel)
+                {
+                    var HUDSteamEngineType = mstsLocomotive.SteamEngineType;
+                    var HUDEngineType = mstsLocomotive.EngineType;
+
+                    if (HUDEngineType == TrainCar.EngineTypes.Steam && (HUDSteamEngineType == TrainCar.SteamEngineTypes.Compound || HUDSteamEngineType == TrainCar.SteamEngineTypes.Simple || HUDSteamEngineType == TrainCar.SteamEngineTypes.Unknown)) // For display of steam locomotive adhesion info
+                    {
+                        TableAddLine(table, Viewer.Catalog.GetString("(Advanced adhesion model)"));
+                        TableAddLabelValue(table, Viewer.Catalog.GetString("Loco Adhesion"), "{0:F0}%", mstsLocomotive.LocomotiveCoefficientFrictionHUD * 100.0f);
+                        TableAddLabelValue(table, Viewer.Catalog.GetString("Wag Adhesion"), "{0:F0}%", mstsLocomotive.WagonCoefficientFrictionHUD * 100.0f);
+                        TableAddLabelValue(table, Viewer.Catalog.GetString("Tang. Force"), "{0:F0}", FormatStrings.FormatForce(N.FromLbf(mstsLocomotive.SteamTangentialWheelForce), mstsLocomotive.IsMetric));
+                        TableAddLabelValue(table, Viewer.Catalog.GetString("Static Force"), "{0:F0}", FormatStrings.FormatForce(N.FromLbf(mstsLocomotive.SteamStaticWheelForce), mstsLocomotive.IsMetric));
+                        //  TableAddLabelValue(table, Viewer.Catalog.GetString("Axle brake force"), "{0}", FormatStrings.FormatForce(mstsLocomotive.LocomotiveAxle.BrakeForceN, mstsLocomotive.IsMetric));
+                    }
+                    else  // Advanced adhesion non steam locomotives HUD display
+                    {
+                        TableAddLine(table, Viewer.Catalog.GetString("(Advanced adhesion model)"));
+                        TableAddLabelValue(table, Viewer.Catalog.GetString("Wheel slip"), "{0:F0}% ({1:F0}%/{2})", mstsLocomotive.LocomotiveAxle.SlipSpeedPercent, mstsLocomotive.LocomotiveAxle.SlipDerivationPercentpS, FormatStrings.s);
+                        TableAddLabelValue(table, Viewer.Catalog.GetString("Conditions"), "{0:F0}%", mstsLocomotive.LocomotiveAxle.AdhesionConditions * 100.0f);
+                        TableAddLabelValue(table, Viewer.Catalog.GetString("Axle drive force"), "{0}", FormatStrings.FormatForce(mstsLocomotive.LocomotiveAxle.DriveForceN, mstsLocomotive.IsMetric));
+                        TableAddLabelValue(table, Viewer.Catalog.GetString("Axle brake force"), "{0}", FormatStrings.FormatForce(mstsLocomotive.LocomotiveAxle.BrakeRetardForceN, mstsLocomotive.IsMetric));
+                        TableAddLabelValue(table, Viewer.Catalog.GetString("Number of substeps"), "{0:F0} ({1})", mstsLocomotive.LocomotiveAxle.AxleRevolutionsInt.NumOfSubstepsPS,
+                                                                                                    Viewer.Catalog.GetStringFmt("filtered by {0:F0}", mstsLocomotive.LocomotiveAxle.FilterMovingAverage.Size));
+                        TableAddLabelValue(table, Viewer.Catalog.GetString("Solver"), "{0}", mstsLocomotive.LocomotiveAxle.AxleRevolutionsInt.Method.ToString());
+                        TableAddLabelValue(table, Viewer.Catalog.GetString("Stability correction"), "{0:F0}", mstsLocomotive.LocomotiveAxle.AdhesionK);
+                        TableAddLabelValue(table, Viewer.Catalog.GetString("Axle out force"), "{0} ({1})",
+                            FormatStrings.FormatForce(mstsLocomotive.LocomotiveAxle.AxleForceN, mstsLocomotive.IsMetric),
+                            FormatStrings.FormatPower(mstsLocomotive.LocomotiveAxle.AxleForceN * mstsLocomotive.WheelSpeedMpS, mstsLocomotive.IsMetric, false, false));
+                        TableAddLabelValue(table, Viewer.Catalog.GetString("Loco Adhesion"), "{0:F0}%", mstsLocomotive.LocomotiveCoefficientFrictionHUD * 100.0f);
+                        TableAddLabelValue(table, Viewer.Catalog.GetString("Wagon Adhesion"), "{0:F0}%", mstsLocomotive.WagonCoefficientFrictionHUD * 100.0f);
+                    }
+                }
+                else
+                {
+                    TableAddLine(table, Viewer.Catalog.GetString("(Simple adhesion model)"));
+                    TableAddLabelValue(table, Viewer.Catalog.GetString("Axle out force"), "{0:F0} N ({1:F0} kW)", mstsLocomotive.MotiveForceN, mstsLocomotive.MotiveForceN * mstsLocomotive.SpeedMpS / 1000.0f);
+                    TableAddLabelValue(table, Viewer.Catalog.GetString("Loco Adhesion"), "{0:F0}%", mstsLocomotive.LocomotiveCoefficientFrictionHUD * 100.0f);
+                    TableAddLabelValue(table, Viewer.Catalog.GetString("Wagon Adhesion"), "{0:F0}%", mstsLocomotive.WagonCoefficientFrictionHUD * 100.0f);
+                }
+                TableAddLine(table);
+
+                if (train.TrainWindResistanceDependent) // Only show this information if wind resistance is selected
+                {
+                    var status = new StringBuilder();
+                    if (hudWindowColumnsActualPage > 0)
+                    {
+                        status.AppendFormat("\n{0}\t{1:N2} mph\t{2}\t{3:N2} mph\n",
+                        Viewer.Catalog.GetString("ResWind:"), train.ResultantWindComponentDeg,
+                        Viewer.Catalog.GetString("ResSpeed:"), Me.ToMi(pS.TopH(train.WindResultantSpeedMpS)));
+                    }
+                    else
+                    {
+                        status.AppendFormat("\n{0}\t{1:N2} mph\t{2}\t\t{3:N2} Deg\t{4}\t\t{5:N2} Deg\t{6}\t{7:N2} mph\t{8}\t{9:N2} mph\n",
+                        Viewer.Catalog.GetString("Wind Speed:"), Me.ToMi(pS.TopH(train.PhysicsWindSpeedMpS)),
+                        Viewer.Catalog.GetString("Wind Direction:"), train.PhysicsWindDirectionDeg,
+                        Viewer.Catalog.GetString("Train Direction:"), train.PhysicsTrainLocoDirectionDeg,
+                        Viewer.Catalog.GetString("ResWind:"), train.ResultantWindComponentDeg,
+                        Viewer.Catalog.GetString("ResSpeed:"), Me.ToMi(pS.TopH(train.WindResultantSpeedMpS))
+
+                        //Add new header + data here, if required.
+
+                        );
+                    }
+                    TableAddLines(table, status.ToString());
+                }
+            }
+            //HudScroll
+            if (hudWindowColumnsActualPage > 0)
+            {
+                //HudScroll
+                TableSetCells(table, 0,
+                Viewer.Catalog.GetString("Car"),
+                Viewer.Catalog.GetString("Coupler"),
+                Viewer.Catalog.GetString("Slack"),
+                Viewer.Catalog.GetString("Mass"),
+                Viewer.Catalog.GetString("Gradient"),
+                Viewer.Catalog.GetString("Curve"),
+                Viewer.Catalog.GetString("Brk Frict."),
+                Viewer.Catalog.GetString("Brk Slide"),
+                Viewer.Catalog.GetString("Bear Temp")
+
+                //Add new header data here, if adding additional column.
+
+                );
+            }
+            else
+            {
+                //Normal view
+                TableSetCells(table, 0,
+                Viewer.Catalog.GetString("Car"),
+                Viewer.Catalog.GetString("Total"),
+                Viewer.Catalog.GetString("Motive"),
+                Viewer.Catalog.GetString("Brake"),
+                Viewer.Catalog.GetString("Friction"),
+                Viewer.Catalog.GetString("Gravity"),
+                Viewer.Catalog.GetString("Curve"),
+                Viewer.Catalog.GetString("Tunnel"),
+                Viewer.Catalog.GetString("Wind"),
+                Viewer.Catalog.GetString("Coupler"),
+                Viewer.Catalog.GetString("Coupler"),
+                Viewer.Catalog.GetString("Slack"),
+                Viewer.Catalog.GetString("Mass"),
+                Viewer.Catalog.GetString("Gradient"),
+                Viewer.Catalog.GetString("Curve"),
+                Viewer.Catalog.GetString("Brk Frict."),
+                Viewer.Catalog.GetString("Brk Slide"),
+                Viewer.Catalog.GetString("Bear Temp")
+
+                //Add new header data here, if adding additional column.
+
+                );
+            }
+            //Columns. HudScroll
+            var columnsCount = ColumnsCount(table, false);
+
+            TableAddLine(table);
+
+            //Pages count from number of nLinesShow.
+            TextLineNumber(train.Cars.Count, table.CurrentRow + 1, columnsCount);
+            //Number of lines to show
+            for (var i = (hudWindowLinesActualPage * nLinesShow) - nLinesShow; i < (train.Cars.Count > hudWindowLinesActualPage * nLinesShow ? hudWindowLinesActualPage * nLinesShow : train.Cars.Count); i++)
+            {
+                var j = (i == 0) ? 0 : i;
+                var car = train.Cars[j];
+                TableSetCell(table, 0, "{0}", car.CarID);
+                if (hudWindowColumnsActualPage > 0)
+                {
+                    TableSetCell(table, 1, "{0} : {1}", car.HUDCouplerRigidIndication ? "R" : "F", car.CouplerExceedBreakLimit ? "xxx" : car.CouplerOverloaded ? "O/L" : car.HUDCouplerForceIndication == 1 ? "Pull" : car.HUDCouplerForceIndication == 2 ? "Push" : "-");
+                    TableSetCell(table, 2, "{0}", FormatStrings.FormatVeryShortDistanceDisplay(car.CouplerSlackM, car.IsMetric));
+                    TableSetCell(table, 3, "{0}", FormatStrings.FormatLargeMass(car.MassKG, car.IsMetric, car.IsUK));
+                    TableSetCell(table, 4, "{0:F2}%", -car.CurrentElevationPercent);
+                    TableSetCell(table, 5, "{0}", FormatStrings.FormatDistance(car.CurrentCurveRadius, car.IsMetric));
+                    TableSetCell(table, 6, "{0:F0}%", car.BrakeShoeCoefficientFriction * 100.0f);
+                    TableSetCell(table, 7, car.HUDBrakeSkid ? Viewer.Catalog.GetString("Yes") : "No");
+                    TableSetCell(table, 8, "{0} {1}", FormatStrings.FormatTemperature(car.WheelBearingTemperatureDegC, car.IsMetric, false), car.DisplayWheelBearingTemperatureStatus);
+
+                    TableSetCell(table, 9, car.Flipped ? Viewer.Catalog.GetString("Flipped") : "");
+
+                    //Add new column data here, if adding additional column.
+
+                    TableAddLine(table);
+                    TableSetCell(table, 1, "Tot.Slack:");
+                    TableSetCell(table, 2, "{0}", FormatStrings.FormatVeryShortDistanceDisplay(train.TotalCouplerSlackM, mstsLocomotive.IsMetric));
+                }
+                else
+                {
+                    TableSetCell(table, 1, "{0}", FormatStrings.FormatForce(car.TotalForceN, car.IsMetric));
+                    TableSetCell(table, 2, "{0}", FormatStrings.FormatForce(car.MotiveForceN, car.IsMetric));
+                    TableSetCell(table, 3, "{0}", FormatStrings.FormatForce(car.BrakeForceN, car.IsMetric));
+                    TableSetCell(table, 4, "{0}", FormatStrings.FormatForce(car.FrictionForceN, car.IsMetric));
+                    TableSetCell(table, 5, "{0}", FormatStrings.FormatForce(car.GravityForceN, car.IsMetric));
+                    TableSetCell(table, 6, "{0}", FormatStrings.FormatForce(car.CurveForceN, car.IsMetric));
+                    TableSetCell(table, 7, "{0}", FormatStrings.FormatForce(car.TunnelForceN, car.IsMetric));
+                    TableSetCell(table, 8, "{0}", FormatStrings.FormatForce(car.WindForceN, car.IsMetric));
+                    TableSetCell(table, 9, "{0}", FormatStrings.FormatForce(car.CouplerForceU, car.IsMetric));
+                    TableSetCell(table, 10, "{0} : {1}", car.HUDCouplerRigidIndication ? "R" : "F", car.CouplerExceedBreakLimit ? "xxx" : car.CouplerOverloaded ? "O/L" : car.HUDCouplerForceIndication == 1 ? "Pull" : car.HUDCouplerForceIndication == 2 ? "Push" : "-");
+                    TableSetCell(table, 11, "{0}", FormatStrings.FormatVeryShortDistanceDisplay(car.CouplerSlackM, car.IsMetric));
+                    TableSetCell(table, 12, "{0}", FormatStrings.FormatLargeMass(car.MassKG, car.IsMetric, car.IsUK));
+                    TableSetCell(table, 13, "{0:F2}%", -car.CurrentElevationPercent);
+                    TableSetCell(table, 14, "{0}", FormatStrings.FormatDistance(car.CurrentCurveRadius, car.IsMetric));
+                    TableSetCell(table, 15, "{0:F0}%", car.BrakeShoeCoefficientFriction * 100.0f);
+                    TableSetCell(table, 16, car.HUDBrakeSkid ? Viewer.Catalog.GetString("Yes") : "No");
+                    TableSetCell(table, 17, "{0} {1}", FormatStrings.FormatTemperature(car.WheelBearingTemperatureDegC, car.IsMetric, false), car.DisplayWheelBearingTemperatureStatus);
+
+                    TableSetCell(table, 18, car.Flipped ? Viewer.Catalog.GetString("Flipped") : "");
+
+                    //Add new column data here, if adding additional column.
+
+                    TableAddLine(table);
+                    TableSetCell(table, 10, "Tot.Slack:");
+                    TableSetCell(table, 11, "{0}", FormatStrings.FormatVeryShortDistanceDisplay(train.TotalCouplerSlackM, mstsLocomotive.IsMetric));
+                }
+            }
+        }
+        
+        void TextPageDispatcherInfo(TableData table)
+        {
+            // count active trains
+            int totalactive = 0;
+            foreach (var thisTrain in Viewer.Simulator.AI.AITrains)
+            {
+                if (thisTrain.MovementState != AITrain.AI_MOVEMENT_STATE.AI_STATIC && thisTrain.TrainType != Train.TRAINTYPE.AI_INCORPORATED)
+                {
+                    totalactive++;
+                }
+            }
+
+            TextPageHeading(table, Viewer.Catalog.GetString("DISPATCHER INFORMATION : active trains : " + totalactive));
+
+            ResetHudScroll();//Reset HudScroll
+            
+            if (hudWindowColumnsActualPage > 0)
+            {
+                //HudScroll
+                TableSetCells(table, 0,
+                    Viewer.Catalog.GetString("Train"),
+                    Viewer.Catalog.GetString("Consist"),
+                    Viewer.Catalog.GetString("Path"));
+
+                //Add new header data here, if adding additional column.
+
+            }
+            else
+            {
+                //Normal view
+                TableSetCells(table, 0,
+                    Viewer.Catalog.GetString("Train"),
+                    Viewer.Catalog.GetString("Travelled"),
+                    Viewer.Catalog.GetString("Speed"),
+                    Viewer.Catalog.GetString("Max"),
+                    Viewer.Catalog.GetString("AI mode"),
+                    Viewer.Catalog.GetString("AI data"),
+                    Viewer.Catalog.GetString("Mode"),
+                    Viewer.Catalog.GetString("Auth"),
+                    Viewer.Catalog.GetString("Distance"),
+                    Viewer.Catalog.GetString("Signal"),
+                    Viewer.Catalog.GetString("Distance"),
+                    Viewer.Catalog.GetString("Consist"),
+                    Viewer.Catalog.GetString("Path"));
+
+                //Add new header data here, if adding additional column.
+
+                //Find 'Path' header column
+                //Requiered to avoid conflict with human dispatcher code.
+                PathHeaderColumn = ColumnsCount(table, true); 
+            }
+
+            //HudScroll. Columns
+            var columnsCount = ColumnsCount(table, false);
+            
+            List<string[]> statusDispatcher = new List<string[]>();
+            statusDispatcher.Clear();
+            var TextToYellowColor = "#";
+
+            TableAddLine(table);
+
+            // first is player train
+            foreach (var thisTrain in Viewer.Simulator.Trains)
+            {
+                if (thisTrain.TrainType == Train.TRAINTYPE.PLAYER || (thisTrain.TrainType == Train.TRAINTYPE.REMOTE && Orts.MultiPlayer.MPManager.IsServer())
+                    || thisTrain.IsActualPlayerTrain)
+                {
+                    var status = thisTrain.GetStatus(Viewer.MilepostUnitsMetric);
+                    if (thisTrain.TrainType == Train.TRAINTYPE.AI_PLAYERHOSTING) status = ((AITrain)thisTrain).AddMovementState(status, Viewer.MilepostUnitsMetric);
+                    else if (thisTrain == Program.Simulator.OriginalPlayerTrain && Program.Simulator.Activity != null) status = thisTrain.AddRestartTime(status);
+                    else if (thisTrain.IsActualPlayerTrain && Program.Simulator.Activity != null && thisTrain.ControlMode != Train.TRAIN_CONTROL.EXPLORER && !thisTrain.IsPathless)
+                        status = thisTrain.AddRestartTime(status);
+
+                    //HudScroll
+                    if (Viewer.SelectedTrain.Name == thisTrain.Name)
+                        TextToYellowColor = status[0];
+
+                    statusDispatcher.Add(status);
+                }
+            }
+
+            // next is active AI trains which are delayed
+            foreach (var thisTrain in Viewer.Simulator.AI.AITrains)
+            {
+                if (thisTrain.MovementState != AITrain.AI_MOVEMENT_STATE.AI_STATIC && thisTrain.TrainType != Train.TRAINTYPE.PLAYER
+                    && thisTrain.TrainType != Train.TRAINTYPE.AI_INCORPORATED)
+                {
+                    if (thisTrain.Delay.HasValue && thisTrain.Delay.Value.TotalMinutes >= 1)
+                    {
+                        var status = thisTrain.GetStatus(Viewer.MilepostUnitsMetric);
+                        status = thisTrain.AddMovementState(status, Viewer.MilepostUnitsMetric);
+                        //HudScroll
+                        if (Viewer.SelectedTrain.Name == thisTrain.Name)
+                            TextToYellowColor = status[0];
+
+                        statusDispatcher.Add(status);
+                    }
+                }
+            }
+
+            // next is active AI trains which are not delayed
+            foreach (var thisTrain in Viewer.Simulator.AI.AITrains)
+            {
+                if (thisTrain.MovementState != AITrain.AI_MOVEMENT_STATE.AI_STATIC && thisTrain.TrainType != Train.TRAINTYPE.PLAYER
+                    && thisTrain.TrainType != Train.TRAINTYPE.AI_INCORPORATED)
+                {
+                    if (!thisTrain.Delay.HasValue || thisTrain.Delay.Value.TotalMinutes < 1)
+                    {
+                        var status = thisTrain.GetStatus(Viewer.MilepostUnitsMetric);
+                        status = thisTrain.AddMovementState(status, Viewer.MilepostUnitsMetric);
+                        //HudScroll
+                        if (Viewer.SelectedTrain.Name == thisTrain.Name)
+                            TextToYellowColor = status[0];
+
+                        statusDispatcher.Add(status);
+                    }
+                }
+            }
+
+            // finally is static AI trains
+            foreach (var thisTrain in Viewer.Simulator.AI.AITrains)
+            {
+                if (thisTrain.MovementState == AITrain.AI_MOVEMENT_STATE.AI_STATIC && thisTrain.TrainType != Train.TRAINTYPE.PLAYER)
+                {
+                    var status = thisTrain.GetStatus(Viewer.MilepostUnitsMetric);
+                    status = thisTrain.AddMovementState(status, Viewer.MilepostUnitsMetric);
+
+                    //HudScroll
+                    if (Viewer.SelectedTrain.Name == thisTrain.Name)
+                        TextToYellowColor = status[0];
+
+                    statusDispatcher.Add(status);
+                }
+            }
+
+            //HudScroll. Pages count from nLinesShow number.
+            TextLineNumber(statusDispatcher.Count, table.CurrentRow, columnsCount);
+            
+            //Number of lines to show. HudScroll
+            for (var i = (hudWindowLinesActualPage * nLinesShow) - nLinesShow; i < (Viewer.Simulator.Trains.Count > hudWindowLinesActualPage * nLinesShow ? hudWindowLinesActualPage * nLinesShow : Viewer.Simulator.Trains.Count); i++)
+            {
+                if (statusDispatcher.Count > i)
+                {
+                    //Calc col number and take in count 2 left columns car and consist name
+                    TextColNumber(statusDispatcher[i][PathHeaderColumn], 2, false);
+
+                    var arrow = "";
+                    //Add yellow color to string.
+                    var EndText = statusDispatcher[i][0].Length == TextToYellowColor.Length && statusDispatcher[i][0].Contains(TextToYellowColor) ? "???" : "";
+
+                    //DrawScrollArrows() can't be used because it works with TableAddLines, here we work with TableSetCell.
+                    if (hudWindowColumnsActualPage > 0)
+                    {
+                        var statusIndex = stringStatus.Count >= hudWindowColumnsActualPage ? hudWindowColumnsActualPage - 1 : stringStatus.Count - 1;
+                        if (statusDispatcher[i][PathHeaderColumn].Contains(stringStatus[statusIndex]) || stringStatus[statusIndex].EndsWith("???"))
+                            EndText = "";
+
+                        if (stringStatus.Count > 1 && stringStatus.Count <= hudWindowColumnsActualPage)
+                        {
+                            arrow = "◄";// \u25C0
+                            TableSetCell(table, 2, hudWindowColumnsActualPage > 1 ? stringStatus[(stringStatus.Count < hudWindowColumnsActualPage ? stringStatus.Count - 1 : hudWindowColumnsActualPage - 1)] + EndText : stringStatus[hudWindowColumnsActualPage - 1] + EndText);
+                        }
+                        else if (stringStatus.Count > 1 && hudWindowColumnsActualPage == 1)
+                        {
+                            arrow = "►";// \u25B6
+                            TableSetCell(table, 2, hudWindowColumnsActualPage > 0 ? stringStatus[hudWindowColumnsActualPage - 1] + EndText : stringStatus[hudWindowColumnsActualPage - 1] + EndText);
+                        }
+                        else if (stringStatus.Count > 1 && hudWindowColumnsActualPage > 1 && stringStatus.Count >= hudWindowColumnsActualPage)
+                        {
+                            arrow = "↔";// \u2194
+                            TableSetCell(table, 2, hudWindowColumnsActualPage > 0 ? stringStatus[hudWindowColumnsActualPage - 1] + EndText : stringStatus[hudWindowColumnsActualPage - 1] + EndText);
+                        }
+                        else if (stringStatus.Count == 1 && hudWindowColumnsActualPage == 1 && stringStatus.Count >= hudWindowColumnsActualPage)
+                        {
+                            arrow = "◄";// \u25C0
+                            TableSetCell(table, 2, statusDispatcher[i][PathHeaderColumn]);
+                        }
+                        else
+                            TableSetCell(table, table.CurrentRow, 2, statusDispatcher[i][PathHeaderColumn]);
+
+                        //Add yellow color to string.
+                        EndText = statusDispatcher[i][0].Length == TextToYellowColor.Length && statusDispatcher[i][0].Contains(TextToYellowColor) ? "???" : "";
+                        TableSetCell(table, table.CurrentRow, 0, arrow + statusDispatcher[i][0] + EndText);
+                        TableSetCell(table, table.CurrentRow, 1, statusDispatcher[i][11] + EndText);
+                    }
+                    else
+                        for (int iCell = 0; iCell < statusDispatcher[0].Length; iCell++)
+                            TableSetCell(table, table.CurrentRow, iCell, statusDispatcher[i][iCell] + (iCell == PathHeaderColumn && !statusDispatcher[i][PathHeaderColumn].EndsWith("???")? "" : EndText));//Avoid yellow color for Path info
+
+                    TableAddLine(table);
+                }
+            }           
+
+
+
+#if WITH_PATH_DEBUG
+            TextPageHeading(table, "PATH info");
+
+            TableSetCells(table, 0, "Train", "Path ");
+            TableSetCells(table, 8, "Type", "Info");
+            TableAddLine(table);
+
+            foreach (var thisTrain in Viewer.Simulator.AI.AITrains)
+            {
+                if (thisTrain.MovementState != AITrain.AI_MOVEMENT_STATE.AI_STATIC)
+                {
+                    TextPagePathInfo(thisTrain, table);
+                }
+            }
+            TextPageHeading(table, "ACTIONs info");
+
+            TableSetCells(table, 0, "Train", "Actions ");
+            TableAddLine(table);
+
+            foreach (var thisTrain in Viewer.Simulator.AI.AITrains)
+            {
+                if (thisTrain.MovementState != AITrain.AI_MOVEMENT_STATE.AI_STATIC)
+                {
+                    TextPageActionsInfo(thisTrain, table);
+                }
+            }
+#endif
+
+        }
+#if WITH_PATH_DEBUG
+        void TextPagePathInfo(AITrain thisTrain, TableData table)
+        {
+            // next is active AI trains
+            if (thisTrain.MovementState != AITrain.AI_MOVEMENT_STATE.AI_STATIC)
+            {
+                var status = thisTrain.GetPathStatus(Viewer.MilepostUnitsMetric);
+                status = thisTrain.AddPathInfo(status, Viewer.MilepostUnitsMetric);
+                for (var iCell = 0; iCell < status.Length; iCell++)
+                    TableSetCell(table, table.CurrentRow, iCell, status[iCell]);
+                TableAddLine(table);
+            }
+        }
+
+        void TextPageActionsInfo(AITrain thisTrain, TableData table)
+        {
+            // next is active AI trains
+            if (thisTrain.MovementState != AITrain.AI_MOVEMENT_STATE.AI_STATIC)
+            {
+                var status = thisTrain.GetActionStatus(Viewer.MilepostUnitsMetric);
+                for (var iCell = 0; iCell < status.Length; iCell++)
+                    TableSetCell(table, table.CurrentRow, iCell, status[iCell]);
+                TableAddLine(table);
+            }
+        }
+#endif
+
+        void TextPageWeather(TableData table)
+        {
+            TextPageHeading(table, Viewer.Catalog.GetString("WEATHER INFORMATION"));
+
+            //Disable Hudscroll.
+            Viewer.HUDScrollWindow.Visible = false;//HudScroll
+         
+            TableAddLabelValue(table, Viewer.Catalog.GetString("Visibility"), Viewer.Catalog.GetStringFmt("{0:N0} m", Viewer.Simulator.Weather.FogDistance));
+            TableAddLabelValue(table, Viewer.Catalog.GetString("Cloud cover"), Viewer.Catalog.GetStringFmt("{0:F0} %", Viewer.Simulator.Weather.OvercastFactor * 100));
+            TableAddLabelValue(table, Viewer.Catalog.GetString("Intensity"), Viewer.Catalog.GetStringFmt("{0:F4} p/s/m^2", Viewer.Simulator.Weather.PricipitationIntensityPPSPM2));
+            TableAddLabelValue(table, Viewer.Catalog.GetString("Liquidity"), Viewer.Catalog.GetStringFmt("{0:F0} %", Viewer.Simulator.Weather.PrecipitationLiquidity * 100));
+            TableAddLabelValue(table, Viewer.Catalog.GetString("Wind"), Viewer.Catalog.GetStringFmt("{0:F1},{1:F1} m/s", Viewer.Simulator.Weather.WindSpeedMpS.X, Viewer.Simulator.Weather.WindSpeedMpS.Y));
+            TableAddLabelValue(table, Viewer.Catalog.GetString("Amb Temp"), FormatStrings.FormatTemperature(Viewer.PlayerLocomotive.Train.TrainOutsideTempC, Viewer.PlayerLocomotive.IsMetric, false));
+        }
+
+        void TextPageDebugInfo(TableData table)
+        {
+            TextPageHeading(table, Viewer.Catalog.GetString("DEBUG INFORMATION"));
+
+            //Disable Hudscroll.
+            Viewer.HUDScrollWindow.Visible = false;//HudScroll
+
+            var allocatedBytesPerSecond = AllocatedBytesPerSecCounter == null ? 0 : AllocatedBytesPerSecCounter.NextValue();
+            if (allocatedBytesPerSecond >= 1 && AllocatedBytesPerSecLastValue != allocatedBytesPerSecond)
+                AllocatedBytesPerSecLastValue = allocatedBytesPerSecond;
+
+            TableAddLabelValue(table, Viewer.Catalog.GetString("Logging enabled"), Viewer.Settings.DataLogger ? Viewer.Catalog.GetString("Yes") : Viewer.Catalog.GetString("No"));
+            TableAddLabelValue(table, Viewer.Catalog.GetString("Build"), VersionInfo.Build);
+            TableAddLabelValue(table, Viewer.Catalog.GetString("Memory"), Viewer.Catalog.GetStringFmt("{0:F0} MB ({5}, {6}, {7}, {8}, {1:F0} MB managed, {9:F0} kB/frame allocated, {2:F0}/{3:F0}/{4:F0} GCs)", GetWorkingSetSize() >> 20, GC.GetTotalMemory(false) >> 20, GC.CollectionCount(0), GC.CollectionCount(1), GC.CollectionCount(2), Viewer.TextureManager.GetStatus(), Viewer.MaterialManager.GetStatus(), Viewer.ShapeManager.GetStatus(), Viewer.World.Terrain.GetStatus(), AllocatedBytesPerSecLastValue / Viewer.RenderProcess.FrameRate.SmoothedValue / 1024));
+            TableAddLabelValue(table, Viewer.Catalog.GetString("CPU"), Viewer.Catalog.GetStringFmt("{0:F0}% ({1})", (Viewer.RenderProcess.Profiler.CPU.SmoothedValue + Viewer.UpdaterProcess.Profiler.CPU.SmoothedValue + Viewer.LoaderProcess.Profiler.CPU.SmoothedValue + Viewer.SoundProcess.Profiler.CPU.SmoothedValue) / ProcessorCount, Viewer.Catalog.GetPluralStringFmt("{0} logical processor", "{0} logical processors", ProcessorCount)));
+            TableAddLabelValue(table, Viewer.Catalog.GetString("GPU"), Viewer.Catalog.GetStringFmt("{0:F0} FPS (50th/95th/99th percentiles {1:F1} / {2:F1} / {3:F1} ms, shader model {4})", Viewer.RenderProcess.FrameRate.SmoothedValue, Viewer.RenderProcess.FrameTime.SmoothedP50 * 1000, Viewer.RenderProcess.FrameTime.SmoothedP95 * 1000, Viewer.RenderProcess.FrameTime.SmoothedP99 * 1000, Viewer.Settings.ShaderModel));
+            TableAddLabelValue(table, Viewer.Catalog.GetString("Adapter"), Viewer.Catalog.GetStringFmt("{0} ({1:F0} MB) ({2:F0} pixels x {3:F0} pixels)", Viewer.AdapterDescription, Viewer.AdapterMemory >> 20, Viewer.DisplaySize.X, Viewer.DisplaySize.Y));
+            if (Viewer.Settings.DynamicShadows)
+            {
+                TableSetCells(table, 3, Enumerable.Range(0, RenderProcess.ShadowMapCount).Select(i => String.Format(Viewer.Catalog.GetStringFmt("{0}/{1}", RenderProcess.ShadowMapDistance[i], RenderProcess.ShadowMapDiameter[i]))).ToArray());
+                TableSetCell(table, 3 + RenderProcess.ShadowMapCount, Viewer.Catalog.GetStringFmt("({0}x{0})", Viewer.Settings.ShadowMapResolution));
+                TableAddLine(table, Viewer.Catalog.GetString("Shadow maps"));
+                TableSetCells(table, 3, Viewer.RenderProcess.ShadowPrimitivePerFrame.Select(p => p.ToString("F0")).ToArray());
+                TableAddLabelValue(table, Viewer.Catalog.GetString("Shadow primitives"), Viewer.Catalog.GetStringFmt("{0:F0}", Viewer.RenderProcess.ShadowPrimitivePerFrame.Sum()));
+            }
+            TableSetCells(table, 3, Viewer.RenderProcess.PrimitivePerFrame.Select(p => p.ToString("F0")).ToArray());
+            TableAddLabelValue(table, Viewer.Catalog.GetString("Render primitives"), Viewer.Catalog.GetStringFmt("{0:F0}", Viewer.RenderProcess.PrimitivePerFrame.Sum()));
+            TableAddLabelValue(table, Viewer.Catalog.GetString("Render process"), Viewer.Catalog.GetStringFmt("{0:F0}% ({1:F0}% {2})", Viewer.RenderProcess.Profiler.Wall.SmoothedValue, Viewer.RenderProcess.Profiler.Wait.SmoothedValue, Viewer.Catalog.GetString("wait")));
+            TableAddLabelValue(table, Viewer.Catalog.GetString("Updater process"), Viewer.Catalog.GetStringFmt("{0:F0}% ({1:F0}% {2})", Viewer.UpdaterProcess.Profiler.Wall.SmoothedValue, Viewer.UpdaterProcess.Profiler.Wait.SmoothedValue, Viewer.Catalog.GetString("wait")));
+            TableAddLabelValue(table, Viewer.Catalog.GetString("Loader process"), Viewer.Catalog.GetStringFmt("{0:F0}% ({1:F0}% {2})", Viewer.LoaderProcess.Profiler.Wall.SmoothedValue, Viewer.LoaderProcess.Profiler.Wait.SmoothedValue, Viewer.Catalog.GetString("wait")));
+            TableAddLabelValue(table, Viewer.Catalog.GetString("Sound process"), Viewer.Catalog.GetStringFmt("{0:F0}% ({1:F0}% {2})", Viewer.SoundProcess.Profiler.Wall.SmoothedValue, Viewer.SoundProcess.Profiler.Wait.SmoothedValue, Viewer.Catalog.GetString("wait")));
+            TableAddLabelValue(table, Viewer.Catalog.GetString("Total process"), Viewer.Catalog.GetStringFmt("{0:F0}% ({1:F0}% {2})", Viewer.RenderProcess.Profiler.Wall.SmoothedValue + Viewer.UpdaterProcess.Profiler.Wall.SmoothedValue + Viewer.LoaderProcess.Profiler.Wall.SmoothedValue + Viewer.SoundProcess.Profiler.Wall.SmoothedValue, Viewer.RenderProcess.Profiler.Wait.SmoothedValue + Viewer.UpdaterProcess.Profiler.Wait.SmoothedValue + Viewer.LoaderProcess.Profiler.Wait.SmoothedValue + Viewer.SoundProcess.Profiler.Wait.SmoothedValue, Viewer.Catalog.GetString("wait")));
+            TableSetCells(table, 0, Viewer.Catalog.GetString("Camera"), "", Viewer.Camera.TileX.ToString("F0"), Viewer.Camera.TileZ.ToString("F0"), Viewer.Camera.Location.X.ToString("F2"), Viewer.Camera.Location.Y.ToString("F2"), Viewer.Camera.Location.Z.ToString("F2"), String.Format("{0:F1} {1}", Viewer.Tiles.GetElevation(Viewer.Camera.CameraWorldLocation), FormatStrings.m), Viewer.Settings.LODBias + "%", String.Format("{0} {1}", Viewer.Settings.ViewingDistance, FormatStrings.m), Viewer.Settings.DistantMountains ? String.Format("{0:F0} {1}", (float)Viewer.Settings.DistantMountainsViewingDistance * 1e-3f, FormatStrings.km) : "");
+            TableAddLine(table);
+        }
+
+        /// <summary>
+        /// Columns count
+        /// Used in TextLineNumber(int CarsCount, int CurrentRow, int ColumnCount)
+        /// PathColumn == true return 'Path' header column position
+        /// </summary>
+        /// <param name="table"></param>
+        /// <param name="PathColumn"></param>
+        /// <returns "nColumnsCount"></returns>
+        private int ColumnsCount(TableData table, bool PathColumn)
+        {
+            //Check columns for not null value. HudScroll
+            int nColumnsCount = 0;
+            for (int i = 0; i < table.Cells.GetLength(1); i++)
+            {
+                if (table.Cells[table.CurrentRow, i] != null)
+                {                    
+                    //Search Path column position. Dispatcher Information
+                    //Avoid conflict with human dispatcher
+                    var dato = table.Cells[table.CurrentRow, i].ToString();
+                    if (PathColumn && table.Cells[table.CurrentRow, i].ToString() == Viewer.Catalog.GetString("Path")) break;
+                    
+                    nColumnsCount++;
+                }
+            }
+            return nColumnsCount;
+        }
+
+        /// <summary>
+        /// Compute the max. lines to show.
+        /// </summary>
+        /// <param name="CarsCount"></param>
+        /// <param name="CurrentRow"></param>
+        /// <param name="ColumnCount"></param>
+        void TextLineNumber(int CarsCount, int CurrentRow, int ColumnCount)
+        {
+            //LinesPages
+            nLinesShow = (Viewer.DisplaySize.Y / TextFont.Height) - CurrentRow - 1;
+            if (nLinesShow < 1) nLinesShow = 1;
+            hudWindowLinesPagesCount = (nLinesShow >= CarsCount) ? 1 : (int)Math.Ceiling(Convert.ToDouble(CarsCount / nLinesShow) + 0.5);
+
+            //Character per line
+            charFitPerLine = CharFitPerLine("");
+
+            //Columns pages
+            int statusPathLenght = ColumnCount * columnsChars;
+            hudWindowColumnsPagesCount = (statusPathLenght < charFitPerLine) ? 0 : (int)Math.Ceiling(Convert.ToDouble(statusPathLenght / charFitPerLine) + 0.5);
+
+            //Hide - Show HUDScrollWindow
+            if (Viewer.HUDScrollWindow.Visible && (hudWindowLinesActualPage == 1 && hudWindowLinesPagesCount == 1 && hudWindowColumnsActualPage == 0 && hudWindowColumnsPagesCount == 0) && TextPages[TextPage] != TextPageLocomotiveInfo && !hudWindowFullScreen)
+                Viewer.HUDScrollWindow.Visible = false;
+            if (!Viewer.HUDScrollWindow.Visible && (hudWindowLinesPagesCount > 1 || hudWindowColumnsPagesCount > 0))
+                Viewer.HUDScrollWindow.Visible = true;
+        }
+
+        /// <summary>
+        /// Compute the string width to be displayed.
+        /// </summary>
+        /// <param name="StringStatus"></param>
+        /// <param name="initColumn"></param>
+        void TextColNumber(string StringStatus, int initColumn, bool IsSteamLocomotive)
+        {
+            char[] stringToChar = StringStatus.TrimEnd('\t').ToCharArray();
+
+            stringStatus.Clear();//Reset
+            var tabCount = StringStatus.TrimEnd('\t').Count(x => x == '\t');
+            //Character per line
+            charFitPerLine = CharFitPerLine("");
+            string space = new string('X', columnsChars);
+
+            var StringStatusLength = tabCount * columnsChars;
+            var lastText = StringStatus.Substring(StringStatus.LastIndexOf("\t") + 1);
+            StringStatusLength = StringStatus.EndsWith("\t") ? StringStatusLength : StringStatusLength + lastText.Length;
+            var CurrentPathColumnsPagesCount = (StringStatusLength < charFitPerLine) ? 0 : (int)Math.Ceiling(Convert.ToDouble(StringStatusLength / charFitPerLine) + 0.5);
+
+            //TO DO: Apply new code to DispacherInfo
+            if (CurrentPathColumnsPagesCount == 0 && TextPages[TextPage] == TextPageDispatcherInfo)
+                CurrentPathColumnsPagesCount = 1;
+
+            //Update columns pages count.
+            if (CurrentPathColumnsPagesCount > hudWindowColumnsPagesCount)
+                hudWindowColumnsPagesCount = CurrentPathColumnsPagesCount;
+
+            List<string> cellTextList = new List<string>();
+            int i = 0;//Counter original status with tab code
+            //87 = character fit per line with minimun 800*600 display size.
+            //Font Monospace.
+            if (StringStatus.Contains("\t"))
+            {
+                i = 0;
+                bool lText = false;
+                List<string> dataText = new List<string>();
+                List<string> dataValue = new List<string>();
+                List<string> dataTextString = new List<string>();
+                string[] statusSplit = StringStatus.TrimEnd('\t').Split('\t');
+                Dictionary<int, string> CumulativeTextStatus = new Dictionary<int, string>();
+                Dictionary<int, string> CumulativeTabStatus = new Dictionary<int, string>();
+                var cumulativeLenght = 0;
+                var cumulativeTextStatus = "";
+                var cumulativeTabStatus = "";
+                var cellString = "";
+                var cellIndex = 0;
+                CumulativeTabStatus.Clear();
+                CumulativeTextStatus.Clear();
+                foreach (var cell in statusSplit)
+                {
+                    cellIndex++;
+                    if (cell == "")
+                    {
+                        var cellStringLength = cellString.Length > columnsChars ? 0 : columnsChars;
+                        cumulativeLenght = cumulativeLenght + cellStringLength;
+                        CumulativeTextStatus.Add(cumulativeLenght, cumulativeTextStatus + (cellString.Length > columnsChars ? "" : space));
+                        CumulativeTabStatus.Add(cumulativeLenght, cumulativeTabStatus + "\t");
+                        lText = false;
+                        //Reset
+                        cellString = "";
+                        cumulativeTextStatus = "";
+                        cumulativeTabStatus = "";
+                        continue;
+                    }
+                    else if (cell.Length > 0 && lText && !CumulativeTextStatus.ContainsKey(cumulativeLenght))
+                    {
+                        CumulativeTextStatus.Add(cumulativeLenght, cumulativeTextStatus);
+                        CumulativeTabStatus.Add(cumulativeLenght, cumulativeTabStatus);
+                        lText = false;
+                    }
+                    //Avoid cell > columnsChars
+                    cellString = cell.Length > columnsChars ? cell + CellTabSpace(cell.Substring(columnsChars, cell.Length - columnsChars), 1) : cell + CellTabSpace(cell, 1);
+                    cumulativeLenght = cumulativeLenght + cellString.Length;
+                    cumulativeTextStatus = cellString;
+                    cumulativeTabStatus = cell + "\t";
+                    lText = true;
+
+                    if (lText && statusSplit.Length == cellIndex)
+                    {
+                        CumulativeTextStatus.Add(cumulativeLenght, cumulativeTextStatus.TrimEnd('X'));
+                        CumulativeTabStatus.Add(cumulativeLenght, cumulativeTabStatus.TrimEnd('\t'));
+                    }
+                }
+
+                var cumulativeTabString = "";
+                var cumulativeTextString = "";
+                var offsetFlag = 0;
+                cellIndex = 0;
+                foreach (var cell in CumulativeTextStatus)
+                {
+                    cumulativeTabString = cumulativeTabString + CumulativeTabStatus[cell.Key];
+                    cumulativeTextString = cumulativeTextString + cell.Value;
+                    if (cell.Key - offsetFlag > charFitPerLine || (cell.Key - offsetFlag < charFitPerLine && CumulativeTextStatus.Keys.Last() == cell.Key))
+                    {
+                        //Place first column data at cumulativeTabString begin
+                        cumulativeTabString = cumulativeTabString.Contains(CumulativeTabStatus.Values.First()) ?
+                                   cumulativeTabString :
+                                   CumulativeTabStatus.Values.First() + cumulativeTabString;
+
+                        cumulativeTextString = cumulativeTextString.Contains(CumulativeTextStatus.Values.First()) ?
+                                   cumulativeTextString :
+                                   CumulativeTextStatus.Values.First() + cumulativeTextString;
+
+                        if (CumulativeTextStatus.ElementAt(0).Value.Contains(":"))
+                        {
+                            //cumulativeTextString.TrimEnd('X').Length
+                            if (cumulativeTextString.Length <= charFitPerLine)
+                            {
+                                stringStatus.Add(cumulativeTabString.TrimEnd('\t'));
+
+                                offsetFlag = cell.Key;
+                                cumulativeTabString = "";
+                                cumulativeTextString = "";
+                            }
+                            else
+                            {
+                                //string > charFitPerLine
+                                //truncate to charFitPerLine
+                                int countDown = cellIndex;
+                                while (CumulativeTabStatus.ElementAt(countDown).Key - offsetFlag > charFitPerLine)
+                                {
+                                    countDown--;
+                                }
+                                int newCellKey = CumulativeTabStatus.ElementAt(countDown).Key;
+                                if (cellIndex - countDown == 1)
+                                    stringStatus.Add(cumulativeTabString.Substring(0, cumulativeTabString.Length - (charFitPerLine - newCellKey < columnsChars ? CumulativeTabStatus[cell.Key].Length : CumulativeTabStatus[newCellKey].Length)));
+                                else
+                                    stringStatus.Add(cumulativeTabString.Substring(0, cumulativeTabString.Length - CumulativeTabStatus[cell.Key].Length));
+
+                                offsetFlag = newCellKey;
+                                cumulativeTabString = cellIndex - countDown == 1 && charFitPerLine - newCellKey < columnsChars ? CumulativeTabStatus[cell.Key] : CumulativeTabStatus[cell.Key];
+                                cumulativeTextString = cellIndex - countDown == 1 && charFitPerLine - newCellKey < columnsChars ? CumulativeTextStatus[cell.Key] : cell.Value.TrimStart('X');
+                            }
+                        }
+                        else
+                        {
+                            if (cumulativeTextString.Length <= charFitPerLine)
+                            {
+                                stringStatus.Add(cumulativeTabString.TrimEnd('\t'));
+                                offsetFlag = cell.Key;
+                                cumulativeTabString = "";
+                                cumulativeTextString = "";
+                            }
+                            else
+                            {
+                                //string > charFitPerLine
+                                //truncate to charFitPerLine
+                                int countDown = cellIndex;
+                                while (CumulativeTabStatus.ElementAt(countDown).Key - offsetFlag > charFitPerLine)
+                                {
+                                    countDown--;
+                                }
+                                int newCellKey = CumulativeTabStatus.ElementAt(countDown).Key;
+                                if (cellIndex - countDown == 1)
+                                    stringStatus.Add(cumulativeTabString.Substring(0, cumulativeTabString.Length - CumulativeTabStatus[cell.Key].Length));
+                                else
+                                    stringStatus.Add(cumulativeTabString.Substring(0, cumulativeTabString.Length - CumulativeTabStatus[cell.Key].Length));
+
+                                offsetFlag = newCellKey;
+                                cumulativeTabString = cellIndex - countDown == 1 && charFitPerLine - newCellKey < columnsChars ? CumulativeTabStatus[cell.Key] : CumulativeTabStatus[cell.Key];
+                                cumulativeTextString = cellIndex - countDown == 1 && charFitPerLine - newCellKey < columnsChars ? CumulativeTextStatus[cell.Key] : cell.Value.TrimStart('X');
+                            }
+                        }
+                    }
+                    cellIndex++;
+                }
+                if (cumulativeTextString.Length > 0 && cumulativeTextString.TrimEnd('X').Length <= charFitPerLine)
+                {
+                    stringStatus.Add(cumulativeTabString.Contains(CumulativeTabStatus.Values.First()) ? cumulativeTabString.TrimEnd('\t') : CumulativeTabStatus.Values.First() + cumulativeTabString.TrimEnd('\t'));
+                    cumulativeTabString = "";
+                    cumulativeTextString = "";
+                }
+
+                //Update 'page right' and 'page left' labels.
+                if (stringStatus.Count > 1 && stringStatus.Count > hudWindowColumnsPagesCount)
+                    hudWindowColumnsPagesCount = stringStatus.Count;
+            }
+            else
+            {   //StringStatus without \t.
+                //Only Force information and Dispatcher information.
+                //Horizontal scroll.
+                stringStatus.Clear();//Reset
+                var n = 0;
+                //Take in count left columns.
+                charFitPerLine = initColumn > 0 ? charFitPerLine - (columnsChars * initColumn) - 1 : charFitPerLine;
+                for (i = 0; i < StringStatusLength; i += charFitPerLine)
+                {
+                    if (StringStatusLength - i > charFitPerLine)
+                        stringStatus.Add(StringStatus.Substring(i, charFitPerLine) + (StringStatus.EndsWith("???")? "???" : ""));//Required by human dispacher path data
+                    else
+                        stringStatus.Add(StringStatus.Substring(i, StringStatus.Length - i));
+                    n++;
+                    if (n > hudWindowColumnsPagesCount) break;
+                }
+
+                //Update 'page right' and 'page left' labels.
+                if (stringStatus.Count > hudWindowColumnsPagesCount)
+                    hudWindowColumnsPagesCount = stringStatus.Count;
+            }
+
+            CurrentPathColumnsPagesCount = (StringStatusLength < charFitPerLine) ? 0 : (int)Math.Ceiling(Convert.ToDouble(StringStatusLength / charFitPerLine) + 0.5);
+            //Update columns pages count.
+            if (CurrentPathColumnsPagesCount > hudWindowColumnsPagesCount)
+                hudWindowColumnsPagesCount = CurrentPathColumnsPagesCount;
+
+            //Hide - Show HUDScrollWindow
+            var locomotive = Viewer.PlayerLocomotive;
+            var train = locomotive.Train;
+            if (Viewer.HUDScrollWindow.Visible && hudWindowColumnsPagesCount == 0 && hudWindowLinesPagesCount == 1 && TextPages[TextPage] != TextPageLocomotiveInfo && !hudWindowFullScreen)
+                Viewer.HUDScrollWindow.Visible = false;
+            if (!Viewer.HUDScrollWindow.Visible && hudWindowColumnsPagesCount > 0 || (TextPages[TextPage] == TextPageLocomotiveInfo && (IsSteamLocomotive || hudWindowLocoPagesCount > 1)))
+                Viewer.HUDScrollWindow.Visible = true;
+        }
+
+        /// <summary>
+        /// Count space requiered to fit a column
+        /// </summary>
+        /// <param name="cell"></param>
+        /// <param name="tabCount"></param>
+        /// <returns></returns>
+        private string CellTabSpace(string cell, int tabCount)
+        {
+            var cellSpace = "";
+            string space = new string('X', columnsChars);
+            int cellColumns = (int)Math.Ceiling((decimal) cell.Length/ columnsChars);
+            cellSpace = cell.Length > 0 && tabCount > 0 ? space.Substring(0, Math.Abs((columnsChars * cellColumns) - cell.Length)) : "";
+            cellSpace = tabCount > cellColumns ? cellSpace + space : cellSpace;
+            return cellSpace;
+        }
+
+        /// <summary>
+        /// Compute how many character fit per line.
+        /// </summary>
+        /// <returns> x
+        /// </returns>
+        public int CharFitPerLine(string status)
+        {
+            var stringReference = status.Length > 0? status : "ABCDEFGHIJKLMNOPQRSTUVWXYZabcdefghijklmnopqrstuvwxyz1234567890 \",.-+|!$%&/()=?;:'_[]";
+            var textStringPixels = TextFont.MeasureString(stringReference);
+            var charWidth = textStringPixels / stringReference.Length;
+            columnsChars = (int)Math.Ceiling(Convert.ToDouble(ColumnWidth / charWidth));
+            //Minus left and right space
+            var x = (Viewer.DisplaySize.X - (TextOffset * 2)) / charWidth;
+            return (int)x;
+        }
+
+        bool lResetHudScroll = false;
+        /// <summary>
+        /// Reset Scroll Control window
+        /// </summary>
+        private void ResetHudScroll()
+        {
+            if (!lResetHudScroll)
+            {
+                hudWindowLinesActualPage = 1;
+                hudWindowLinesPagesCount = 1;
+                hudWindowColumnsActualPage = 0;
+                hudWindowColumnsPagesCount = 0;
+                //Allow to show loco info by default
+                hudWindowLocoActualPage = TextPages[TextPage] == TextPageLocomotiveInfo ? 1 : 0;
+                hudWindowLocoPagesCount = 1;
+                hudWindowSteamLocoLead = false;
+                lResetHudScroll = true;
+                BrakeInfoVisible = false;//Enable PgUp & PgDown (Scroll nav window)
+            }
+        }
+
+        /// <summary>
+        /// Allow to draw arrows.
+        /// Consist info data.
+        /// Locomotive info headers.
+        /// </summary>
+        /// <param name="statusConsist"></param>
+        /// <param name="table"></param>
+        private void DrawScrollArrows(List<string> statusConsist, TableData table, bool IsSteamLocomotive)
+        {
+            for (int i = 0; i < statusConsist.Count; i++)
+            {
+                if (i > 0 && i < 2 && (statusConsist[i] == stringStatus[i - 1]) || i > 1 && (statusConsist[i - 2] == statusConsist[i]))
+                    continue;
+
+                TextColNumber(statusConsist[i], 0, IsSteamLocomotive);
+                if (hudWindowColumnsActualPage > 0)
+                {//◄ \u25C0 - ► \u25B6 - ↔ \u2194
+                    if (stringStatus.Count > 1 && stringStatus.Count <= hudWindowColumnsActualPage)
+                        TableAddLines(table, hudWindowColumnsActualPage > 1 ? "◀" + stringStatus[(stringStatus.Count < hudWindowColumnsActualPage ? stringStatus.Count - 1 : hudWindowColumnsActualPage - 1)] : stringStatus[hudWindowColumnsActualPage - 1]);
+                    else if (stringStatus.Count > 1 && hudWindowColumnsActualPage == 1)
+                        TableAddLines(table, hudWindowColumnsActualPage > 0 ? "▶" + stringStatus[hudWindowColumnsActualPage - 1] : stringStatus[hudWindowColumnsActualPage - 1]);
+                    else if (stringStatus.Count > 1 && hudWindowColumnsActualPage > 1 && stringStatus.Count >= hudWindowColumnsActualPage)
+                        TableAddLines(table, hudWindowColumnsActualPage > 0 ? "↔" + stringStatus[hudWindowColumnsActualPage - 1] : stringStatus[hudWindowColumnsActualPage - 1]);
+                    else
+                    {
+                        TableAddLines(table, (stringStatus.Count > 0 ? stringStatus[0] : statusConsist[i]));
+                    }
+                }
+                else
+                    TableAddLines(table, statusConsist[i]);
+
+            }
+        }
+
+        static void TextPageHeading(TableData table, string name)
+        {
+            TableAddLine(table);
+            TableAddLine(table, name);
+        }
+
+#region Native code
+        [StructLayout(LayoutKind.Sequential, Size = 64)]
+        public class MEMORYSTATUSEX
+        {
+            public uint Size;
+            public uint MemoryLoad;
+            public ulong TotalPhysical;
+            public ulong AvailablePhysical;
+            public ulong TotalPageFile;
+            public ulong AvailablePageFile;
+            public ulong TotalVirtual;
+            public ulong AvailableVirtual;
+            public ulong AvailableExtendedVirtual;
+        }
+
+        [DllImport("kernel32.dll", SetLastError = true)]
+        static extern bool GlobalMemoryStatusEx([In, Out] MEMORYSTATUSEX buffer);
+
+        readonly ulong ProcessVirtualAddressLimit;
+#endregion
+
+        public uint GetWorkingSetSize()
+        {
+            Viewer.CurrentProcess.Refresh();
+            return (uint)Viewer.CurrentProcess.WorkingSet64;
+            //            return (uint)Process.GetCurrentProcess().WorkingSet64;
+        }
+
+        public ulong GetVirtualAddressLimit()
+        {
+            var buffer = new MEMORYSTATUSEX { Size = 64 };
+            GlobalMemoryStatusEx(buffer);
+            return Math.Min(buffer.TotalVirtual, buffer.TotalPhysical);
+        }
+    }
+
+    public class HUDGraphSet
+    {
+        readonly Viewer Viewer;
+        readonly Material Material;
+        readonly Vector2 Margin = new Vector2(40, 10);
+        readonly int Spacing;
+        readonly List<Graph> Graphs = new List<Graph>();
+
+        public HUDGraphSet(Viewer viewer, Material material)
+        {
+            Viewer = viewer;
+            Material = material;
+            Spacing = Viewer.WindowManager.TextFontSmallOutlined.Height + 2;
+        }
+
+        public HUDGraphMesh AddOverlapped(Color color, int height)
+        {
+            return Add("", "", "", color, height, true);
+        }
+
+        public HUDGraphMesh Add(string labelName, string labelMin, string labelMax, Color color, int height)
+        {
+            return Add(labelName, labelMin, labelMax, color, height, false);
+        }
+
+        HUDGraphMesh Add(string labelName, string labelMin, string labelMax, Color color, int height, bool overlapped)
+        {
+            HUDGraphMesh mesh;
+            Graphs.Add(new Graph()
+            {
+                Mesh = mesh = new HUDGraphMesh(Viewer, color, height),
+                LabelName = labelName,
+                LabelMin = labelMin,
+                LabelMax = labelMax,
+                Overlapped = overlapped,
+            });
+            for (var i = Graphs.Count - 1; i >= 0; i--)
+            {
+                var previousGraphs = Graphs.Skip(i + 1).Where(g => !g.Overlapped);
+                Graphs[i].YOffset = (int)previousGraphs.Sum(g => g.Mesh.GraphPos.W) + Spacing * previousGraphs.Count();
+            }
+            return mesh;
+        }
+
+        public void PrepareFrame(RenderFrame frame)
+        {
+            var matrix = Matrix.Identity;
+            for (var i = 0; i < Graphs.Count; i++)
+            {
+                Graphs[i].Mesh.GraphPos.X = Viewer.DisplaySize.X - Margin.X - Graphs[i].Mesh.GraphPos.Z;
+                Graphs[i].Mesh.GraphPos.Y = Margin.Y + Graphs[i].YOffset;
+                frame.AddPrimitive(Material, Graphs[i].Mesh, RenderPrimitiveGroup.Overlay, ref matrix);
+            }
+        }
+
+        public void Draw(SpriteBatch spriteBatch)
+        {
+            var box = new Rectangle();
+            for (var i = 0; i < Graphs.Count; i++)
+            {
+                if (!string.IsNullOrEmpty(Graphs[i].LabelName))
+                {
+                    box.X = (int)Graphs[i].Mesh.GraphPos.X;
+                    box.Y = Viewer.DisplaySize.Y - (int)Graphs[i].Mesh.GraphPos.Y - (int)Graphs[i].Mesh.GraphPos.W - Spacing;
+                    box.Width = (int)Graphs[i].Mesh.GraphPos.Z;
+                    box.Height = Spacing;
+                    Viewer.WindowManager.TextFontSmallOutlined.Draw(spriteBatch, box, Point.Zero, Graphs[i].LabelName, LabelAlignment.Right, Color.White);
+                    box.X = box.Right + 3;
+                    box.Y += Spacing - 3;
+                    Viewer.WindowManager.TextFontSmallOutlined.Draw(spriteBatch, box.Location, Graphs[i].LabelMax, Color.White);
+                    box.Y += (int)Graphs[i].Mesh.GraphPos.W - Spacing + 7;
+                    Viewer.WindowManager.TextFontSmallOutlined.Draw(spriteBatch, box.Location, Graphs[i].LabelMin, Color.White);
+                }
+            }
+        }
+
+        class Graph
+        {
+            public HUDGraphMesh Mesh;
+            public string LabelName;
+            public string LabelMin;
+            public string LabelMax;
+            public int YOffset;
+            public bool Overlapped;
+        }
+    }
+
+    public class HUDGraphMesh : RenderPrimitive
+    {
+        const int SampleCount = 1024 - 10 - 40; // Widest graphs we can fit in 1024x768.
+        const int VerticiesPerSample = 6;
+        const int PrimitivesPerSample = 2;
+        const int VertexCount = VerticiesPerSample * SampleCount;
+
+        readonly DynamicVertexBuffer VertexBuffer;
+        readonly VertexBuffer BorderVertexBuffer;
+        readonly Color Color;
+
+        int SampleIndex;
+        VertexPositionColor[] Samples = new VertexPositionColor[VertexCount];
+
+        public Vector4 GraphPos; // xy = xy position, zw = width/height
+        public Vector2 Sample; // x = index, y = count
+
+        public HUDGraphMesh(Viewer viewer, Color color, int height)
+        {
+            VertexBuffer = new DynamicVertexBuffer(viewer.RenderProcess.GraphicsDevice, typeof(VertexPositionColor), VertexCount, BufferUsage.WriteOnly);
+            BorderVertexBuffer = new VertexBuffer(viewer.RenderProcess.GraphicsDevice, typeof(VertexPositionColor), 10, BufferUsage.WriteOnly);
+            var borderOffset = new Vector2(1f / SampleCount, 1f / height);
+            var borderColor = new Color(1f, 1f, 1f, 0f);
+            BorderVertexBuffer.SetData(new[] {
+                // Bottom left
+                new VertexPositionColor(new Vector3(0 - borderOffset.X, 0 - borderOffset.Y, 1), borderColor),
+                new VertexPositionColor(new Vector3(0, 0, 1), borderColor),
+                // Bottom right
+                new VertexPositionColor(new Vector3(1 + borderOffset.X, 0 - borderOffset.Y, 0), borderColor),
+                new VertexPositionColor(new Vector3(1, 0, 0), borderColor),
+                // Top right
+                new VertexPositionColor(new Vector3(1 + borderOffset.X, 1 + borderOffset.Y, 0), borderColor),
+                new VertexPositionColor(new Vector3(1, 1, 0), borderColor),
+                // Top left
+                new VertexPositionColor(new Vector3(0 - borderOffset.X, 1 + borderOffset.Y, 1), borderColor),
+                new VertexPositionColor(new Vector3(0, 1, 1), borderColor),
+                // Bottom left
+                new VertexPositionColor(new Vector3(0 - borderOffset.X, 0 - borderOffset.Y, 1), borderColor),
+                new VertexPositionColor(new Vector3(0, 0, 1), borderColor),
+            });
+            Color = color;
+            Color.A = 255;
+            GraphPos.Z = SampleCount;
+            GraphPos.W = height;
+            Sample.Y = SampleCount;
+        }
+
+        void VertexBuffer_ContentLost()
+        {
+            VertexBuffer.SetData(0, Samples, 0, Samples.Length, VertexPositionColor.VertexDeclaration.VertexStride, SetDataOptions.NoOverwrite);
+        }
+
+        public void AddSample(float value)
+        {
+            value = MathHelper.Clamp(value, 0, 1);
+            var x = Sample.X / Sample.Y;
+
+            Samples[(int)Sample.X * VerticiesPerSample + 0] = new VertexPositionColor(new Vector3(x, value, 0), Color);
+            Samples[(int)Sample.X * VerticiesPerSample + 1] = new VertexPositionColor(new Vector3(x, value, 1), Color);
+            Samples[(int)Sample.X * VerticiesPerSample + 2] = new VertexPositionColor(new Vector3(x, 0, 1), Color);
+            Samples[(int)Sample.X * VerticiesPerSample + 3] = new VertexPositionColor(new Vector3(x, 0, 1), Color);
+            Samples[(int)Sample.X * VerticiesPerSample + 4] = new VertexPositionColor(new Vector3(x, value, 0), Color);
+            Samples[(int)Sample.X * VerticiesPerSample + 5] = new VertexPositionColor(new Vector3(x, 0, 0), Color);
+            VertexBuffer.SetData((int)Sample.X * VerticiesPerSample * VertexPositionColor.VertexDeclaration.VertexStride, Samples, (int)Sample.X * VerticiesPerSample, VerticiesPerSample, VertexPositionColor.VertexDeclaration.VertexStride, SetDataOptions.NoOverwrite);
+
+            SampleIndex = (SampleIndex + 1) % SampleCount;
+            Sample.X = SampleIndex;
+        }
+
+        public override void Draw()
+        {
+            if (VertexBuffer.IsContentLost)
+                VertexBuffer_ContentLost();
+
+            // Draw border
+            graphicsDevice.SetVertexBuffer(BorderVertexBuffer);
+            graphicsDevice.DrawPrimitives(PrimitiveType.TriangleStrip, 0, 8);
+
+            // Draw graph area (skipping the next value to be written)
+            graphicsDevice.SetVertexBuffer(VertexBuffer);
+            if (SampleIndex > 0)
+                graphicsDevice.DrawPrimitives(PrimitiveType.TriangleList, 0, SampleIndex * PrimitivesPerSample);
+            if (SampleIndex + 1 < SampleCount)
+                graphicsDevice.DrawPrimitives(PrimitiveType.TriangleList, (SampleIndex + 1) * VerticiesPerSample, (SampleCount - SampleIndex - 1) * PrimitivesPerSample);
+        }
+    }
+
+    public class HUDGraphMaterial : Material
+    {
+        private readonly DebugShader shader;
+
+        public HUDGraphMaterial(Viewer viewer)
+            : base(viewer, null)
+        {
+            shader = Viewer.MaterialManager.DebugShader;
+        }
+
+        public override void SetState(Material previousMaterial)
+        {
+            shader.CurrentTechnique = shader.Techniques[0]; //["Graph"];
+            shader.ScreenSize = new Vector2(Viewer.DisplaySize.X, Viewer.DisplaySize.Y);
+
+            graphicsDevice.RasterizerState = RasterizerState.CullNone;
+            graphicsDevice.DepthStencilState = DepthStencilState.None;
+        }
+
+        public override void Render(List<RenderItem> renderItems, ref Matrix view, ref Matrix projection, ref Matrix viewProjection)
+        {
+            foreach (var pass in shader.CurrentTechnique.Passes)
+            {
+                for (int i = 0; i < renderItems.Count; i++)
+                {
+                    RenderItem item = renderItems[i];
+                    if (item.RenderPrimitive is HUDGraphMesh graphMesh)
+                    {
+                        shader.GraphPos = graphMesh.GraphPos;
+                        shader.GraphSample = graphMesh.Sample;
+                        pass.Apply();
+                    }
+                    item.RenderPrimitive.Draw();
+                }
+            }
+        }
+
+        public override void ResetState()
+        {
+            graphicsDevice.RasterizerState = RasterizerState.CullCounterClockwise;
+            graphicsDevice.DepthStencilState = DepthStencilState.Default;
+        }
+    }
+}