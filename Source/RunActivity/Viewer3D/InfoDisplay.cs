--- conflicted
+++ resolved
@@ -1,1093 +1,537 @@
-<<<<<<< HEAD
-﻿// COPYRIGHT 2009, 2010, 2011, 2012, 2013, 2014, 2015 by the Open Rails project.
-// 
-// This file is part of Open Rails.
-// 
-// Open Rails is free software: you can redistribute it and/or modify
-// it under the terms of the GNU General Public License as published by
-// the Free Software Foundation, either version 3 of the License, or
-// (at your option) any later version.
-// 
-// Open Rails is distributed in the hope that it will be useful,
-// but WITHOUT ANY WARRANTY; without even the implied warranty of
-// MERCHANTABILITY or FITNESS FOR A PARTICULAR PURPOSE.  See the
-// GNU General Public License for more details.
-// 
-// You should have received a copy of the GNU General Public License
-// along with Open Rails.  If not, see <http://www.gnu.org/licenses/>.
-
-// This file is the responsibility of the 3D & Environment Team. 
-
-#define GEARBOX_DEBUG_LOG
-
-#define DEBUG_DUMP_STEAM_POWER_CURVE
-// Uses the DataLogger to record power curve data for steam locos when no other option is chosen.
-// To use this, on the Menu, check the Logging box and cancel all Options > DataLogger.
-// The data logger records data in the file "Program\dump.csv".
-// For steam locomotives only this replaces the default data with a record for each speed increment (mph).
-// Collect the data by starting from rest and accelerating the loco to maximum speed.
-// Only horsepower and mph available currently.
-// Analyse the data using a spreadsheet and graph with an XY chart.
-
-
-using Orts.Simulation.RollingStocks;
-using ORTS.Common;
-using ORTS.Settings;
-using System;
-using System.Diagnostics;
-using System.IO;
-using System.Linq;
-using System.Runtime.InteropServices;
-
-namespace Orts.Viewer3D
-{
-    /// <summary>
-    /// Displays Viewer frame rate and Viewer.Text debug messages in the upper left corner of the screen.
-    /// </summary>
-    public class InfoDisplay
-    {
-        readonly Viewer Viewer;
-        readonly DataLogger Logger;
-        readonly int ProcessorCount = System.Environment.ProcessorCount;
-
-        int FrameNumber;
-        double LastUpdateRealTime;   // update text message only 10 times per second
-
-        float previousLoggedSteamSpeedMpH = -5.0f;
-
-#if DEBUG_DUMP_STEAM_POWER_CURVE
-        float previousLoggedSpeedMpH = -1.0f;
-#endif
-
-        [StructLayout(LayoutKind.Sequential, Size = 40)]
-        struct PROCESS_MEMORY_COUNTERS
-        {
-            public int cb;
-            public int PageFaultCount;
-            public int PeakWorkingSetSize;
-            public int WorkingSetSize;
-            public int QuotaPeakPagedPoolUsage;
-            public int QuotaPagedPoolUsage;
-            public int QuotaPeakNonPagedPoolUsage;
-            public int QuotaNonPagedPoolUsage;
-            public int PagefileUsage;
-            public int PeakPagefileUsage;
-        }
-
-        public InfoDisplay(Viewer viewer)
-        {
-            Viewer = viewer;
-            Logger = new DataLogger(Path.Combine(Viewer.Settings.LoggingPath, "OpenRailsDump.csv"));
-
-            if (Viewer.Settings.DataLogger)
-                DataLoggerStart(Viewer.Settings);
-        }
-
-        [ThreadName("Render")]
-        internal void Terminate()
-        {
-            if (Viewer.Settings.DataLogger)
-                DataLoggerStop();
-        }
-
-        public void HandleUserInput(ElapsedTime elapsedTime)
-        {
-            if (UserInput.IsPressed(UserCommand.DebugLogger))
-            {
-                Viewer.Settings.DataLogger = !Viewer.Settings.DataLogger;
-                if (Viewer.Settings.DataLogger)
-                    DataLoggerStart(Viewer.Settings);
-                else
-                    DataLoggerStop();
-            }
-        }
-
-        public bool IsRecordingSteamPerformance
-        {
-            get
-            {
-                return Viewer.Settings.DataLogger
-                && Viewer.Settings.DataLogSteamPerformance
-                && Viewer.PlayerLocomotive.GetType() == typeof(MSTSSteamLocomotive);
-            }
-        }
-
-        void RecordSteamPerformance()
-        {
-           MSTSSteamLocomotive steamloco = (MSTSSteamLocomotive)Viewer.PlayerLocomotive;
-                        float SteamspeedMpH = MpS.ToMpH(steamloco.SpeedMpS);
-                        if (SteamspeedMpH >= previousLoggedSteamSpeedMpH + 5) // Add a new record every time speed increases by 5 mph
-                        {
-                            previousLoggedSteamSpeedMpH = (float)(int)SteamspeedMpH; // Keep speed records close to whole numbers
-
-                            Logger.Data(MpS.FromMpS(Viewer.PlayerLocomotive.SpeedMpS, false).ToString("F0"));
-                            Logger.Data(S.ToM(steamloco.SteamPerformanceTimeS).ToString("F1"));
-                            Logger.Data(Viewer.PlayerLocomotive.ThrottlePercent.ToString("F0"));
-                            Logger.Data(Viewer.PlayerTrain.MUReverserPercent.ToString("F0"));
-                            Logger.Data(N.ToLbf(Viewer.PlayerLocomotive.MotiveForceN).ToString("F0"));
-                            Logger.Data(steamloco.IndicatedHorsePowerHP.ToString("F0"));
-                            Logger.Data(steamloco.DrawBarPullLbsF.ToString("F0"));
-                            Logger.Data(steamloco.DrawbarHorsePowerHP.ToString("F0"));
-                            Logger.Data(N.ToLbf(steamloco.LocomotiveCouplerForceN).ToString("F0"));
-                            Logger.Data(N.ToLbf(steamloco.LocoTenderFrictionForceN).ToString("F0"));
-                            Logger.Data(N.ToLbf(steamloco.TotalFrictionForceN).ToString("F0"));
-                            Logger.Data(Kg.ToTUK(steamloco.TrainLoadKg).ToString("F0"));
-                            Logger.Data(steamloco.BoilerPressurePSI.ToString("F0"));
-                            Logger.Data(steamloco.LogSteamChestPressurePSI.ToString("F0"));
-                            Logger.Data(steamloco.LogInitialPressurePSI.ToString("F0"));
-                            Logger.Data(steamloco.LogCutoffPressurePSI.ToString("F0"));
-                            Logger.Data(steamloco.LogReleasePressurePSI.ToString("F0"));
-                            Logger.Data(steamloco.LogBackPressurePSI.ToString("F0"));
-                            
-                            Logger.Data(steamloco.MeanEffectivePressurePSI.ToString("F0"));
-
-
-                            Logger.Data(steamloco.CurrentSuperheatTempF.ToString("F0"));
-
-                            Logger.Data(pS.TopH(steamloco.CylinderSteamUsageLBpS).ToString("F0"));
-                            Logger.Data(pS.TopH(steamloco.WaterConsumptionLbpS).ToString("F0"));
-                            Logger.Data(Kg.ToLb(pS.TopH(steamloco.FuelBurnRateSmoothedKGpS)).ToString("F0"));
-
-
-                            Logger.Data(steamloco.SuperheaterSteamUsageFactor.ToString("F2"));
-                            Logger.Data(steamloco.CumulativeCylinderSteamConsumptionLbs.ToString("F0"));
-                            Logger.Data(steamloco.CumulativeWaterConsumptionLbs.ToString("F0"));
-
-                            Logger.Data(steamloco.CutoffPressureDropRatio.ToString("F2"));
-
-                            Logger.Data(steamloco.HPCylinderMEPPSI.ToString("F0"));
-                            Logger.Data(steamloco.LogLPInitialPressurePSI.ToString("F0"));
-                            Logger.Data(steamloco.LogLPCutoffPressurePSI.ToString("F0"));
-                            Logger.Data(steamloco.LogLPReleasePressurePSI.ToString("F0"));
-                            Logger.Data(steamloco.LogLPBackPressurePSI.ToString("F0"));
-                            Logger.Data(steamloco.CutoffPressureDropRatio.ToString("F2"));
-                            Logger.Data(steamloco.LPCylinderMEPPSI.ToString("F0"));
-
-                            Logger.End();
-                        }
-        }
-
-#if DEBUG_DUMP_STEAM_POWER_CURVE
-        public bool IsRecordingSteamPowerCurve { get 
-            {
-                return Viewer.Settings.DataLogger
-                && !Viewer.Settings.DataLogPerformance
-                && !Viewer.Settings.DataLogPhysics
-                && !Viewer.Settings.DataLogMisc
-                && !Viewer.Settings.DataLogSteamPerformance
-                && Viewer.PlayerLocomotive.GetType() == typeof(MSTSSteamLocomotive);
-            }
-        }
-
-        void RecordSteamPowerCurve()
-        {
-            MSTSSteamLocomotive loco = (MSTSSteamLocomotive)Viewer.PlayerLocomotive;
-            float speedMpH = MpS.ToMpH(loco.SpeedMpS);
-            if (speedMpH >= previousLoggedSpeedMpH + 1) // Add a new record every time speed increases by 1 mph
-            {
-                previousLoggedSpeedMpH = (float)(int)speedMpH; // Keep speed records close to whole numbers
-                Logger.Data(speedMpH.ToString("F1"));
-                float power = W.ToHp(loco.MotiveForceN * loco.SpeedMpS);
-                Logger.Data(power.ToString("F1"));
-                Logger.Data((Viewer.PlayerLocomotive as MSTSSteamLocomotive).ThrottlePercent.ToString("F0"));
-                Logger.Data((Viewer.PlayerLocomotive as MSTSSteamLocomotive).Train.MUReverserPercent.ToString("F0"));
-                Logger.End();
-            }
-        }
-#endif
-
-        public void PrepareFrame(RenderFrame frame, ElapsedTime elapsedTime)
-        {
-            FrameNumber++;
-
-            if (Viewer.RealTime - LastUpdateRealTime >= 0.25)
-            {
-                double elapsedRealSeconds = Viewer.RealTime - LastUpdateRealTime;
-                LastUpdateRealTime = Viewer.RealTime;
-                Profile(elapsedRealSeconds);
-            }
-                        
-#if DEBUG_DUMP_STEAM_POWER_CURVE
-            if (IsRecordingSteamPowerCurve)
-            {
-                RecordSteamPowerCurve();
-            }
-            else
-            {
-#endif
-                if (IsRecordingSteamPerformance)
-                {
-                    RecordSteamPerformance();
-                }
-                else
-
-
-            //Here's where the logger stores the data from each frame
-                if (Viewer.Settings.DataLogger)
-                {
-                    Logger.Separator = (DataLogger.Separators)Enum.Parse(typeof(DataLogger.Separators), Viewer.Settings.DataLoggerSeparator);
-                    if (Viewer.Settings.DataLogPerformance)
-                    {
-                        Viewer.CurrentProcess.Refresh();
-                        Logger.Data(VersionInfo.Version);
-                        Logger.Data(FrameNumber.ToString("F0"));
-                        Logger.Data(Viewer.CurrentProcess.WorkingSet64.ToString("F0"));
-                        Logger.Data(GC.GetTotalMemory(false).ToString("F0"));
-                        Logger.Data(GC.CollectionCount(0).ToString("F0"));
-                        Logger.Data(GC.CollectionCount(1).ToString("F0"));
-                        Logger.Data(GC.CollectionCount(2).ToString("F0"));
-                        Logger.Data(ProcessorCount.ToString("F0"));
-                        Logger.Data(Viewer.RenderProcess.FrameRate.Value.ToString("F0"));
-                        Logger.Data(Viewer.RenderProcess.FrameTime.Value.ToString("F6"));
-                        Logger.Data(Viewer.RenderProcess.ShadowPrimitivePerFrame.Sum().ToString("F0"));
-                        Logger.Data(Viewer.RenderProcess.PrimitivePerFrame.Sum().ToString("F0"));
-                        Logger.Data(Viewer.RenderProcess.Profiler.Wall.Value.ToString("F0"));
-                        Logger.Data(Viewer.UpdaterProcess.Profiler.Wall.Value.ToString("F0"));
-                        Logger.Data(Viewer.LoaderProcess.Profiler.Wall.Value.ToString("F0"));
-                        Logger.Data(Viewer.SoundProcess.Profiler.Wall.Value.ToString("F0"));
-                    }
-                    if (Viewer.Settings.DataLogPhysics)
-                    {
-                        Logger.Data(FormatStrings.FormatPreciseTime(Viewer.Simulator.ClockTime));
-                        Logger.Data(Viewer.PlayerLocomotive.Direction.ToString());
-                        Logger.Data(Viewer.PlayerTrain.MUReverserPercent.ToString("F0"));
-                        Logger.Data(Viewer.PlayerLocomotive.ThrottlePercent.ToString("F0"));
-                        Logger.Data(Viewer.PlayerLocomotive.MotiveForceN.ToString("F0"));
-                        Logger.Data(Viewer.PlayerLocomotive.BrakeForceN.ToString("F0"));
-                        Logger.Data((Viewer.PlayerLocomotive as MSTSLocomotive).LocomotiveAxle.AxleForceN.ToString("F2"));
-                        Logger.Data((Viewer.PlayerLocomotive as MSTSLocomotive).LocomotiveAxle.SlipSpeedPercent.ToString("F1"));
-
-                        switch (Viewer.Settings.DataLogSpeedUnits)
-                        {
-                            case "route":
-                                Logger.Data(FormatStrings.FormatSpeed(Viewer.PlayerLocomotive.SpeedMpS, Viewer.MilepostUnitsMetric));
-                                break;
-                            case "mps":
-                                Logger.Data(Viewer.PlayerLocomotive.SpeedMpS.ToString("F1"));
-                                break;
-                            case "mph":
-                                Logger.Data(MpS.FromMpS(Viewer.PlayerLocomotive.SpeedMpS, false).ToString("F1"));
-                                break;
-                            case "kmph":
-                                Logger.Data(MpS.FromMpS(Viewer.PlayerLocomotive.SpeedMpS, true).ToString("F1"));
-                                break;
-                            default:
-                                Logger.Data(FormatStrings.FormatSpeed(Viewer.PlayerLocomotive.SpeedMpS, Viewer.MilepostUnitsMetric));
-                                break;
-                        }
-
-                        Logger.Data((Viewer.PlayerLocomotive.DistanceM.ToString("F0")));
-                        Logger.Data((Viewer.PlayerLocomotive.GravityForceN.ToString("F0")));
-
-                        if ((Viewer.PlayerLocomotive as MSTSLocomotive).TrainBrakeController != null)
-                            Logger.Data((Viewer.PlayerLocomotive as MSTSLocomotive).TrainBrakeController.CurrentValue.ToString("F2"));
-                        else
-                            Logger.Data("null");
-
-                        if ((Viewer.PlayerLocomotive as MSTSLocomotive).EngineBrakeController != null)
-                            Logger.Data((Viewer.PlayerLocomotive as MSTSLocomotive).EngineBrakeController.CurrentValue.ToString("F2"));
-                        else
-                            Logger.Data("null");
-
-                        Logger.Data(Viewer.PlayerLocomotive.BrakeSystem.GetCylPressurePSI().ToString("F0"));
-                        Logger.Data((Viewer.PlayerLocomotive as MSTSLocomotive).MainResPressurePSI.ToString("F0"));
-                        Logger.Data((Viewer.PlayerLocomotive as MSTSLocomotive).CompressorIsOn.ToString());
-#if GEARBOX_DEBUG_LOG
-                        if (Viewer.PlayerLocomotive.GetType() == typeof(MSTSDieselLocomotive))
-                        {
-                            Logger.Data((Viewer.PlayerLocomotive as MSTSDieselLocomotive).DieselEngines[0].RealRPM.ToString("F0"));
-                            Logger.Data((Viewer.PlayerLocomotive as MSTSDieselLocomotive).DieselEngines[0].DemandedRPM.ToString("F0"));
-                            Logger.Data((Viewer.PlayerLocomotive as MSTSDieselLocomotive).DieselEngines[0].LoadPercent.ToString("F0"));
-                            if ((Viewer.PlayerLocomotive as MSTSDieselLocomotive).DieselEngines.HasGearBox)
-                            {
-                                Logger.Data((Viewer.PlayerLocomotive as MSTSDieselLocomotive).DieselEngines[0].GearBox.CurrentGearIndex.ToString());
-                                Logger.Data((Viewer.PlayerLocomotive as MSTSDieselLocomotive).DieselEngines[0].GearBox.NextGearIndex.ToString());
-                                Logger.Data((Viewer.PlayerLocomotive as MSTSDieselLocomotive).DieselEngines[0].GearBox.ClutchPercent.ToString());
-                            }
-                            else
-                            {
-                                Logger.Data("null");
-                                Logger.Data("null");
-                                Logger.Data("null");
-                            }
-                            Logger.Data((Viewer.PlayerLocomotive as MSTSDieselLocomotive).DieselFlowLps.ToString("F2"));
-                            Logger.Data((Viewer.PlayerLocomotive as MSTSDieselLocomotive).DieselLevelL.ToString("F0"));
-                            Logger.Data("null");
-                            Logger.Data("null");
-                            Logger.Data("null");
-                        }
-                        if (Viewer.PlayerLocomotive.GetType() == typeof(MSTSElectricLocomotive))
-                        {
-                            Logger.Data((Viewer.PlayerLocomotive as MSTSElectricLocomotive).Pantographs[1].CommandUp.ToString());
-                            Logger.Data((Viewer.PlayerLocomotive as MSTSElectricLocomotive).Pantographs[2].CommandUp.ToString());
-                            Logger.Data((Viewer.PlayerLocomotive as MSTSElectricLocomotive).Pantographs.List.Count > 2 ?
-                                (Viewer.PlayerLocomotive as MSTSElectricLocomotive).Pantographs[3].CommandUp.ToString() : null);
-                            Logger.Data((Viewer.PlayerLocomotive as MSTSElectricLocomotive).Pantographs.List.Count > 3 ?
-                                (Viewer.PlayerLocomotive as MSTSElectricLocomotive).Pantographs[4].CommandUp.ToString() : null);
-                            Logger.Data("null");
-                            Logger.Data("null");
-                            Logger.Data("null");
-                            Logger.Data("null");
-                            Logger.Data("null");
-                            Logger.Data("null");
-                            Logger.Data("null");
-                            Logger.Data("null");
-                            Logger.Data("null");
-                        }
-                        if (Viewer.PlayerLocomotive.GetType() == typeof(MSTSSteamLocomotive))
-                        {
-                            Logger.Data((Viewer.PlayerLocomotive as MSTSSteamLocomotive).BlowerSteamUsageLBpS.ToString("F0"));
-                            Logger.Data((Viewer.PlayerLocomotive as MSTSSteamLocomotive).BoilerPressurePSI.ToString("F0"));
-                            Logger.Data((Viewer.PlayerLocomotive as MSTSSteamLocomotive).CylinderCocksAreOpen.ToString());
-                            Logger.Data((Viewer.PlayerLocomotive as MSTSSteamLocomotive).CylinderCompoundOn.ToString());
-                            Logger.Data((Viewer.PlayerLocomotive as MSTSSteamLocomotive).EvaporationLBpS.ToString("F0"));
-                            Logger.Data((Viewer.PlayerLocomotive as MSTSSteamLocomotive).FireMassKG.ToString("F0"));
-                            Logger.Data((Viewer.PlayerLocomotive as MSTSSteamLocomotive).CylinderSteamUsageLBpS.ToString("F0"));
-                            if ((Viewer.PlayerLocomotive as MSTSSteamLocomotive).BlowerController != null)
-                                Logger.Data((Viewer.PlayerLocomotive as MSTSSteamLocomotive).BlowerController.CurrentValue.ToString("F0"));
-                            else
-                                Logger.Data("null");
-
-                            if ((Viewer.PlayerLocomotive as MSTSSteamLocomotive).DamperController != null)
-                                Logger.Data((Viewer.PlayerLocomotive as MSTSSteamLocomotive).DamperController.CurrentValue.ToString("F0"));
-                            else
-                                Logger.Data("null");
-                            if ((Viewer.PlayerLocomotive as MSTSSteamLocomotive).FiringRateController != null)
-                                Logger.Data((Viewer.PlayerLocomotive as MSTSSteamLocomotive).FiringRateController.CurrentValue.ToString("F0"));
-                            else
-                                Logger.Data("null");
-                            if ((Viewer.PlayerLocomotive as MSTSSteamLocomotive).Injector1Controller != null)
-                                Logger.Data((Viewer.PlayerLocomotive as MSTSSteamLocomotive).Injector1Controller.CurrentValue.ToString("F0"));
-                            else
-                                Logger.Data("null");
-                            if ((Viewer.PlayerLocomotive as MSTSSteamLocomotive).Injector2Controller != null)
-                                Logger.Data((Viewer.PlayerLocomotive as MSTSSteamLocomotive).Injector2Controller.CurrentValue.ToString("F0"));
-                            else
-                                Logger.Data("null");
-                        }
-#endif
-                    }
-                Logger.End();
-#if DEBUG_DUMP_STEAM_POWER_CURVE
-                }
-#endif
-            }
-        }
-
-        static void DataLoggerStart(UserSettings settings)
-        {
-            using (StreamWriter file = File.AppendText(Path.Combine(settings.LoggingPath, "OpenRailsDump.csv")))
-            {
-                DataLogger.Separators separator = (DataLogger.Separators)Enum.Parse(typeof(DataLogger.Separators), settings.DataLoggerSeparator);
-                string headerLine = "";
-                if (settings.DataLogPerformance)
-                {
-                    headerLine = String.Join(Convert.ToString((char)separator),
-                        new string[] 
-                            {    
-                                "SVN",
-                                "Frame",
-                                "Memory",
-                                "Memory (Managed)",
-                                "Gen 0 GC",
-                                "Gen 1 GC",
-                                "Gen 2 GC",
-                                "Processors",
-                                "Frame Rate",
-                                "Frame Time",
-                                "Shadow Primitives",
-                                "Render Primitives",
-                                "Render Process",
-                                "Updater Process",
-                                "Loader Process",
-                                "Sound Process"
-                            }
-                        );
-                }
-                if (settings.DataLogPhysics)
-                {
-                    if (settings.DataLogPerformance)
-                        headerLine += Convert.ToString((char)separator);
-
-                    headerLine += String.Join(Convert.ToString((char)separator),
-                            new string[] 
-                            {
-                                "Time",
-                                "Player Direction",
-                                "Player Reverser [%]",
-                                "Player Throttle [%]",
-                                "Player Motive Force [N]",
-                                "Player Brake Force [N]",
-                                "Player Axle Force [N]",
-                                "Player Wheelslip",
-                                "Player Speed [" + settings.DataLogSpeedUnits + "]",
-                                "Distance [m]",
-                                "Player Gravity Force [N]",
-                                "Train Brake",
-                                "Engine Brake",
-                                "Player Cylinder PSI",
-                                "Player Main Res PSI",
-                                "Player Compressor On",
-                                "D:Real RPM / E:panto 1 / S:Blower usage LBpS",
-                                "D:Demanded RPM / E:panto 2 / S:Boiler PSI",
-                                "D:Load % / E:panto 3 / S:Cylinder Cocks open",
-                                "D:Gearbox Current Gear / E:panto 4 / S:Evaporation LBpS",
-                                "D:Gearbox Next Gear / E:null / S:Fire Mass KG",
-                                "D:Clutch % / E:null / S:Steam usage LBpS",
-                                "D:Fuel Flow Lps / E:null / S:Blower",
-                                "D:Fuel level L / E:null / S:Damper",
-                                "D:null / E:null / S:Firing Rate",
-                                "D:null / E:null / S:Injector 1",
-                                "D:null / E:null / S:Injector 2"
-                            }
-                        );
-                }
-                //Ready to use...
-                //if (settings.DataLogMisc)
-                //{
-                //    if (settings.DataLogPerformance || settings.DataLogPhysics)
-                //        headerLine += Convert.ToString((char)separator);
-                //    headerLine += String.Join(Convert.ToString((char)separator),
-                //        new string[] {"null",
-                //        "null"});
-                //}
-
-                if (settings.DataLogSteamPerformance)
-                {
-                    headerLine = String.Join(Convert.ToString((char)separator),
-                        new string[] 
-                            {    
-                                "Speed (mph)",
-                                "Time (M)",
-                                "Throttle (%)",
-                                "Cut-off (%)",
-                                "ITE (MotiveForce - lbf)",
-                                "IHP (hp)",
-                                "Drawbar TE (lbf)",
-                                "Drawbar HP (hp)",
-                                "Coupler Force (lbf)",
-                                "Loco & Tender Resistance (lbf)",
-                                "Train Resistance (lbf)",
-                                "Train Load (t-uk)",
-                                "Boiler Pressure (psi)",
-                                "Steam Chest Pressure (psi)",
-                                "Initial Pressure (psi)",
-                                "Cutoff Pressure (psi)",
-                                "Release Pressure (psi)",
-                                "Back Pressure (psi)",
-                                "MEP (psi)",
-                                "Superheat Temp (F)",
-                                "Steam consumption (lbs/h)",
-                                "Water consumption (lbs/h)",
-                                "Coal consumption (lbs/h)",
-                                "Cylinder Thermal Efficiency",
-                                "Cumulative Steam (lbs)",
-                                "Cumulative Water (lbs)",
-                                "Cutoff pressure Ratio",
-                                
-                                "HP MEP (psi)",
-                                "LPInitial Pressure (psi)",
-                                "LPCutoff Pressure (psi)",
-                                "LPRelease Pressure (psi)",
-                                "LPBack Pressure (psi)",
-                                "LPCutoff pressure Ratio",
-                                "LP MEP (psi)"
-
-                             }
-                        );
-                }
-
-#if DEBUG_DUMP_STEAM_POWER_CURVE
-                if (!settings.DataLogPerformance
-                && !settings.DataLogPhysics
-                && !settings.DataLogMisc
-                && !settings.DataLogSteamPerformance)
-                {
-                    
-                    headerLine = String.Join(Convert.ToString((char)separator),
-                        new string[] 
-                            {    
-                                "speed (mph)",
-                                "power (hp)",
-                                "throttle (%)",
-                                "cut-off (%)"
-                            });
-                }
-#endif
-                file.WriteLine(headerLine);
-            }
-        }
-
-        void DataLoggerStop()
-        {
-            Logger.Flush();
-        }
-
-        public void Profile(double elapsedRealSeconds) // should be called every 100mS
-        {
-            if (elapsedRealSeconds < 0.01)  // just in case
-                return;
-
-            Viewer.RenderProcess.Profiler.Mark();
-            Viewer.UpdaterProcess.Profiler.Mark();
-            Viewer.LoaderProcess.Profiler.Mark();
-            Viewer.SoundProcess.Profiler.Mark();
-        }
-    }
-}
-=======
-﻿// COPYRIGHT 2009, 2010, 2011, 2012, 2013, 2014, 2015 by the Open Rails project.
-// 
-// This file is part of Open Rails.
-// 
-// Open Rails is free software: you can redistribute it and/or modify
-// it under the terms of the GNU General Public License as published by
-// the Free Software Foundation, either version 3 of the License, or
-// (at your option) any later version.
-// 
-// Open Rails is distributed in the hope that it will be useful,
-// but WITHOUT ANY WARRANTY; without even the implied warranty of
-// MERCHANTABILITY or FITNESS FOR A PARTICULAR PURPOSE.  See the
-// GNU General Public License for more details.
-// 
-// You should have received a copy of the GNU General Public License
-// along with Open Rails.  If not, see <http://www.gnu.org/licenses/>.
-
-// This file is the responsibility of the 3D & Environment Team. 
-
-#define GEARBOX_DEBUG_LOG
-
-#define DEBUG_DUMP_STEAM_POWER_CURVE
-// Uses the DataLogger to record power curve data for steam locos when no other option is chosen.
-// To use this, on the Menu, check the Logging box and cancel all Options > DataLogger.
-// The data logger records data in the file "Program\dump.csv".
-// For steam locomotives only this replaces the default data with a record for each speed increment (mph).
-// Collect the data by starting from rest and accelerating the loco to maximum speed.
-// Only horsepower and mph available currently.
-// Analyse the data using a spreadsheet and graph with an XY chart.
-
-
-using System;
-using System.Diagnostics;
-using System.IO;
-using System.Linq;
-using System.Runtime.InteropServices;
-using Orts.Simulation.RollingStocks;
-using ORTS.Common;
-using ORTS.Common.Input;
-using ORTS.Settings;
-
-namespace Orts.Viewer3D
-{
-    /// <summary>
-    /// Displays Viewer frame rate and Viewer.Text debug messages in the upper left corner of the screen.
-    /// </summary>
-    public class InfoDisplay
-    {
-        readonly Viewer Viewer;
-        readonly DataLogger Logger;
-        readonly int ProcessorCount = System.Environment.ProcessorCount;
-
-        int FrameNumber;
-        double LastUpdateRealTime;   // update text message only 10 times per second
-
-        float previousLoggedSteamSpeedMpH = -5.0f;
-
-#if DEBUG_DUMP_STEAM_POWER_CURVE
-        float previousLoggedSpeedMpH = -1.0f;
-#endif
-
-        [StructLayout(LayoutKind.Sequential, Size = 40)]
-        struct PROCESS_MEMORY_COUNTERS
-        {
-            public int cb;
-            public int PageFaultCount;
-            public int PeakWorkingSetSize;
-            public int WorkingSetSize;
-            public int QuotaPeakPagedPoolUsage;
-            public int QuotaPagedPoolUsage;
-            public int QuotaPeakNonPagedPoolUsage;
-            public int QuotaNonPagedPoolUsage;
-            public int PagefileUsage;
-            public int PeakPagefileUsage;
-        }
-
-        [DllImport("psapi.dll", SetLastError = true)]
-        static extern bool GetProcessMemoryInfo(IntPtr hProcess, out PROCESS_MEMORY_COUNTERS counters, int size);
-
-        [DllImport("kernel32.dll")]
-        static extern IntPtr OpenProcess(int dwDesiredAccess, [MarshalAs(UnmanagedType.Bool)] bool bInheritHandle, int dwProcessId);
-
-        readonly IntPtr ProcessHandle;
-        PROCESS_MEMORY_COUNTERS ProcessMemoryCounters;
-
-        public InfoDisplay(Viewer viewer)
-        {
-            Viewer = viewer;
-            Logger = new DataLogger(Path.Combine(Viewer.Settings.LoggingPath, "OpenRailsDump.csv"));
-
-            ProcessHandle = OpenProcess(0x410 /* PROCESS_QUERY_INFORMATION | PROCESS_VM_READ */, false, Process.GetCurrentProcess().Id);
-            ProcessMemoryCounters = new PROCESS_MEMORY_COUNTERS() { cb = 40 };
-
-            if (Viewer.Settings.DataLogger)
-                DataLoggerStart(Viewer.Settings);
-        }
-
-        [ThreadName("Render")]
-        internal void Terminate()
-        {
-            if (Viewer.Settings.DataLogger)
-                DataLoggerStop();
-        }
-
-        public void HandleUserInput(ElapsedTime elapsedTime)
-        {
-            if (UserInput.IsPressed(UserCommand.DebugLogger))
-            {
-                Viewer.Settings.DataLogger = !Viewer.Settings.DataLogger;
-                if (Viewer.Settings.DataLogger)
-                    DataLoggerStart(Viewer.Settings);
-                else
-                    DataLoggerStop();
-            }
-        }
-
-        public bool IsRecordingSteamPerformance
-        {
-            get
-            {
-                return Viewer.Settings.DataLogger
-                && Viewer.Settings.DataLogSteamPerformance
-                && Viewer.PlayerLocomotive.GetType() == typeof(MSTSSteamLocomotive);
-            }
-        }
-
-        void RecordSteamPerformance()
-        {
-           MSTSSteamLocomotive steamloco = (MSTSSteamLocomotive)Viewer.PlayerLocomotive;
-                        float SteamspeedMpH = MpS.ToMpH(steamloco.SpeedMpS);
-                        if (SteamspeedMpH >= previousLoggedSteamSpeedMpH + 5) // Add a new record every time speed increases by 5 mph
-                        {
-                            previousLoggedSteamSpeedMpH = (float)(int)SteamspeedMpH; // Keep speed records close to whole numbers
-
-                            Logger.Data(MpS.FromMpS(Viewer.PlayerLocomotive.SpeedMpS, false).ToString("F0"));
-                            Logger.Data(S.ToM(steamloco.SteamPerformanceTimeS).ToString("F1"));
-                            Logger.Data(Viewer.PlayerLocomotive.ThrottlePercent.ToString("F0"));
-                            Logger.Data(Viewer.PlayerTrain.MUReverserPercent.ToString("F0"));
-                            Logger.Data(N.ToLbf(Viewer.PlayerLocomotive.MotiveForceN).ToString("F0"));
-                            Logger.Data(steamloco.IndicatedHorsePowerHP.ToString("F0"));
-                            Logger.Data(steamloco.DrawBarPullLbsF.ToString("F0"));
-                            Logger.Data(steamloco.DrawbarHorsePowerHP.ToString("F0"));
-                            Logger.Data(N.ToLbf(steamloco.LocomotiveCouplerForceN).ToString("F0"));
-                            Logger.Data(N.ToLbf(steamloco.LocoTenderFrictionForceN).ToString("F0"));
-                            Logger.Data(N.ToLbf(steamloco.TotalFrictionForceN).ToString("F0"));
-                            Logger.Data(Kg.ToTUK(steamloco.TrainLoadKg).ToString("F0"));
-                            Logger.Data(steamloco.BoilerPressurePSI.ToString("F0"));
-                            Logger.Data(steamloco.LogSteamChestPressurePSI.ToString("F0"));
-                            Logger.Data(steamloco.LogInitialPressurePSI.ToString("F0"));
-                            Logger.Data(steamloco.LogCutoffPressurePSI.ToString("F0"));
-                            Logger.Data(steamloco.LogReleasePressurePSI.ToString("F0"));
-                            Logger.Data(steamloco.LogBackPressurePSI.ToString("F0"));
-                            
-                            Logger.Data(steamloco.MeanEffectivePressurePSI.ToString("F0"));
-
-
-                            Logger.Data(steamloco.CurrentSuperheatTempF.ToString("F0"));
-
-                            Logger.Data(pS.TopH(steamloco.CylinderSteamUsageLBpS).ToString("F0"));
-                            Logger.Data(pS.TopH(steamloco.WaterConsumptionLbpS).ToString("F0"));
-                            Logger.Data(Kg.ToLb(pS.TopH(steamloco.FuelBurnRateSmoothedKGpS)).ToString("F0"));
-
-
-                            Logger.Data(steamloco.SuperheaterSteamUsageFactor.ToString("F2"));
-                            Logger.Data(steamloco.CumulativeCylinderSteamConsumptionLbs.ToString("F0"));
-                            Logger.Data(steamloco.CumulativeWaterConsumptionLbs.ToString("F0"));
-
-                            Logger.Data(steamloco.CutoffPressureDropRatio.ToString("F2"));
-
-                            Logger.Data(steamloco.HPCylinderMEPPSI.ToString("F0"));
-                            Logger.Data(steamloco.LogLPInitialPressurePSI.ToString("F0"));
-                            Logger.Data(steamloco.LogLPCutoffPressurePSI.ToString("F0"));
-                            Logger.Data(steamloco.LogLPReleasePressurePSI.ToString("F0"));
-                            Logger.Data(steamloco.LogLPBackPressurePSI.ToString("F0"));
-                            Logger.Data(steamloco.CutoffPressureDropRatio.ToString("F2"));
-                            Logger.Data(steamloco.LPCylinderMEPPSI.ToString("F0"));
-
-                            Logger.End();
-                        }
-        }
-
-#if DEBUG_DUMP_STEAM_POWER_CURVE
-        public bool IsRecordingSteamPowerCurve { get 
-            {
-                return Viewer.Settings.DataLogger
-                && !Viewer.Settings.DataLogPerformance
-                && !Viewer.Settings.DataLogPhysics
-                && !Viewer.Settings.DataLogMisc
-                && !Viewer.Settings.DataLogSteamPerformance
-                && Viewer.PlayerLocomotive.GetType() == typeof(MSTSSteamLocomotive);
-            }
-        }
-
-        void RecordSteamPowerCurve()
-        {
-            MSTSSteamLocomotive loco = (MSTSSteamLocomotive)Viewer.PlayerLocomotive;
-            float speedMpH = MpS.ToMpH(loco.SpeedMpS);
-            if (speedMpH >= previousLoggedSpeedMpH + 1) // Add a new record every time speed increases by 1 mph
-            {
-                previousLoggedSpeedMpH = (float)(int)speedMpH; // Keep speed records close to whole numbers
-                Logger.Data(speedMpH.ToString("F1"));
-                float power = W.ToHp(loco.MotiveForceN * loco.SpeedMpS);
-                Logger.Data(power.ToString("F1"));
-                Logger.Data((Viewer.PlayerLocomotive as MSTSSteamLocomotive).ThrottlePercent.ToString("F0"));
-                Logger.Data((Viewer.PlayerLocomotive as MSTSSteamLocomotive).Train.MUReverserPercent.ToString("F0"));
-                Logger.End();
-            }
-        }
-#endif
-
-        public void PrepareFrame(RenderFrame frame, ElapsedTime elapsedTime)
-        {
-            FrameNumber++;
-
-            if (Viewer.RealTime - LastUpdateRealTime >= 0.25)
-            {
-                double elapsedRealSeconds = Viewer.RealTime - LastUpdateRealTime;
-                LastUpdateRealTime = Viewer.RealTime;
-                Profile(elapsedRealSeconds);
-            }
-                        
-#if DEBUG_DUMP_STEAM_POWER_CURVE
-            if (IsRecordingSteamPowerCurve)
-            {
-                RecordSteamPowerCurve();
-            }
-            else
-            {
-#endif
-                if (IsRecordingSteamPerformance)
-                {
-                    RecordSteamPerformance();
-                }
-                else
-
-
-            //Here's where the logger stores the data from each frame
-                if (Viewer.Settings.DataLogger)
-                {
-                    Logger.Separator = (DataLogger.Separators)Enum.Parse(typeof(DataLogger.Separators), Viewer.Settings.DataLoggerSeparator);
-                    if (Viewer.Settings.DataLogPerformance)
-                    {
-                        Logger.Data(VersionInfo.Version);
-                        Logger.Data(FrameNumber.ToString("F0"));
-                        Logger.Data(GetWorkingSetSize().ToString("F0"));
-                        Logger.Data(GC.GetTotalMemory(false).ToString("F0"));
-                        Logger.Data(GC.CollectionCount(0).ToString("F0"));
-                        Logger.Data(GC.CollectionCount(1).ToString("F0"));
-                        Logger.Data(GC.CollectionCount(2).ToString("F0"));
-                        Logger.Data(ProcessorCount.ToString("F0"));
-                        Logger.Data(Viewer.RenderProcess.FrameRate.Value.ToString("F0"));
-                        Logger.Data(Viewer.RenderProcess.FrameTime.Value.ToString("F6"));
-                        Logger.Data(Viewer.RenderProcess.ShadowPrimitivePerFrame.Sum().ToString("F0"));
-                        Logger.Data(Viewer.RenderProcess.PrimitivePerFrame.Sum().ToString("F0"));
-                        Logger.Data(Viewer.RenderProcess.Profiler.Wall.Value.ToString("F0"));
-                        Logger.Data(Viewer.UpdaterProcess.Profiler.Wall.Value.ToString("F0"));
-                        Logger.Data(Viewer.LoaderProcess.Profiler.Wall.Value.ToString("F0"));
-                        Logger.Data(Viewer.SoundProcess.Profiler.Wall.Value.ToString("F0"));
-                    }
-                    if (Viewer.Settings.DataLogPhysics)
-                    {
-                        Logger.Data(FormatStrings.FormatPreciseTime(Viewer.Simulator.ClockTime));
-                        Logger.Data(Viewer.PlayerLocomotive.Direction.ToString());
-                        Logger.Data(Viewer.PlayerTrain.MUReverserPercent.ToString("F0"));
-                        Logger.Data(Viewer.PlayerLocomotive.ThrottlePercent.ToString("F0"));
-                        Logger.Data(Viewer.PlayerLocomotive.MotiveForceN.ToString("F0"));
-                        Logger.Data(Viewer.PlayerLocomotive.BrakeForceN.ToString("F0"));
-                        Logger.Data((Viewer.PlayerLocomotive as MSTSLocomotive).LocomotiveAxle.AxleForceN.ToString("F2"));
-                        Logger.Data((Viewer.PlayerLocomotive as MSTSLocomotive).LocomotiveAxle.SlipSpeedPercent.ToString("F1"));
-
-                        switch (Viewer.Settings.DataLogSpeedUnits)
-                        {
-                            case "route":
-                                Logger.Data(FormatStrings.FormatSpeed(Viewer.PlayerLocomotive.SpeedMpS, Viewer.MilepostUnitsMetric));
-                                break;
-                            case "mps":
-                                Logger.Data(Viewer.PlayerLocomotive.SpeedMpS.ToString("F1"));
-                                break;
-                            case "mph":
-                                Logger.Data(MpS.FromMpS(Viewer.PlayerLocomotive.SpeedMpS, false).ToString("F1"));
-                                break;
-                            case "kmph":
-                                Logger.Data(MpS.FromMpS(Viewer.PlayerLocomotive.SpeedMpS, true).ToString("F1"));
-                                break;
-                            default:
-                                Logger.Data(FormatStrings.FormatSpeed(Viewer.PlayerLocomotive.SpeedMpS, Viewer.MilepostUnitsMetric));
-                                break;
-                        }
-
-                        Logger.Data((Viewer.PlayerLocomotive.DistanceM.ToString("F0")));
-                        Logger.Data((Viewer.PlayerLocomotive.GravityForceN.ToString("F0")));
-
-                        if ((Viewer.PlayerLocomotive as MSTSLocomotive).TrainBrakeController != null)
-                            Logger.Data((Viewer.PlayerLocomotive as MSTSLocomotive).TrainBrakeController.CurrentValue.ToString("F2"));
-                        else
-                            Logger.Data("null");
-
-                        if ((Viewer.PlayerLocomotive as MSTSLocomotive).EngineBrakeController != null)
-                            Logger.Data((Viewer.PlayerLocomotive as MSTSLocomotive).EngineBrakeController.CurrentValue.ToString("F2"));
-                        else
-                            Logger.Data("null");
-
-                        Logger.Data(Viewer.PlayerLocomotive.BrakeSystem.GetCylPressurePSI().ToString("F0"));
-                        Logger.Data((Viewer.PlayerLocomotive as MSTSLocomotive).MainResPressurePSI.ToString("F0"));
-                        Logger.Data((Viewer.PlayerLocomotive as MSTSLocomotive).CompressorIsOn.ToString());
-#if GEARBOX_DEBUG_LOG
-                        if (Viewer.PlayerLocomotive.GetType() == typeof(MSTSDieselLocomotive))
-                        {
-                            Logger.Data((Viewer.PlayerLocomotive as MSTSDieselLocomotive).DieselEngines[0].RealRPM.ToString("F0"));
-                            Logger.Data((Viewer.PlayerLocomotive as MSTSDieselLocomotive).DieselEngines[0].DemandedRPM.ToString("F0"));
-                            Logger.Data((Viewer.PlayerLocomotive as MSTSDieselLocomotive).DieselEngines[0].LoadPercent.ToString("F0"));
-                            if ((Viewer.PlayerLocomotive as MSTSDieselLocomotive).DieselEngines.HasGearBox)
-                            {
-                                Logger.Data((Viewer.PlayerLocomotive as MSTSDieselLocomotive).DieselEngines[0].GearBox.CurrentGearIndex.ToString());
-                                Logger.Data((Viewer.PlayerLocomotive as MSTSDieselLocomotive).DieselEngines[0].GearBox.NextGearIndex.ToString());
-                                Logger.Data((Viewer.PlayerLocomotive as MSTSDieselLocomotive).DieselEngines[0].GearBox.ClutchPercent.ToString());
-                            }
-                            else
-                            {
-                                Logger.Data("null");
-                                Logger.Data("null");
-                                Logger.Data("null");
-                            }
-                            Logger.Data((Viewer.PlayerLocomotive as MSTSDieselLocomotive).DieselFlowLps.ToString("F2"));
-                            Logger.Data((Viewer.PlayerLocomotive as MSTSDieselLocomotive).DieselLevelL.ToString("F0"));
-                            Logger.Data("null");
-                            Logger.Data("null");
-                            Logger.Data("null");
-                        }
-                        if (Viewer.PlayerLocomotive.GetType() == typeof(MSTSElectricLocomotive))
-                        {
-                            Logger.Data((Viewer.PlayerLocomotive as MSTSElectricLocomotive).Pantographs[1].CommandUp.ToString());
-                            Logger.Data((Viewer.PlayerLocomotive as MSTSElectricLocomotive).Pantographs[2].CommandUp.ToString());
-                            Logger.Data((Viewer.PlayerLocomotive as MSTSElectricLocomotive).Pantographs.List.Count > 2 ? 
-                                (Viewer.PlayerLocomotive as MSTSElectricLocomotive).Pantographs[3].CommandUp.ToString() : null);
-                            Logger.Data((Viewer.PlayerLocomotive as MSTSElectricLocomotive).Pantographs.List.Count > 3 ?
-                                (Viewer.PlayerLocomotive as MSTSElectricLocomotive).Pantographs[4].CommandUp.ToString() : null);
-                            Logger.Data("null");
-                            Logger.Data("null");
-                            Logger.Data("null");
-                            Logger.Data("null");
-                            Logger.Data("null");
-                            Logger.Data("null");
-                            Logger.Data("null");
-                        }
-                        if (Viewer.PlayerLocomotive.GetType() == typeof(MSTSSteamLocomotive))
-                        {
-                            Logger.Data((Viewer.PlayerLocomotive as MSTSSteamLocomotive).BlowerSteamUsageLBpS.ToString("F0"));
-                            Logger.Data((Viewer.PlayerLocomotive as MSTSSteamLocomotive).BoilerPressurePSI.ToString("F0"));
-                            Logger.Data((Viewer.PlayerLocomotive as MSTSSteamLocomotive).CylinderCocksAreOpen.ToString());
-                            Logger.Data((Viewer.PlayerLocomotive as MSTSSteamLocomotive).CylinderCompoundOn.ToString());
-                            Logger.Data((Viewer.PlayerLocomotive as MSTSSteamLocomotive).EvaporationLBpS.ToString("F0"));
-                            Logger.Data((Viewer.PlayerLocomotive as MSTSSteamLocomotive).FireMassKG.ToString("F0"));
-                            Logger.Data((Viewer.PlayerLocomotive as MSTSSteamLocomotive).CylinderSteamUsageLBpS.ToString("F0"));
-                            if ((Viewer.PlayerLocomotive as MSTSSteamLocomotive).BlowerController != null)
-                                Logger.Data((Viewer.PlayerLocomotive as MSTSSteamLocomotive).BlowerController.CurrentValue.ToString("F0"));
-                            else
-                                Logger.Data("null");
-
-                            if ((Viewer.PlayerLocomotive as MSTSSteamLocomotive).DamperController != null)
-                                Logger.Data((Viewer.PlayerLocomotive as MSTSSteamLocomotive).DamperController.CurrentValue.ToString("F0"));
-                            else
-                                Logger.Data("null");
-                            if ((Viewer.PlayerLocomotive as MSTSSteamLocomotive).FiringRateController != null)
-                                Logger.Data((Viewer.PlayerLocomotive as MSTSSteamLocomotive).FiringRateController.CurrentValue.ToString("F0"));
-                            else
-                                Logger.Data("null");
-                            if ((Viewer.PlayerLocomotive as MSTSSteamLocomotive).Injector1Controller != null)
-                                Logger.Data((Viewer.PlayerLocomotive as MSTSSteamLocomotive).Injector1Controller.CurrentValue.ToString("F0"));
-                            else
-                                Logger.Data("null");
-                            if ((Viewer.PlayerLocomotive as MSTSSteamLocomotive).Injector2Controller != null)
-                                Logger.Data((Viewer.PlayerLocomotive as MSTSSteamLocomotive).Injector2Controller.CurrentValue.ToString("F0"));
-                            else
-                                Logger.Data("null");
-                        }
-#endif
-                    }
-                Logger.End();
-#if DEBUG_DUMP_STEAM_POWER_CURVE
-                }
-#endif
-            }
-        }
-
-        int GetWorkingSetSize()
-        {
-            // Get memory usage (working set).
-            GetProcessMemoryInfo(ProcessHandle, out ProcessMemoryCounters, ProcessMemoryCounters.cb);
-            var memory = ProcessMemoryCounters.WorkingSetSize;
-            return memory;
-        }
-
-        static void DataLoggerStart(UserSettings settings)
-        {
-            using (StreamWriter file = File.AppendText(Path.Combine(settings.LoggingPath, "OpenRailsDump.csv")))
-            {
-                DataLogger.Separators separator = (DataLogger.Separators)Enum.Parse(typeof(DataLogger.Separators), settings.DataLoggerSeparator);
-                string headerLine = "";
-                if (settings.DataLogPerformance)
-                {
-                    headerLine = String.Join(Convert.ToString((char)separator),
-                        new string[] 
-                            {    
-                                "SVN",
-                                "Frame",
-                                "Memory",
-                                "Memory (Managed)",
-                                "Gen 0 GC",
-                                "Gen 1 GC",
-                                "Gen 2 GC",
-                                "Processors",
-                                "Frame Rate",
-                                "Frame Time",
-                                "Shadow Primitives",
-                                "Render Primitives",
-                                "Render Process",
-                                "Updater Process",
-                                "Loader Process",
-                                "Sound Process"
-                            }
-                        );
-                }
-                if (settings.DataLogPhysics)
-                {
-                    if (settings.DataLogPerformance)
-                        headerLine += Convert.ToString((char)separator);
-
-                    headerLine += String.Join(Convert.ToString((char)separator),
-                            new string[] 
-                            {
-                                "Time",
-                                "Player Direction",
-                                "Player Reverser [%]",
-                                "Player Throttle [%]",
-                                "Player Motive Force [N]",
-                                "Player Brake Force [N]",
-                                "Player Axle Force [N]",
-                                "Player Wheelslip",
-                                "Player Speed [" + settings.DataLogSpeedUnits + "]",
-                                "Distance [m]",
-                                "Player Gravity Force [N]",
-                                "Train Brake",
-                                "Engine Brake",
-                                "Player Cylinder PSI",
-                                "Player Main Res PSI",
-                                "Player Compressor On",
-                                "D:Real RPM / E:panto 1 / S:Blower usage LBpS",
-                                "D:Demanded RPM / E:panto 2 / S:Boiler PSI",
-                                "D:Load % / E:panto 3 / S:Cylinder Cocks open",
-                                "D:Gearbox Current Gear / E:panto 4 / S:Evaporation LBpS",
-                                "D:Gearbox Next Gear / E:null / S:Fire Mass KG",
-                                "D:Clutch % / E:null / S:Steam usage LBpS",
-                                "D:Fuel Flow Lps / E:null / S:Blower",
-                                "D:Fuel level L / E:null / S:Damper",
-                                "D:null / E:null / S:Firing Rate",
-                                "D:null / E:null / S:Injector 1",
-                                "D:null / E:null / S:Injector 2"
-                            }
-                        );
-                }
-                //Ready to use...
-                //if (settings.DataLogMisc)
-                //{
-                //    if (settings.DataLogPerformance || settings.DataLogPhysics)
-                //        headerLine += Convert.ToString((char)separator);
-                //    headerLine += String.Join(Convert.ToString((char)separator),
-                //        new string[] {"null",
-                //        "null"});
-                //}
-
-                if (settings.DataLogSteamPerformance)
-                {
-                    headerLine = String.Join(Convert.ToString((char)separator),
-                        new string[] 
-                            {    
-                                "Speed (mph)",
-                                "Time (M)",
-                                "Throttle (%)",
-                                "Cut-off (%)",
-                                "ITE (MotiveForce - lbf)",
-                                "IHP (hp)",
-                                "Drawbar TE (lbf)",
-                                "Drawbar HP (hp)",
-                                "Coupler Force (lbf)",
-                                "Loco & Tender Resistance (lbf)",
-                                "Train Resistance (lbf)",
-                                "Train Load (t-uk)",
-                                "Boiler Pressure (psi)",
-                                "Steam Chest Pressure (psi)",
-                                "Initial Pressure (psi)",
-                                "Cutoff Pressure (psi)",
-                                "Release Pressure (psi)",
-                                "Back Pressure (psi)",
-                                "MEP (psi)",
-                                "Superheat Temp (F)",
-                                "Steam consumption (lbs/h)",
-                                "Water consumption (lbs/h)",
-                                "Coal consumption (lbs/h)",
-                                "Cylinder Thermal Efficiency",
-                                "Cumulative Steam (lbs)",
-                                "Cumulative Water (lbs)",
-                                "Cutoff pressure Ratio",
-                                
-                                "HP MEP (psi)",
-                                "LPInitial Pressure (psi)",
-                                "LPCutoff Pressure (psi)",
-                                "LPRelease Pressure (psi)",
-                                "LPBack Pressure (psi)",
-                                "LPCutoff pressure Ratio",
-                                "LP MEP (psi)"
-
-                             }
-                        );
-                }
-
-#if DEBUG_DUMP_STEAM_POWER_CURVE
-                if (!settings.DataLogPerformance
-                && !settings.DataLogPhysics
-                && !settings.DataLogMisc
-                && !settings.DataLogSteamPerformance)
-                {
-                    
-                    headerLine = String.Join(Convert.ToString((char)separator),
-                        new string[] 
-                            {    
-                                "speed (mph)",
-                                "power (hp)",
-                                "throttle (%)",
-                                "cut-off (%)"
-                            });
-                }
-#endif
-                file.WriteLine(headerLine);
-            }
-        }
-
-        void DataLoggerStop()
-        {
-            Logger.Flush();
-        }
-
-        public void Profile(double elapsedRealSeconds) // should be called every 100mS
-        {
-            if (elapsedRealSeconds < 0.01)  // just in case
-                return;
-
-            Viewer.RenderProcess.Profiler.Mark();
-            Viewer.UpdaterProcess.Profiler.Mark();
-            Viewer.LoaderProcess.Profiler.Mark();
-            Viewer.SoundProcess.Profiler.Mark();
-        }
-    }
-}
->>>>>>> 74fa3003
+﻿// COPYRIGHT 2009, 2010, 2011, 2012, 2013, 2014, 2015 by the Open Rails project.
+// 
+// This file is part of Open Rails.
+// 
+// Open Rails is free software: you can redistribute it and/or modify
+// it under the terms of the GNU General Public License as published by
+// the Free Software Foundation, either version 3 of the License, or
+// (at your option) any later version.
+// 
+// Open Rails is distributed in the hope that it will be useful,
+// but WITHOUT ANY WARRANTY; without even the implied warranty of
+// MERCHANTABILITY or FITNESS FOR A PARTICULAR PURPOSE.  See the
+// GNU General Public License for more details.
+// 
+// You should have received a copy of the GNU General Public License
+// along with Open Rails.  If not, see <http://www.gnu.org/licenses/>.
+
+// This file is the responsibility of the 3D & Environment Team. 
+
+#define GEARBOX_DEBUG_LOG
+
+#define DEBUG_DUMP_STEAM_POWER_CURVE
+// Uses the DataLogger to record power curve data for steam locos when no other option is chosen.
+// To use this, on the Menu, check the Logging box and cancel all Options > DataLogger.
+// The data logger records data in the file "Program\dump.csv".
+// For steam locomotives only this replaces the default data with a record for each speed increment (mph).
+// Collect the data by starting from rest and accelerating the loco to maximum speed.
+// Only horsepower and mph available currently.
+// Analyse the data using a spreadsheet and graph with an XY chart.
+
+
+using System;
+using System.Diagnostics;
+using System.IO;
+using System.Linq;
+using System.Runtime.InteropServices;
+using Orts.Simulation.RollingStocks;
+using ORTS.Common;
+using ORTS.Common.Input;
+using ORTS.Settings;
+
+namespace Orts.Viewer3D
+{
+    /// <summary>
+    /// Displays Viewer frame rate and Viewer.Text debug messages in the upper left corner of the screen.
+    /// </summary>
+    public class InfoDisplay
+    {
+        readonly Viewer Viewer;
+        readonly DataLogger Logger;
+        readonly int ProcessorCount = System.Environment.ProcessorCount;
+
+        int FrameNumber;
+        double LastUpdateRealTime;   // update text message only 10 times per second
+
+        float previousLoggedSteamSpeedMpH = -5.0f;
+
+#if DEBUG_DUMP_STEAM_POWER_CURVE
+        float previousLoggedSpeedMpH = -1.0f;
+#endif
+
+        [StructLayout(LayoutKind.Sequential, Size = 40)]
+        struct PROCESS_MEMORY_COUNTERS
+        {
+            public int cb;
+            public int PageFaultCount;
+            public int PeakWorkingSetSize;
+            public int WorkingSetSize;
+            public int QuotaPeakPagedPoolUsage;
+            public int QuotaPagedPoolUsage;
+            public int QuotaPeakNonPagedPoolUsage;
+            public int QuotaNonPagedPoolUsage;
+            public int PagefileUsage;
+            public int PeakPagefileUsage;
+        }
+
+        public InfoDisplay(Viewer viewer)
+        {
+            Viewer = viewer;
+            Logger = new DataLogger(Path.Combine(Viewer.Settings.LoggingPath, "OpenRailsDump.csv"));
+
+            if (Viewer.Settings.DataLogger)
+                DataLoggerStart(Viewer.Settings);
+        }
+
+        [ThreadName("Render")]
+        internal void Terminate()
+        {
+            if (Viewer.Settings.DataLogger)
+                DataLoggerStop();
+        }
+
+        public void HandleUserInput(ElapsedTime elapsedTime)
+        {
+            if (UserInput.IsPressed(UserCommand.DebugLogger))
+            {
+                Viewer.Settings.DataLogger = !Viewer.Settings.DataLogger;
+                if (Viewer.Settings.DataLogger)
+                    DataLoggerStart(Viewer.Settings);
+                else
+                    DataLoggerStop();
+            }
+        }
+
+        public bool IsRecordingSteamPerformance
+        {
+            get
+            {
+                return Viewer.Settings.DataLogger
+                && Viewer.Settings.DataLogSteamPerformance
+                && Viewer.PlayerLocomotive.GetType() == typeof(MSTSSteamLocomotive);
+            }
+        }
+
+        void RecordSteamPerformance()
+        {
+           MSTSSteamLocomotive steamloco = (MSTSSteamLocomotive)Viewer.PlayerLocomotive;
+                        float SteamspeedMpH = MpS.ToMpH(steamloco.SpeedMpS);
+                        if (SteamspeedMpH >= previousLoggedSteamSpeedMpH + 5) // Add a new record every time speed increases by 5 mph
+                        {
+                            previousLoggedSteamSpeedMpH = (float)(int)SteamspeedMpH; // Keep speed records close to whole numbers
+
+                            Logger.Data(MpS.FromMpS(Viewer.PlayerLocomotive.SpeedMpS, false).ToString("F0"));
+                            Logger.Data(S.ToM(steamloco.SteamPerformanceTimeS).ToString("F1"));
+                            Logger.Data(Viewer.PlayerLocomotive.ThrottlePercent.ToString("F0"));
+                            Logger.Data(Viewer.PlayerTrain.MUReverserPercent.ToString("F0"));
+                            Logger.Data(N.ToLbf(Viewer.PlayerLocomotive.MotiveForceN).ToString("F0"));
+                            Logger.Data(steamloco.IndicatedHorsePowerHP.ToString("F0"));
+                            Logger.Data(steamloco.DrawBarPullLbsF.ToString("F0"));
+                            Logger.Data(steamloco.DrawbarHorsePowerHP.ToString("F0"));
+                            Logger.Data(N.ToLbf(steamloco.LocomotiveCouplerForceN).ToString("F0"));
+                            Logger.Data(N.ToLbf(steamloco.LocoTenderFrictionForceN).ToString("F0"));
+                            Logger.Data(N.ToLbf(steamloco.TotalFrictionForceN).ToString("F0"));
+                            Logger.Data(Kg.ToTUK(steamloco.TrainLoadKg).ToString("F0"));
+                            Logger.Data(steamloco.BoilerPressurePSI.ToString("F0"));
+                            Logger.Data(steamloco.LogSteamChestPressurePSI.ToString("F0"));
+                            Logger.Data(steamloco.LogInitialPressurePSI.ToString("F0"));
+                            Logger.Data(steamloco.LogCutoffPressurePSI.ToString("F0"));
+                            Logger.Data(steamloco.LogReleasePressurePSI.ToString("F0"));
+                            Logger.Data(steamloco.LogBackPressurePSI.ToString("F0"));
+                            
+                            Logger.Data(steamloco.MeanEffectivePressurePSI.ToString("F0"));
+
+
+                            Logger.Data(steamloco.CurrentSuperheatTempF.ToString("F0"));
+
+                            Logger.Data(pS.TopH(steamloco.CylinderSteamUsageLBpS).ToString("F0"));
+                            Logger.Data(pS.TopH(steamloco.WaterConsumptionLbpS).ToString("F0"));
+                            Logger.Data(Kg.ToLb(pS.TopH(steamloco.FuelBurnRateSmoothedKGpS)).ToString("F0"));
+
+
+                            Logger.Data(steamloco.SuperheaterSteamUsageFactor.ToString("F2"));
+                            Logger.Data(steamloco.CumulativeCylinderSteamConsumptionLbs.ToString("F0"));
+                            Logger.Data(steamloco.CumulativeWaterConsumptionLbs.ToString("F0"));
+
+                            Logger.Data(steamloco.CutoffPressureDropRatio.ToString("F2"));
+
+                            Logger.Data(steamloco.HPCylinderMEPPSI.ToString("F0"));
+                            Logger.Data(steamloco.LogLPInitialPressurePSI.ToString("F0"));
+                            Logger.Data(steamloco.LogLPCutoffPressurePSI.ToString("F0"));
+                            Logger.Data(steamloco.LogLPReleasePressurePSI.ToString("F0"));
+                            Logger.Data(steamloco.LogLPBackPressurePSI.ToString("F0"));
+                            Logger.Data(steamloco.CutoffPressureDropRatio.ToString("F2"));
+                            Logger.Data(steamloco.LPCylinderMEPPSI.ToString("F0"));
+
+                            Logger.End();
+                        }
+        }
+
+#if DEBUG_DUMP_STEAM_POWER_CURVE
+        public bool IsRecordingSteamPowerCurve { get 
+            {
+                return Viewer.Settings.DataLogger
+                && !Viewer.Settings.DataLogPerformance
+                && !Viewer.Settings.DataLogPhysics
+                && !Viewer.Settings.DataLogMisc
+                && !Viewer.Settings.DataLogSteamPerformance
+                && Viewer.PlayerLocomotive.GetType() == typeof(MSTSSteamLocomotive);
+            }
+        }
+
+        void RecordSteamPowerCurve()
+        {
+            MSTSSteamLocomotive loco = (MSTSSteamLocomotive)Viewer.PlayerLocomotive;
+            float speedMpH = MpS.ToMpH(loco.SpeedMpS);
+            if (speedMpH >= previousLoggedSpeedMpH + 1) // Add a new record every time speed increases by 1 mph
+            {
+                previousLoggedSpeedMpH = (float)(int)speedMpH; // Keep speed records close to whole numbers
+                Logger.Data(speedMpH.ToString("F1"));
+                float power = W.ToHp(loco.MotiveForceN * loco.SpeedMpS);
+                Logger.Data(power.ToString("F1"));
+                Logger.Data((Viewer.PlayerLocomotive as MSTSSteamLocomotive).ThrottlePercent.ToString("F0"));
+                Logger.Data((Viewer.PlayerLocomotive as MSTSSteamLocomotive).Train.MUReverserPercent.ToString("F0"));
+                Logger.End();
+            }
+        }
+#endif
+
+        public void PrepareFrame(RenderFrame frame, ElapsedTime elapsedTime)
+        {
+            FrameNumber++;
+
+            if (Viewer.RealTime - LastUpdateRealTime >= 0.25)
+            {
+                double elapsedRealSeconds = Viewer.RealTime - LastUpdateRealTime;
+                LastUpdateRealTime = Viewer.RealTime;
+                Profile(elapsedRealSeconds);
+            }
+                        
+#if DEBUG_DUMP_STEAM_POWER_CURVE
+            if (IsRecordingSteamPowerCurve)
+            {
+                RecordSteamPowerCurve();
+            }
+            else
+            {
+#endif
+                if (IsRecordingSteamPerformance)
+                {
+                    RecordSteamPerformance();
+                }
+                else
+
+
+            //Here's where the logger stores the data from each frame
+                if (Viewer.Settings.DataLogger)
+                {
+                    Logger.Separator = (DataLogger.Separators)Enum.Parse(typeof(DataLogger.Separators), Viewer.Settings.DataLoggerSeparator);
+                    if (Viewer.Settings.DataLogPerformance)
+                    {
+                        Viewer.CurrentProcess.Refresh();
+                        Logger.Data(VersionInfo.Version);
+                        Logger.Data(FrameNumber.ToString("F0"));
+                        Logger.Data(Viewer.CurrentProcess.WorkingSet64.ToString("F0"));
+                        Logger.Data(GC.GetTotalMemory(false).ToString("F0"));
+                        Logger.Data(GC.CollectionCount(0).ToString("F0"));
+                        Logger.Data(GC.CollectionCount(1).ToString("F0"));
+                        Logger.Data(GC.CollectionCount(2).ToString("F0"));
+                        Logger.Data(ProcessorCount.ToString("F0"));
+                        Logger.Data(Viewer.RenderProcess.FrameRate.Value.ToString("F0"));
+                        Logger.Data(Viewer.RenderProcess.FrameTime.Value.ToString("F6"));
+                        Logger.Data(Viewer.RenderProcess.ShadowPrimitivePerFrame.Sum().ToString("F0"));
+                        Logger.Data(Viewer.RenderProcess.PrimitivePerFrame.Sum().ToString("F0"));
+                        Logger.Data(Viewer.RenderProcess.Profiler.Wall.Value.ToString("F0"));
+                        Logger.Data(Viewer.UpdaterProcess.Profiler.Wall.Value.ToString("F0"));
+                        Logger.Data(Viewer.LoaderProcess.Profiler.Wall.Value.ToString("F0"));
+                        Logger.Data(Viewer.SoundProcess.Profiler.Wall.Value.ToString("F0"));
+                    }
+                    if (Viewer.Settings.DataLogPhysics)
+                    {
+                        Logger.Data(FormatStrings.FormatPreciseTime(Viewer.Simulator.ClockTime));
+                        Logger.Data(Viewer.PlayerLocomotive.Direction.ToString());
+                        Logger.Data(Viewer.PlayerTrain.MUReverserPercent.ToString("F0"));
+                        Logger.Data(Viewer.PlayerLocomotive.ThrottlePercent.ToString("F0"));
+                        Logger.Data(Viewer.PlayerLocomotive.MotiveForceN.ToString("F0"));
+                        Logger.Data(Viewer.PlayerLocomotive.BrakeForceN.ToString("F0"));
+                        Logger.Data((Viewer.PlayerLocomotive as MSTSLocomotive).LocomotiveAxle.AxleForceN.ToString("F2"));
+                        Logger.Data((Viewer.PlayerLocomotive as MSTSLocomotive).LocomotiveAxle.SlipSpeedPercent.ToString("F1"));
+
+                        switch (Viewer.Settings.DataLogSpeedUnits)
+                        {
+                            case "route":
+                                Logger.Data(FormatStrings.FormatSpeed(Viewer.PlayerLocomotive.SpeedMpS, Viewer.MilepostUnitsMetric));
+                                break;
+                            case "mps":
+                                Logger.Data(Viewer.PlayerLocomotive.SpeedMpS.ToString("F1"));
+                                break;
+                            case "mph":
+                                Logger.Data(MpS.FromMpS(Viewer.PlayerLocomotive.SpeedMpS, false).ToString("F1"));
+                                break;
+                            case "kmph":
+                                Logger.Data(MpS.FromMpS(Viewer.PlayerLocomotive.SpeedMpS, true).ToString("F1"));
+                                break;
+                            default:
+                                Logger.Data(FormatStrings.FormatSpeed(Viewer.PlayerLocomotive.SpeedMpS, Viewer.MilepostUnitsMetric));
+                                break;
+                        }
+
+                        Logger.Data((Viewer.PlayerLocomotive.DistanceM.ToString("F0")));
+                        Logger.Data((Viewer.PlayerLocomotive.GravityForceN.ToString("F0")));
+
+                        if ((Viewer.PlayerLocomotive as MSTSLocomotive).TrainBrakeController != null)
+                            Logger.Data((Viewer.PlayerLocomotive as MSTSLocomotive).TrainBrakeController.CurrentValue.ToString("F2"));
+                        else
+                            Logger.Data("null");
+
+                        if ((Viewer.PlayerLocomotive as MSTSLocomotive).EngineBrakeController != null)
+                            Logger.Data((Viewer.PlayerLocomotive as MSTSLocomotive).EngineBrakeController.CurrentValue.ToString("F2"));
+                        else
+                            Logger.Data("null");
+
+                        Logger.Data(Viewer.PlayerLocomotive.BrakeSystem.GetCylPressurePSI().ToString("F0"));
+                        Logger.Data((Viewer.PlayerLocomotive as MSTSLocomotive).MainResPressurePSI.ToString("F0"));
+                        Logger.Data((Viewer.PlayerLocomotive as MSTSLocomotive).CompressorIsOn.ToString());
+#if GEARBOX_DEBUG_LOG
+                        if (Viewer.PlayerLocomotive.GetType() == typeof(MSTSDieselLocomotive))
+                        {
+                            Logger.Data((Viewer.PlayerLocomotive as MSTSDieselLocomotive).DieselEngines[0].RealRPM.ToString("F0"));
+                            Logger.Data((Viewer.PlayerLocomotive as MSTSDieselLocomotive).DieselEngines[0].DemandedRPM.ToString("F0"));
+                            Logger.Data((Viewer.PlayerLocomotive as MSTSDieselLocomotive).DieselEngines[0].LoadPercent.ToString("F0"));
+                            if ((Viewer.PlayerLocomotive as MSTSDieselLocomotive).DieselEngines.HasGearBox)
+                            {
+                                Logger.Data((Viewer.PlayerLocomotive as MSTSDieselLocomotive).DieselEngines[0].GearBox.CurrentGearIndex.ToString());
+                                Logger.Data((Viewer.PlayerLocomotive as MSTSDieselLocomotive).DieselEngines[0].GearBox.NextGearIndex.ToString());
+                                Logger.Data((Viewer.PlayerLocomotive as MSTSDieselLocomotive).DieselEngines[0].GearBox.ClutchPercent.ToString());
+                            }
+                            else
+                            {
+                                Logger.Data("null");
+                                Logger.Data("null");
+                                Logger.Data("null");
+                            }
+                            Logger.Data((Viewer.PlayerLocomotive as MSTSDieselLocomotive).DieselFlowLps.ToString("F2"));
+                            Logger.Data((Viewer.PlayerLocomotive as MSTSDieselLocomotive).DieselLevelL.ToString("F0"));
+                            Logger.Data("null");
+                            Logger.Data("null");
+                            Logger.Data("null");
+                        }
+                        if (Viewer.PlayerLocomotive.GetType() == typeof(MSTSElectricLocomotive))
+                        {
+                            Logger.Data((Viewer.PlayerLocomotive as MSTSElectricLocomotive).Pantographs[1].CommandUp.ToString());
+                            Logger.Data((Viewer.PlayerLocomotive as MSTSElectricLocomotive).Pantographs[2].CommandUp.ToString());
+                            Logger.Data((Viewer.PlayerLocomotive as MSTSElectricLocomotive).Pantographs.List.Count > 2 ?
+                                (Viewer.PlayerLocomotive as MSTSElectricLocomotive).Pantographs[3].CommandUp.ToString() : null);
+                            Logger.Data((Viewer.PlayerLocomotive as MSTSElectricLocomotive).Pantographs.List.Count > 3 ?
+                                (Viewer.PlayerLocomotive as MSTSElectricLocomotive).Pantographs[4].CommandUp.ToString() : null);
+                            Logger.Data("null");
+                            Logger.Data("null");
+                            Logger.Data("null");
+                            Logger.Data("null");
+                            Logger.Data("null");
+                            Logger.Data("null");
+                            Logger.Data("null");
+                            Logger.Data("null");
+                            Logger.Data("null");
+                        }
+                        if (Viewer.PlayerLocomotive.GetType() == typeof(MSTSSteamLocomotive))
+                        {
+                            Logger.Data((Viewer.PlayerLocomotive as MSTSSteamLocomotive).BlowerSteamUsageLBpS.ToString("F0"));
+                            Logger.Data((Viewer.PlayerLocomotive as MSTSSteamLocomotive).BoilerPressurePSI.ToString("F0"));
+                            Logger.Data((Viewer.PlayerLocomotive as MSTSSteamLocomotive).CylinderCocksAreOpen.ToString());
+                            Logger.Data((Viewer.PlayerLocomotive as MSTSSteamLocomotive).CylinderCompoundOn.ToString());
+                            Logger.Data((Viewer.PlayerLocomotive as MSTSSteamLocomotive).EvaporationLBpS.ToString("F0"));
+                            Logger.Data((Viewer.PlayerLocomotive as MSTSSteamLocomotive).FireMassKG.ToString("F0"));
+                            Logger.Data((Viewer.PlayerLocomotive as MSTSSteamLocomotive).CylinderSteamUsageLBpS.ToString("F0"));
+                            if ((Viewer.PlayerLocomotive as MSTSSteamLocomotive).BlowerController != null)
+                                Logger.Data((Viewer.PlayerLocomotive as MSTSSteamLocomotive).BlowerController.CurrentValue.ToString("F0"));
+                            else
+                                Logger.Data("null");
+
+                            if ((Viewer.PlayerLocomotive as MSTSSteamLocomotive).DamperController != null)
+                                Logger.Data((Viewer.PlayerLocomotive as MSTSSteamLocomotive).DamperController.CurrentValue.ToString("F0"));
+                            else
+                                Logger.Data("null");
+                            if ((Viewer.PlayerLocomotive as MSTSSteamLocomotive).FiringRateController != null)
+                                Logger.Data((Viewer.PlayerLocomotive as MSTSSteamLocomotive).FiringRateController.CurrentValue.ToString("F0"));
+                            else
+                                Logger.Data("null");
+                            if ((Viewer.PlayerLocomotive as MSTSSteamLocomotive).Injector1Controller != null)
+                                Logger.Data((Viewer.PlayerLocomotive as MSTSSteamLocomotive).Injector1Controller.CurrentValue.ToString("F0"));
+                            else
+                                Logger.Data("null");
+                            if ((Viewer.PlayerLocomotive as MSTSSteamLocomotive).Injector2Controller != null)
+                                Logger.Data((Viewer.PlayerLocomotive as MSTSSteamLocomotive).Injector2Controller.CurrentValue.ToString("F0"));
+                            else
+                                Logger.Data("null");
+                        }
+#endif
+                    }
+                Logger.End();
+#if DEBUG_DUMP_STEAM_POWER_CURVE
+                }
+#endif
+            }
+        }
+
+        static void DataLoggerStart(UserSettings settings)
+        {
+            using (StreamWriter file = File.AppendText(Path.Combine(settings.LoggingPath, "OpenRailsDump.csv")))
+            {
+                DataLogger.Separators separator = (DataLogger.Separators)Enum.Parse(typeof(DataLogger.Separators), settings.DataLoggerSeparator);
+                string headerLine = "";
+                if (settings.DataLogPerformance)
+                {
+                    headerLine = String.Join(Convert.ToString((char)separator),
+                        new string[] 
+                            {    
+                                "SVN",
+                                "Frame",
+                                "Memory",
+                                "Memory (Managed)",
+                                "Gen 0 GC",
+                                "Gen 1 GC",
+                                "Gen 2 GC",
+                                "Processors",
+                                "Frame Rate",
+                                "Frame Time",
+                                "Shadow Primitives",
+                                "Render Primitives",
+                                "Render Process",
+                                "Updater Process",
+                                "Loader Process",
+                                "Sound Process"
+                            }
+                        );
+                }
+                if (settings.DataLogPhysics)
+                {
+                    if (settings.DataLogPerformance)
+                        headerLine += Convert.ToString((char)separator);
+
+                    headerLine += String.Join(Convert.ToString((char)separator),
+                            new string[] 
+                            {
+                                "Time",
+                                "Player Direction",
+                                "Player Reverser [%]",
+                                "Player Throttle [%]",
+                                "Player Motive Force [N]",
+                                "Player Brake Force [N]",
+                                "Player Axle Force [N]",
+                                "Player Wheelslip",
+                                "Player Speed [" + settings.DataLogSpeedUnits + "]",
+                                "Distance [m]",
+                                "Player Gravity Force [N]",
+                                "Train Brake",
+                                "Engine Brake",
+                                "Player Cylinder PSI",
+                                "Player Main Res PSI",
+                                "Player Compressor On",
+                                "D:Real RPM / E:panto 1 / S:Blower usage LBpS",
+                                "D:Demanded RPM / E:panto 2 / S:Boiler PSI",
+                                "D:Load % / E:panto 3 / S:Cylinder Cocks open",
+                                "D:Gearbox Current Gear / E:panto 4 / S:Evaporation LBpS",
+                                "D:Gearbox Next Gear / E:null / S:Fire Mass KG",
+                                "D:Clutch % / E:null / S:Steam usage LBpS",
+                                "D:Fuel Flow Lps / E:null / S:Blower",
+                                "D:Fuel level L / E:null / S:Damper",
+                                "D:null / E:null / S:Firing Rate",
+                                "D:null / E:null / S:Injector 1",
+                                "D:null / E:null / S:Injector 2"
+                            }
+                        );
+                }
+                //Ready to use...
+                //if (settings.DataLogMisc)
+                //{
+                //    if (settings.DataLogPerformance || settings.DataLogPhysics)
+                //        headerLine += Convert.ToString((char)separator);
+                //    headerLine += String.Join(Convert.ToString((char)separator),
+                //        new string[] {"null",
+                //        "null"});
+                //}
+
+                if (settings.DataLogSteamPerformance)
+                {
+                    headerLine = String.Join(Convert.ToString((char)separator),
+                        new string[] 
+                            {    
+                                "Speed (mph)",
+                                "Time (M)",
+                                "Throttle (%)",
+                                "Cut-off (%)",
+                                "ITE (MotiveForce - lbf)",
+                                "IHP (hp)",
+                                "Drawbar TE (lbf)",
+                                "Drawbar HP (hp)",
+                                "Coupler Force (lbf)",
+                                "Loco & Tender Resistance (lbf)",
+                                "Train Resistance (lbf)",
+                                "Train Load (t-uk)",
+                                "Boiler Pressure (psi)",
+                                "Steam Chest Pressure (psi)",
+                                "Initial Pressure (psi)",
+                                "Cutoff Pressure (psi)",
+                                "Release Pressure (psi)",
+                                "Back Pressure (psi)",
+                                "MEP (psi)",
+                                "Superheat Temp (F)",
+                                "Steam consumption (lbs/h)",
+                                "Water consumption (lbs/h)",
+                                "Coal consumption (lbs/h)",
+                                "Cylinder Thermal Efficiency",
+                                "Cumulative Steam (lbs)",
+                                "Cumulative Water (lbs)",
+                                "Cutoff pressure Ratio",
+                                
+                                "HP MEP (psi)",
+                                "LPInitial Pressure (psi)",
+                                "LPCutoff Pressure (psi)",
+                                "LPRelease Pressure (psi)",
+                                "LPBack Pressure (psi)",
+                                "LPCutoff pressure Ratio",
+                                "LP MEP (psi)"
+
+                             }
+                        );
+                }
+
+#if DEBUG_DUMP_STEAM_POWER_CURVE
+                if (!settings.DataLogPerformance
+                && !settings.DataLogPhysics
+                && !settings.DataLogMisc
+                && !settings.DataLogSteamPerformance)
+                {
+                    
+                    headerLine = String.Join(Convert.ToString((char)separator),
+                        new string[] 
+                            {    
+                                "speed (mph)",
+                                "power (hp)",
+                                "throttle (%)",
+                                "cut-off (%)"
+                            });
+                }
+#endif
+                file.WriteLine(headerLine);
+            }
+        }
+
+        void DataLoggerStop()
+        {
+            Logger.Flush();
+        }
+
+        public void Profile(double elapsedRealSeconds) // should be called every 100mS
+        {
+            if (elapsedRealSeconds < 0.01)  // just in case
+                return;
+
+            Viewer.RenderProcess.Profiler.Mark();
+            Viewer.UpdaterProcess.Profiler.Mark();
+            Viewer.LoaderProcess.Profiler.Mark();
+            Viewer.SoundProcess.Profiler.Mark();
+        }
+    }
+}