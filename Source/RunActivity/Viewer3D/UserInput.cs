﻿// COPYRIGHT 2009, 2010, 2011, 2012, 2013 by the Open Rails project.
//
// This file is part of Open Rails.
//
// Open Rails is free software: you can redistribute it and/or modify
// it under the terms of the GNU General Public License as published by
// the Free Software Foundation, either version 3 of the License, or
// (at your option) any later version.
//
// Open Rails is distributed in the hope that it will be useful,
// but WITHOUT ANY WARRANTY; without even the implied warranty of
// MERCHANTABILITY or FITNESS FOR A PARTICULAR PURPOSE.  See the
// GNU General Public License for more details.
//
// You should have received a copy of the GNU General Public License
// along with Open Rails.  If not, see <http://www.gnu.org/licenses/>.

// This file is the responsibility of the 3D & Environment Team.

// This checks all keys for conflicts.
//#define CHECK_KEYMAP_DUPLICATES

// This logs the raw changes in input state.
//#define DEBUG_RAW_INPUT

// This logs the changes in input state, taking into account any corrections made by the code (e.g. swapped mouse buttons).
//#define DEBUG_INPUT

// This logs every UserCommandInput change from pressed to released.
//#define DEBUG_USER_INPUT

using System.Collections.Generic;
using System.Runtime.InteropServices;
using Microsoft.Xna.Framework.Input;
using ORTS.Common.Input;
using ORTS.Settings;
using Game = Orts.Viewer3D.Processes.Game;

namespace Orts.Viewer3D
{
    public static class UserInput
    {
        public static bool ComposingMessage;
        static KeyboardState KeyboardState;
        static MouseState MouseState;
        static KeyboardState LastKeyboardState;
        static MouseState LastMouseState;

        public static RailDriverState RDState;

        public static InputSettings InputSettings;

        [DllImport("user32.dll")]
        static extern short GetAsyncKeyState(Keys key);

        public static void Update(Game game)
        {
            if (Orts.MultiPlayer.MPManager.IsMultiPlayer() && Orts.MultiPlayer.MPManager.Instance().ComposingText) return;
            if (InputSettings == null) InputSettings = game.Settings.Input;
            LastKeyboardState = KeyboardState;
            LastMouseState = MouseState;
            // Make sure we have an "idle" (everything released) keyboard and mouse state if the window isn't active.
            KeyboardState = game.IsActive ? new KeyboardState(GetKeysWithPrintScreenFix(Keyboard.GetState())) : new KeyboardState();
            MouseState = game.IsActive ? Mouse.GetState() : new MouseState(0, 0, LastMouseState.ScrollWheelValue, ButtonState.Released, ButtonState.Released, ButtonState.Released, ButtonState.Released, ButtonState.Released);
<<<<<<< HEAD
            // Monogame returns swapped button status anyway.
            //MouseButtonsSwapped = System.Windows.Forms.SystemInformation.MouseButtonsSwapped;
            MouseButtonsSwapped = false;
=======
>>>>>>> 48992eec

#if DEBUG_RAW_INPUT
            for (Keys key = 0; key <= Keys.OemClear; key++)
                if (LastKeyboardState[key] != KeyboardState[key])
                    Console.WriteLine("Keyboard {0} changed to {1}", key, KeyboardState[key]);
            if (LastMouseState.LeftButton != MouseState.LeftButton)
                Console.WriteLine("Mouse left button changed to {0}", MouseState.LeftButton);
            if (LastMouseState.MiddleButton != MouseState.MiddleButton)
                Console.WriteLine("Mouse middle button changed to {0}", MouseState.MiddleButton);
            if (LastMouseState.RightButton != MouseState.RightButton)
                Console.WriteLine("Mouse right button changed to {0}", MouseState.RightButton);
            if (LastMouseState.XButton1 != MouseState.XButton1)
                Console.WriteLine("Mouse X1 button changed to {0}", MouseState.XButton1);
            if (LastMouseState.XButton2 != MouseState.XButton2)
                Console.WriteLine("Mouse X2 button changed to {0}", MouseState.XButton2);
            if (LastMouseState.ScrollWheelValue != MouseState.ScrollWheelValue)
                Console.WriteLine("Mouse scrollwheel changed by {0}", MouseState.ScrollWheelValue - LastMouseState.ScrollWheelValue);
#endif
#if DEBUG_INPUT
            var newKeys = GetPressedKeys();
            var oldKeys = GetPreviousPressedKeys();
            foreach (var newKey in newKeys)
                if (!oldKeys.Contains(newKey))
                    Console.WriteLine("Keyboard {0} pressed", newKey);
            foreach (var oldKey in oldKeys)
                if (!newKeys.Contains(oldKey))
                    Console.WriteLine("Keyboard {0} released", oldKey);
            if (IsMouseLeftButtonPressed)
                Console.WriteLine("Mouse left button pressed");
            if (IsMouseLeftButtonReleased)
                Console.WriteLine("Mouse left button released");
            if (IsMouseMiddleButtonPressed)
                Console.WriteLine("Mouse middle button pressed");
            if (IsMouseMiddleButtonReleased)
                Console.WriteLine("Mouse middle button released");
            if (IsMouseRightButtonPressed)
                Console.WriteLine("Mouse right button pressed");
            if (IsMouseRightButtonReleased)
                Console.WriteLine("Mouse right button released");
            if (IsMouseWheelChanged)
                Console.WriteLine("Mouse scrollwheel changed by {0}", MouseWheelChange);
#endif
#if DEBUG_USER_INPUT
            foreach (UserCommand command in Enum.GetValues(typeof(UserCommand)))
            {
                if (UserInput.IsPressed(command))
                    Console.WriteLine("Pressed  {0} - {1}", command, InputSettings.Commands[(int)command]);
                if (UserInput.IsReleased(command))
                    Console.WriteLine("Released {0} - {1}", command, InputSettings.Commands[(int)command]);
            }
#endif
        }

        static Keys[] GetKeysWithPrintScreenFix(KeyboardState keyboardState)
        {
            // When running in fullscreen, Win32's GetKeyboardState (the API behind Keyboard.GetState()) never returns
            // the print screen key as being down. Something is eating it or something. So here we simply query that
            // key directly and forcibly add it to the list of pressed keys.
            var keys = new List<Keys>(keyboardState.GetPressedKeys());
            if ((GetAsyncKeyState(Keys.PrintScreen) & 0x8000) != 0)
                keys.Add(Keys.PrintScreen);
            return keys.ToArray();
        }

        public static void Handled()
        {
            if (RDState != null)
                RDState.Handled();
        }

        public static bool IsPressed(UserCommand command)
        {
            if (ComposingMessage == true) return false;
            if (RDState != null && RDState.IsPressed(command))
                return true;
            var setting = InputSettings.Commands[(int)command];
            return setting.IsKeyDown(KeyboardState) && !setting.IsKeyDown(LastKeyboardState);
        }

        public static bool IsReleased(UserCommand command)
        {
            if (ComposingMessage == true) return false;
            if (RDState != null && RDState.IsReleased(command))
                return true;
            var setting = InputSettings.Commands[(int)command];
            return !setting.IsKeyDown(KeyboardState) && setting.IsKeyDown(LastKeyboardState);
        }

        public static bool IsDown(UserCommand command)
        {
            if (ComposingMessage == true) return false;
            if (RDState != null && RDState.IsDown(command))
                return true;
            var setting = InputSettings.Commands[(int)command];
            return setting.IsKeyDown(KeyboardState);
        }

        public static Keys[] GetPressedKeys() { return KeyboardState.GetPressedKeys(); }
        public static Keys[] GetPreviousPressedKeys() { return LastKeyboardState.GetPressedKeys(); }

        public static bool IsMouseMoved { get { return MouseState.X != LastMouseState.X || MouseState.Y != LastMouseState.Y; } }
        public static int MouseMoveX { get { return MouseState.X - LastMouseState.X; } }
        public static int MouseMoveY { get { return MouseState.Y - LastMouseState.Y; } }
        public static int MouseX { get { return MouseState.X; } }
        public static int MouseY { get { return MouseState.Y; } }

        public static bool IsMouseWheelChanged { get { return MouseState.ScrollWheelValue != LastMouseState.ScrollWheelValue; } }
        public static int MouseWheelChange { get { return MouseState.ScrollWheelValue - LastMouseState.ScrollWheelValue; } }

        public static bool IsMouseLeftButtonDown { get { return MouseState.LeftButton == ButtonState.Pressed; } }
        public static bool IsMouseLeftButtonPressed { get { return MouseState.LeftButton == ButtonState.Pressed && LastMouseState.LeftButton == ButtonState.Released; } }
        public static bool IsMouseLeftButtonReleased { get { return MouseState.LeftButton == ButtonState.Released && LastMouseState.LeftButton == ButtonState.Pressed; } }

        public static bool IsMouseMiddleButtonDown { get { return MouseState.MiddleButton == ButtonState.Pressed; } }
        public static bool IsMouseMiddleButtonPressed { get { return MouseState.MiddleButton == ButtonState.Pressed && LastMouseState.MiddleButton == ButtonState.Released; } }
        public static bool IsMouseMiddleButtonReleased { get { return MouseState.MiddleButton == ButtonState.Released && LastMouseState.MiddleButton == ButtonState.Pressed; } }

        public static bool IsMouseRightButtonDown { get { return MouseState.RightButton == ButtonState.Pressed; } }
        public static bool IsMouseRightButtonPressed { get { return MouseState.RightButton == ButtonState.Pressed && LastMouseState.RightButton == ButtonState.Released; } }
        public static bool IsMouseRightButtonReleased { get { return MouseState.RightButton == ButtonState.Released && LastMouseState.RightButton == ButtonState.Pressed; } }
    }
}<|MERGE_RESOLUTION|>--- conflicted
+++ resolved
@@ -48,7 +48,7 @@
 
         public static RailDriverState RDState;
 
-        public static InputSettings InputSettings;
+        static InputSettings InputSettings;
 
         [DllImport("user32.dll")]
         static extern short GetAsyncKeyState(Keys key);
@@ -62,12 +62,6 @@
             // Make sure we have an "idle" (everything released) keyboard and mouse state if the window isn't active.
             KeyboardState = game.IsActive ? new KeyboardState(GetKeysWithPrintScreenFix(Keyboard.GetState())) : new KeyboardState();
             MouseState = game.IsActive ? Mouse.GetState() : new MouseState(0, 0, LastMouseState.ScrollWheelValue, ButtonState.Released, ButtonState.Released, ButtonState.Released, ButtonState.Released, ButtonState.Released);
-<<<<<<< HEAD
-            // Monogame returns swapped button status anyway.
-            //MouseButtonsSwapped = System.Windows.Forms.SystemInformation.MouseButtonsSwapped;
-            MouseButtonsSwapped = false;
-=======
->>>>>>> 48992eec
 
 #if DEBUG_RAW_INPUT
             for (Keys key = 0; key <= Keys.OemClear; key++)
