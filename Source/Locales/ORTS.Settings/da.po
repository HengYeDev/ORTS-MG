--- conflicted
+++ resolved
@@ -1,675 +1,33 @@
-<<<<<<< HEAD
-msgid ""
-msgstr ""
-"Project-Id-Version: ORTS.Settings\n"
-"POT-Creation-Date: 2015-04-08 11:02:17+0200\n"
-"PO-Revision-Date: 2015-04-08 11:08+0100\n"
-"Last-Translator: Zepder <admin@tog-sim.dk>\n"
-"Language-Team: \n"
-"Language: da\n"
-"MIME-Version: 1.0\n"
-"Content-Type: text/plain; charset=UTF-8\n"
-"Content-Transfer-Encoding: 8bit\n"
-"X-Generator: Poedit 1.6.4\n"
-"Plural-Forms: nplurals=2; plural=(n != 1);\n"
-
-#: ../../ORTS.Settings/InputSettings.cs:42
-msgid "Game Pause Menu"
-msgstr "Spil Pausemenu"
-
-#: ../../ORTS.Settings/InputSettings.cs:43
-msgid "Game Save"
-msgstr "Spil Gem"
-
-#: ../../ORTS.Settings/InputSettings.cs:44
-msgid "Game Quit"
-msgstr "Spil Afslut"
-
-#: ../../ORTS.Settings/InputSettings.cs:45
-msgid "Game Pause"
-msgstr "Spil Pause"
-
-#: ../../ORTS.Settings/InputSettings.cs:46
-msgid "Game Screenshot"
-msgstr "Spil Screenshot"
-
-#: ../../ORTS.Settings/InputSettings.cs:47
-msgid "Game Fullscreen"
-msgstr "Spil Fuldskærm"
-
-#: ../../ORTS.Settings/InputSettings.cs:48
-msgid "Game Switch Ahead"
-msgstr "Spil Skift Sporskifte Forude"
-
-#: ../../ORTS.Settings/InputSettings.cs:49
-msgid "Game Switch Behind"
-msgstr "Spil Skift Sporskifte Bagude"
-
-#: ../../ORTS.Settings/InputSettings.cs:50
-msgid "Game Switch Picked"
-msgstr "Spil Sporskifte Valgt"
-
-#: ../../ORTS.Settings/InputSettings.cs:51
-msgid "Game Signal Picked"
-msgstr "Spil Signal Valgt"
-
-#: ../../ORTS.Settings/InputSettings.cs:52
-msgid "Game Switch With Mouse"
-msgstr "Spil Skift Sporskifte Med Mus"
-
-#: ../../ORTS.Settings/InputSettings.cs:53
-msgid "Game Uncouple With Mouse"
-msgstr "Spil Frakobl Med Mus"
-
-#: ../../ORTS.Settings/InputSettings.cs:54
-msgid "Game Change Cab"
-msgstr "Spil Skift Førerhus"
-
-#: ../../ORTS.Settings/InputSettings.cs:55
-msgid "Game Request Control"
-msgstr "Spil Anmod Om Kontrol"
-
-#: ../../ORTS.Settings/InputSettings.cs:56
-msgid "Game Multi Player Dispatcher"
-msgstr "Spil Multiplayer Dispatcher"
-
-#: ../../ORTS.Settings/InputSettings.cs:57
-msgid "Game Multi Player Texting"
-msgstr "Spil Multiplayer Beskeder"
-
-#: ../../ORTS.Settings/InputSettings.cs:58
-msgid "Game Switch Manual Mode"
-msgstr "Spil Sporskifte Manuel Tilstand"
-
-#: ../../ORTS.Settings/InputSettings.cs:59
-msgid "Game Clear Signal Forward"
-msgstr "Spil Ryd Signalet Forude"
-
-#: ../../ORTS.Settings/InputSettings.cs:60
-msgid "Game Clear Signal Backward"
-msgstr "Spil Ryd Signalet Bagude"
-
-#: ../../ORTS.Settings/InputSettings.cs:61
-msgid "Game Reset Signal Forward"
-msgstr "Spil Nulstil Signalet Forude"
-
-#: ../../ORTS.Settings/InputSettings.cs:62
-msgid "Game Reset Signal Backward"
-msgstr "Spil Nulstil Signalet Bagude"
-
-#: ../../ORTS.Settings/InputSettings.cs:63
-msgid "Game Autopilot Mode"
-msgstr "Spil Autopilot Tilstand"
-
-#: ../../ORTS.Settings/InputSettings.cs:65
-msgid "Display Next Window Tab"
-msgstr "Vis Næste Vindue"
-
-#: ../../ORTS.Settings/InputSettings.cs:66
-msgid "Display Help Window"
-msgstr "Vis Hjælpevinduet"
-
-#: ../../ORTS.Settings/InputSettings.cs:67
-msgid "Display Track Monitor Window"
-msgstr "Vis Spor Monitor"
-
-#: ../../ORTS.Settings/InputSettings.cs:68
-msgid "Display HUD"
-msgstr "Vis HUD"
-
-#: ../../ORTS.Settings/InputSettings.cs:69
-msgid "Display Car Labels"
-msgstr "Vis Vognetiketter"
-
-#: ../../ORTS.Settings/InputSettings.cs:70
-msgid "Display Station Labels"
-msgstr "Vis Stationsetiketter"
-
-#: ../../ORTS.Settings/InputSettings.cs:71
-msgid "Display Switch Window"
-msgstr "Vis Sporskifte Vinduet"
-
-#: ../../ORTS.Settings/InputSettings.cs:72
-msgid "Display Train Operations Window"
-msgstr "Vis Togsammensætning Vinduet"
-
-#: ../../ORTS.Settings/InputSettings.cs:73
-msgid "Display Next Station Window"
-msgstr "Vis Næste Station Vindue"
-
-#: ../../ORTS.Settings/InputSettings.cs:74
-msgid "Display Compass Window"
-msgstr "Vis Kompas Vindue"
-
-#: ../../ORTS.Settings/InputSettings.cs:75
-msgid "Display Basic HUD Toggle"
-msgstr "Vis HUD"
-
-#: ../../ORTS.Settings/InputSettings.cs:77
-msgid "Debug Speed Up"
-msgstr "Fejlfinding Øg hastighed"
-
-#: ../../ORTS.Settings/InputSettings.cs:78
-msgid "Debug Speed Down"
-msgstr "Fejlfinding Sænk hastighed"
-
-#: ../../ORTS.Settings/InputSettings.cs:79
-msgid "Debug Speed Reset"
-msgstr "Fejlfinding Nulstil Hastighed"
-
-#: ../../ORTS.Settings/InputSettings.cs:80
-msgid "Debug Overcast Increase"
-msgstr "Fejlfinding Mere Overskyet"
-
-#: ../../ORTS.Settings/InputSettings.cs:81
-msgid "Debug Overcast Decrease"
-msgstr "Fejlfinding Mindre Overskyet"
-
-#: ../../ORTS.Settings/InputSettings.cs:82
-msgid "Debug Fog Increase"
-msgstr "Fejlfinding Mere Tåge"
-
-#: ../../ORTS.Settings/InputSettings.cs:83
-msgid "Debug Fog Decrease"
-msgstr "Fejlfinding Mindre Tåge"
-
-#: ../../ORTS.Settings/InputSettings.cs:84
-msgid "Debug Precipitation Increase"
-msgstr "Fejlfinding Mere Nedbør"
-
-#: ../../ORTS.Settings/InputSettings.cs:85
-msgid "Debug Precipitation Decrease"
-msgstr "Fejlfinding Mindre Nedbør"
-
-#: ../../ORTS.Settings/InputSettings.cs:86
-msgid "Debug Weather Change"
-msgstr "Fejlfinding Vejrskift"
-
-#: ../../ORTS.Settings/InputSettings.cs:87
-msgid "Debug Clock Forwards"
-msgstr "Fejlfinding Ur Fremad"
-
-#: ../../ORTS.Settings/InputSettings.cs:88
-msgid "Debug Clock Backwards"
-msgstr "Fejlfinding Ur Baglæns"
-
-#: ../../ORTS.Settings/InputSettings.cs:89
-msgid "Debug Logger"
-msgstr "Fejlfinding Logføring"
-
-#: ../../ORTS.Settings/InputSettings.cs:90
-msgid "Debug Lock Shadows"
-msgstr "Fejlfinding Lås Skygger"
-
-#: ../../ORTS.Settings/InputSettings.cs:91
-msgid "Debug Dump Keyboard Map"
-msgstr "Fejlfinding Gem Tastaturoversigt"
-
-#: ../../ORTS.Settings/InputSettings.cs:92
-msgid "Debug Log Render Frame"
-msgstr "Fejlfinding Log Render Frame"
-
-#: ../../ORTS.Settings/InputSettings.cs:93
-msgid "Debug Tracks"
-msgstr "Fejlfinding Spor"
-
-#: ../../ORTS.Settings/InputSettings.cs:94
-msgid "Debug Signalling"
-msgstr "Fejlfinding Signalering"
-
-#: ../../ORTS.Settings/InputSettings.cs:95
-msgid "Debug Reset Wheel Slip"
-msgstr "Fejlfinding Nulstil Hjulspin"
-
-#: ../../ORTS.Settings/InputSettings.cs:96
-msgid "Debug Toggle Advanced Adhesion"
-msgstr "Fejlfinding Skift Avanceret Friktion"
-
-#: ../../ORTS.Settings/InputSettings.cs:97
-msgid "Debug Sound Form"
-msgstr "Fejlfinding Lydtype"
-
-#: ../../ORTS.Settings/InputSettings.cs:98
-msgid "Debug Physics Form"
-msgstr "Fejlfinding Fysisk Type"
-
-#: ../../ORTS.Settings/InputSettings.cs:100
-msgid "Camera Cab"
-msgstr "Kamera Førerhus"
-
-#: ../../ORTS.Settings/InputSettings.cs:101
-msgid "Camera 3D Cab"
-msgstr "Kamera 3D Førerhus"
-
-#: ../../ORTS.Settings/InputSettings.cs:102
-msgid "Camera Toggle Show Cab"
-msgstr "Kamera Vis Førerhus til/fra"
-
-#: ../../ORTS.Settings/InputSettings.cs:103
-msgid "Camera Head Out Forward"
-msgstr "Kamera Hovedet Ud Fremad"
-
-#: ../../ORTS.Settings/InputSettings.cs:104
-msgid "Camera Head Out Backward"
-msgstr "Kamera Hovedet Ud Bagud"
-
-#: ../../ORTS.Settings/InputSettings.cs:105
-msgid "Camera Outside Front"
-msgstr "Kamera Udendørs Fremad"
-
-#: ../../ORTS.Settings/InputSettings.cs:106
-msgid "Camera Outside Rear"
-msgstr "Kamera Udendørs Bagud"
-
-#: ../../ORTS.Settings/InputSettings.cs:107
-msgid "Camera Trackside"
-msgstr "Kamera Langs Sporet"
-
-#: ../../ORTS.Settings/InputSettings.cs:108
-msgid "Camera Passenger"
-msgstr "Kamera Passagerer"
-
-#: ../../ORTS.Settings/InputSettings.cs:109
-msgid "Camera Brakeman"
-msgstr "Kamera Bremsemand"
-
-#: ../../ORTS.Settings/InputSettings.cs:110
-msgid "Camera Free"
-msgstr "Kamera Frit"
-
-#: ../../ORTS.Settings/InputSettings.cs:111
-msgid "Camera Previous Free"
-msgstr "Kamera Frit Forrige"
-
-#: ../../ORTS.Settings/InputSettings.cs:112
-msgid "Camera Reset"
-msgstr "Kamera Nulstil"
-
-#: ../../ORTS.Settings/InputSettings.cs:113
-msgid "Camera Move Fast"
-msgstr "Kamera Flyt Hurtigt"
-
-#: ../../ORTS.Settings/InputSettings.cs:114
-msgid "Camera Move Slow"
-msgstr "Kamera Flyt Langsomt"
-
-#: ../../ORTS.Settings/InputSettings.cs:115
-msgid "Camera Pan (Rotate) Left"
-msgstr "Kamera Pan (Rotér) Venstre"
-
-#: ../../ORTS.Settings/InputSettings.cs:116
-msgid "Camera Pan (Rotate) Right"
-msgstr "Kamera Pan (Rotér) Højre"
-
-#: ../../ORTS.Settings/InputSettings.cs:117
-msgid "Camera Pan (Rotate) Up"
-msgstr "Kamera Pan (Rotér) Op"
-
-#: ../../ORTS.Settings/InputSettings.cs:118
-msgid "Camera Pan (Rotate) Down"
-msgstr "Kamera Pan (Rotér) Ned"
-
-#: ../../ORTS.Settings/InputSettings.cs:119
-msgid "Camera Zoom In (Move Z)"
-msgstr "Kamera Zoom Ind (Z)"
-
-#: ../../ORTS.Settings/InputSettings.cs:120
-msgid "Camera Zoom Out (Move Z)"
-msgstr "Kamera Zoom Ud (Z)"
-
-#: ../../ORTS.Settings/InputSettings.cs:121
-msgid "Camera Rotate (Pan) Left"
-msgstr "Kamera Rotér (Pan) Venstre"
-
-#: ../../ORTS.Settings/InputSettings.cs:122
-msgid "Camera Rotate (Pan) Right"
-msgstr "Kamera Rotér (Pan) Højre"
-
-#: ../../ORTS.Settings/InputSettings.cs:123
-msgid "Camera Rotate (Pan) Up"
-msgstr "Kamera Rotér (Pan) Op"
-
-#: ../../ORTS.Settings/InputSettings.cs:124
-msgid "Camera Rotate (Pan) Down"
-msgstr "Kamera Rotér (Pan) Ned"
-
-#: ../../ORTS.Settings/InputSettings.cs:125
-msgid "Camera Car Next"
-msgstr "Kamera Næste Vogn"
-
-#: ../../ORTS.Settings/InputSettings.cs:126
-msgid "Camera Car Previous"
-msgstr "Kamera Forrige Vogn"
-
-#: ../../ORTS.Settings/InputSettings.cs:127
-msgid "Camera Car First"
-msgstr "Kamera Første Vogn"
-
-#: ../../ORTS.Settings/InputSettings.cs:128
-msgid "Camera Car Last"
-msgstr "Kamera Sidste Vogn"
-
-#: ../../ORTS.Settings/InputSettings.cs:129
-msgid "Camera Jumping Trains"
-msgstr "Kamera Hop mellem tog"
-
-#: ../../ORTS.Settings/InputSettings.cs:130
-msgid "Camera Jump Back Player"
-msgstr "Kamera Hop Til Fører"
-
-#: ../../ORTS.Settings/InputSettings.cs:131
-msgid "Camera Jump See Switch"
-msgstr "Kamera Hop Til Sporskifte"
-
-#: ../../ORTS.Settings/InputSettings.cs:132
-msgid "Camera Vibrate"
-msgstr "Kamera Vibrer"
-
-#: ../../ORTS.Settings/InputSettings.cs:133
-msgid "Camera Cab Rotate"
-msgstr "Kamera Roter Førerhus"
-
-#: ../../ORTS.Settings/InputSettings.cs:135
-msgid "Control Forwards"
-msgstr "Kontrol Fremad"
-
-#: ../../ORTS.Settings/InputSettings.cs:136
-msgid "Control Backwards"
-msgstr "Kontrol Baglæns"
-
-#: ../../ORTS.Settings/InputSettings.cs:137
-msgid "Control Throttle Increase"
-msgstr "Kontrol Øg Gashåndtaget"
-
-#: ../../ORTS.Settings/InputSettings.cs:138
-msgid "Control Throttle Decrease"
-msgstr "Kontrol Reducer Gashåndtaget"
-
-#: ../../ORTS.Settings/InputSettings.cs:139
-msgid "Control Gear Up"
-msgstr "Kontrol Højere Gear"
-
-#: ../../ORTS.Settings/InputSettings.cs:140
-msgid "Control Gear Down"
-msgstr "Kontrol Lavere Gear"
-
-#: ../../ORTS.Settings/InputSettings.cs:141
-msgid "Control Train Brake Increase"
-msgstr "Kontrol Øg Togbremsen"
-
-#: ../../ORTS.Settings/InputSettings.cs:142
-msgid "Control Train Brake Decrease"
-msgstr "Kontrol Reducer Togbremsen"
-
-#: ../../ORTS.Settings/InputSettings.cs:143
-msgid "Control Engine Brake Increase"
-msgstr "Kontrol Øg Lokomotivbremsen"
-
-#: ../../ORTS.Settings/InputSettings.cs:144
-msgid "Control Engine Brake Decrease"
-msgstr "Kontrol Reducer Lokomotivbremsen"
-
-#: ../../ORTS.Settings/InputSettings.cs:145
-msgid "Control Dynamic Brake Increase"
-msgstr "Kontrol Øg Dynamisk Bremse"
-
-#: ../../ORTS.Settings/InputSettings.cs:146
-msgid "Control Dynamic Brake Decrease"
-msgstr "Kontrol Reducer Dynamisk Bremse"
-
-#: ../../ORTS.Settings/InputSettings.cs:147
-msgid "Control Bail Off"
-msgstr "Kontrol Nulstil Bremser (Bail Off)"
-
-#: ../../ORTS.Settings/InputSettings.cs:148
-msgid "Control Initialize Brakes"
-msgstr "Kontrol Initialiser Bremser"
-
-#: ../../ORTS.Settings/InputSettings.cs:149
-msgid "Control Handbrake Full"
-msgstr "Kontrol Fuld Håndbremse"
-
-#: ../../ORTS.Settings/InputSettings.cs:150
-msgid "Control Handbrake None"
-msgstr "Kontrol Løsn Håndbremse"
-
-#: ../../ORTS.Settings/InputSettings.cs:151
-msgid "Control Odometer Reset"
-msgstr "Kontrol Kilometertæller Nulstil"
-
-#: ../../ORTS.Settings/InputSettings.cs:152
-msgid "Control Retainers On"
-msgstr "Kontrol Retainer til"
-
-#: ../../ORTS.Settings/InputSettings.cs:153
-msgid "Control Retainers Off"
-msgstr "Kontrol Retainer fra"
-
-#: ../../ORTS.Settings/InputSettings.cs:154
-msgid "Control Brake Hose Connect"
-msgstr "Kontrol Bremseslange Tilkobl"
-
-#: ../../ORTS.Settings/InputSettings.cs:155
-msgid "Control Brake Hose Disconnect"
-msgstr "Kontrol Bremseslange Frakobl"
-
-#: ../../ORTS.Settings/InputSettings.cs:156
-msgid "Control Alerter"
-msgstr "Kontrol Alarm / Alerter"
-
-#: ../../ORTS.Settings/InputSettings.cs:157
-msgid "Control Emergency Push Button"
-msgstr "Kontrol Nødsituation Trykknap"
-
-#: ../../ORTS.Settings/InputSettings.cs:158
-msgid "Control Sander"
-msgstr "Kontrol Sandspreder"
-
-#: ../../ORTS.Settings/InputSettings.cs:159
-msgid "Control Sander Toggle"
-msgstr "Kontrol Sandspreder"
-
-#: ../../ORTS.Settings/InputSettings.cs:160
-msgid "Control Wiper"
-msgstr "Kontrol Vinduesviskere"
-
-#: ../../ORTS.Settings/InputSettings.cs:161
-msgid "Control Horn"
-msgstr "Kontrol Horn"
-
-#: ../../ORTS.Settings/InputSettings.cs:162
-msgid "Control Bell"
-msgstr "Kontrol Horn / Klokke"
-
-#: ../../ORTS.Settings/InputSettings.cs:163
-msgid "Control Bell Toggle"
-msgstr "Kontrol Klokke til/fra"
-
-#: ../../ORTS.Settings/InputSettings.cs:164
-msgid "Control Door Left"
-msgstr "Kontrol Venstre døre"
-
-#: ../../ORTS.Settings/InputSettings.cs:165
-msgid "Control Door Right"
-msgstr "Kontrol Højre døre"
-
-#: ../../ORTS.Settings/InputSettings.cs:166
-msgid "Control Mirror"
-msgstr "Kontrol Spejle"
-
-#: ../../ORTS.Settings/InputSettings.cs:167
-msgid "Control Light"
-msgstr "Kontrol Lys"
-
-#: ../../ORTS.Settings/InputSettings.cs:168
-msgid "Control Pantograph 1"
-msgstr "Kontrol Strømaftager1"
-
-#: ../../ORTS.Settings/InputSettings.cs:169
-msgid "Control Pantograph 2"
-msgstr "Kontrol Strømaftager2"
-
-#: ../../ORTS.Settings/InputSettings.cs:170
-msgid "Control Diesel Player"
-msgstr "Kontrol Diesel Fører"
-
-#: ../../ORTS.Settings/InputSettings.cs:171
-msgid "Control Diesel Helper"
-msgstr "Kontrol Diesel Hjælper"
-
-#: ../../ORTS.Settings/InputSettings.cs:172
-msgid "Control Headlight Increase"
-msgstr "Kontrol Forøg Lyset"
-
-#: ../../ORTS.Settings/InputSettings.cs:173
-msgid "Control Headlight Decrease"
-msgstr "Kontrol Sænk Lyset"
-
-#: ../../ORTS.Settings/InputSettings.cs:174
-msgid "Control Injector 1 Increase"
-msgstr "Kontrol Øg Indsprøjtning1"
-
-#: ../../ORTS.Settings/InputSettings.cs:175
-msgid "Control Injector 1 Decrease"
-msgstr "Kontrol Reducer Indsprøjtning1"
-
-#: ../../ORTS.Settings/InputSettings.cs:176
-msgid "Control Injector 1"
-msgstr "Kontrol Indsprøjtning1"
-
-#: ../../ORTS.Settings/InputSettings.cs:177
-msgid "Control Injector 2 Increase"
-msgstr "Kontrol Øg Indsprøjtning2"
-
-#: ../../ORTS.Settings/InputSettings.cs:178
-msgid "Control Injector 2 Decrease"
-msgstr "Kontrol Reducer Indsprøjtning2"
-
-#: ../../ORTS.Settings/InputSettings.cs:179
-msgid "Control Injector 2"
-msgstr "Kontrol Indsprøjtning2"
-
-#: ../../ORTS.Settings/InputSettings.cs:180
-msgid "Control Blower Increase"
-msgstr "Kontrol Øg Blæser (Blower)"
-
-#: ../../ORTS.Settings/InputSettings.cs:181
-msgid "Control Blower Decrease"
-msgstr "Kontrol Reducer Blæser (Blower)"
-
-#: ../../ORTS.Settings/InputSettings.cs:182
-msgid "Control Damper Increase"
-msgstr "Kontrol Øg Spjæld (Damper)"
-
-#: ../../ORTS.Settings/InputSettings.cs:183
-msgid "Control Damper Decrease"
-msgstr "Kontrol Reducer Spjæld (Damper)"
-
-#: ../../ORTS.Settings/InputSettings.cs:184
-msgid "Control Firebox Open"
-msgstr "Kontrol Åbn Brændkammer (Firebox)"
-
-#: ../../ORTS.Settings/InputSettings.cs:185
-msgid "Control Firebox Close"
-msgstr "Kontrol Luk Brændkammer (Firebox)"
-
-#: ../../ORTS.Settings/InputSettings.cs:186
-msgid "Control Firing Rate Increase"
-msgstr "Kontrol Øg Fyringsgrad (Firing Rate)"
-
-#: ../../ORTS.Settings/InputSettings.cs:187
-msgid "Control Firing Rate Decrease"
-msgstr "Kontrol Reducer Fyringsgrad (Firing Rate)"
-
-#: ../../ORTS.Settings/InputSettings.cs:188
-msgid "Control Fire Shovel Full"
-msgstr "Kontrol Fyld skovlen (Fire Shovel Full)"
-
-#: ../../ORTS.Settings/InputSettings.cs:189
-msgid "Control Cylinder Cocks"
-msgstr "Kontrol Cylinder Porte (Cylinder Cocks)"
-
-#: ../../ORTS.Settings/InputSettings.cs:190
-msgid "Control Cylinder Compound"
-msgstr "Kontrol Cylinder Porte (Cylinder Cocks)"
-
-#: ../../ORTS.Settings/InputSettings.cs:191
-msgid "Control Firing"
-msgstr "Kontrol Fyringen"
-
-#: ../../ORTS.Settings/InputSettings.cs:192
-msgid "Control Refill"
-msgstr "Kontrol Påfyldning"
-
-#: ../../ORTS.Settings/InputSettings.cs:633
-#, csharp-format
-msgid "{0} requires and is modified by Shift"
-msgstr "{0} kræves og styres af Skift"
-
-#: ../../ORTS.Settings/InputSettings.cs:635
-#, csharp-format
-msgid "{0} requires and is modified by Control"
-msgstr "{0} kræves og styres af Control"
-
-#: ../../ORTS.Settings/InputSettings.cs:637
-#, csharp-format
-msgid "{0} requires and is modified by Alt"
-msgstr "{0} kræves og styres af Alt"
-
-#: ../../ORTS.Settings/InputSettings.cs:668
-#, csharp-format
-msgid "{0} and {1} both match {2}"
-msgstr "{0} og {1} stemmer overens med {2}"
-
-#~ msgid "Control Odometer Show/Hide"
-#~ msgstr "Kontrol Kilometertæller"
-
-#~ msgid "Control Odometer Direction"
-#~ msgstr "Kontrol Kilometertæller Retning"
-
-#~ msgid "Camera Pan Left"
-#~ msgstr "Kamera Flyt Venstre"
-
-#~ msgid "Camera Pan Right"
-#~ msgstr "Kamera Flyt Højre"
-
-#~ msgid "Camera Pan Up"
-#~ msgstr "Kamera Flyt Op"
-
-#~ msgid "Camera Pan Down"
-#~ msgstr "Kamera Flyt Ned"
-=======
-msgid ""
-msgstr ""
-"Project-Id-Version: ORTS.Settings\n"
-"POT-Creation-Date: 2019-05-19 00:50:57+0200\n"
-"PO-Revision-Date: 2019-05-19 02:05+0200\n"
-"Last-Translator: Zepder <admin@tog-sim.dk>\n"
-"Language-Team: \n"
-"Language: da\n"
-"MIME-Version: 1.0\n"
-"Content-Type: text/plain; charset=UTF-8\n"
-"Content-Transfer-Encoding: 8bit\n"
-"X-Generator: Poedit 2.2.2\n"
-"Plural-Forms: nplurals=2; plural=(n != 1);\n"
-
-#: ../../ORTS.Settings/InputSettings.cs:504
-#, csharp-format
-msgid "{0} requires and is modified by Shift"
-msgstr "{0} kræves og styres af Skift"
-
-#: ../../ORTS.Settings/InputSettings.cs:506
-#, csharp-format
-msgid "{0} requires and is modified by Control"
-msgstr "{0} kræves og styres af Control"
-
-#: ../../ORTS.Settings/InputSettings.cs:508
-#, csharp-format
-msgid "{0} requires and is modified by Alt"
-msgstr "{0} kræves og styres af Alt"
-
-#: ../../ORTS.Settings/InputSettings.cs:539
-#, csharp-format
-msgid "{0} and {1} both match {2}"
-msgstr "{0} og {1} stemmer overens med {2}"
->>>>>>> 21e54d1b
+msgid ""
+msgstr ""
+"Project-Id-Version: ORTS.Settings\n"
+"POT-Creation-Date: 2019-05-19 00:50:57+0200\n"
+"PO-Revision-Date: 2019-05-19 02:05+0200\n"
+"Last-Translator: Zepder <admin@tog-sim.dk>\n"
+"Language-Team: \n"
+"Language: da\n"
+"MIME-Version: 1.0\n"
+"Content-Type: text/plain; charset=UTF-8\n"
+"Content-Transfer-Encoding: 8bit\n"
+"X-Generator: Poedit 2.2.2\n"
+"Plural-Forms: nplurals=2; plural=(n != 1);\n"
+
+#: ../../ORTS.Settings/InputSettings.cs:504
+#, csharp-format
+msgid "{0} requires and is modified by Shift"
+msgstr "{0} kræves og styres af Skift"
+
+#: ../../ORTS.Settings/InputSettings.cs:506
+#, csharp-format
+msgid "{0} requires and is modified by Control"
+msgstr "{0} kræves og styres af Control"
+
+#: ../../ORTS.Settings/InputSettings.cs:508
+#, csharp-format
+msgid "{0} requires and is modified by Alt"
+msgstr "{0} kræves og styres af Alt"
+
+#: ../../ORTS.Settings/InputSettings.cs:539
+#, csharp-format
+msgid "{0} and {1} both match {2}"
+msgstr "{0} og {1} stemmer overens med {2}"