<<<<<<< HEAD
msgid ""
msgstr ""
"Project-Id-Version: ORTS.Settings\n"
"POT-Creation-Date: 2017-08-13 15:13:26+0200\n"
"PO-Revision-Date: 2017-08-13 15:13:26+0200\n"
"Last-Translator: \n"
"Language-Team: Open Rails Dev Team\n"
"Language: qps-ploc\n"
"MIME-Version: 1.0\n"
"Content-Type: text/plain; charset=utf-8\n"
"Content-Transfer-Encoding: 8bit\n"
"X-Generator: PowerShell Update-Pseudo.ps1\n"
"Plural-Forms: nplurals=2; plural=(n != 1);\n"


#: ../../ORTS.Settings/InputSettings.cs:42
msgid "Game Pause Menu"
msgstr "[Gá₥è Þáúƨè Mèñú !!!]"

#: ../../ORTS.Settings/InputSettings.cs:43
msgid "Game Save"
msgstr "[Gá₥è §áƲè !!!]"

#: ../../ORTS.Settings/InputSettings.cs:44
msgid "Game Quit"
msgstr "[Gá₥è Qúïƭ !!!]"

#: ../../ORTS.Settings/InputSettings.cs:45
msgid "Game Pause"
msgstr "[Gá₥è Þáúƨè !!!]"

#: ../../ORTS.Settings/InputSettings.cs:46
msgid "Game Screenshot"
msgstr "[Gá₥è §çřèèñƨλôƭ !!!]"

#: ../../ORTS.Settings/InputSettings.cs:47
msgid "Game Fullscreen"
msgstr "[Gá₥è Fúℓℓƨçřèèñ !!!]"

#: ../../ORTS.Settings/InputSettings.cs:48
msgid "Game Switch Ahead"
msgstr "[Gá₥è §ωïƭçλ Âλèáδ !!!]"

#: ../../ORTS.Settings/InputSettings.cs:49
msgid "Game Switch Behind"
msgstr "[Gá₥è §ωïƭçλ ßèλïñδ !!!]"

#: ../../ORTS.Settings/InputSettings.cs:50
msgid "Game Switch Picked"
msgstr "[Gá₥è §ωïƭçλ Þïçƙèδ !!!]"

#: ../../ORTS.Settings/InputSettings.cs:51
msgid "Game Signal Picked"
msgstr "[Gá₥è §ïϱñáℓ Þïçƙèδ !!!]"

#: ../../ORTS.Settings/InputSettings.cs:52
msgid "Game Switch With Mouse"
msgstr "[Gá₥è §ωïƭçλ Wïƭλ Môúƨè !!!]"

#: ../../ORTS.Settings/InputSettings.cs:53
msgid "Game Uncouple With Mouse"
msgstr "[Gá₥è Ûñçôúƥℓè Wïƭλ Môúƨè !!!]"

#: ../../ORTS.Settings/InputSettings.cs:54
msgid "Game Change Cab"
msgstr "[Gá₥è Çλáñϱè Çáβ !!!]"

#: ../../ORTS.Settings/InputSettings.cs:55
msgid "Game Request Control"
msgstr "[Gá₥è Rè9úèƨƭ Çôñƭřôℓ !!!]"

#: ../../ORTS.Settings/InputSettings.cs:56
msgid "Game Multi Player Dispatcher"
msgstr "[Gá₥è Múℓƭï Þℓá¥èř Ðïƨƥáƭçλèř !!!]"

#: ../../ORTS.Settings/InputSettings.cs:57
msgid "Game Multi Player Texting"
msgstr "[Gá₥è Múℓƭï Þℓá¥èř Tèжƭïñϱ !!!]"

#: ../../ORTS.Settings/InputSettings.cs:58
msgid "Game Switch Manual Mode"
msgstr "[Gá₥è §ωïƭçλ Máñúáℓ Môδè !!!]"

#: ../../ORTS.Settings/InputSettings.cs:59
msgid "Game Clear Signal Forward"
msgstr "[Gá₥è Çℓèář §ïϱñáℓ Fôřωářδ !!!]"

#: ../../ORTS.Settings/InputSettings.cs:60
msgid "Game Clear Signal Backward"
msgstr "[Gá₥è Çℓèář §ïϱñáℓ ßáçƙωářδ !!!]"

#: ../../ORTS.Settings/InputSettings.cs:61
msgid "Game Reset Signal Forward"
msgstr "[Gá₥è Rèƨèƭ §ïϱñáℓ Fôřωářδ !!!]"

#: ../../ORTS.Settings/InputSettings.cs:62
msgid "Game Reset Signal Backward"
msgstr "[Gá₥è Rèƨèƭ §ïϱñáℓ ßáçƙωářδ !!!]"

#: ../../ORTS.Settings/InputSettings.cs:63
msgid "Game Autopilot Mode"
msgstr "[Gá₥è Âúƭôƥïℓôƭ Môδè !!!]"

#: ../../ORTS.Settings/InputSettings.cs:64
msgid "Game Suspend Old Player"
msgstr "[Gá₥è §úƨƥèñδ Óℓδ Þℓá¥èř !!!]"

#: ../../ORTS.Settings/InputSettings.cs:66
msgid "Display Next Window Tab"
msgstr "[Ðïƨƥℓá¥ Nèжƭ Wïñδôω Táβ !!!]"

#: ../../ORTS.Settings/InputSettings.cs:67
msgid "Display Help Window"
msgstr "[Ðïƨƥℓá¥ Hèℓƥ Wïñδôω !!!]"

#: ../../ORTS.Settings/InputSettings.cs:68
msgid "Display Track Monitor Window"
msgstr "[Ðïƨƥℓá¥ Třáçƙ Môñïƭôř Wïñδôω !!!]"

#: ../../ORTS.Settings/InputSettings.cs:69
msgid "Display HUD"
msgstr "[Ðïƨƥℓá¥ HÛÐ !!!]"

#: ../../ORTS.Settings/InputSettings.cs:70
msgid "Display Car Labels"
msgstr "[Ðïƨƥℓá¥ Çář £áβèℓƨ !!!]"

#: ../../ORTS.Settings/InputSettings.cs:71
msgid "Display Station Labels"
msgstr "[Ðïƨƥℓá¥ §ƭáƭïôñ £áβèℓƨ !!!]"

#: ../../ORTS.Settings/InputSettings.cs:72
msgid "Display Switch Window"
msgstr "[Ðïƨƥℓá¥ §ωïƭçλ Wïñδôω !!!]"

#: ../../ORTS.Settings/InputSettings.cs:73
msgid "Display Train Operations Window"
msgstr "[Ðïƨƥℓá¥ Třáïñ Óƥèřáƭïôñƨ Wïñδôω !!!]"

#: ../../ORTS.Settings/InputSettings.cs:74
msgid "Display Next Station Window"
msgstr "[Ðïƨƥℓá¥ Nèжƭ §ƭáƭïôñ Wïñδôω !!!]"

#: ../../ORTS.Settings/InputSettings.cs:75
msgid "Display Compass Window"
msgstr "[Ðïƨƥℓá¥ Çô₥ƥáƨƨ Wïñδôω !!!]"

#: ../../ORTS.Settings/InputSettings.cs:76
msgid "Display Basic HUD Toggle"
msgstr "[Ðïƨƥℓá¥ ßáƨïç HÛÐ Tôϱϱℓè !!!]"

#: ../../ORTS.Settings/InputSettings.cs:77
msgid "Display Train List Window"
msgstr "[Ðïƨƥℓá¥ Třáïñ £ïƨƭ Wïñδôω !!!]"

#: ../../ORTS.Settings/InputSettings.cs:79
msgid "Debug Speed Up"
msgstr "[Ðèβúϱ §ƥèèδ Ûƥ !!!]"

#: ../../ORTS.Settings/InputSettings.cs:80
msgid "Debug Speed Down"
msgstr "[Ðèβúϱ §ƥèèδ Ðôωñ !!!]"

#: ../../ORTS.Settings/InputSettings.cs:81
msgid "Debug Speed Reset"
msgstr "[Ðèβúϱ §ƥèèδ Rèƨèƭ !!!]"

#: ../../ORTS.Settings/InputSettings.cs:82
msgid "Debug Overcast Increase"
msgstr "[Ðèβúϱ ÓƲèřçáƨƭ Ìñçřèáƨè !!!]"

#: ../../ORTS.Settings/InputSettings.cs:83
msgid "Debug Overcast Decrease"
msgstr "[Ðèβúϱ ÓƲèřçáƨƭ Ðèçřèáƨè !!!]"

#: ../../ORTS.Settings/InputSettings.cs:84
msgid "Debug Fog Increase"
msgstr "[Ðèβúϱ Fôϱ Ìñçřèáƨè !!!]"

#: ../../ORTS.Settings/InputSettings.cs:85
msgid "Debug Fog Decrease"
msgstr "[Ðèβúϱ Fôϱ Ðèçřèáƨè !!!]"

#: ../../ORTS.Settings/InputSettings.cs:86
msgid "Debug Precipitation Increase"
msgstr "[Ðèβúϱ Þřèçïƥïƭáƭïôñ Ìñçřèáƨè !!!]"

#: ../../ORTS.Settings/InputSettings.cs:87
msgid "Debug Precipitation Decrease"
msgstr "[Ðèβúϱ Þřèçïƥïƭáƭïôñ Ðèçřèáƨè !!!]"

#: ../../ORTS.Settings/InputSettings.cs:88
msgid "Debug Weather Change"
msgstr "[Ðèβúϱ Wèáƭλèř Çλáñϱè !!!]"

#: ../../ORTS.Settings/InputSettings.cs:89
msgid "Debug Clock Forwards"
msgstr "[Ðèβúϱ Çℓôçƙ Fôřωářδƨ !!!]"

#: ../../ORTS.Settings/InputSettings.cs:90
msgid "Debug Clock Backwards"
msgstr "[Ðèβúϱ Çℓôçƙ ßáçƙωářδƨ !!!]"

#: ../../ORTS.Settings/InputSettings.cs:91
msgid "Debug Logger"
msgstr "[Ðèβúϱ £ôϱϱèř !!!]"

#: ../../ORTS.Settings/InputSettings.cs:92
msgid "Debug Lock Shadows"
msgstr "[Ðèβúϱ £ôçƙ §λáδôωƨ !!!]"

#: ../../ORTS.Settings/InputSettings.cs:93
msgid "Debug Dump Keyboard Map"
msgstr "[Ðèβúϱ Ðú₥ƥ Kè¥βôářδ Máƥ !!!]"

#: ../../ORTS.Settings/InputSettings.cs:94
msgid "Debug Log Render Frame"
msgstr "[Ðèβúϱ £ôϱ Rèñδèř Fřá₥è !!!]"

#: ../../ORTS.Settings/InputSettings.cs:95
msgid "Debug Tracks"
msgstr "[Ðèβúϱ Třáçƙƨ !!!]"

#: ../../ORTS.Settings/InputSettings.cs:96
msgid "Debug Signalling"
msgstr "[Ðèβúϱ §ïϱñáℓℓïñϱ !!!]"

#: ../../ORTS.Settings/InputSettings.cs:97
msgid "Debug Reset Wheel Slip"
msgstr "[Ðèβúϱ Rèƨèƭ Wλèèℓ §ℓïƥ !!!]"

#: ../../ORTS.Settings/InputSettings.cs:98
msgid "Debug Toggle Advanced Adhesion"
msgstr "[Ðèβúϱ Tôϱϱℓè ÂδƲáñçèδ Âδλèƨïôñ !!!]"

#: ../../ORTS.Settings/InputSettings.cs:99
msgid "Debug Sound Form"
msgstr "[Ðèβúϱ §ôúñδ Fôř₥ !!!]"

#: ../../ORTS.Settings/InputSettings.cs:100
msgid "Debug Physics Form"
msgstr "[Ðèβúϱ Þλ¥ƨïçƨ Fôř₥ !!!]"

#: ../../ORTS.Settings/InputSettings.cs:102
msgid "Camera Cab"
msgstr "[Çá₥èřá Çáβ !!!]"

#: ../../ORTS.Settings/InputSettings.cs:103
msgid "Camera 3D Cab"
msgstr "[Çá₥èřá 3Ð Çáβ !!!]"

#: ../../ORTS.Settings/InputSettings.cs:104
msgid "Camera Toggle Show Cab"
msgstr "[Çá₥èřá Tôϱϱℓè §λôω Çáβ !!!]"

#: ../../ORTS.Settings/InputSettings.cs:105
msgid "Camera Head Out Forward"
msgstr "[Çá₥èřá Hèáδ Óúƭ Fôřωářδ !!!]"

#: ../../ORTS.Settings/InputSettings.cs:106
msgid "Camera Head Out Backward"
msgstr "[Çá₥èřá Hèáδ Óúƭ ßáçƙωářδ !!!]"

#: ../../ORTS.Settings/InputSettings.cs:107
msgid "Camera Outside Front"
msgstr "[Çá₥èřá Óúƭƨïδè Fřôñƭ !!!]"

#: ../../ORTS.Settings/InputSettings.cs:108
msgid "Camera Outside Rear"
msgstr "[Çá₥èřá Óúƭƨïδè Rèář !!!]"

#: ../../ORTS.Settings/InputSettings.cs:109
msgid "Camera Trackside"
msgstr "[Çá₥èřá Třáçƙƨïδè !!!]"

#: ../../ORTS.Settings/InputSettings.cs:110
msgid "Camera Passenger"
msgstr "[Çá₥èřá Þáƨƨèñϱèř !!!]"

#: ../../ORTS.Settings/InputSettings.cs:111
msgid "Camera Brakeman"
msgstr "[Çá₥èřá ßřáƙè₥áñ !!!]"

#: ../../ORTS.Settings/InputSettings.cs:112
msgid "Camera Free"
msgstr "[Çá₥èřá Fřèè !!!]"

#: ../../ORTS.Settings/InputSettings.cs:113
msgid "Camera Previous Free"
msgstr "[Çá₥èřá ÞřèƲïôúƨ Fřèè !!!]"

#: ../../ORTS.Settings/InputSettings.cs:114
msgid "Camera Reset"
msgstr "[Çá₥èřá Rèƨèƭ !!!]"

#: ../../ORTS.Settings/InputSettings.cs:115
msgid "Camera Move Fast"
msgstr "[Çá₥èřá MôƲè Fáƨƭ !!!]"

#: ../../ORTS.Settings/InputSettings.cs:116
msgid "Camera Move Slow"
msgstr "[Çá₥èřá MôƲè §ℓôω !!!]"

#: ../../ORTS.Settings/InputSettings.cs:117
msgid "Camera Pan (Rotate) Left"
msgstr "[Çá₥èřá Þáñ (Rôƭáƭè) £èƒƭ !!!]"

#: ../../ORTS.Settings/InputSettings.cs:118
msgid "Camera Pan (Rotate) Right"
msgstr "[Çá₥èřá Þáñ (Rôƭáƭè) Rïϱλƭ !!!]"

#: ../../ORTS.Settings/InputSettings.cs:119
msgid "Camera Pan (Rotate) Up"
msgstr "[Çá₥èřá Þáñ (Rôƭáƭè) Ûƥ !!!]"

#: ../../ORTS.Settings/InputSettings.cs:120
msgid "Camera Pan (Rotate) Down"
msgstr "[Çá₥èřá Þáñ (Rôƭáƭè) Ðôωñ !!!]"

#: ../../ORTS.Settings/InputSettings.cs:121
msgid "Camera Zoom In (Move Z)"
msgstr "[Çá₥èřá Zôô₥ Ìñ (MôƲè Z) !!!]"

#: ../../ORTS.Settings/InputSettings.cs:122
msgid "Camera Zoom Out (Move Z)"
msgstr "[Çá₥èřá Zôô₥ Óúƭ (MôƲè Z) !!!]"

#: ../../ORTS.Settings/InputSettings.cs:123
msgid "Camera Rotate (Pan) Left"
msgstr "[Çá₥èřá Rôƭáƭè (Þáñ) £èƒƭ !!!]"

#: ../../ORTS.Settings/InputSettings.cs:124
msgid "Camera Rotate (Pan) Right"
msgstr "[Çá₥èřá Rôƭáƭè (Þáñ) Rïϱλƭ !!!]"

#: ../../ORTS.Settings/InputSettings.cs:125
msgid "Camera Rotate (Pan) Up"
msgstr "[Çá₥èřá Rôƭáƭè (Þáñ) Ûƥ !!!]"

#: ../../ORTS.Settings/InputSettings.cs:126
msgid "Camera Rotate (Pan) Down"
msgstr "[Çá₥èřá Rôƭáƭè (Þáñ) Ðôωñ !!!]"

#: ../../ORTS.Settings/InputSettings.cs:127
msgid "Camera Car Next"
msgstr "[Çá₥èřá Çář Nèжƭ !!!]"

#: ../../ORTS.Settings/InputSettings.cs:128
msgid "Camera Car Previous"
msgstr "[Çá₥èřá Çář ÞřèƲïôúƨ !!!]"

#: ../../ORTS.Settings/InputSettings.cs:129
msgid "Camera Car First"
msgstr "[Çá₥èřá Çář Fïřƨƭ !!!]"

#: ../../ORTS.Settings/InputSettings.cs:130
msgid "Camera Car Last"
msgstr "[Çá₥èřá Çář £áƨƭ !!!]"

#: ../../ORTS.Settings/InputSettings.cs:131
msgid "Camera Jumping Trains"
msgstr "[Çá₥èřá Jú₥ƥïñϱ Třáïñƨ !!!]"

#: ../../ORTS.Settings/InputSettings.cs:132
msgid "Camera Jump Back Player"
msgstr "[Çá₥èřá Jú₥ƥ ßáçƙ Þℓá¥èř !!!]"

#: ../../ORTS.Settings/InputSettings.cs:133
msgid "Camera Jump See Switch"
msgstr "[Çá₥èřá Jú₥ƥ §èè §ωïƭçλ !!!]"

#: ../../ORTS.Settings/InputSettings.cs:134
msgid "Camera Vibrate"
msgstr "[Çá₥èřá Vïβřáƭè !!!]"

#: ../../ORTS.Settings/InputSettings.cs:136
msgid "Control Forwards"
msgstr "[Çôñƭřôℓ Fôřωářδƨ !!!]"

#: ../../ORTS.Settings/InputSettings.cs:137
msgid "Control Backwards"
msgstr "[Çôñƭřôℓ ßáçƙωářδƨ !!!]"

#: ../../ORTS.Settings/InputSettings.cs:138
msgid "Control Throttle Increase"
msgstr "[Çôñƭřôℓ Tλřôƭƭℓè Ìñçřèáƨè !!!]"

#: ../../ORTS.Settings/InputSettings.cs:139
msgid "Control Throttle Decrease"
msgstr "[Çôñƭřôℓ Tλřôƭƭℓè Ðèçřèáƨè !!!]"

#: ../../ORTS.Settings/InputSettings.cs:140
msgid "Control Throttle Zero"
msgstr "[Çôñƭřôℓ Tλřôƭƭℓè Zèřô !!!]"

#: ../../ORTS.Settings/InputSettings.cs:141
msgid "Control Gear Up"
msgstr "[Çôñƭřôℓ Gèář Ûƥ !!!]"

#: ../../ORTS.Settings/InputSettings.cs:142
msgid "Control Gear Down"
msgstr "[Çôñƭřôℓ Gèář Ðôωñ !!!]"

#: ../../ORTS.Settings/InputSettings.cs:143
msgid "Control Train Brake Increase"
msgstr "[Çôñƭřôℓ Třáïñ ßřáƙè Ìñçřèáƨè !!!]"

#: ../../ORTS.Settings/InputSettings.cs:144
msgid "Control Train Brake Decrease"
msgstr "[Çôñƭřôℓ Třáïñ ßřáƙè Ðèçřèáƨè !!!]"

#: ../../ORTS.Settings/InputSettings.cs:145
msgid "Control Train Brake Zero"
msgstr "[Çôñƭřôℓ Třáïñ ßřáƙè Zèřô !!!]"

#: ../../ORTS.Settings/InputSettings.cs:146
msgid "Control Engine Brake Increase"
msgstr "[Çôñƭřôℓ Éñϱïñè ßřáƙè Ìñçřèáƨè !!!]"

#: ../../ORTS.Settings/InputSettings.cs:147
msgid "Control Engine Brake Decrease"
msgstr "[Çôñƭřôℓ Éñϱïñè ßřáƙè Ðèçřèáƨè !!!]"

#: ../../ORTS.Settings/InputSettings.cs:148
msgid "Control Dynamic Brake Increase"
msgstr "[Çôñƭřôℓ Ð¥ñá₥ïç ßřáƙè Ìñçřèáƨè !!!]"

#: ../../ORTS.Settings/InputSettings.cs:149
msgid "Control Dynamic Brake Decrease"
msgstr "[Çôñƭřôℓ Ð¥ñá₥ïç ßřáƙè Ðèçřèáƨè !!!]"

#: ../../ORTS.Settings/InputSettings.cs:150
msgid "Control Bail Off"
msgstr "[Çôñƭřôℓ ßáïℓ Óƒƒ !!!]"

#: ../../ORTS.Settings/InputSettings.cs:151
msgid "Control Initialize Brakes"
msgstr "[Çôñƭřôℓ Ìñïƭïáℓïƺè ßřáƙèƨ !!!]"

#: ../../ORTS.Settings/InputSettings.cs:152
msgid "Control Handbrake Full"
msgstr "[Çôñƭřôℓ Háñδβřáƙè Fúℓℓ !!!]"

#: ../../ORTS.Settings/InputSettings.cs:153
msgid "Control Handbrake None"
msgstr "[Çôñƭřôℓ Háñδβřáƙè Nôñè !!!]"

#: ../../ORTS.Settings/InputSettings.cs:154
msgid "Control Odometer Show/Hide"
msgstr "[Çôñƭřôℓ Óδô₥èƭèř §λôω/Hïδè !!!]"

#: ../../ORTS.Settings/InputSettings.cs:155
msgid "Control Odometer Reset"
msgstr "[Çôñƭřôℓ Óδô₥èƭèř Rèƨèƭ !!!]"

#: ../../ORTS.Settings/InputSettings.cs:156
msgid "Control Odometer Direction"
msgstr "[Çôñƭřôℓ Óδô₥èƭèř Ðïřèçƭïôñ !!!]"

#: ../../ORTS.Settings/InputSettings.cs:157
msgid "Control Retainers On"
msgstr "[Çôñƭřôℓ Rèƭáïñèřƨ Óñ !!!]"

#: ../../ORTS.Settings/InputSettings.cs:158
msgid "Control Retainers Off"
msgstr "[Çôñƭřôℓ Rèƭáïñèřƨ Óƒƒ !!!]"

#: ../../ORTS.Settings/InputSettings.cs:159
msgid "Control Brake Hose Connect"
msgstr "[Çôñƭřôℓ ßřáƙè Hôƨè Çôññèçƭ !!!]"

#: ../../ORTS.Settings/InputSettings.cs:160
msgid "Control Brake Hose Disconnect"
msgstr "[Çôñƭřôℓ ßřáƙè Hôƨè Ðïƨçôññèçƭ !!!]"

#: ../../ORTS.Settings/InputSettings.cs:161
msgid "Control Alerter"
msgstr "[Çôñƭřôℓ Âℓèřƭèř !!!]"

#: ../../ORTS.Settings/InputSettings.cs:162
msgid "Control Emergency Push Button"
msgstr "[Çôñƭřôℓ É₥èřϱèñç¥ Þúƨλ ßúƭƭôñ !!!]"

#: ../../ORTS.Settings/InputSettings.cs:163
msgid "Control Sander"
msgstr "[Çôñƭřôℓ §áñδèř !!!]"

#: ../../ORTS.Settings/InputSettings.cs:164
msgid "Control Sander Toggle"
msgstr "[Çôñƭřôℓ §áñδèř Tôϱϱℓè !!!]"

#: ../../ORTS.Settings/InputSettings.cs:165
msgid "Control Wiper"
msgstr "[Çôñƭřôℓ Wïƥèř !!!]"

#: ../../ORTS.Settings/InputSettings.cs:166
msgid "Control Horn"
msgstr "[Çôñƭřôℓ Hôřñ !!!]"

#: ../../ORTS.Settings/InputSettings.cs:167
msgid "Control Bell"
msgstr "[Çôñƭřôℓ ßèℓℓ !!!]"

#: ../../ORTS.Settings/InputSettings.cs:168
msgid "Control Bell Toggle"
msgstr "[Çôñƭřôℓ ßèℓℓ Tôϱϱℓè !!!]"

#: ../../ORTS.Settings/InputSettings.cs:169
msgid "Control Door Left"
msgstr "[Çôñƭřôℓ Ðôôř £èƒƭ !!!]"

#: ../../ORTS.Settings/InputSettings.cs:170
msgid "Control Door Right"
msgstr "[Çôñƭřôℓ Ðôôř Rïϱλƭ !!!]"

#: ../../ORTS.Settings/InputSettings.cs:171
msgid "Control Mirror"
msgstr "[Çôñƭřôℓ Mïřřôř !!!]"

#: ../../ORTS.Settings/InputSettings.cs:172
msgid "Control Light"
msgstr "[Çôñƭřôℓ £ïϱλƭ !!!]"

#: ../../ORTS.Settings/InputSettings.cs:173
msgid "Control Pantograph 1"
msgstr "[Çôñƭřôℓ Þáñƭôϱřáƥλ 1 !!!]"

#: ../../ORTS.Settings/InputSettings.cs:174
msgid "Control Pantograph 2"
msgstr "[Çôñƭřôℓ Þáñƭôϱřáƥλ 2 !!!]"

#: ../../ORTS.Settings/InputSettings.cs:175
msgid "Control Circuit Breaker Closing Order"
msgstr "[Çôñƭřôℓ Çïřçúïƭ ßřèáƙèř Çℓôƨïñϱ Óřδèř !!!]"

#: ../../ORTS.Settings/InputSettings.cs:176
msgid "Control Circuit Breaker Opening Order"
msgstr "[Çôñƭřôℓ Çïřçúïƭ ßřèáƙèř Óƥèñïñϱ Óřδèř !!!]"

#: ../../ORTS.Settings/InputSettings.cs:177
msgid "Control Circuit Breaker Closing Authorization"
msgstr "[Çôñƭřôℓ Çïřçúïƭ ßřèáƙèř Çℓôƨïñϱ Âúƭλôřïƺáƭïôñ !!!]"

#: ../../ORTS.Settings/InputSettings.cs:178
msgid "Control Diesel Player"
msgstr "[Çôñƭřôℓ Ðïèƨèℓ Þℓá¥èř !!!]"

#: ../../ORTS.Settings/InputSettings.cs:179
msgid "Control Diesel Helper"
msgstr "[Çôñƭřôℓ Ðïèƨèℓ Hèℓƥèř !!!]"

#: ../../ORTS.Settings/InputSettings.cs:180
msgid "Control Headlight Increase"
msgstr "[Çôñƭřôℓ Hèáδℓïϱλƭ Ìñçřèáƨè !!!]"

#: ../../ORTS.Settings/InputSettings.cs:181
msgid "Control Headlight Decrease"
msgstr "[Çôñƭřôℓ Hèáδℓïϱλƭ Ðèçřèáƨè !!!]"

#: ../../ORTS.Settings/InputSettings.cs:182
msgid "Control Injector 1 Increase"
msgstr "[Çôñƭřôℓ ÌñJèçƭôř 1 Ìñçřèáƨè !!!]"

#: ../../ORTS.Settings/InputSettings.cs:183
msgid "Control Injector 1 Decrease"
msgstr "[Çôñƭřôℓ ÌñJèçƭôř 1 Ðèçřèáƨè !!!]"

#: ../../ORTS.Settings/InputSettings.cs:184
msgid "Control Injector 1"
msgstr "[Çôñƭřôℓ ÌñJèçƭôř 1 !!!]"

#: ../../ORTS.Settings/InputSettings.cs:185
msgid "Control Injector 2 Increase"
msgstr "[Çôñƭřôℓ ÌñJèçƭôř 2 Ìñçřèáƨè !!!]"

#: ../../ORTS.Settings/InputSettings.cs:186
msgid "Control Injector 2 Decrease"
msgstr "[Çôñƭřôℓ ÌñJèçƭôř 2 Ðèçřèáƨè !!!]"

#: ../../ORTS.Settings/InputSettings.cs:187
msgid "Control Injector 2"
msgstr "[Çôñƭřôℓ ÌñJèçƭôř 2 !!!]"

#: ../../ORTS.Settings/InputSettings.cs:188
msgid "Control Blower Increase"
msgstr "[Çôñƭřôℓ ßℓôωèř Ìñçřèáƨè !!!]"

#: ../../ORTS.Settings/InputSettings.cs:189
msgid "Control Blower Decrease"
msgstr "[Çôñƭřôℓ ßℓôωèř Ðèçřèáƨè !!!]"

#: ../../ORTS.Settings/InputSettings.cs:190
msgid "Control Steam Heat Increase"
msgstr "[Çôñƭřôℓ §ƭèá₥ Hèáƭ Ìñçřèáƨè !!!]"

#: ../../ORTS.Settings/InputSettings.cs:191
msgid "Control Steam Heat Decrease"
msgstr "[Çôñƭřôℓ §ƭèá₥ Hèáƭ Ðèçřèáƨè !!!]"

#: ../../ORTS.Settings/InputSettings.cs:192
msgid "Control Damper Increase"
msgstr "[Çôñƭřôℓ Ðá₥ƥèř Ìñçřèáƨè !!!]"

#: ../../ORTS.Settings/InputSettings.cs:193
msgid "Control Damper Decrease"
msgstr "[Çôñƭřôℓ Ðá₥ƥèř Ðèçřèáƨè !!!]"

#: ../../ORTS.Settings/InputSettings.cs:194
msgid "Control Firebox Open"
msgstr "[Çôñƭřôℓ Fïřèβôж Óƥèñ !!!]"

#: ../../ORTS.Settings/InputSettings.cs:195
msgid "Control Firebox Close"
msgstr "[Çôñƭřôℓ Fïřèβôж Çℓôƨè !!!]"

#: ../../ORTS.Settings/InputSettings.cs:196
msgid "Control Firing Rate Increase"
msgstr "[Çôñƭřôℓ Fïřïñϱ Ráƭè Ìñçřèáƨè !!!]"

#: ../../ORTS.Settings/InputSettings.cs:197
msgid "Control Firing Rate Decrease"
msgstr "[Çôñƭřôℓ Fïřïñϱ Ráƭè Ðèçřèáƨè !!!]"

#: ../../ORTS.Settings/InputSettings.cs:198
msgid "Control Fire Shovel Full"
msgstr "[Çôñƭřôℓ Fïřè §λôƲèℓ Fúℓℓ !!!]"

#: ../../ORTS.Settings/InputSettings.cs:199
msgid "Control Cylinder Cocks"
msgstr "[Çôñƭřôℓ Ç¥ℓïñδèř Çôçƙƨ !!!]"

#: ../../ORTS.Settings/InputSettings.cs:200
msgid "Control Small Ejector Increase"
msgstr "[Çôñƭřôℓ §₥áℓℓ ÉJèçƭôř Ìñçřèáƨè !!!]"

#: ../../ORTS.Settings/InputSettings.cs:201
msgid "Control Small Ejector Decrease"
msgstr "[Çôñƭřôℓ §₥áℓℓ ÉJèçƭôř Ðèçřèáƨè !!!]"

#: ../../ORTS.Settings/InputSettings.cs:202
msgid "Control Cylinder Compound"
msgstr "[Çôñƭřôℓ Ç¥ℓïñδèř Çô₥ƥôúñδ !!!]"

#: ../../ORTS.Settings/InputSettings.cs:203
msgid "Control Firing"
msgstr "[Çôñƭřôℓ Fïřïñϱ !!!]"

#: ../../ORTS.Settings/InputSettings.cs:204
msgid "Control Refill"
msgstr "[Çôñƭřôℓ Rèƒïℓℓ !!!]"

#: ../../ORTS.Settings/InputSettings.cs:205
msgid "Control TroughRefill"
msgstr "[Çôñƭřôℓ TřôúϱλRèƒïℓℓ !!!]"

#: ../../ORTS.Settings/InputSettings.cs:206
msgid "Control ImmediateRefill"
msgstr "[Çôñƭřôℓ Ì₥₥èδïáƭèRèƒïℓℓ !!!]"

#: ../../ORTS.Settings/InputSettings.cs:207
msgid "Control Turntable Clockwise"
msgstr "[Çôñƭřôℓ Túřñƭáβℓè Çℓôçƙωïƨè !!!]"

#: ../../ORTS.Settings/InputSettings.cs:208
msgid "Control Turntable Counterclockwise"
msgstr "[Çôñƭřôℓ Túřñƭáβℓè Çôúñƭèřçℓôçƙωïƨè !!!]"

#: ../../ORTS.Settings/InputSettings.cs:209
msgid "Control Cab Radio"
msgstr "[Çôñƭřôℓ Çáβ Ráδïô !!!]"

#: ../../ORTS.Settings/InputSettings.cs:210
msgid "Control AI Fire On"
msgstr "[Çôñƭřôℓ ÂÌ Fïřè Óñ !!!]"

#: ../../ORTS.Settings/InputSettings.cs:211
msgid "Control AI Fire Off"
msgstr "[Çôñƭřôℓ ÂÌ Fïřè Óƒƒ !!!]"

#: ../../ORTS.Settings/InputSettings.cs:212
msgid "Control AI Fire Reset"
msgstr "[Çôñƭřôℓ ÂÌ Fïřè Rèƨèƭ !!!]"

#: ../../ORTS.Settings/InputSettings.cs:674
#, csharp-format
msgid "{0} requires and is modified by Shift"
msgstr "[{0} řè9úïřèƨ áñδ ïƨ ₥ôδïƒïèδ β¥ §λïƒƭ !!!]"

#: ../../ORTS.Settings/InputSettings.cs:676
#, csharp-format
msgid "{0} requires and is modified by Control"
msgstr "[{0} řè9úïřèƨ áñδ ïƨ ₥ôδïƒïèδ β¥ Çôñƭřôℓ !!!]"

#: ../../ORTS.Settings/InputSettings.cs:678
#, csharp-format
msgid "{0} requires and is modified by Alt"
msgstr "[{0} řè9úïřèƨ áñδ ïƨ ₥ôδïƒïèδ β¥ Âℓƭ !!!]"

#: ../../ORTS.Settings/InputSettings.cs:709
#, csharp-format
msgid "{0} and {1} both match {2}"
msgstr "[{0} áñδ {1} βôƭλ ₥áƭçλ {2} !!!]"

=======
msgid ""
msgstr ""
"Project-Id-Version: ORTS.Settings\n"
"POT-Creation-Date: 2019-05-19 02:21:32+0200\n"
"PO-Revision-Date: 2019-05-19 02:21:32+0200\n"
"Last-Translator: \n"
"Language-Team: Open Rails Dev Team\n"
"Language: qps-ploc\n"
"MIME-Version: 1.0\n"
"Content-Type: text/plain; charset=utf-8\n"
"Content-Transfer-Encoding: 8bit\n"
"X-Generator: PowerShell Update-Pseudo.ps1\n"
"Plural-Forms: nplurals=2; plural=(n != 1);\n"


#: ../../ORTS.Settings/InputSettings.cs:504
#, csharp-format
msgid "{0} requires and is modified by Shift"
msgstr "[{0} řè9úïřèƨ áñδ ïƨ ₥ôδïƒïèδ β¥ §λïƒƭ !!!]"

#: ../../ORTS.Settings/InputSettings.cs:506
#, csharp-format
msgid "{0} requires and is modified by Control"
msgstr "[{0} řè9úïřèƨ áñδ ïƨ ₥ôδïƒïèδ β¥ Çôñƭřôℓ !!!]"

#: ../../ORTS.Settings/InputSettings.cs:508
#, csharp-format
msgid "{0} requires and is modified by Alt"
msgstr "[{0} řè9úïřèƨ áñδ ïƨ ₥ôδïƒïèδ β¥ Âℓƭ !!!]"

#: ../../ORTS.Settings/InputSettings.cs:539
#, csharp-format
msgid "{0} and {1} both match {2}"
msgstr "[{0} áñδ {1} βôƭλ ₥áƭçλ {2} !!!]"
>>>>>>> 21e54d1b
<|MERGE_RESOLUTION|>--- conflicted
+++ resolved
@@ -1,740 +1,35 @@
-<<<<<<< HEAD
-msgid ""
-msgstr ""
-"Project-Id-Version: ORTS.Settings\n"
-"POT-Creation-Date: 2017-08-13 15:13:26+0200\n"
-"PO-Revision-Date: 2017-08-13 15:13:26+0200\n"
-"Last-Translator: \n"
-"Language-Team: Open Rails Dev Team\n"
-"Language: qps-ploc\n"
-"MIME-Version: 1.0\n"
-"Content-Type: text/plain; charset=utf-8\n"
-"Content-Transfer-Encoding: 8bit\n"
-"X-Generator: PowerShell Update-Pseudo.ps1\n"
-"Plural-Forms: nplurals=2; plural=(n != 1);\n"
-
-
-#: ../../ORTS.Settings/InputSettings.cs:42
-msgid "Game Pause Menu"
-msgstr "[Gá₥è Þáúƨè Mèñú !!!]"
-
-#: ../../ORTS.Settings/InputSettings.cs:43
-msgid "Game Save"
-msgstr "[Gá₥è §áƲè !!!]"
-
-#: ../../ORTS.Settings/InputSettings.cs:44
-msgid "Game Quit"
-msgstr "[Gá₥è Qúïƭ !!!]"
-
-#: ../../ORTS.Settings/InputSettings.cs:45
-msgid "Game Pause"
-msgstr "[Gá₥è Þáúƨè !!!]"
-
-#: ../../ORTS.Settings/InputSettings.cs:46
-msgid "Game Screenshot"
-msgstr "[Gá₥è §çřèèñƨλôƭ !!!]"
-
-#: ../../ORTS.Settings/InputSettings.cs:47
-msgid "Game Fullscreen"
-msgstr "[Gá₥è Fúℓℓƨçřèèñ !!!]"
-
-#: ../../ORTS.Settings/InputSettings.cs:48
-msgid "Game Switch Ahead"
-msgstr "[Gá₥è §ωïƭçλ Âλèáδ !!!]"
-
-#: ../../ORTS.Settings/InputSettings.cs:49
-msgid "Game Switch Behind"
-msgstr "[Gá₥è §ωïƭçλ ßèλïñδ !!!]"
-
-#: ../../ORTS.Settings/InputSettings.cs:50
-msgid "Game Switch Picked"
-msgstr "[Gá₥è §ωïƭçλ Þïçƙèδ !!!]"
-
-#: ../../ORTS.Settings/InputSettings.cs:51
-msgid "Game Signal Picked"
-msgstr "[Gá₥è §ïϱñáℓ Þïçƙèδ !!!]"
-
-#: ../../ORTS.Settings/InputSettings.cs:52
-msgid "Game Switch With Mouse"
-msgstr "[Gá₥è §ωïƭçλ Wïƭλ Môúƨè !!!]"
-
-#: ../../ORTS.Settings/InputSettings.cs:53
-msgid "Game Uncouple With Mouse"
-msgstr "[Gá₥è Ûñçôúƥℓè Wïƭλ Môúƨè !!!]"
-
-#: ../../ORTS.Settings/InputSettings.cs:54
-msgid "Game Change Cab"
-msgstr "[Gá₥è Çλáñϱè Çáβ !!!]"
-
-#: ../../ORTS.Settings/InputSettings.cs:55
-msgid "Game Request Control"
-msgstr "[Gá₥è Rè9úèƨƭ Çôñƭřôℓ !!!]"
-
-#: ../../ORTS.Settings/InputSettings.cs:56
-msgid "Game Multi Player Dispatcher"
-msgstr "[Gá₥è Múℓƭï Þℓá¥èř Ðïƨƥáƭçλèř !!!]"
-
-#: ../../ORTS.Settings/InputSettings.cs:57
-msgid "Game Multi Player Texting"
-msgstr "[Gá₥è Múℓƭï Þℓá¥èř Tèжƭïñϱ !!!]"
-
-#: ../../ORTS.Settings/InputSettings.cs:58
-msgid "Game Switch Manual Mode"
-msgstr "[Gá₥è §ωïƭçλ Máñúáℓ Môδè !!!]"
-
-#: ../../ORTS.Settings/InputSettings.cs:59
-msgid "Game Clear Signal Forward"
-msgstr "[Gá₥è Çℓèář §ïϱñáℓ Fôřωářδ !!!]"
-
-#: ../../ORTS.Settings/InputSettings.cs:60
-msgid "Game Clear Signal Backward"
-msgstr "[Gá₥è Çℓèář §ïϱñáℓ ßáçƙωářδ !!!]"
-
-#: ../../ORTS.Settings/InputSettings.cs:61
-msgid "Game Reset Signal Forward"
-msgstr "[Gá₥è Rèƨèƭ §ïϱñáℓ Fôřωářδ !!!]"
-
-#: ../../ORTS.Settings/InputSettings.cs:62
-msgid "Game Reset Signal Backward"
-msgstr "[Gá₥è Rèƨèƭ §ïϱñáℓ ßáçƙωářδ !!!]"
-
-#: ../../ORTS.Settings/InputSettings.cs:63
-msgid "Game Autopilot Mode"
-msgstr "[Gá₥è Âúƭôƥïℓôƭ Môδè !!!]"
-
-#: ../../ORTS.Settings/InputSettings.cs:64
-msgid "Game Suspend Old Player"
-msgstr "[Gá₥è §úƨƥèñδ Óℓδ Þℓá¥èř !!!]"
-
-#: ../../ORTS.Settings/InputSettings.cs:66
-msgid "Display Next Window Tab"
-msgstr "[Ðïƨƥℓá¥ Nèжƭ Wïñδôω Táβ !!!]"
-
-#: ../../ORTS.Settings/InputSettings.cs:67
-msgid "Display Help Window"
-msgstr "[Ðïƨƥℓá¥ Hèℓƥ Wïñδôω !!!]"
-
-#: ../../ORTS.Settings/InputSettings.cs:68
-msgid "Display Track Monitor Window"
-msgstr "[Ðïƨƥℓá¥ Třáçƙ Môñïƭôř Wïñδôω !!!]"
-
-#: ../../ORTS.Settings/InputSettings.cs:69
-msgid "Display HUD"
-msgstr "[Ðïƨƥℓá¥ HÛÐ !!!]"
-
-#: ../../ORTS.Settings/InputSettings.cs:70
-msgid "Display Car Labels"
-msgstr "[Ðïƨƥℓá¥ Çář £áβèℓƨ !!!]"
-
-#: ../../ORTS.Settings/InputSettings.cs:71
-msgid "Display Station Labels"
-msgstr "[Ðïƨƥℓá¥ §ƭáƭïôñ £áβèℓƨ !!!]"
-
-#: ../../ORTS.Settings/InputSettings.cs:72
-msgid "Display Switch Window"
-msgstr "[Ðïƨƥℓá¥ §ωïƭçλ Wïñδôω !!!]"
-
-#: ../../ORTS.Settings/InputSettings.cs:73
-msgid "Display Train Operations Window"
-msgstr "[Ðïƨƥℓá¥ Třáïñ Óƥèřáƭïôñƨ Wïñδôω !!!]"
-
-#: ../../ORTS.Settings/InputSettings.cs:74
-msgid "Display Next Station Window"
-msgstr "[Ðïƨƥℓá¥ Nèжƭ §ƭáƭïôñ Wïñδôω !!!]"
-
-#: ../../ORTS.Settings/InputSettings.cs:75
-msgid "Display Compass Window"
-msgstr "[Ðïƨƥℓá¥ Çô₥ƥáƨƨ Wïñδôω !!!]"
-
-#: ../../ORTS.Settings/InputSettings.cs:76
-msgid "Display Basic HUD Toggle"
-msgstr "[Ðïƨƥℓá¥ ßáƨïç HÛÐ Tôϱϱℓè !!!]"
-
-#: ../../ORTS.Settings/InputSettings.cs:77
-msgid "Display Train List Window"
-msgstr "[Ðïƨƥℓá¥ Třáïñ £ïƨƭ Wïñδôω !!!]"
-
-#: ../../ORTS.Settings/InputSettings.cs:79
-msgid "Debug Speed Up"
-msgstr "[Ðèβúϱ §ƥèèδ Ûƥ !!!]"
-
-#: ../../ORTS.Settings/InputSettings.cs:80
-msgid "Debug Speed Down"
-msgstr "[Ðèβúϱ §ƥèèδ Ðôωñ !!!]"
-
-#: ../../ORTS.Settings/InputSettings.cs:81
-msgid "Debug Speed Reset"
-msgstr "[Ðèβúϱ §ƥèèδ Rèƨèƭ !!!]"
-
-#: ../../ORTS.Settings/InputSettings.cs:82
-msgid "Debug Overcast Increase"
-msgstr "[Ðèβúϱ ÓƲèřçáƨƭ Ìñçřèáƨè !!!]"
-
-#: ../../ORTS.Settings/InputSettings.cs:83
-msgid "Debug Overcast Decrease"
-msgstr "[Ðèβúϱ ÓƲèřçáƨƭ Ðèçřèáƨè !!!]"
-
-#: ../../ORTS.Settings/InputSettings.cs:84
-msgid "Debug Fog Increase"
-msgstr "[Ðèβúϱ Fôϱ Ìñçřèáƨè !!!]"
-
-#: ../../ORTS.Settings/InputSettings.cs:85
-msgid "Debug Fog Decrease"
-msgstr "[Ðèβúϱ Fôϱ Ðèçřèáƨè !!!]"
-
-#: ../../ORTS.Settings/InputSettings.cs:86
-msgid "Debug Precipitation Increase"
-msgstr "[Ðèβúϱ Þřèçïƥïƭáƭïôñ Ìñçřèáƨè !!!]"
-
-#: ../../ORTS.Settings/InputSettings.cs:87
-msgid "Debug Precipitation Decrease"
-msgstr "[Ðèβúϱ Þřèçïƥïƭáƭïôñ Ðèçřèáƨè !!!]"
-
-#: ../../ORTS.Settings/InputSettings.cs:88
-msgid "Debug Weather Change"
-msgstr "[Ðèβúϱ Wèáƭλèř Çλáñϱè !!!]"
-
-#: ../../ORTS.Settings/InputSettings.cs:89
-msgid "Debug Clock Forwards"
-msgstr "[Ðèβúϱ Çℓôçƙ Fôřωářδƨ !!!]"
-
-#: ../../ORTS.Settings/InputSettings.cs:90
-msgid "Debug Clock Backwards"
-msgstr "[Ðèβúϱ Çℓôçƙ ßáçƙωářδƨ !!!]"
-
-#: ../../ORTS.Settings/InputSettings.cs:91
-msgid "Debug Logger"
-msgstr "[Ðèβúϱ £ôϱϱèř !!!]"
-
-#: ../../ORTS.Settings/InputSettings.cs:92
-msgid "Debug Lock Shadows"
-msgstr "[Ðèβúϱ £ôçƙ §λáδôωƨ !!!]"
-
-#: ../../ORTS.Settings/InputSettings.cs:93
-msgid "Debug Dump Keyboard Map"
-msgstr "[Ðèβúϱ Ðú₥ƥ Kè¥βôářδ Máƥ !!!]"
-
-#: ../../ORTS.Settings/InputSettings.cs:94
-msgid "Debug Log Render Frame"
-msgstr "[Ðèβúϱ £ôϱ Rèñδèř Fřá₥è !!!]"
-
-#: ../../ORTS.Settings/InputSettings.cs:95
-msgid "Debug Tracks"
-msgstr "[Ðèβúϱ Třáçƙƨ !!!]"
-
-#: ../../ORTS.Settings/InputSettings.cs:96
-msgid "Debug Signalling"
-msgstr "[Ðèβúϱ §ïϱñáℓℓïñϱ !!!]"
-
-#: ../../ORTS.Settings/InputSettings.cs:97
-msgid "Debug Reset Wheel Slip"
-msgstr "[Ðèβúϱ Rèƨèƭ Wλèèℓ §ℓïƥ !!!]"
-
-#: ../../ORTS.Settings/InputSettings.cs:98
-msgid "Debug Toggle Advanced Adhesion"
-msgstr "[Ðèβúϱ Tôϱϱℓè ÂδƲáñçèδ Âδλèƨïôñ !!!]"
-
-#: ../../ORTS.Settings/InputSettings.cs:99
-msgid "Debug Sound Form"
-msgstr "[Ðèβúϱ §ôúñδ Fôř₥ !!!]"
-
-#: ../../ORTS.Settings/InputSettings.cs:100
-msgid "Debug Physics Form"
-msgstr "[Ðèβúϱ Þλ¥ƨïçƨ Fôř₥ !!!]"
-
-#: ../../ORTS.Settings/InputSettings.cs:102
-msgid "Camera Cab"
-msgstr "[Çá₥èřá Çáβ !!!]"
-
-#: ../../ORTS.Settings/InputSettings.cs:103
-msgid "Camera 3D Cab"
-msgstr "[Çá₥èřá 3Ð Çáβ !!!]"
-
-#: ../../ORTS.Settings/InputSettings.cs:104
-msgid "Camera Toggle Show Cab"
-msgstr "[Çá₥èřá Tôϱϱℓè §λôω Çáβ !!!]"
-
-#: ../../ORTS.Settings/InputSettings.cs:105
-msgid "Camera Head Out Forward"
-msgstr "[Çá₥èřá Hèáδ Óúƭ Fôřωářδ !!!]"
-
-#: ../../ORTS.Settings/InputSettings.cs:106
-msgid "Camera Head Out Backward"
-msgstr "[Çá₥èřá Hèáδ Óúƭ ßáçƙωářδ !!!]"
-
-#: ../../ORTS.Settings/InputSettings.cs:107
-msgid "Camera Outside Front"
-msgstr "[Çá₥èřá Óúƭƨïδè Fřôñƭ !!!]"
-
-#: ../../ORTS.Settings/InputSettings.cs:108
-msgid "Camera Outside Rear"
-msgstr "[Çá₥èřá Óúƭƨïδè Rèář !!!]"
-
-#: ../../ORTS.Settings/InputSettings.cs:109
-msgid "Camera Trackside"
-msgstr "[Çá₥èřá Třáçƙƨïδè !!!]"
-
-#: ../../ORTS.Settings/InputSettings.cs:110
-msgid "Camera Passenger"
-msgstr "[Çá₥èřá Þáƨƨèñϱèř !!!]"
-
-#: ../../ORTS.Settings/InputSettings.cs:111
-msgid "Camera Brakeman"
-msgstr "[Çá₥èřá ßřáƙè₥áñ !!!]"
-
-#: ../../ORTS.Settings/InputSettings.cs:112
-msgid "Camera Free"
-msgstr "[Çá₥èřá Fřèè !!!]"
-
-#: ../../ORTS.Settings/InputSettings.cs:113
-msgid "Camera Previous Free"
-msgstr "[Çá₥èřá ÞřèƲïôúƨ Fřèè !!!]"
-
-#: ../../ORTS.Settings/InputSettings.cs:114
-msgid "Camera Reset"
-msgstr "[Çá₥èřá Rèƨèƭ !!!]"
-
-#: ../../ORTS.Settings/InputSettings.cs:115
-msgid "Camera Move Fast"
-msgstr "[Çá₥èřá MôƲè Fáƨƭ !!!]"
-
-#: ../../ORTS.Settings/InputSettings.cs:116
-msgid "Camera Move Slow"
-msgstr "[Çá₥èřá MôƲè §ℓôω !!!]"
-
-#: ../../ORTS.Settings/InputSettings.cs:117
-msgid "Camera Pan (Rotate) Left"
-msgstr "[Çá₥èřá Þáñ (Rôƭáƭè) £èƒƭ !!!]"
-
-#: ../../ORTS.Settings/InputSettings.cs:118
-msgid "Camera Pan (Rotate) Right"
-msgstr "[Çá₥èřá Þáñ (Rôƭáƭè) Rïϱλƭ !!!]"
-
-#: ../../ORTS.Settings/InputSettings.cs:119
-msgid "Camera Pan (Rotate) Up"
-msgstr "[Çá₥èřá Þáñ (Rôƭáƭè) Ûƥ !!!]"
-
-#: ../../ORTS.Settings/InputSettings.cs:120
-msgid "Camera Pan (Rotate) Down"
-msgstr "[Çá₥èřá Þáñ (Rôƭáƭè) Ðôωñ !!!]"
-
-#: ../../ORTS.Settings/InputSettings.cs:121
-msgid "Camera Zoom In (Move Z)"
-msgstr "[Çá₥èřá Zôô₥ Ìñ (MôƲè Z) !!!]"
-
-#: ../../ORTS.Settings/InputSettings.cs:122
-msgid "Camera Zoom Out (Move Z)"
-msgstr "[Çá₥èřá Zôô₥ Óúƭ (MôƲè Z) !!!]"
-
-#: ../../ORTS.Settings/InputSettings.cs:123
-msgid "Camera Rotate (Pan) Left"
-msgstr "[Çá₥èřá Rôƭáƭè (Þáñ) £èƒƭ !!!]"
-
-#: ../../ORTS.Settings/InputSettings.cs:124
-msgid "Camera Rotate (Pan) Right"
-msgstr "[Çá₥èřá Rôƭáƭè (Þáñ) Rïϱλƭ !!!]"
-
-#: ../../ORTS.Settings/InputSettings.cs:125
-msgid "Camera Rotate (Pan) Up"
-msgstr "[Çá₥èřá Rôƭáƭè (Þáñ) Ûƥ !!!]"
-
-#: ../../ORTS.Settings/InputSettings.cs:126
-msgid "Camera Rotate (Pan) Down"
-msgstr "[Çá₥èřá Rôƭáƭè (Þáñ) Ðôωñ !!!]"
-
-#: ../../ORTS.Settings/InputSettings.cs:127
-msgid "Camera Car Next"
-msgstr "[Çá₥èřá Çář Nèжƭ !!!]"
-
-#: ../../ORTS.Settings/InputSettings.cs:128
-msgid "Camera Car Previous"
-msgstr "[Çá₥èřá Çář ÞřèƲïôúƨ !!!]"
-
-#: ../../ORTS.Settings/InputSettings.cs:129
-msgid "Camera Car First"
-msgstr "[Çá₥èřá Çář Fïřƨƭ !!!]"
-
-#: ../../ORTS.Settings/InputSettings.cs:130
-msgid "Camera Car Last"
-msgstr "[Çá₥èřá Çář £áƨƭ !!!]"
-
-#: ../../ORTS.Settings/InputSettings.cs:131
-msgid "Camera Jumping Trains"
-msgstr "[Çá₥èřá Jú₥ƥïñϱ Třáïñƨ !!!]"
-
-#: ../../ORTS.Settings/InputSettings.cs:132
-msgid "Camera Jump Back Player"
-msgstr "[Çá₥èřá Jú₥ƥ ßáçƙ Þℓá¥èř !!!]"
-
-#: ../../ORTS.Settings/InputSettings.cs:133
-msgid "Camera Jump See Switch"
-msgstr "[Çá₥èřá Jú₥ƥ §èè §ωïƭçλ !!!]"
-
-#: ../../ORTS.Settings/InputSettings.cs:134
-msgid "Camera Vibrate"
-msgstr "[Çá₥èřá Vïβřáƭè !!!]"
-
-#: ../../ORTS.Settings/InputSettings.cs:136
-msgid "Control Forwards"
-msgstr "[Çôñƭřôℓ Fôřωářδƨ !!!]"
-
-#: ../../ORTS.Settings/InputSettings.cs:137
-msgid "Control Backwards"
-msgstr "[Çôñƭřôℓ ßáçƙωářδƨ !!!]"
-
-#: ../../ORTS.Settings/InputSettings.cs:138
-msgid "Control Throttle Increase"
-msgstr "[Çôñƭřôℓ Tλřôƭƭℓè Ìñçřèáƨè !!!]"
-
-#: ../../ORTS.Settings/InputSettings.cs:139
-msgid "Control Throttle Decrease"
-msgstr "[Çôñƭřôℓ Tλřôƭƭℓè Ðèçřèáƨè !!!]"
-
-#: ../../ORTS.Settings/InputSettings.cs:140
-msgid "Control Throttle Zero"
-msgstr "[Çôñƭřôℓ Tλřôƭƭℓè Zèřô !!!]"
-
-#: ../../ORTS.Settings/InputSettings.cs:141
-msgid "Control Gear Up"
-msgstr "[Çôñƭřôℓ Gèář Ûƥ !!!]"
-
-#: ../../ORTS.Settings/InputSettings.cs:142
-msgid "Control Gear Down"
-msgstr "[Çôñƭřôℓ Gèář Ðôωñ !!!]"
-
-#: ../../ORTS.Settings/InputSettings.cs:143
-msgid "Control Train Brake Increase"
-msgstr "[Çôñƭřôℓ Třáïñ ßřáƙè Ìñçřèáƨè !!!]"
-
-#: ../../ORTS.Settings/InputSettings.cs:144
-msgid "Control Train Brake Decrease"
-msgstr "[Çôñƭřôℓ Třáïñ ßřáƙè Ðèçřèáƨè !!!]"
-
-#: ../../ORTS.Settings/InputSettings.cs:145
-msgid "Control Train Brake Zero"
-msgstr "[Çôñƭřôℓ Třáïñ ßřáƙè Zèřô !!!]"
-
-#: ../../ORTS.Settings/InputSettings.cs:146
-msgid "Control Engine Brake Increase"
-msgstr "[Çôñƭřôℓ Éñϱïñè ßřáƙè Ìñçřèáƨè !!!]"
-
-#: ../../ORTS.Settings/InputSettings.cs:147
-msgid "Control Engine Brake Decrease"
-msgstr "[Çôñƭřôℓ Éñϱïñè ßřáƙè Ðèçřèáƨè !!!]"
-
-#: ../../ORTS.Settings/InputSettings.cs:148
-msgid "Control Dynamic Brake Increase"
-msgstr "[Çôñƭřôℓ Ð¥ñá₥ïç ßřáƙè Ìñçřèáƨè !!!]"
-
-#: ../../ORTS.Settings/InputSettings.cs:149
-msgid "Control Dynamic Brake Decrease"
-msgstr "[Çôñƭřôℓ Ð¥ñá₥ïç ßřáƙè Ðèçřèáƨè !!!]"
-
-#: ../../ORTS.Settings/InputSettings.cs:150
-msgid "Control Bail Off"
-msgstr "[Çôñƭřôℓ ßáïℓ Óƒƒ !!!]"
-
-#: ../../ORTS.Settings/InputSettings.cs:151
-msgid "Control Initialize Brakes"
-msgstr "[Çôñƭřôℓ Ìñïƭïáℓïƺè ßřáƙèƨ !!!]"
-
-#: ../../ORTS.Settings/InputSettings.cs:152
-msgid "Control Handbrake Full"
-msgstr "[Çôñƭřôℓ Háñδβřáƙè Fúℓℓ !!!]"
-
-#: ../../ORTS.Settings/InputSettings.cs:153
-msgid "Control Handbrake None"
-msgstr "[Çôñƭřôℓ Háñδβřáƙè Nôñè !!!]"
-
-#: ../../ORTS.Settings/InputSettings.cs:154
-msgid "Control Odometer Show/Hide"
-msgstr "[Çôñƭřôℓ Óδô₥èƭèř §λôω/Hïδè !!!]"
-
-#: ../../ORTS.Settings/InputSettings.cs:155
-msgid "Control Odometer Reset"
-msgstr "[Çôñƭřôℓ Óδô₥èƭèř Rèƨèƭ !!!]"
-
-#: ../../ORTS.Settings/InputSettings.cs:156
-msgid "Control Odometer Direction"
-msgstr "[Çôñƭřôℓ Óδô₥èƭèř Ðïřèçƭïôñ !!!]"
-
-#: ../../ORTS.Settings/InputSettings.cs:157
-msgid "Control Retainers On"
-msgstr "[Çôñƭřôℓ Rèƭáïñèřƨ Óñ !!!]"
-
-#: ../../ORTS.Settings/InputSettings.cs:158
-msgid "Control Retainers Off"
-msgstr "[Çôñƭřôℓ Rèƭáïñèřƨ Óƒƒ !!!]"
-
-#: ../../ORTS.Settings/InputSettings.cs:159
-msgid "Control Brake Hose Connect"
-msgstr "[Çôñƭřôℓ ßřáƙè Hôƨè Çôññèçƭ !!!]"
-
-#: ../../ORTS.Settings/InputSettings.cs:160
-msgid "Control Brake Hose Disconnect"
-msgstr "[Çôñƭřôℓ ßřáƙè Hôƨè Ðïƨçôññèçƭ !!!]"
-
-#: ../../ORTS.Settings/InputSettings.cs:161
-msgid "Control Alerter"
-msgstr "[Çôñƭřôℓ Âℓèřƭèř !!!]"
-
-#: ../../ORTS.Settings/InputSettings.cs:162
-msgid "Control Emergency Push Button"
-msgstr "[Çôñƭřôℓ É₥èřϱèñç¥ Þúƨλ ßúƭƭôñ !!!]"
-
-#: ../../ORTS.Settings/InputSettings.cs:163
-msgid "Control Sander"
-msgstr "[Çôñƭřôℓ §áñδèř !!!]"
-
-#: ../../ORTS.Settings/InputSettings.cs:164
-msgid "Control Sander Toggle"
-msgstr "[Çôñƭřôℓ §áñδèř Tôϱϱℓè !!!]"
-
-#: ../../ORTS.Settings/InputSettings.cs:165
-msgid "Control Wiper"
-msgstr "[Çôñƭřôℓ Wïƥèř !!!]"
-
-#: ../../ORTS.Settings/InputSettings.cs:166
-msgid "Control Horn"
-msgstr "[Çôñƭřôℓ Hôřñ !!!]"
-
-#: ../../ORTS.Settings/InputSettings.cs:167
-msgid "Control Bell"
-msgstr "[Çôñƭřôℓ ßèℓℓ !!!]"
-
-#: ../../ORTS.Settings/InputSettings.cs:168
-msgid "Control Bell Toggle"
-msgstr "[Çôñƭřôℓ ßèℓℓ Tôϱϱℓè !!!]"
-
-#: ../../ORTS.Settings/InputSettings.cs:169
-msgid "Control Door Left"
-msgstr "[Çôñƭřôℓ Ðôôř £èƒƭ !!!]"
-
-#: ../../ORTS.Settings/InputSettings.cs:170
-msgid "Control Door Right"
-msgstr "[Çôñƭřôℓ Ðôôř Rïϱλƭ !!!]"
-
-#: ../../ORTS.Settings/InputSettings.cs:171
-msgid "Control Mirror"
-msgstr "[Çôñƭřôℓ Mïřřôř !!!]"
-
-#: ../../ORTS.Settings/InputSettings.cs:172
-msgid "Control Light"
-msgstr "[Çôñƭřôℓ £ïϱλƭ !!!]"
-
-#: ../../ORTS.Settings/InputSettings.cs:173
-msgid "Control Pantograph 1"
-msgstr "[Çôñƭřôℓ Þáñƭôϱřáƥλ 1 !!!]"
-
-#: ../../ORTS.Settings/InputSettings.cs:174
-msgid "Control Pantograph 2"
-msgstr "[Çôñƭřôℓ Þáñƭôϱřáƥλ 2 !!!]"
-
-#: ../../ORTS.Settings/InputSettings.cs:175
-msgid "Control Circuit Breaker Closing Order"
-msgstr "[Çôñƭřôℓ Çïřçúïƭ ßřèáƙèř Çℓôƨïñϱ Óřδèř !!!]"
-
-#: ../../ORTS.Settings/InputSettings.cs:176
-msgid "Control Circuit Breaker Opening Order"
-msgstr "[Çôñƭřôℓ Çïřçúïƭ ßřèáƙèř Óƥèñïñϱ Óřδèř !!!]"
-
-#: ../../ORTS.Settings/InputSettings.cs:177
-msgid "Control Circuit Breaker Closing Authorization"
-msgstr "[Çôñƭřôℓ Çïřçúïƭ ßřèáƙèř Çℓôƨïñϱ Âúƭλôřïƺáƭïôñ !!!]"
-
-#: ../../ORTS.Settings/InputSettings.cs:178
-msgid "Control Diesel Player"
-msgstr "[Çôñƭřôℓ Ðïèƨèℓ Þℓá¥èř !!!]"
-
-#: ../../ORTS.Settings/InputSettings.cs:179
-msgid "Control Diesel Helper"
-msgstr "[Çôñƭřôℓ Ðïèƨèℓ Hèℓƥèř !!!]"
-
-#: ../../ORTS.Settings/InputSettings.cs:180
-msgid "Control Headlight Increase"
-msgstr "[Çôñƭřôℓ Hèáδℓïϱλƭ Ìñçřèáƨè !!!]"
-
-#: ../../ORTS.Settings/InputSettings.cs:181
-msgid "Control Headlight Decrease"
-msgstr "[Çôñƭřôℓ Hèáδℓïϱλƭ Ðèçřèáƨè !!!]"
-
-#: ../../ORTS.Settings/InputSettings.cs:182
-msgid "Control Injector 1 Increase"
-msgstr "[Çôñƭřôℓ ÌñJèçƭôř 1 Ìñçřèáƨè !!!]"
-
-#: ../../ORTS.Settings/InputSettings.cs:183
-msgid "Control Injector 1 Decrease"
-msgstr "[Çôñƭřôℓ ÌñJèçƭôř 1 Ðèçřèáƨè !!!]"
-
-#: ../../ORTS.Settings/InputSettings.cs:184
-msgid "Control Injector 1"
-msgstr "[Çôñƭřôℓ ÌñJèçƭôř 1 !!!]"
-
-#: ../../ORTS.Settings/InputSettings.cs:185
-msgid "Control Injector 2 Increase"
-msgstr "[Çôñƭřôℓ ÌñJèçƭôř 2 Ìñçřèáƨè !!!]"
-
-#: ../../ORTS.Settings/InputSettings.cs:186
-msgid "Control Injector 2 Decrease"
-msgstr "[Çôñƭřôℓ ÌñJèçƭôř 2 Ðèçřèáƨè !!!]"
-
-#: ../../ORTS.Settings/InputSettings.cs:187
-msgid "Control Injector 2"
-msgstr "[Çôñƭřôℓ ÌñJèçƭôř 2 !!!]"
-
-#: ../../ORTS.Settings/InputSettings.cs:188
-msgid "Control Blower Increase"
-msgstr "[Çôñƭřôℓ ßℓôωèř Ìñçřèáƨè !!!]"
-
-#: ../../ORTS.Settings/InputSettings.cs:189
-msgid "Control Blower Decrease"
-msgstr "[Çôñƭřôℓ ßℓôωèř Ðèçřèáƨè !!!]"
-
-#: ../../ORTS.Settings/InputSettings.cs:190
-msgid "Control Steam Heat Increase"
-msgstr "[Çôñƭřôℓ §ƭèá₥ Hèáƭ Ìñçřèáƨè !!!]"
-
-#: ../../ORTS.Settings/InputSettings.cs:191
-msgid "Control Steam Heat Decrease"
-msgstr "[Çôñƭřôℓ §ƭèá₥ Hèáƭ Ðèçřèáƨè !!!]"
-
-#: ../../ORTS.Settings/InputSettings.cs:192
-msgid "Control Damper Increase"
-msgstr "[Çôñƭřôℓ Ðá₥ƥèř Ìñçřèáƨè !!!]"
-
-#: ../../ORTS.Settings/InputSettings.cs:193
-msgid "Control Damper Decrease"
-msgstr "[Çôñƭřôℓ Ðá₥ƥèř Ðèçřèáƨè !!!]"
-
-#: ../../ORTS.Settings/InputSettings.cs:194
-msgid "Control Firebox Open"
-msgstr "[Çôñƭřôℓ Fïřèβôж Óƥèñ !!!]"
-
-#: ../../ORTS.Settings/InputSettings.cs:195
-msgid "Control Firebox Close"
-msgstr "[Çôñƭřôℓ Fïřèβôж Çℓôƨè !!!]"
-
-#: ../../ORTS.Settings/InputSettings.cs:196
-msgid "Control Firing Rate Increase"
-msgstr "[Çôñƭřôℓ Fïřïñϱ Ráƭè Ìñçřèáƨè !!!]"
-
-#: ../../ORTS.Settings/InputSettings.cs:197
-msgid "Control Firing Rate Decrease"
-msgstr "[Çôñƭřôℓ Fïřïñϱ Ráƭè Ðèçřèáƨè !!!]"
-
-#: ../../ORTS.Settings/InputSettings.cs:198
-msgid "Control Fire Shovel Full"
-msgstr "[Çôñƭřôℓ Fïřè §λôƲèℓ Fúℓℓ !!!]"
-
-#: ../../ORTS.Settings/InputSettings.cs:199
-msgid "Control Cylinder Cocks"
-msgstr "[Çôñƭřôℓ Ç¥ℓïñδèř Çôçƙƨ !!!]"
-
-#: ../../ORTS.Settings/InputSettings.cs:200
-msgid "Control Small Ejector Increase"
-msgstr "[Çôñƭřôℓ §₥áℓℓ ÉJèçƭôř Ìñçřèáƨè !!!]"
-
-#: ../../ORTS.Settings/InputSettings.cs:201
-msgid "Control Small Ejector Decrease"
-msgstr "[Çôñƭřôℓ §₥áℓℓ ÉJèçƭôř Ðèçřèáƨè !!!]"
-
-#: ../../ORTS.Settings/InputSettings.cs:202
-msgid "Control Cylinder Compound"
-msgstr "[Çôñƭřôℓ Ç¥ℓïñδèř Çô₥ƥôúñδ !!!]"
-
-#: ../../ORTS.Settings/InputSettings.cs:203
-msgid "Control Firing"
-msgstr "[Çôñƭřôℓ Fïřïñϱ !!!]"
-
-#: ../../ORTS.Settings/InputSettings.cs:204
-msgid "Control Refill"
-msgstr "[Çôñƭřôℓ Rèƒïℓℓ !!!]"
-
-#: ../../ORTS.Settings/InputSettings.cs:205
-msgid "Control TroughRefill"
-msgstr "[Çôñƭřôℓ TřôúϱλRèƒïℓℓ !!!]"
-
-#: ../../ORTS.Settings/InputSettings.cs:206
-msgid "Control ImmediateRefill"
-msgstr "[Çôñƭřôℓ Ì₥₥èδïáƭèRèƒïℓℓ !!!]"
-
-#: ../../ORTS.Settings/InputSettings.cs:207
-msgid "Control Turntable Clockwise"
-msgstr "[Çôñƭřôℓ Túřñƭáβℓè Çℓôçƙωïƨè !!!]"
-
-#: ../../ORTS.Settings/InputSettings.cs:208
-msgid "Control Turntable Counterclockwise"
-msgstr "[Çôñƭřôℓ Túřñƭáβℓè Çôúñƭèřçℓôçƙωïƨè !!!]"
-
-#: ../../ORTS.Settings/InputSettings.cs:209
-msgid "Control Cab Radio"
-msgstr "[Çôñƭřôℓ Çáβ Ráδïô !!!]"
-
-#: ../../ORTS.Settings/InputSettings.cs:210
-msgid "Control AI Fire On"
-msgstr "[Çôñƭřôℓ ÂÌ Fïřè Óñ !!!]"
-
-#: ../../ORTS.Settings/InputSettings.cs:211
-msgid "Control AI Fire Off"
-msgstr "[Çôñƭřôℓ ÂÌ Fïřè Óƒƒ !!!]"
-
-#: ../../ORTS.Settings/InputSettings.cs:212
-msgid "Control AI Fire Reset"
-msgstr "[Çôñƭřôℓ ÂÌ Fïřè Rèƨèƭ !!!]"
-
-#: ../../ORTS.Settings/InputSettings.cs:674
-#, csharp-format
-msgid "{0} requires and is modified by Shift"
-msgstr "[{0} řè9úïřèƨ áñδ ïƨ ₥ôδïƒïèδ β¥ §λïƒƭ !!!]"
-
-#: ../../ORTS.Settings/InputSettings.cs:676
-#, csharp-format
-msgid "{0} requires and is modified by Control"
-msgstr "[{0} řè9úïřèƨ áñδ ïƨ ₥ôδïƒïèδ β¥ Çôñƭřôℓ !!!]"
-
-#: ../../ORTS.Settings/InputSettings.cs:678
-#, csharp-format
-msgid "{0} requires and is modified by Alt"
-msgstr "[{0} řè9úïřèƨ áñδ ïƨ ₥ôδïƒïèδ β¥ Âℓƭ !!!]"
-
-#: ../../ORTS.Settings/InputSettings.cs:709
-#, csharp-format
-msgid "{0} and {1} both match {2}"
-msgstr "[{0} áñδ {1} βôƭλ ₥áƭçλ {2} !!!]"
-
-=======
-msgid ""
-msgstr ""
-"Project-Id-Version: ORTS.Settings\n"
-"POT-Creation-Date: 2019-05-19 02:21:32+0200\n"
-"PO-Revision-Date: 2019-05-19 02:21:32+0200\n"
-"Last-Translator: \n"
-"Language-Team: Open Rails Dev Team\n"
-"Language: qps-ploc\n"
-"MIME-Version: 1.0\n"
-"Content-Type: text/plain; charset=utf-8\n"
-"Content-Transfer-Encoding: 8bit\n"
-"X-Generator: PowerShell Update-Pseudo.ps1\n"
-"Plural-Forms: nplurals=2; plural=(n != 1);\n"
-
-
-#: ../../ORTS.Settings/InputSettings.cs:504
-#, csharp-format
-msgid "{0} requires and is modified by Shift"
-msgstr "[{0} řè9úïřèƨ áñδ ïƨ ₥ôδïƒïèδ β¥ §λïƒƭ !!!]"
-
-#: ../../ORTS.Settings/InputSettings.cs:506
-#, csharp-format
-msgid "{0} requires and is modified by Control"
-msgstr "[{0} řè9úïřèƨ áñδ ïƨ ₥ôδïƒïèδ β¥ Çôñƭřôℓ !!!]"
-
-#: ../../ORTS.Settings/InputSettings.cs:508
-#, csharp-format
-msgid "{0} requires and is modified by Alt"
-msgstr "[{0} řè9úïřèƨ áñδ ïƨ ₥ôδïƒïèδ β¥ Âℓƭ !!!]"
-
-#: ../../ORTS.Settings/InputSettings.cs:539
-#, csharp-format
-msgid "{0} and {1} both match {2}"
-msgstr "[{0} áñδ {1} βôƭλ ₥áƭçλ {2} !!!]"
->>>>>>> 21e54d1b
+msgid ""
+msgstr ""
+"Project-Id-Version: ORTS.Settings\n"
+"POT-Creation-Date: 2019-05-19 02:21:32+0200\n"
+"PO-Revision-Date: 2019-05-19 02:21:32+0200\n"
+"Last-Translator: \n"
+"Language-Team: Open Rails Dev Team\n"
+"Language: qps-ploc\n"
+"MIME-Version: 1.0\n"
+"Content-Type: text/plain; charset=utf-8\n"
+"Content-Transfer-Encoding: 8bit\n"
+"X-Generator: PowerShell Update-Pseudo.ps1\n"
+"Plural-Forms: nplurals=2; plural=(n != 1);\n"
+
+
+#: ../../ORTS.Settings/InputSettings.cs:504
+#, csharp-format
+msgid "{0} requires and is modified by Shift"
+msgstr "[{0} řè9úïřèƨ áñδ ïƨ ₥ôδïƒïèδ β¥ §λïƒƭ !!!]"
+
+#: ../../ORTS.Settings/InputSettings.cs:506
+#, csharp-format
+msgid "{0} requires and is modified by Control"
+msgstr "[{0} řè9úïřèƨ áñδ ïƨ ₥ôδïƒïèδ β¥ Çôñƭřôℓ !!!]"
+
+#: ../../ORTS.Settings/InputSettings.cs:508
+#, csharp-format
+msgid "{0} requires and is modified by Alt"
+msgstr "[{0} řè9úïřèƨ áñδ ïƨ ₥ôδïƒïèδ β¥ Âℓƭ !!!]"
+
+#: ../../ORTS.Settings/InputSettings.cs:539
+#, csharp-format
+msgid "{0} and {1} both match {2}"
+msgstr "[{0} áñδ {1} βôƭλ ₥áƭçλ {2} !!!]"
+