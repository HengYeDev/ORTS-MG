--- conflicted
+++ resolved
@@ -1,721 +1,33 @@
-<<<<<<< HEAD
-msgid ""
-msgstr ""
-"Project-Id-Version: ORTS.Settings\n"
-"POT-Creation-Date: 2016-12-31 18:03+0100\n"
-"PO-Revision-Date: 2016-12-31 18:13+0100\n"
-"Last-Translator: GNIEWEK Cédric <gniewek.cedric@free.fr>\n"
-"Language-Team: Open Rails Dev Team\n"
-"Language: fr\n"
-"MIME-Version: 1.0\n"
-"Content-Type: text/plain; charset=UTF-8\n"
-"Content-Transfer-Encoding: 8bit\n"
-"X-Generator: Poedit 1.8.11\n"
-"Plural-Forms: nplurals=2; plural=(n > 1);\n"
-
-#: ../../ORTS.Settings/InputSettings.cs:42
-msgid "Game Pause Menu"
-msgstr "Jeu Menu de pause"
-
-#: ../../ORTS.Settings/InputSettings.cs:43
-msgid "Game Save"
-msgstr "Jeu Sauvegarder"
-
-#: ../../ORTS.Settings/InputSettings.cs:44
-msgid "Game Quit"
-msgstr "Jeu Quitter"
-
-#: ../../ORTS.Settings/InputSettings.cs:45
-msgid "Game Pause"
-msgstr "Jeu Pause"
-
-#: ../../ORTS.Settings/InputSettings.cs:46
-msgid "Game Screenshot"
-msgstr "Jeu Capture d'écran"
-
-#: ../../ORTS.Settings/InputSettings.cs:47
-msgid "Game Fullscreen"
-msgstr "Jeu Plein écran"
-
-#: ../../ORTS.Settings/InputSettings.cs:48
-msgid "Game Switch Ahead"
-msgstr "Jeu Déplacer l'aiguille devant"
-
-#: ../../ORTS.Settings/InputSettings.cs:49
-msgid "Game Switch Behind"
-msgstr "Jeu Déplacer l'aiguille derrière"
-
-#: ../../ORTS.Settings/InputSettings.cs:50
-msgid "Game Switch Picked"
-msgstr "Jeu Déplacer l'aiguille sélectionnée"
-
-#: ../../ORTS.Settings/InputSettings.cs:51
-msgid "Game Signal Picked"
-msgstr "Jeu Changer l'état du signal sélectionné"
-
-#: ../../ORTS.Settings/InputSettings.cs:52
-msgid "Game Switch With Mouse"
-msgstr "Jeu Déplacer l'aiguille avec la souris"
-
-#: ../../ORTS.Settings/InputSettings.cs:53
-msgid "Game Uncouple With Mouse"
-msgstr "Jeu Dételer avec la souris"
-
-#: ../../ORTS.Settings/InputSettings.cs:54
-msgid "Game Change Cab"
-msgstr "Jeu Changer de cabine"
-
-#: ../../ORTS.Settings/InputSettings.cs:55
-msgid "Game Request Control"
-msgstr "Jeu Demander le contrôle du train"
-
-#: ../../ORTS.Settings/InputSettings.cs:56
-msgid "Game Multi Player Dispatcher"
-msgstr "Jeu Poste d'aiguillage (multi-joueur)"
-
-#: ../../ORTS.Settings/InputSettings.cs:57
-msgid "Game Multi Player Texting"
-msgstr "Jeu Messagerie (multi-joueur)"
-
-#: ../../ORTS.Settings/InputSettings.cs:58
-msgid "Game Switch Manual Mode"
-msgstr "Jeu Passer en mode manuel"
-
-#: ../../ORTS.Settings/InputSettings.cs:59
-msgid "Game Clear Signal Forward"
-msgstr "Jeu Ouvrir le signal devant"
-
-#: ../../ORTS.Settings/InputSettings.cs:60
-msgid "Game Clear Signal Backward"
-msgstr "Jeu Ouvrir le signal derrière"
-
-#: ../../ORTS.Settings/InputSettings.cs:61
-msgid "Game Reset Signal Forward"
-msgstr "Jeu Réinitialiser le signal devant"
-
-#: ../../ORTS.Settings/InputSettings.cs:62
-msgid "Game Reset Signal Backward"
-msgstr "Jeu Réinitialiser le signal derrière"
-
-#: ../../ORTS.Settings/InputSettings.cs:63
-msgid "Game Autopilot Mode"
-msgstr "Jeu Mode auto-pilote"
-
-#: ../../ORTS.Settings/InputSettings.cs:64
-msgid "Game Suspend Old Player"
-msgstr "Jeu Suspendre le train contrôlé précédemment"
-
-#: ../../ORTS.Settings/InputSettings.cs:66
-msgid "Display Next Window Tab"
-msgstr "Affichage Onglet suivant"
-
-#: ../../ORTS.Settings/InputSettings.cs:67
-msgid "Display Help Window"
-msgstr "Affichage Fenêtre d'aide"
-
-#: ../../ORTS.Settings/InputSettings.cs:68
-msgid "Display Track Monitor Window"
-msgstr "Affichage Fenêtre de surveillance de la voie"
-
-#: ../../ORTS.Settings/InputSettings.cs:69
-msgid "Display HUD"
-msgstr "Affichage ATH"
-
-#: ../../ORTS.Settings/InputSettings.cs:70
-msgid "Display Car Labels"
-msgstr "Affichage Etiquettes de véhicules"
-
-#: ../../ORTS.Settings/InputSettings.cs:71
-msgid "Display Station Labels"
-msgstr "Affichage Etiquettes de stations"
-
-#: ../../ORTS.Settings/InputSettings.cs:72
-msgid "Display Switch Window"
-msgstr "Affichage Fenêtre d'aiguillage"
-
-#: ../../ORTS.Settings/InputSettings.cs:73
-msgid "Display Train Operations Window"
-msgstr "Affichage Fenêtre des opérations de train"
-
-#: ../../ORTS.Settings/InputSettings.cs:74
-msgid "Display Next Station Window"
-msgstr "Affichage Fenêtre de la prochaine station"
-
-#: ../../ORTS.Settings/InputSettings.cs:75
-msgid "Display Compass Window"
-msgstr "Affichage Fenêtre du compas"
-
-#: ../../ORTS.Settings/InputSettings.cs:76
-msgid "Display Basic HUD Toggle"
-msgstr "Affichage Activer/désactiver l'ATH basique"
-
-#: ../../ORTS.Settings/InputSettings.cs:77
-msgid "Display Train List Window"
-msgstr "Affichage Fenêtre Liste des trains"
-
-#: ../../ORTS.Settings/InputSettings.cs:79
-msgid "Debug Speed Up"
-msgstr "Debug Augmenter la vitesse"
-
-#: ../../ORTS.Settings/InputSettings.cs:80
-msgid "Debug Speed Down"
-msgstr "Debug Réduire la vitesse"
-
-#: ../../ORTS.Settings/InputSettings.cs:81
-msgid "Debug Speed Reset"
-msgstr "Debug Réinitialiser la vitesse"
-
-#: ../../ORTS.Settings/InputSettings.cs:82
-msgid "Debug Overcast Increase"
-msgstr "Debug Augmenter la quantité de nuages"
-
-#: ../../ORTS.Settings/InputSettings.cs:83
-msgid "Debug Overcast Decrease"
-msgstr "Debug Réduire la quantité de nuages"
-
-#: ../../ORTS.Settings/InputSettings.cs:84
-msgid "Debug Fog Increase"
-msgstr "Debug Augmenter la quantité de brouillard"
-
-#: ../../ORTS.Settings/InputSettings.cs:85
-msgid "Debug Fog Decrease"
-msgstr "Debug Réduire la quantité de brouillard"
-
-#: ../../ORTS.Settings/InputSettings.cs:86
-msgid "Debug Precipitation Increase"
-msgstr "Debug Augmenter la pluie"
-
-#: ../../ORTS.Settings/InputSettings.cs:87
-msgid "Debug Precipitation Decrease"
-msgstr "Debug Réduire la pluie"
-
-#: ../../ORTS.Settings/InputSettings.cs:88
-msgid "Debug Weather Change"
-msgstr "Debug Changer de météo"
-
-#: ../../ORTS.Settings/InputSettings.cs:89
-msgid "Debug Clock Forwards"
-msgstr "Debug Avancer l'heure"
-
-#: ../../ORTS.Settings/InputSettings.cs:90
-msgid "Debug Clock Backwards"
-msgstr "Debug Reculer l'heure"
-
-#: ../../ORTS.Settings/InputSettings.cs:91
-msgid "Debug Logger"
-msgstr "Debug Log"
-
-#: ../../ORTS.Settings/InputSettings.cs:92
-msgid "Debug Lock Shadows"
-msgstr "Debug Verrouiller les ombres"
-
-#: ../../ORTS.Settings/InputSettings.cs:93
-msgid "Debug Dump Keyboard Map"
-msgstr "Debug Sauvegarder les assignations de touches"
-
-#: ../../ORTS.Settings/InputSettings.cs:94
-msgid "Debug Log Render Frame"
-msgstr "Debug Fenêtre Log Render"
-
-#: ../../ORTS.Settings/InputSettings.cs:95
-msgid "Debug Tracks"
-msgstr "Debug Voies"
-
-#: ../../ORTS.Settings/InputSettings.cs:96
-msgid "Debug Signalling"
-msgstr "Debug Signalisation"
-
-#: ../../ORTS.Settings/InputSettings.cs:97
-msgid "Debug Reset Wheel Slip"
-msgstr "Debug Réinitialiser le patinage"
-
-#: ../../ORTS.Settings/InputSettings.cs:98
-msgid "Debug Toggle Advanced Adhesion"
-msgstr "Debug Activer/désactiver le modèle avance d'adhérence"
-
-#: ../../ORTS.Settings/InputSettings.cs:99
-msgid "Debug Sound Form"
-msgstr "Debug Fenêtre des sons"
-
-#: ../../ORTS.Settings/InputSettings.cs:100
-msgid "Debug Physics Form"
-msgstr "Debug Fenêtre du modèle physique"
-
-#: ../../ORTS.Settings/InputSettings.cs:102
-msgid "Camera Cab"
-msgstr "Caméra Vue cabine"
-
-#: ../../ORTS.Settings/InputSettings.cs:103
-msgid "Camera 3D Cab"
-msgstr "Caméra Vue cabine 3D"
-
-#: ../../ORTS.Settings/InputSettings.cs:104
-msgid "Camera Toggle Show Cab"
-msgstr "Caméra Activer/désactiver l'affichage de la cabine"
-
-#: ../../ORTS.Settings/InputSettings.cs:105
-msgid "Camera Head Out Forward"
-msgstr "Caméra Vue tête à l'extérieur avant"
-
-#: ../../ORTS.Settings/InputSettings.cs:106
-msgid "Camera Head Out Backward"
-msgstr "Caméra Vue tête à l'extérieur arrière"
-
-#: ../../ORTS.Settings/InputSettings.cs:107
-msgid "Camera Outside Front"
-msgstr "Caméra Vue extérieure avant"
-
-#: ../../ORTS.Settings/InputSettings.cs:108
-msgid "Camera Outside Rear"
-msgstr "Caméra Vue extérieure arrière"
-
-#: ../../ORTS.Settings/InputSettings.cs:109
-msgid "Camera Trackside"
-msgstr "Caméra Vue de la voie"
-
-#: ../../ORTS.Settings/InputSettings.cs:110
-msgid "Camera Passenger"
-msgstr "Caméra Vue du passager"
-
-#: ../../ORTS.Settings/InputSettings.cs:111
-msgid "Camera Brakeman"
-msgstr "Caméra Vue du serre-frein"
-
-#: ../../ORTS.Settings/InputSettings.cs:112
-msgid "Camera Free"
-msgstr "Caméra Vue libre"
-
-#: ../../ORTS.Settings/InputSettings.cs:113
-msgid "Camera Previous Free"
-msgstr "Caméra Vue libre précédente"
-
-#: ../../ORTS.Settings/InputSettings.cs:114
-msgid "Camera Reset"
-msgstr "Caméra Réinitialiser"
-
-#: ../../ORTS.Settings/InputSettings.cs:115
-msgid "Camera Move Fast"
-msgstr "Caméra Déplacement rapide"
-
-#: ../../ORTS.Settings/InputSettings.cs:116
-msgid "Camera Move Slow"
-msgstr "Caméra Déplacement lent"
-
-#: ../../ORTS.Settings/InputSettings.cs:117
-msgid "Camera Pan (Rotate) Left"
-msgstr "Caméra Tourner à gauche (sur soi-même)"
-
-#: ../../ORTS.Settings/InputSettings.cs:118
-msgid "Camera Pan (Rotate) Right"
-msgstr "Caméra Tourner à droite (sur soi-même)"
-
-#: ../../ORTS.Settings/InputSettings.cs:119
-msgid "Camera Pan (Rotate) Up"
-msgstr "Caméra Tourner vers le haut (sur soi-même)"
-
-#: ../../ORTS.Settings/InputSettings.cs:120
-msgid "Camera Pan (Rotate) Down"
-msgstr "Caméra Tourner vers le bas (sur soi-même)"
-
-#: ../../ORTS.Settings/InputSettings.cs:121
-msgid "Camera Zoom In (Move Z)"
-msgstr "Caméra Zoom Avant"
-
-#: ../../ORTS.Settings/InputSettings.cs:122
-msgid "Camera Zoom Out (Move Z)"
-msgstr "Caméra Zoom Arrière "
-
-#: ../../ORTS.Settings/InputSettings.cs:123
-msgid "Camera Rotate (Pan) Left"
-msgstr "Caméra Tourner à gauche"
-
-#: ../../ORTS.Settings/InputSettings.cs:124
-msgid "Camera Rotate (Pan) Right"
-msgstr "Caméra Tourner à droite"
-
-#: ../../ORTS.Settings/InputSettings.cs:125
-msgid "Camera Rotate (Pan) Up"
-msgstr "Caméra Tourner vers le haut"
-
-#: ../../ORTS.Settings/InputSettings.cs:126
-msgid "Camera Rotate (Pan) Down"
-msgstr "Caméra Tourner vers le bas"
-
-#: ../../ORTS.Settings/InputSettings.cs:127
-msgid "Camera Car Next"
-msgstr "Caméra Véhicule suivant"
-
-#: ../../ORTS.Settings/InputSettings.cs:128
-msgid "Camera Car Previous"
-msgstr "Caméra Véhicule précédent"
-
-#: ../../ORTS.Settings/InputSettings.cs:129
-msgid "Camera Car First"
-msgstr "Caméra Premier véhicule"
-
-#: ../../ORTS.Settings/InputSettings.cs:130
-msgid "Camera Car Last"
-msgstr "Caméra Dernier véhicule"
-
-#: ../../ORTS.Settings/InputSettings.cs:131
-msgid "Camera Jumping Trains"
-msgstr "Caméra Changer de train"
-
-#: ../../ORTS.Settings/InputSettings.cs:132
-msgid "Camera Jump Back Player"
-msgstr "Caméra Retourner à votre train"
-
-#: ../../ORTS.Settings/InputSettings.cs:133
-msgid "Camera Jump See Switch"
-msgstr "Caméra Aller à l'aiguille"
-
-#: ../../ORTS.Settings/InputSettings.cs:134
-msgid "Camera Vibrate"
-msgstr "Caméra Faire vibrer"
-
-#: ../../ORTS.Settings/InputSettings.cs:136
-msgid "Control Forwards"
-msgstr "Contrôle Inverseur vers l'avant"
-
-#: ../../ORTS.Settings/InputSettings.cs:137
-msgid "Control Backwards"
-msgstr "Contrôle Inverseur vers l'arrière"
-
-#: ../../ORTS.Settings/InputSettings.cs:138
-msgid "Control Throttle Increase"
-msgstr "Contrôle Augmentation de la traction"
-
-#: ../../ORTS.Settings/InputSettings.cs:139
-msgid "Control Throttle Decrease"
-msgstr "Contrôle Réduction de la traction"
-
-#: ../../ORTS.Settings/InputSettings.cs:140
-msgid "Control Throttle Zero"
-msgstr "Contrôle Traction à 0"
-
-#: ../../ORTS.Settings/InputSettings.cs:141
-msgid "Control Gear Up"
-msgstr "Contrôle Passage d'une vitesse"
-
-#: ../../ORTS.Settings/InputSettings.cs:142
-msgid "Control Gear Down"
-msgstr "Contrôle Rétrogradation d'une vitesse"
-
-#: ../../ORTS.Settings/InputSettings.cs:143
-msgid "Control Train Brake Increase"
-msgstr "Contrôle Serrage du frein de train"
-
-#: ../../ORTS.Settings/InputSettings.cs:144
-msgid "Control Train Brake Decrease"
-msgstr "Contrôle Déserrage du frein de train"
-
-#: ../../ORTS.Settings/InputSettings.cs:145
-msgid "Control Train Brake Zero"
-msgstr "Contrôle Déserrage complet du frein de train"
-
-#: ../../ORTS.Settings/InputSettings.cs:146
-msgid "Control Engine Brake Increase"
-msgstr "Contrôle Serrage du frein de la locomotive"
-
-#: ../../ORTS.Settings/InputSettings.cs:147
-msgid "Control Engine Brake Decrease"
-msgstr "Contrôle Déserrage du frein de la locomotive"
-
-#: ../../ORTS.Settings/InputSettings.cs:148
-msgid "Control Dynamic Brake Increase"
-msgstr "Contrôle Augmentation du frein dynamique"
-
-#: ../../ORTS.Settings/InputSettings.cs:149
-msgid "Control Dynamic Brake Decrease"
-msgstr "Contrôle Réduction du frein dynamique"
-
-#: ../../ORTS.Settings/InputSettings.cs:150
-msgid "Control Bail Off"
-msgstr "Contrôle Libération des freins de la locomotive"
-
-#: ../../ORTS.Settings/InputSettings.cs:151
-msgid "Control Initialize Brakes"
-msgstr "Contrôle Réinitialisation des freins"
-
-#: ../../ORTS.Settings/InputSettings.cs:152
-msgid "Control Handbrake Full"
-msgstr "Contrôle Activation du frein à main"
-
-#: ../../ORTS.Settings/InputSettings.cs:153
-msgid "Control Handbrake None"
-msgstr "Contrôle Désactivation du frein à main"
-
-#: ../../ORTS.Settings/InputSettings.cs:154
-msgid "Control Odometer Show/Hide"
-msgstr "Contrôle Afficher/cacher l'odomètre"
-
-#: ../../ORTS.Settings/InputSettings.cs:155
-msgid "Control Odometer Reset"
-msgstr "Contrôle Réinitisaliser l'odomètre"
-
-#: ../../ORTS.Settings/InputSettings.cs:156
-msgid "Control Odometer Direction"
-msgstr "Contrôle Direction de l'odomètre"
-
-#: ../../ORTS.Settings/InputSettings.cs:157
-msgid "Control Retainers On"
-msgstr "Contrôle Activation du freinage de retenue"
-
-#: ../../ORTS.Settings/InputSettings.cs:158
-msgid "Control Retainers Off"
-msgstr "Contrôle Désactivation du freinage de retenue"
-
-#: ../../ORTS.Settings/InputSettings.cs:159
-msgid "Control Brake Hose Connect"
-msgstr "Contrôle Connexion des raccords de conduite"
-
-#: ../../ORTS.Settings/InputSettings.cs:160
-msgid "Control Brake Hose Disconnect"
-msgstr "Contrôle Déconnexion des raccords de conduite"
-
-#: ../../ORTS.Settings/InputSettings.cs:161
-msgid "Control Alerter"
-msgstr "Contrôle Veille automatique"
-
-#: ../../ORTS.Settings/InputSettings.cs:162
-msgid "Control Emergency Push Button"
-msgstr "Contrôle Bouton poussoir de freinage d'urgence"
-
-#: ../../ORTS.Settings/InputSettings.cs:163
-msgid "Control Sander"
-msgstr "Contrôle Sablage"
-
-#: ../../ORTS.Settings/InputSettings.cs:164
-msgid "Control Sander Toggle"
-msgstr "Contrôle Activation/désactivation du sablage"
-
-#: ../../ORTS.Settings/InputSettings.cs:165
-msgid "Control Wiper"
-msgstr "Contrôle Essuie-glaces"
-
-#: ../../ORTS.Settings/InputSettings.cs:166
-msgid "Control Horn"
-msgstr "Contrôle Sifflet"
-
-#: ../../ORTS.Settings/InputSettings.cs:167
-msgid "Control Bell"
-msgstr "Contrôle Cloche"
-
-#: ../../ORTS.Settings/InputSettings.cs:168
-msgid "Control Bell Toggle"
-msgstr "Contrôle Activation/désactivation de la cloche"
-
-#: ../../ORTS.Settings/InputSettings.cs:169
-msgid "Control Door Left"
-msgstr "Contrôle Portes gauche"
-
-#: ../../ORTS.Settings/InputSettings.cs:170
-msgid "Control Door Right"
-msgstr "Contrôle Portes droite"
-
-#: ../../ORTS.Settings/InputSettings.cs:171
-msgid "Control Mirror"
-msgstr "Contrôle Mirroirs"
-
-#: ../../ORTS.Settings/InputSettings.cs:172
-msgid "Control Light"
-msgstr "Contrôle Eclairage de cabine"
-
-#: ../../ORTS.Settings/InputSettings.cs:173
-msgid "Control Pantograph 1"
-msgstr "Contrôle Pantographe 1"
-
-#: ../../ORTS.Settings/InputSettings.cs:174
-msgid "Control Pantograph 2"
-msgstr "Contrôle Pantographe 2"
-
-#: ../../ORTS.Settings/InputSettings.cs:175
-msgid "Control Circuit Breaker Closing Order"
-msgstr "Contrôle Ordre de fermeture du disjoncteur"
-
-#: ../../ORTS.Settings/InputSettings.cs:176
-msgid "Control Circuit Breaker Opening Order"
-msgstr "Contrôle Ordre d'ouverture du disjoncteur"
-
-#: ../../ORTS.Settings/InputSettings.cs:177
-msgid "Control Circuit Breaker Closing Authorization"
-msgstr "Contrôle Autorisation de fermeture du disjoncteur"
-
-#: ../../ORTS.Settings/InputSettings.cs:178
-msgid "Control Diesel Player"
-msgstr "Contrôle Locomotive diesel du joueur"
-
-#: ../../ORTS.Settings/InputSettings.cs:179
-msgid "Control Diesel Helper"
-msgstr "Contrôle Locomotive diesel de pousse"
-
-#: ../../ORTS.Settings/InputSettings.cs:180
-msgid "Control Headlight Increase"
-msgstr "Contrôle Augmentation de l'éclairage de tête"
-
-#: ../../ORTS.Settings/InputSettings.cs:181
-msgid "Control Headlight Decrease"
-msgstr "Contrôle Diminution de l'éclairage de tête"
-
-#: ../../ORTS.Settings/InputSettings.cs:182
-msgid "Control Injector 1 Increase"
-msgstr "Contrôle Augmentation de l'injecteur 1"
-
-#: ../../ORTS.Settings/InputSettings.cs:183
-msgid "Control Injector 1 Decrease"
-msgstr "Contrôle Diminution de l'injecteur 1"
-
-#: ../../ORTS.Settings/InputSettings.cs:184
-msgid "Control Injector 1"
-msgstr "Contrôle Activation/désactivation de l'injecteur 1"
-
-#: ../../ORTS.Settings/InputSettings.cs:185
-msgid "Control Injector 2 Increase"
-msgstr "Contrôle Augmentation de l'injecteur 2"
-
-#: ../../ORTS.Settings/InputSettings.cs:186
-msgid "Control Injector 2 Decrease"
-msgstr "Contrôle Diminution de l'injecteur 2"
-
-#: ../../ORTS.Settings/InputSettings.cs:187
-msgid "Control Injector 2"
-msgstr "Contrôle Activation/désactivation de l'injecteur 2"
-
-#: ../../ORTS.Settings/InputSettings.cs:188
-msgid "Control Blower Increase"
-msgstr "Contrôle Augmentation de la soufflerie"
-
-#: ../../ORTS.Settings/InputSettings.cs:189
-msgid "Control Blower Decrease"
-msgstr "Contrôle Diminution de la soufflerie"
-
-#: ../../ORTS.Settings/InputSettings.cs:190
-msgid "Control Steam Heat Increase"
-msgstr "Contrôle Augmentation du chauffage du train"
-
-#: ../../ORTS.Settings/InputSettings.cs:191
-msgid "Control Steam Heat Decrease"
-msgstr "Contrôle Réduction du chauffage du train"
-
-#: ../../ORTS.Settings/InputSettings.cs:192
-msgid "Control Damper Increase"
-msgstr "Contrôle Augmentation du coupe-feu"
-
-#: ../../ORTS.Settings/InputSettings.cs:193
-msgid "Control Damper Decrease"
-msgstr "Contrôle Diminution du coupe-feu"
-
-#: ../../ORTS.Settings/InputSettings.cs:194
-msgid "Control Firebox Open"
-msgstr "Contrôle Ouverture du foyer"
-
-#: ../../ORTS.Settings/InputSettings.cs:195
-msgid "Control Firebox Close"
-msgstr "Contrôle Fermeture du foyer"
-
-#: ../../ORTS.Settings/InputSettings.cs:196
-msgid "Control Firing Rate Increase"
-msgstr "Contrôle Augmentation du taux d'allumage"
-
-#: ../../ORTS.Settings/InputSettings.cs:197
-msgid "Control Firing Rate Decrease"
-msgstr "Contrôle Diminution du taux d'allumage"
-
-#: ../../ORTS.Settings/InputSettings.cs:198
-msgid "Control Fire Shovel Full"
-msgstr "Contrôle Ajout d'une pelle de combustible"
-
-#: ../../ORTS.Settings/InputSettings.cs:199
-msgid "Control Cylinder Cocks"
-msgstr "Contrôle Purge des cylindres"
-
-#: ../../ORTS.Settings/InputSettings.cs:200
-msgid "Control Small Ejector Increase"
-msgstr "Contrôle Augmentation du petit éjecteur"
-
-#: ../../ORTS.Settings/InputSettings.cs:201
-msgid "Control Small Ejector Decrease"
-msgstr "Contrôle Diminution du petit éjecteur"
-
-#: ../../ORTS.Settings/InputSettings.cs:202
-msgid "Control Cylinder Compound"
-msgstr "Contrôle Cylindre composé"
-
-#: ../../ORTS.Settings/InputSettings.cs:203
-msgid "Control Firing"
-msgstr "Contrôle Activation/désactivation du chauffage automatique"
-
-#: ../../ORTS.Settings/InputSettings.cs:204
-msgid "Control Refill"
-msgstr "Contrôle Rechargement"
-
-#: ../../ORTS.Settings/InputSettings.cs:205
-msgid "Control TroughRefill"
-msgstr "Contrôle Rechargement par écopage"
-
-#: ../../ORTS.Settings/InputSettings.cs:206
-msgid "Control ImmediateRefill"
-msgstr "Contrôle Rechargement immédiat"
-
-#: ../../ORTS.Settings/InputSettings.cs:207
-msgid "Control Turntable Clockwise"
-msgstr "Contrôle Tourner la plaque tournante dans le sens horaire"
-
-#: ../../ORTS.Settings/InputSettings.cs:208
-msgid "Control Turntable Counterclockwise"
-msgstr "Contrôle Tourner la plaque tournante dans le sens antihoraire"
-
-#: ../../ORTS.Settings/InputSettings.cs:666
-#, csharp-format
-msgid "{0} requires and is modified by Shift"
-msgstr "{0} nécessite d'appuyer sur Shift"
-
-#: ../../ORTS.Settings/InputSettings.cs:668
-#, csharp-format
-msgid "{0} requires and is modified by Control"
-msgstr "{0} nécessite d'appuyer sur Ctrl"
-
-#: ../../ORTS.Settings/InputSettings.cs:670
-#, csharp-format
-msgid "{0} requires and is modified by Alt"
-msgstr "{0} nécessite d'appuyer sur Alt"
-
-#: ../../ORTS.Settings/InputSettings.cs:701
-#, csharp-format
-msgid "{0} and {1} both match {2}"
-msgstr "{0} et {1} correspondent tous les deux à la touche {2}"
-=======
-msgid ""
-msgstr ""
-"Project-Id-Version: ORTS.Settings\n"
-"POT-Creation-Date: 2019-05-19 00:50:57+0200\n"
-"PO-Revision-Date: 2019-05-19 01:23+0200\n"
-"Last-Translator: GNIEWEK Cédric <gniewek.cedric@free.fr>\n"
-"Language-Team: Open Rails Dev Team\n"
-"Language: fr\n"
-"MIME-Version: 1.0\n"
-"Content-Type: text/plain; charset=UTF-8\n"
-"Content-Transfer-Encoding: 8bit\n"
-"X-Generator: Poedit 2.2.2\n"
-"Plural-Forms: nplurals=2; plural=(n > 1);\n"
-
-#: ../../ORTS.Settings/InputSettings.cs:504
-#, csharp-format
-msgid "{0} requires and is modified by Shift"
-msgstr "{0} nécessite d'appuyer sur Shift"
-
-#: ../../ORTS.Settings/InputSettings.cs:506
-#, csharp-format
-msgid "{0} requires and is modified by Control"
-msgstr "{0} nécessite d'appuyer sur Ctrl"
-
-#: ../../ORTS.Settings/InputSettings.cs:508
-#, csharp-format
-msgid "{0} requires and is modified by Alt"
-msgstr "{0} nécessite d'appuyer sur Alt"
-
-#: ../../ORTS.Settings/InputSettings.cs:539
-#, csharp-format
-msgid "{0} and {1} both match {2}"
-msgstr "{0} et {1} correspondent tous les deux à la touche {2}"
->>>>>>> 21e54d1b
+msgid ""
+msgstr ""
+"Project-Id-Version: ORTS.Settings\n"
+"POT-Creation-Date: 2019-05-19 00:50:57+0200\n"
+"PO-Revision-Date: 2019-05-19 01:23+0200\n"
+"Last-Translator: GNIEWEK Cédric <gniewek.cedric@free.fr>\n"
+"Language-Team: Open Rails Dev Team\n"
+"Language: fr\n"
+"MIME-Version: 1.0\n"
+"Content-Type: text/plain; charset=UTF-8\n"
+"Content-Transfer-Encoding: 8bit\n"
+"X-Generator: Poedit 2.2.2\n"
+"Plural-Forms: nplurals=2; plural=(n > 1);\n"
+
+#: ../../ORTS.Settings/InputSettings.cs:504
+#, csharp-format
+msgid "{0} requires and is modified by Shift"
+msgstr "{0} nécessite d'appuyer sur Shift"
+
+#: ../../ORTS.Settings/InputSettings.cs:506
+#, csharp-format
+msgid "{0} requires and is modified by Control"
+msgstr "{0} nécessite d'appuyer sur Ctrl"
+
+#: ../../ORTS.Settings/InputSettings.cs:508
+#, csharp-format
+msgid "{0} requires and is modified by Alt"
+msgstr "{0} nécessite d'appuyer sur Alt"
+
+#: ../../ORTS.Settings/InputSettings.cs:539
+#, csharp-format
+msgid "{0} and {1} both match {2}"
+msgstr "{0} et {1} correspondent tous les deux à la touche {2}"