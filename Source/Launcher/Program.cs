﻿// COPYRIGHT 2009, 2010, 2011, 2012, 2013 by the Open Rails project.
// 
// This file is part of Open Rails.
// 
// Open Rails is free software: you can redistribute it and/or modify
// it under the terms of the GNU General Public License as published by
// the Free Software Foundation, either version 3 of the License, or
// (at your option) any later version.
// 
// Open Rails is distributed in the hope that it will be useful,
// but WITHOUT ANY WARRANTY; without even the implied warranty of
// MERCHANTABILITY or FITNESS FOR A PARTICULAR PURPOSE.  See the
// GNU General Public License for more details.
// 
// You should have received a copy of the GNU General Public License
// along with Open Rails.  If not, see <http://www.gnu.org/licenses/>.

/* ORTS Launcher
 * 
 * This is the program that users execute start ORTS.  
 * Its purpose is to check for required dependencies 
 * before launching the rest of the ORTS executables.
 * 
 * This program must be compiled with a minimum of dependencies
 * so that it is guaranteed to run.
 */

using Microsoft.Win32;
using System;
using System.Collections.Generic;
using System.Diagnostics;
using System.IO;
using System.Text;
using System.Windows.Forms;

namespace ORTS
{
    internal struct DependencyHint
    {
        public string Name;
        public string Url;
        public string Text;
    }

    static class Program
    {
        /// <summary>
        /// The main entry point for the application.
        /// </summary>
        [STAThread]
        static void Main()
        {
            Application.EnableVisualStyles();

            // Check for any missing components.
            var path = Path.GetDirectoryName(Application.ExecutablePath);
            List<DependencyHint> missingDependencies = new List<DependencyHint>();

            CheckNetFx(missingDependencies);
            CheckXNA(missingDependencies);
            CheckDXRuntime(missingDependencies);

            if (missingDependencies.Count > 0)
            {
                StringBuilder builder = new StringBuilder();
                foreach (var item in missingDependencies)
                    builder.AppendLine(item.Name);

                if (MessageBox.Show($"{Application.ProductName} requires the following:\n\n{builder.ToString()}" +
                    "\nWhen you click OK, we will guide you to download the required software.\n" +
                    (missingDependencies.Count > 1 ? "If there are multiple items missing, you need to repeat this process until all dependencies are resolved.\n" : string.Empty) +
                    "Click Cancel to quit.",
                    Application.ProductName, MessageBoxButtons.OKCancel) == DialogResult.OK)
                {
                    DownloadDependency(missingDependencies[0]);
                }
                return;
            }

            List<string> missingORFiles = new List<string>();
            CheckOR(missingORFiles, path);
            if (missingORFiles.Count > 0)
            {
                MessageBox.Show($"{Application.ProductName} is missing the following:\n\n{string.Join("\n", missingORFiles.ToArray())}\n\nPlease re-install the software.", Application.ProductName);
                return;
            }
            // Default menu
            var process = Process.Start(Path.Combine(path, "Menu.exe"));
            process.WaitForInputIdle();
<<<<<<< HEAD
		}

        static void CheckNetFx(List<string> missing)
=======
        }

        private static void DownloadDependency(DependencyHint dependency)
        {
            Clipboard.SetText(dependency.Url);
            MessageBox.Show($"{dependency.Text} \n\nWhen you click OK, we will try to open a browser window pointing to the URL. " +
                "You can also open a browser window yourself now and paste the URL from clipboard (Ctrl + V).", dependency.Name);
            Process.Start(dependency.Url);
        }

        static void CheckNetFx(List<DependencyHint> missingDependencies)
>>>>>>> cb463466
        {
            using (var RK = Registry.LocalMachine.OpenSubKey(@"SOFTWARE\Microsoft\NET Framework Setup\NDP\v4\Full\"))
                if ((SafeReadKey(RK, "Install", 0) == 1) && (SafeReadKey(RK, "Release", 0) >= 461808))  //https://docs.microsoft.com/en-us/dotnet/framework/migration-guide/how-to-determine-which-versions-are-installed#find-net-framework-versions-45-and-later-with-code
                    return;

            missingDependencies.Add(new DependencyHint()
            {
                Name = ("Microsoft .NET Framework 4.7.2 or later"),
                Text = "Please go to\n https://support.microsoft.com/en-us/help/4054530/microsoft-net-framework-4-7-2-offline-installer-for-windows \nto download the installation package " +
                "for Microsoft .NET Framework 4.7.2 and install the software.",
                Url = "https://support.microsoft.com/en-us/help/4054530/microsoft-net-framework-4-7-2-offline-installer-for-windows"
            });
        }

        static void CheckXNA(List<DependencyHint> missingDependencies)
        {
            foreach (var key in new[] { @"SOFTWARE\Wow6432Node\Microsoft\XNA\Framework\v3.1", @"SOFTWARE\Microsoft\XNA\Framework\v3.1" })
            {
                using (var RK = Registry.LocalMachine.OpenSubKey(key))
                    if (SafeReadKey(RK, "Installed", 0) == 1)
                        return;
            }

            missingDependencies.Add(new DependencyHint()
            {
                Name = "Microsoft XNA Framework 3.1",
                Text = "Please go to\n https://www.microsoft.com/en-us/download/details.aspx?id=15163 \nto download the installer for " +
                "Microsoft XNA Framework Redistributable 3.1 and install the software.",
                Url = "https://www.microsoft.com/en-us/download/details.aspx?id=15163"
            });
        }

        static void CheckDXRuntime(List<DependencyHint> missingDependencies)
        {
            if (File.Exists(Path.Combine(Environment.SystemDirectory, "D3Dcompiler_43.dll")))       //there is a dependency in Monogame requiring the specific version of D3D compiler
                return;

            missingDependencies.Add(new DependencyHint()
            {
                Name = "DirectX 9 Runtime",
                Text = "Please go to\n https://www.microsoft.com/en-us/download/details.aspx?id=35&nowin10 \nto download the web installer for " +
                "DirectX Runtime and install the software. While downloading and installing, you may uncheck the installation of MSN and Bing software.",
                Url = "https://www.microsoft.com/en-us/download/details.aspx?id=35&nowin10"
            });
        }

        static void CheckOR(List<string> missingFiles, string path)
        {
            foreach (var file in new[] {
                // Required libraries:
                "GNU.Gettext.dll",
                "GNU.Gettext.WinForms.dll",
                "ICSharpCode.SharpZipLib.dll",
                "Ionic.Zip.dll",
                "PIEHidDotNet.dll",
                @"Native/X86/OpenAL32.dll",
                @"Native/X64/OpenAL32.dll",
                // Programs:
                "Menu.exe",
                "RunActivity.exe",
            })
            {
                if (!File.Exists(Path.Combine(path, file)))
                    missingFiles.Add($"File '{file}'");
            }
        }

        static int SafeReadKey(RegistryKey key, string name, int defaultValue)
        {
            try
            {
                return (int)key.GetValue(name, defaultValue);
            }
            catch
            {
                return defaultValue;
            }
        }
    }
}<|MERGE_RESOLUTION|>--- conflicted
+++ resolved
@@ -87,11 +87,6 @@
             // Default menu
             var process = Process.Start(Path.Combine(path, "Menu.exe"));
             process.WaitForInputIdle();
-<<<<<<< HEAD
-		}
-
-        static void CheckNetFx(List<string> missing)
-=======
         }
 
         private static void DownloadDependency(DependencyHint dependency)
@@ -103,7 +98,6 @@
         }
 
         static void CheckNetFx(List<DependencyHint> missingDependencies)
->>>>>>> cb463466
         {
             using (var RK = Registry.LocalMachine.OpenSubKey(@"SOFTWARE\Microsoft\NET Framework Setup\NDP\v4\Full\"))
                 if ((SafeReadKey(RK, "Install", 0) == 1) && (SafeReadKey(RK, "Release", 0) >= 461808))  //https://docs.microsoft.com/en-us/dotnet/framework/migration-guide/how-to-determine-which-versions-are-installed#find-net-framework-versions-45-and-later-with-code
