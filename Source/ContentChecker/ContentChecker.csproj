﻿<?xml version="1.0" encoding="utf-8"?>
<Project ToolsVersion="15.0" xmlns="http://schemas.microsoft.com/developer/msbuild/2003">
  <Import Project="$(MSBuildExtensionsPath)\$(MSBuildToolsVersion)\Microsoft.Common.props" Condition="Exists('$(MSBuildExtensionsPath)\$(MSBuildToolsVersion)\Microsoft.Common.props')" />
  <PropertyGroup>
    <Configuration Condition=" '$(Configuration)' == '' ">Debug</Configuration>
    <Platform Condition=" '$(Platform)' == '' ">AnyCPU</Platform>
    <ProjectGuid>{316A8CAC-8BD4-4A64-A384-4A3C28C5D3D8}</ProjectGuid>
    <OutputType>Exe</OutputType>
    <RootNamespace>ContentChecker</RootNamespace>
    <AssemblyName>ContentChecker</AssemblyName>
    <TargetFrameworkVersion>v4.7.2</TargetFrameworkVersion>
    <FileAlignment>512</FileAlignment>
    <AutoGenerateBindingRedirects>true</AutoGenerateBindingRedirects>
    <TargetFrameworkProfile />
  </PropertyGroup>
  <PropertyGroup>
    <StartupObject />
  </PropertyGroup>
  <PropertyGroup Condition="'$(Configuration)|$(Platform)' == 'Debug|AnyCPU'">
    <DebugSymbols>true</DebugSymbols>
    <OutputPath>..\..\Program\</OutputPath>
    <DefineConstants>DEBUG;TRACE</DefineConstants>
    <DebugType>full</DebugType>
    <PlatformTarget>AnyCPU</PlatformTarget>
    <LangVersion>7.3</LangVersion>
    <ErrorReport>prompt</ErrorReport>
    <CodeAnalysisRuleSet>MinimumRecommendedRules.ruleset</CodeAnalysisRuleSet>
    <Prefer32Bit>true</Prefer32Bit>
    <Prefer32Bit>false</Prefer32Bit>
    <LangVersion>7.3</LangVersion>
  </PropertyGroup>
  <PropertyGroup Condition="'$(Configuration)|$(Platform)' == 'Release|AnyCPU'">
    <OutputPath>..\..\Program\</OutputPath>
    <DefineConstants>TRACE</DefineConstants>
    <Optimize>true</Optimize>
    <DebugType>pdbonly</DebugType>
    <PlatformTarget>AnyCPU</PlatformTarget>
    <LangVersion>7.3</LangVersion>
    <ErrorReport>prompt</ErrorReport>
    <CodeAnalysisRuleSet>MinimumRecommendedRules.ruleset</CodeAnalysisRuleSet>
    <Prefer32Bit>true</Prefer32Bit>
    <Prefer32Bit>false</Prefer32Bit>
    <LangVersion>7.3</LangVersion>
  </PropertyGroup>
  <PropertyGroup>
    <StartupObject />
  </PropertyGroup>
  <ItemGroup>
<<<<<<< HEAD
    <Reference Include="MonoGame.Framework, Version=3.5.0.1046, Culture=neutral, processorArchitecture=MSIL">
      <SpecificVersion>False</SpecificVersion>
      <HintPath>$(SolutionDir)\3rdPartyLibs\MonoGame\MonoGame.Framework.dll</HintPath>
=======
    <Reference Include="MonoGame.Framework, Version=3.6.0.1625, Culture=neutral, processorArchitecture=MSIL">
      <SpecificVersion>False</SpecificVersion>
      <HintPath>..\3rdPartyLibs\Monogame\MonoGame.Framework.dll</HintPath>
>>>>>>> 48992eec
    </Reference>
    <Reference Include="System" />
    <Reference Include="System.Windows.Forms" />
  </ItemGroup>
  <ItemGroup>
    <Compile Include="ConsistLoader.cs" />
    <Compile Include="CabviewLoader.cs" />
    <Compile Include="CarSpawnLoader.cs" />
    <Compile Include="LoaderFactory.cs" />
    <Compile Include="NotUsedLoader.cs" />
    <Compile Include="SignalScriptLoader.cs" />
    <Compile Include="SignalConfigLoader.cs" />
    <Compile Include="TerrainAltitudeLoader.cs" />
    <Compile Include="TerrainFlagsLoader.cs" />
    <Compile Include="TimeTableLoader.cs" />
    <Compile Include="TrackTypeLoader.cs" />
    <Compile Include="TsectionGlobalLoader.cs" />
    <Compile Include="TsectionLoader.cs" />
    <Compile Include="WagonLoader.cs" />
    <Compile Include="EngineLoader.cs" />
    <Compile Include="TrafficLoader.cs" />
    <Compile Include="ServiceLoader.cs" />
    <Compile Include="HazardLoader.cs" />
    <Compile Include="NotRecognizedLoader.cs" />
    <Compile Include="WavLoader.cs" />
    <Compile Include="SmsLoader.cs" />
    <Compile Include="PathLoader.cs" />
    <Compile Include="Program.cs" />
    <Compile Include="Properties\AssemblyInfo.cs" />
    <Compile Include="RoadDataBaseLoader.cs" />
    <Compile Include="ShapeDescriptionLoader.cs" />
    <Compile Include="ActivityLoader.cs" />
    <Compile Include="WorldFileLoader.cs" />
    <Compile Include="AceLoader.cs" />
    <Compile Include="WorldSoundLoader.cs" />
    <Compile Include="ShapeLoader.cs" />
    <Compile Include="TrackDataBaseLoader.cs" />
    <Compile Include="EnvironmentFileLoader.cs" />
    <Compile Include="TrackFileLoader.cs" />
    <Compile Include="TerrainLoader.cs" />
    <Compile Include="Loader.cs" />
  </ItemGroup>
  <ItemGroup>
    <ProjectReference Include="..\ORTS.Content\ORTS.Content.csproj">
      <Project>{812685a7-2683-4102-a3ca-2a5ced2e61ee}</Project>
      <Name>ORTS.Content</Name>
    </ProjectReference>
    <ProjectReference Include="..\Orts.Formats.Msts\Orts.Formats.Msts.csproj">
      <Project>{570709fa-0c8a-4b1d-ba2d-d9455afd9b5c}</Project>
      <Name>Orts.Formats.Msts</Name>
    </ProjectReference>
    <ProjectReference Include="..\Orts.Formats.OR\Orts.Formats.OR.csproj">
      <Project>{0d8d312b-2c02-4b77-a795-566394a9db95}</Project>
      <Name>Orts.Formats.OR</Name>
    </ProjectReference>
    <ProjectReference Include="..\Orts.Parsers.Msts\Orts.Parsers.Msts.csproj">
      <Project>{8a84696c-3559-49b8-b27f-bb6932d8a1c6}</Project>
      <Name>Orts.Parsers.Msts</Name>
    </ProjectReference>
    <ProjectReference Include="..\Orts.Parsers.OR\Orts.Parsers.OR.csproj">
      <Project>{1cc3bd5c-06c5-4784-b067-f93945a7ca2c}</Project>
      <Name>Orts.Parsers.OR</Name>
    </ProjectReference>
    <ProjectReference Include="..\Orts.Simulation\Orts.Simulation.csproj">
      <Project>{333c4378-d82e-4b47-b561-6ba923b8fdfd}</Project>
      <Name>Orts.Simulation</Name>
    </ProjectReference>
    <ProjectReference Include="..\RunActivity\RunActivity.csproj">
      <Project>{9be44f64-417d-4aa6-af4d-2a6a0cbc814d}</Project>
      <Name>RunActivity</Name>
    </ProjectReference>
  </ItemGroup>
  <ItemGroup>
    <None Include="app.config" />
  </ItemGroup>
  <Import Project="$(MSBuildToolsPath)\Microsoft.CSharp.targets" />
</Project><|MERGE_RESOLUTION|>--- conflicted
+++ resolved
@@ -46,15 +46,9 @@
     <StartupObject />
   </PropertyGroup>
   <ItemGroup>
-<<<<<<< HEAD
-    <Reference Include="MonoGame.Framework, Version=3.5.0.1046, Culture=neutral, processorArchitecture=MSIL">
-      <SpecificVersion>False</SpecificVersion>
-      <HintPath>$(SolutionDir)\3rdPartyLibs\MonoGame\MonoGame.Framework.dll</HintPath>
-=======
     <Reference Include="MonoGame.Framework, Version=3.6.0.1625, Culture=neutral, processorArchitecture=MSIL">
       <SpecificVersion>False</SpecificVersion>
       <HintPath>..\3rdPartyLibs\Monogame\MonoGame.Framework.dll</HintPath>
->>>>>>> 48992eec
     </Reference>
     <Reference Include="System" />
     <Reference Include="System.Windows.Forms" />
