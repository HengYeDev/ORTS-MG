<<<<<<< HEAD
﻿<?xml version="1.0" encoding="utf-8"?>
<Project ToolsVersion="12.0" DefaultTargets="Build" xmlns="http://schemas.microsoft.com/developer/msbuild/2003">
  <Import Project="$(MSBuildExtensionsPath)\$(MSBuildToolsVersion)\Microsoft.Common.props" Condition="Exists('$(MSBuildExtensionsPath)\$(MSBuildToolsVersion)\Microsoft.Common.props')" />
  <PropertyGroup>
    <Configuration Condition=" '$(Configuration)' == '' ">Debug</Configuration>
    <Platform Condition=" '$(Platform)' == '' ">x86</Platform>
    <ProjectGuid>{1C5B0B41-2FE9-41C9-8B21-CCDCBEB3DDA5}</ProjectGuid>
    <OutputType>Library</OutputType>
    <AppDesignerFolder>Properties</AppDesignerFolder>
    <RootNamespace>ORTS.Menu</RootNamespace>
    <AssemblyName>ORTS.Menu</AssemblyName>
    <TargetFrameworkVersion>v4.8</TargetFrameworkVersion>
    <FileAlignment>512</FileAlignment>
    <TargetFrameworkProfile />
  </PropertyGroup>
  <PropertyGroup Condition="'$(Configuration)|$(Platform)' == 'Debug|AnyCPU'">
    <DebugSymbols>true</DebugSymbols>
    <OutputPath>..\..\Program\</OutputPath>
    <DefineConstants>DEBUG;TRACE</DefineConstants>
    <DebugType>full</DebugType>
    <PlatformTarget>AnyCPU</PlatformTarget>
    <LangVersion>latest</LangVersion>
    <ErrorReport>prompt</ErrorReport>
    <CodeAnalysisRuleSet>MinimumRecommendedRules.ruleset</CodeAnalysisRuleSet>
    <Prefer32Bit>false</Prefer32Bit>
  </PropertyGroup>
  <PropertyGroup Condition="'$(Configuration)|$(Platform)' == 'Release|AnyCPU'">
    <OutputPath>..\..\Program\</OutputPath>
    <DefineConstants>TRACE</DefineConstants>
    <DocumentationFile>
    </DocumentationFile>
    <Optimize>true</Optimize>
    <PlatformTarget>AnyCPU</PlatformTarget>
    <LangVersion>latest</LangVersion>
    <ErrorReport>prompt</ErrorReport>
    <CodeAnalysisRuleSet>MinimumRecommendedRules.ruleset</CodeAnalysisRuleSet>
    <Prefer32Bit>false</Prefer32Bit>
  </PropertyGroup>
  <ItemGroup>
    <Reference Include="GNU.Gettext, Version=1.1.5151.39896, Culture=neutral, processorArchitecture=MSIL">
      <SpecificVersion>False</SpecificVersion>
      <HintPath>..\3rdPartyLibs\GNU.Gettext.dll</HintPath>
    </Reference>
    <Reference Include="System" />
    <Reference Include="System.Core">
      <RequiredTargetFramework>3.5</RequiredTargetFramework>
    </Reference>
    <Reference Include="System.Data" />
    <Reference Include="System.Data.DataSetExtensions">
      <RequiredTargetFramework>3.5</RequiredTargetFramework>
    </Reference>
    <Reference Include="System.Xml" />
    <Reference Include="System.Xml.Linq">
      <RequiredTargetFramework>3.5</RequiredTargetFramework>
    </Reference>
  </ItemGroup>
  <ItemGroup>
    <Compile Include="Activities.cs" />
    <Compile Include="Consists.cs" />
    <Compile Include="Folders.cs" />
    <Compile Include="ORTimetables.cs" />
    <Compile Include="Paths.cs" />
    <Compile Include="Properties\AssemblyInfo.cs" />
    <Compile Include="Routes.cs" />
  </ItemGroup>
  <ItemGroup>
    <ProjectReference Include="..\Orts.Formats.Msts\Orts.Formats.Msts.csproj">
      <Project>{570709FA-0C8A-4B1D-BA2D-D9455AFD9B5C}</Project>
      <Name>Orts.Formats.Msts</Name>
    </ProjectReference>
    <ProjectReference Include="..\ORTS.Common\ORTS.Common.csproj">
      <Project>{DA94D876-7D35-46C3-AECE-AFACE72C686C}</Project>
      <Name>ORTS.Common</Name>
    </ProjectReference>
    <ProjectReference Include="..\Orts.Formats.OR\Orts.Formats.OR.csproj">
      <Project>{0d8d312b-2c02-4b77-a795-566394a9db95}</Project>
      <Name>Orts.Formats.OR</Name>
    </ProjectReference>
    <ProjectReference Include="..\ORTS.Settings\ORTS.Settings.csproj">
      <Project>{67F84996-8769-4FD8-819B-464AF269037B}</Project>
      <Name>ORTS.Settings</Name>
    </ProjectReference>
  </ItemGroup>
  <Import Project="$(MSBuildToolsPath)\Microsoft.CSharp.targets" />
  <!-- To modify your build process, add your task inside one of the targets below and uncomment it.
       Other similar extension points exist, see Microsoft.Common.targets.
  <Target Name="BeforeBuild">
  </Target>
  <Target Name="AfterBuild">
  </Target>
  -->
  <PropertyGroup>
    <PostBuildEvent>
    </PostBuildEvent>
  </PropertyGroup>
=======
﻿<?xml version="1.0" encoding="utf-8"?>
<Project ToolsVersion="12.0" DefaultTargets="Build" xmlns="http://schemas.microsoft.com/developer/msbuild/2003">
  <Import Project="$(MSBuildExtensionsPath)\$(MSBuildToolsVersion)\Microsoft.Common.props" Condition="Exists('$(MSBuildExtensionsPath)\$(MSBuildToolsVersion)\Microsoft.Common.props')" />
  <PropertyGroup>
    <Configuration Condition=" '$(Configuration)' == '' ">Debug</Configuration>
    <Platform Condition=" '$(Platform)' == '' ">x86</Platform>
    <ProjectGuid>{1C5B0B41-2FE9-41C9-8B21-CCDCBEB3DDA5}</ProjectGuid>
    <OutputType>Library</OutputType>
    <AppDesignerFolder>Properties</AppDesignerFolder>
    <RootNamespace>ORTS.Menu</RootNamespace>
    <AssemblyName>ORTS.Menu</AssemblyName>
    <TargetFrameworkVersion>v4.7.2</TargetFrameworkVersion>
    <FileAlignment>512</FileAlignment>
    <TargetFrameworkProfile />
  </PropertyGroup>
  <PropertyGroup Condition="'$(Configuration)|$(Platform)' == 'Debug|x86'">
    <DebugSymbols>true</DebugSymbols>
    <DebugType>full</DebugType>
    <Optimize>false</Optimize>
    <OutputPath>..\..\Program\</OutputPath>
    <DefineConstants>DEBUG;TRACE</DefineConstants>
    <ErrorReport>prompt</ErrorReport>
    <WarningLevel>4</WarningLevel>
    <PlatformTarget>x86</PlatformTarget>
    <Prefer32Bit>false</Prefer32Bit>
    <LangVersion>7.3</LangVersion>
  </PropertyGroup>
  <PropertyGroup Condition="'$(Configuration)|$(Platform)' == 'Release|x86'">
    <DebugType>pdbonly</DebugType>
    <Optimize>true</Optimize>
    <OutputPath>..\..\Program\</OutputPath>
    <DefineConstants>TRACE</DefineConstants>
    <ErrorReport>prompt</ErrorReport>
    <WarningLevel>4</WarningLevel>
    <DocumentationFile>..\..\Program\ORTS.Menu.xml</DocumentationFile>
    <PlatformTarget>x86</PlatformTarget>
    <Prefer32Bit>false</Prefer32Bit>
    <LangVersion>7.3</LangVersion>
  </PropertyGroup>
  <ItemGroup>
    <Reference Include="GNU.Gettext, Version=1.1.5151.39896, Culture=neutral, processorArchitecture=MSIL">
      <SpecificVersion>False</SpecificVersion>
      <HintPath>..\3rdPartyLibs\GNU.Gettext.dll</HintPath>
    </Reference>
    <Reference Include="System" />
  </ItemGroup>
  <ItemGroup>
    <Compile Include="Activities.cs" />
    <Compile Include="Consists.cs" />
    <Compile Include="Folders.cs" />
    <Compile Include="ORTimetables.cs" />
    <Compile Include="Paths.cs" />
    <Compile Include="Properties\AssemblyInfo.cs" />
    <Compile Include="Routes.cs" />
  </ItemGroup>
  <ItemGroup>
    <ProjectReference Include="..\Orts.Formats.Msts\Orts.Formats.Msts.csproj">
      <Project>{570709FA-0C8A-4B1D-BA2D-D9455AFD9B5C}</Project>
      <Name>Orts.Formats.Msts</Name>
    </ProjectReference>
    <ProjectReference Include="..\ORTS.Common\ORTS.Common.csproj">
      <Project>{DA94D876-7D35-46C3-AECE-AFACE72C686C}</Project>
      <Name>ORTS.Common</Name>
    </ProjectReference>
    <ProjectReference Include="..\ORTS.Content\ORTS.Content.csproj">
      <Project>{812685A7-2683-4102-A3CA-2A5CED2E61EE}</Project>
      <Name>ORTS.Content</Name>
    </ProjectReference>
    <ProjectReference Include="..\Orts.Formats.OR\Orts.Formats.OR.csproj">
      <Project>{0d8d312b-2c02-4b77-a795-566394a9db95}</Project>
      <Name>Orts.Formats.OR</Name>
    </ProjectReference>
    <ProjectReference Include="..\ORTS.Settings\ORTS.Settings.csproj">
      <Project>{67F84996-8769-4FD8-819B-464AF269037B}</Project>
      <Name>ORTS.Settings</Name>
    </ProjectReference>
  </ItemGroup>
  <Import Project="$(MSBuildToolsPath)\Microsoft.CSharp.targets" />
  <!-- To modify your build process, add your task inside one of the targets below and uncomment it.
       Other similar extension points exist, see Microsoft.Common.targets.
  <Target Name="BeforeBuild">
  </Target>
  <Target Name="AfterBuild">
  </Target>
  -->
  <PropertyGroup>
    <PostBuildEvent>
    </PostBuildEvent>
  </PropertyGroup>
>>>>>>> efc8a86f
</Project><|MERGE_RESOLUTION|>--- conflicted
+++ resolved
@@ -1,188 +1,86 @@
-<<<<<<< HEAD
-﻿<?xml version="1.0" encoding="utf-8"?>
-<Project ToolsVersion="12.0" DefaultTargets="Build" xmlns="http://schemas.microsoft.com/developer/msbuild/2003">
-  <Import Project="$(MSBuildExtensionsPath)\$(MSBuildToolsVersion)\Microsoft.Common.props" Condition="Exists('$(MSBuildExtensionsPath)\$(MSBuildToolsVersion)\Microsoft.Common.props')" />
-  <PropertyGroup>
-    <Configuration Condition=" '$(Configuration)' == '' ">Debug</Configuration>
-    <Platform Condition=" '$(Platform)' == '' ">x86</Platform>
-    <ProjectGuid>{1C5B0B41-2FE9-41C9-8B21-CCDCBEB3DDA5}</ProjectGuid>
-    <OutputType>Library</OutputType>
-    <AppDesignerFolder>Properties</AppDesignerFolder>
-    <RootNamespace>ORTS.Menu</RootNamespace>
-    <AssemblyName>ORTS.Menu</AssemblyName>
-    <TargetFrameworkVersion>v4.8</TargetFrameworkVersion>
-    <FileAlignment>512</FileAlignment>
-    <TargetFrameworkProfile />
-  </PropertyGroup>
-  <PropertyGroup Condition="'$(Configuration)|$(Platform)' == 'Debug|AnyCPU'">
-    <DebugSymbols>true</DebugSymbols>
-    <OutputPath>..\..\Program\</OutputPath>
-    <DefineConstants>DEBUG;TRACE</DefineConstants>
-    <DebugType>full</DebugType>
-    <PlatformTarget>AnyCPU</PlatformTarget>
-    <LangVersion>latest</LangVersion>
-    <ErrorReport>prompt</ErrorReport>
-    <CodeAnalysisRuleSet>MinimumRecommendedRules.ruleset</CodeAnalysisRuleSet>
-    <Prefer32Bit>false</Prefer32Bit>
-  </PropertyGroup>
-  <PropertyGroup Condition="'$(Configuration)|$(Platform)' == 'Release|AnyCPU'">
-    <OutputPath>..\..\Program\</OutputPath>
-    <DefineConstants>TRACE</DefineConstants>
-    <DocumentationFile>
-    </DocumentationFile>
-    <Optimize>true</Optimize>
-    <PlatformTarget>AnyCPU</PlatformTarget>
-    <LangVersion>latest</LangVersion>
-    <ErrorReport>prompt</ErrorReport>
-    <CodeAnalysisRuleSet>MinimumRecommendedRules.ruleset</CodeAnalysisRuleSet>
-    <Prefer32Bit>false</Prefer32Bit>
-  </PropertyGroup>
-  <ItemGroup>
-    <Reference Include="GNU.Gettext, Version=1.1.5151.39896, Culture=neutral, processorArchitecture=MSIL">
-      <SpecificVersion>False</SpecificVersion>
-      <HintPath>..\3rdPartyLibs\GNU.Gettext.dll</HintPath>
-    </Reference>
-    <Reference Include="System" />
-    <Reference Include="System.Core">
-      <RequiredTargetFramework>3.5</RequiredTargetFramework>
-    </Reference>
-    <Reference Include="System.Data" />
-    <Reference Include="System.Data.DataSetExtensions">
-      <RequiredTargetFramework>3.5</RequiredTargetFramework>
-    </Reference>
-    <Reference Include="System.Xml" />
-    <Reference Include="System.Xml.Linq">
-      <RequiredTargetFramework>3.5</RequiredTargetFramework>
-    </Reference>
-  </ItemGroup>
-  <ItemGroup>
-    <Compile Include="Activities.cs" />
-    <Compile Include="Consists.cs" />
-    <Compile Include="Folders.cs" />
-    <Compile Include="ORTimetables.cs" />
-    <Compile Include="Paths.cs" />
-    <Compile Include="Properties\AssemblyInfo.cs" />
-    <Compile Include="Routes.cs" />
-  </ItemGroup>
-  <ItemGroup>
-    <ProjectReference Include="..\Orts.Formats.Msts\Orts.Formats.Msts.csproj">
-      <Project>{570709FA-0C8A-4B1D-BA2D-D9455AFD9B5C}</Project>
-      <Name>Orts.Formats.Msts</Name>
-    </ProjectReference>
-    <ProjectReference Include="..\ORTS.Common\ORTS.Common.csproj">
-      <Project>{DA94D876-7D35-46C3-AECE-AFACE72C686C}</Project>
-      <Name>ORTS.Common</Name>
-    </ProjectReference>
-    <ProjectReference Include="..\Orts.Formats.OR\Orts.Formats.OR.csproj">
-      <Project>{0d8d312b-2c02-4b77-a795-566394a9db95}</Project>
-      <Name>Orts.Formats.OR</Name>
-    </ProjectReference>
-    <ProjectReference Include="..\ORTS.Settings\ORTS.Settings.csproj">
-      <Project>{67F84996-8769-4FD8-819B-464AF269037B}</Project>
-      <Name>ORTS.Settings</Name>
-    </ProjectReference>
-  </ItemGroup>
-  <Import Project="$(MSBuildToolsPath)\Microsoft.CSharp.targets" />
-  <!-- To modify your build process, add your task inside one of the targets below and uncomment it.
-       Other similar extension points exist, see Microsoft.Common.targets.
-  <Target Name="BeforeBuild">
-  </Target>
-  <Target Name="AfterBuild">
-  </Target>
-  -->
-  <PropertyGroup>
-    <PostBuildEvent>
-    </PostBuildEvent>
-  </PropertyGroup>
-=======
-﻿<?xml version="1.0" encoding="utf-8"?>
-<Project ToolsVersion="12.0" DefaultTargets="Build" xmlns="http://schemas.microsoft.com/developer/msbuild/2003">
-  <Import Project="$(MSBuildExtensionsPath)\$(MSBuildToolsVersion)\Microsoft.Common.props" Condition="Exists('$(MSBuildExtensionsPath)\$(MSBuildToolsVersion)\Microsoft.Common.props')" />
-  <PropertyGroup>
-    <Configuration Condition=" '$(Configuration)' == '' ">Debug</Configuration>
-    <Platform Condition=" '$(Platform)' == '' ">x86</Platform>
-    <ProjectGuid>{1C5B0B41-2FE9-41C9-8B21-CCDCBEB3DDA5}</ProjectGuid>
-    <OutputType>Library</OutputType>
-    <AppDesignerFolder>Properties</AppDesignerFolder>
-    <RootNamespace>ORTS.Menu</RootNamespace>
-    <AssemblyName>ORTS.Menu</AssemblyName>
-    <TargetFrameworkVersion>v4.7.2</TargetFrameworkVersion>
-    <FileAlignment>512</FileAlignment>
-    <TargetFrameworkProfile />
-  </PropertyGroup>
-  <PropertyGroup Condition="'$(Configuration)|$(Platform)' == 'Debug|x86'">
-    <DebugSymbols>true</DebugSymbols>
-    <DebugType>full</DebugType>
-    <Optimize>false</Optimize>
-    <OutputPath>..\..\Program\</OutputPath>
-    <DefineConstants>DEBUG;TRACE</DefineConstants>
-    <ErrorReport>prompt</ErrorReport>
-    <WarningLevel>4</WarningLevel>
-    <PlatformTarget>x86</PlatformTarget>
-    <Prefer32Bit>false</Prefer32Bit>
-    <LangVersion>7.3</LangVersion>
-  </PropertyGroup>
-  <PropertyGroup Condition="'$(Configuration)|$(Platform)' == 'Release|x86'">
-    <DebugType>pdbonly</DebugType>
-    <Optimize>true</Optimize>
-    <OutputPath>..\..\Program\</OutputPath>
-    <DefineConstants>TRACE</DefineConstants>
-    <ErrorReport>prompt</ErrorReport>
-    <WarningLevel>4</WarningLevel>
-    <DocumentationFile>..\..\Program\ORTS.Menu.xml</DocumentationFile>
-    <PlatformTarget>x86</PlatformTarget>
-    <Prefer32Bit>false</Prefer32Bit>
-    <LangVersion>7.3</LangVersion>
-  </PropertyGroup>
-  <ItemGroup>
-    <Reference Include="GNU.Gettext, Version=1.1.5151.39896, Culture=neutral, processorArchitecture=MSIL">
-      <SpecificVersion>False</SpecificVersion>
-      <HintPath>..\3rdPartyLibs\GNU.Gettext.dll</HintPath>
-    </Reference>
-    <Reference Include="System" />
-  </ItemGroup>
-  <ItemGroup>
-    <Compile Include="Activities.cs" />
-    <Compile Include="Consists.cs" />
-    <Compile Include="Folders.cs" />
-    <Compile Include="ORTimetables.cs" />
-    <Compile Include="Paths.cs" />
-    <Compile Include="Properties\AssemblyInfo.cs" />
-    <Compile Include="Routes.cs" />
-  </ItemGroup>
-  <ItemGroup>
-    <ProjectReference Include="..\Orts.Formats.Msts\Orts.Formats.Msts.csproj">
-      <Project>{570709FA-0C8A-4B1D-BA2D-D9455AFD9B5C}</Project>
-      <Name>Orts.Formats.Msts</Name>
-    </ProjectReference>
-    <ProjectReference Include="..\ORTS.Common\ORTS.Common.csproj">
-      <Project>{DA94D876-7D35-46C3-AECE-AFACE72C686C}</Project>
-      <Name>ORTS.Common</Name>
-    </ProjectReference>
-    <ProjectReference Include="..\ORTS.Content\ORTS.Content.csproj">
-      <Project>{812685A7-2683-4102-A3CA-2A5CED2E61EE}</Project>
-      <Name>ORTS.Content</Name>
-    </ProjectReference>
-    <ProjectReference Include="..\Orts.Formats.OR\Orts.Formats.OR.csproj">
-      <Project>{0d8d312b-2c02-4b77-a795-566394a9db95}</Project>
-      <Name>Orts.Formats.OR</Name>
-    </ProjectReference>
-    <ProjectReference Include="..\ORTS.Settings\ORTS.Settings.csproj">
-      <Project>{67F84996-8769-4FD8-819B-464AF269037B}</Project>
-      <Name>ORTS.Settings</Name>
-    </ProjectReference>
-  </ItemGroup>
-  <Import Project="$(MSBuildToolsPath)\Microsoft.CSharp.targets" />
-  <!-- To modify your build process, add your task inside one of the targets below and uncomment it.
-       Other similar extension points exist, see Microsoft.Common.targets.
-  <Target Name="BeforeBuild">
-  </Target>
-  <Target Name="AfterBuild">
-  </Target>
-  -->
-  <PropertyGroup>
-    <PostBuildEvent>
-    </PostBuildEvent>
-  </PropertyGroup>
->>>>>>> efc8a86f
+﻿<?xml version="1.0" encoding="utf-8"?>
+<Project ToolsVersion="12.0" DefaultTargets="Build" xmlns="http://schemas.microsoft.com/developer/msbuild/2003">
+  <Import Project="$(MSBuildExtensionsPath)\$(MSBuildToolsVersion)\Microsoft.Common.props" Condition="Exists('$(MSBuildExtensionsPath)\$(MSBuildToolsVersion)\Microsoft.Common.props')" />
+  <PropertyGroup>
+    <Configuration Condition=" '$(Configuration)' == '' ">Debug</Configuration>
+    <Platform Condition=" '$(Platform)' == '' ">x86</Platform>
+    <ProjectGuid>{1C5B0B41-2FE9-41C9-8B21-CCDCBEB3DDA5}</ProjectGuid>
+    <OutputType>Library</OutputType>
+    <AppDesignerFolder>Properties</AppDesignerFolder>
+    <RootNamespace>ORTS.Menu</RootNamespace>
+    <AssemblyName>ORTS.Menu</AssemblyName>
+    <TargetFrameworkVersion>v4.8</TargetFrameworkVersion>
+    <FileAlignment>512</FileAlignment>
+    <TargetFrameworkProfile />
+  </PropertyGroup>
+  <PropertyGroup Condition="'$(Configuration)|$(Platform)' == 'Debug|AnyCPU'">
+    <DebugSymbols>true</DebugSymbols>
+    <OutputPath>..\..\Program\</OutputPath>
+    <DefineConstants>DEBUG;TRACE</DefineConstants>
+    <DebugType>full</DebugType>
+    <PlatformTarget>AnyCPU</PlatformTarget>
+    <LangVersion>latest</LangVersion>
+    <ErrorReport>prompt</ErrorReport>
+    <CodeAnalysisRuleSet>MinimumRecommendedRules.ruleset</CodeAnalysisRuleSet>
+    <Prefer32Bit>false</Prefer32Bit>
+  </PropertyGroup>
+  <PropertyGroup Condition="'$(Configuration)|$(Platform)' == 'Release|AnyCPU'">
+    <OutputPath>..\..\Program\</OutputPath>
+    <DefineConstants>TRACE</DefineConstants>
+    <DocumentationFile>
+    </DocumentationFile>
+    <Optimize>true</Optimize>
+    <PlatformTarget>AnyCPU</PlatformTarget>
+    <LangVersion>latest</LangVersion>
+    <ErrorReport>prompt</ErrorReport>
+    <CodeAnalysisRuleSet>MinimumRecommendedRules.ruleset</CodeAnalysisRuleSet>
+    <Prefer32Bit>false</Prefer32Bit>
+
+  </PropertyGroup>
+  <ItemGroup>
+    <Reference Include="GNU.Gettext, Version=1.1.5151.39896, Culture=neutral, processorArchitecture=MSIL">
+      <SpecificVersion>False</SpecificVersion>
+      <HintPath>..\3rdPartyLibs\GNU.Gettext.dll</HintPath>
+    </Reference>
+    <Reference Include="System" />
+  </ItemGroup>
+  <ItemGroup>
+    <Compile Include="Activities.cs" />
+    <Compile Include="Consists.cs" />
+    <Compile Include="Folders.cs" />
+    <Compile Include="ORTimetables.cs" />
+    <Compile Include="Paths.cs" />
+    <Compile Include="Properties\AssemblyInfo.cs" />
+    <Compile Include="Routes.cs" />
+  </ItemGroup>
+  <ItemGroup>
+    <ProjectReference Include="..\Orts.Formats.Msts\Orts.Formats.Msts.csproj">
+      <Project>{570709FA-0C8A-4B1D-BA2D-D9455AFD9B5C}</Project>
+      <Name>Orts.Formats.Msts</Name>
+    </ProjectReference>
+    <ProjectReference Include="..\ORTS.Common\ORTS.Common.csproj">
+      <Project>{DA94D876-7D35-46C3-AECE-AFACE72C686C}</Project>
+      <Name>ORTS.Common</Name>
+    </ProjectReference>
+    <ProjectReference Include="..\Orts.Formats.OR\Orts.Formats.OR.csproj">
+      <Project>{0d8d312b-2c02-4b77-a795-566394a9db95}</Project>
+      <Name>Orts.Formats.OR</Name>
+    </ProjectReference>
+    <ProjectReference Include="..\ORTS.Settings\ORTS.Settings.csproj">
+      <Project>{67F84996-8769-4FD8-819B-464AF269037B}</Project>
+      <Name>ORTS.Settings</Name>
+    </ProjectReference>
+  </ItemGroup>
+  <Import Project="$(MSBuildToolsPath)\Microsoft.CSharp.targets" />
+  <!-- To modify your build process, add your task inside one of the targets below and uncomment it.
+       Other similar extension points exist, see Microsoft.Common.targets.
+  <Target Name="BeforeBuild">
+  </Target>
+  <Target Name="AfterBuild">
+  </Target>
+  -->
+  <PropertyGroup>
+    <PostBuildEvent>
+    </PostBuildEvent>
+  </PropertyGroup>
 </Project>