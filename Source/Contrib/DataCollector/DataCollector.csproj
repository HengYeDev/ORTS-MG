--- conflicted
+++ resolved
@@ -9,11 +9,7 @@
     <AppDesignerFolder>Properties</AppDesignerFolder>
     <RootNamespace>ORTS.DataCollector</RootNamespace>
     <AssemblyName>Contrib.DataCollector</AssemblyName>
-<<<<<<< HEAD
-    <TargetFrameworkVersion>v4.5</TargetFrameworkVersion>
-=======
     <TargetFrameworkVersion>v4.7.2</TargetFrameworkVersion>
->>>>>>> ce90f482
     <FileAlignment>512</FileAlignment>
     <TargetFrameworkProfile />
   </PropertyGroup>
@@ -24,16 +20,8 @@
     <DebugSymbols>true</DebugSymbols>
     <OutputPath>..\..\..\Program\</OutputPath>
     <DefineConstants>DEBUG;TRACE</DefineConstants>
-<<<<<<< HEAD
-    <ErrorReport>prompt</ErrorReport>
-    <WarningLevel>4</WarningLevel>
-    <PlatformTarget>AnyCPU</PlatformTarget>
-    <LangVersion>6</LangVersion>
-    <PlatformTarget>x86</PlatformTarget>
-=======
     <DebugType>full</DebugType>
     <PlatformTarget>AnyCPU</PlatformTarget>
->>>>>>> ce90f482
     <LangVersion>7.3</LangVersion>
     <ErrorReport>prompt</ErrorReport>
     <CodeAnalysisRuleSet>MinimumRecommendedRules.ruleset</CodeAnalysisRuleSet>
@@ -49,34 +37,6 @@
     <ErrorReport>prompt</ErrorReport>
     <CodeAnalysisRuleSet>MinimumRecommendedRules.ruleset</CodeAnalysisRuleSet>
     <Prefer32Bit>true</Prefer32Bit>
-  </PropertyGroup>
-  <PropertyGroup Condition="'$(Configuration)|$(Platform)' == 'Debug|AnyCPU'">
-    <DebugSymbols>true</DebugSymbols>
-    <OutputPath>..\..\..\Program\</OutputPath>
-    <DefineConstants>DEBUG;TRACE</DefineConstants>
-    <DebugType>full</DebugType>
-    <PlatformTarget>AnyCPU</PlatformTarget>
-    <LangVersion>6</LangVersion>
-    <ErrorReport>prompt</ErrorReport>
-    <CodeAnalysisRuleSet>MinimumRecommendedRules.ruleset</CodeAnalysisRuleSet>
-    <Prefer32Bit>true</Prefer32Bit>
-  </PropertyGroup>
-  <PropertyGroup Condition="'$(Configuration)|$(Platform)' == 'Release|AnyCPU'">
-    <OutputPath>bin\Release\</OutputPath>
-    <DefineConstants>TRACE</DefineConstants>
-    <Optimize>true</Optimize>
-    <DebugType>pdbonly</DebugType>
-    <PlatformTarget>AnyCPU</PlatformTarget>
-    <LangVersion>6</LangVersion>
-    <ErrorReport>prompt</ErrorReport>
-    <CodeAnalysisRuleSet>MinimumRecommendedRules.ruleset</CodeAnalysisRuleSet>
-    <Prefer32Bit>true</Prefer32Bit>
-  </PropertyGroup>
-  <PropertyGroup Condition="'$(Configuration)|$(Platform)' == 'ReleaseConf|x86'">
-    <OutputPath>bin\x86\ReleaseConf\</OutputPath>
-  </PropertyGroup>
-  <PropertyGroup Condition="'$(Configuration)|$(Platform)' == 'ReleaseConf|AnyCPU'">
-    <OutputPath>bin\ReleaseConf\</OutputPath>
   </PropertyGroup>
   <ItemGroup>
     <Reference Include="MonoGame.Framework, Version=3.6.0.1625, Culture=neutral, processorArchitecture=MSIL">
