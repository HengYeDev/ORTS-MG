--- conflicted
+++ resolved
@@ -9,11 +9,7 @@
     <AppDesignerFolder>Properties</AppDesignerFolder>
     <RootNamespace>ORTS.ContentManager</RootNamespace>
     <AssemblyName>Contrib.ContentManager</AssemblyName>
-<<<<<<< HEAD
-    <TargetFrameworkVersion>v4.5</TargetFrameworkVersion>
-=======
     <TargetFrameworkVersion>v4.7.2</TargetFrameworkVersion>
->>>>>>> bc13b234
     <FileAlignment>512</FileAlignment>
     <ApplicationIcon>..\..\ORTS.ico</ApplicationIcon>
     <TargetFrameworkProfile />
@@ -27,12 +23,8 @@
     <ErrorReport>prompt</ErrorReport>
     <WarningLevel>4</WarningLevel>
     <PlatformTarget>x86</PlatformTarget>
-<<<<<<< HEAD
     <LangVersion>7.3</LangVersion>
-=======
-    <LangVersion>6</LangVersion>
     <Prefer32Bit>false</Prefer32Bit>
->>>>>>> bc13b234
   </PropertyGroup>
   <PropertyGroup Condition="'$(Configuration)|$(Platform)' == 'Release|x86'">
     <DebugType>pdbonly</DebugType>
@@ -42,22 +34,11 @@
     <ErrorReport>prompt</ErrorReport>
     <WarningLevel>4</WarningLevel>
     <PlatformTarget>x86</PlatformTarget>
-<<<<<<< HEAD
     <LangVersion>7.3</LangVersion>
-  </PropertyGroup>
-  <ItemGroup>
-    <Reference Include="System" />
-    <Reference Include="System.Core" />
-    <Reference Include="System.Xml.Linq" />
-    <Reference Include="System.Data.DataSetExtensions" />
-    <Reference Include="System.Data" />
-=======
-    <LangVersion>6</LangVersion>
     <Prefer32Bit>false</Prefer32Bit>
   </PropertyGroup>
   <ItemGroup>
     <Reference Include="System" />
->>>>>>> bc13b234
     <Reference Include="System.Deployment" />
     <Reference Include="System.Drawing" />
     <Reference Include="System.Windows.Forms" />
