--- conflicted
+++ resolved
@@ -1,558 +1,277 @@
-<<<<<<< HEAD
-using System;
-using System.Windows.Forms;
-using LibAE;
-using LibAE.Formats;
-
-namespace AEWizard
-{
-	/// <summary>
-	/// Represents a single page within a wizard dialog.
-	/// </summary>
-	public class ActivityDescr : SinglePage
-    {
-        private Panel panel1;
-        private TextBox textBox1;
-        private Label label3;
-        private TextBox ActivityDescrCB;
-        private Label label2;
-        private TextBox activityNameCB;
-        private Label label1;
-        private ComboBox routePathCB;
-
-        public String RoutePath;
-        public ActivityInfo activityInfo { get; set; }
-       // ==================================================================
-        // Public Constructors
-        // ==================================================================
-
-        /// <summary>
-        /// Initializes a new instance of the <see cref="SMS.Windows.Forms.WizardPage">WizardPage</see>
-        /// class.
-        /// </summary>
-        public ActivityDescr()
-		{
-            // Required for Windows Form Designer support
-            InitializeComponent();
-            
-		}
-
-        public void completePage()
-        {
-            this.routePathCB.DataSource = activityInfo.routePaths;
-        }
-
-        // ==================================================================
-        // Protected Properties
-        // ==================================================================
-        
-        
-        
-        // ==================================================================
-        // Private Methods
-        // ==================================================================
-        
-        #region Windows Form Designer generated code
-        /// <summary>
-        /// Required method for Designer support - do not modify
-        /// the contents of this method with the code editor.
-        /// </summary>
-        private void InitializeComponent()
-        {
-            System.ComponentModel.ComponentResourceManager resources = new System.ComponentModel.ComponentResourceManager(typeof(ActivityDescr));
-            this.panel1 = new System.Windows.Forms.Panel();
-            this.label3 = new System.Windows.Forms.Label();
-            this.ActivityDescrCB = new System.Windows.Forms.TextBox();
-            this.label2 = new System.Windows.Forms.Label();
-            this.activityNameCB = new System.Windows.Forms.TextBox();
-            this.label1 = new System.Windows.Forms.Label();
-            this.routePathCB = new System.Windows.Forms.ComboBox();
-            this.textBox1 = new System.Windows.Forms.TextBox();
-            this.panel1.SuspendLayout();
-            this.SuspendLayout();
-            // 
-            // panel1
-            // 
-            this.panel1.AccessibleDescription = null;
-            this.panel1.AccessibleName = null;
-            resources.ApplyResources(this.panel1, "panel1");
-            this.panel1.BackgroundImage = null;
-            this.panel1.Controls.Add(this.label3);
-            this.panel1.Controls.Add(this.ActivityDescrCB);
-            this.panel1.Controls.Add(this.label2);
-            this.panel1.Controls.Add(this.activityNameCB);
-            this.panel1.Controls.Add(this.label1);
-            this.panel1.Controls.Add(this.routePathCB);
-            this.panel1.Font = null;
-            this.panel1.Name = "panel1";
-            // 
-            // label3
-            // 
-            this.label3.AccessibleDescription = null;
-            this.label3.AccessibleName = null;
-            resources.ApplyResources(this.label3, "label3");
-            this.label3.Name = "label3";
-            // 
-            // ActivityDescrCB
-            // 
-            this.ActivityDescrCB.AccessibleDescription = null;
-            this.ActivityDescrCB.AccessibleName = null;
-            resources.ApplyResources(this.ActivityDescrCB, "ActivityDescrCB");
-            this.ActivityDescrCB.BackgroundImage = null;
-            this.ActivityDescrCB.Font = null;
-            this.ActivityDescrCB.Name = "ActivityDescrCB";
-            // 
-            // label2
-            // 
-            this.label2.AccessibleDescription = null;
-            this.label2.AccessibleName = null;
-            resources.ApplyResources(this.label2, "label2");
-            this.label2.Name = "label2";
-            // 
-            // activityNameCB
-            // 
-            this.activityNameCB.AccessibleDescription = null;
-            this.activityNameCB.AccessibleName = null;
-            resources.ApplyResources(this.activityNameCB, "activityNameCB");
-            this.activityNameCB.BackgroundImage = null;
-            this.activityNameCB.Font = null;
-            this.activityNameCB.Name = "activityNameCB";
-            // 
-            // label1
-            // 
-            this.label1.AccessibleDescription = null;
-            this.label1.AccessibleName = null;
-            resources.ApplyResources(this.label1, "label1");
-            this.label1.Name = "label1";
-            // 
-            // routePathCB
-            // 
-            this.routePathCB.AccessibleDescription = null;
-            this.routePathCB.AccessibleName = null;
-            resources.ApplyResources(this.routePathCB, "routePathCB");
-            this.routePathCB.BackgroundImage = null;
-            this.routePathCB.Font = null;
-            this.routePathCB.FormattingEnabled = true;
-            this.routePathCB.Name = "routePathCB";
-            // 
-            // textBox1
-            // 
-            this.textBox1.AccessibleDescription = null;
-            this.textBox1.AccessibleName = null;
-            resources.ApplyResources(this.textBox1, "textBox1");
-            this.textBox1.BackgroundImage = null;
-            this.textBox1.Name = "textBox1";
-            this.textBox1.ReadOnly = true;
-            this.textBox1.ShortcutsEnabled = false;
-            // 
-            // ActivityDescr
-            // 
-            this.AccessibleDescription = null;
-            this.AccessibleName = null;
-            resources.ApplyResources(this, "$this");
-            this.BackgroundImage = null;
-            this.Controls.Add(this.textBox1);
-            this.Controls.Add(this.panel1);
-            this.Font = null;
-            this.Name = "ActivityDescr";
-            this.panel1.ResumeLayout(false);
-            this.panel1.PerformLayout();
-            this.ResumeLayout(false);
-            this.PerformLayout();
-
-        }
-		#endregion
-
-
-        // ==================================================================
-        // Protected Internal Methods
-        // ==================================================================
-        
-        /// <summary>
-        /// Called when the page is no longer the active page.
-        /// </summary>
-        /// <returns>
-        /// <c>true</c> if the page was successfully deactivated; otherwise
-        /// <c>false</c>.
-        /// </returns>
-        /// <remarks>
-        /// Override this method to perform special data validation tasks.
-        /// </remarks>
-        protected internal override bool OnKillActive()
-        {
-            // Deactivate if validation successful
-            return Validate();
-        }
-
-        /// <summary>
-        /// Called when the page becomes the active page.
-        /// </summary>
-        /// <returns>
-        /// <c>true</c> if the page was successfully set active; otherwise
-        /// <c>false</c>.
-        /// </returns>
-        /// <remarks>
-        /// Override this method to performs tasks when a page is activated.
-        /// Your override of this method should call the default version
-        /// before any other processing is done.
-        /// </remarks>
-        protected internal override bool OnSetActive()
-        {
-            // Activate the page
-            return true;
-        }
-        
-        /// <summary>
-        /// Called when the user clicks the Back button in a wizard.
-        /// </summary>
-        /// <returns>
-        /// <c>WizardForm.DefaultPage</c> to automatically advance to the
-        /// next page; <c>WizardForm.NoPageChange</c> to prevent the page
-        /// changing.  To jump to a page other than the next one, return
-        /// the <c>Name</c> of the page to be displayed.
-        /// </returns>
-        /// <remarks>
-        /// Override this method to specify some action the user must take
-        /// when the Back button is pressed.
-        /// </remarks>
-        protected internal override string OnWizardBack()
-        {
-            // Move to the default previous page in the wizard
-            if (routePathCB.Text.Length <= 0)
-                return WizardForm.NoPageChange;
-
-            return WizardForm.NextPage;
-        }
-        
-        /// <summary>
-        /// Called when the user clicks the Finish button in a wizard.
-        /// </summary>
-        /// <returns>
-        /// <c>true</c> if the wizard finishes successfully; otherwise
-        /// <c>false</c>.
-        /// </returns>
-        /// <remarks>
-        /// Override this method to specify some action the user must take
-        /// when the Finish button is pressed.  Return <c>false</c> to
-        /// prevent the wizard from finishing.
-        /// </remarks>
-        protected internal override bool OnWizardFinish()
-        {
-            // Finish the wizard
-            if (routePathCB.Text.Length <= 0)
-                return false;
-            return true;
-        }
-        
-        /// <summary>
-        /// Called when the user clicks the Next button in a wizard.
-        /// </summary>
-        /// <returns>
-        /// <c>WizardForm.DefaultPage</c> to automatically advance to the
-        /// next page; <c>WizardForm.NoPageChange</c> to prevent the page
-        /// changing.  To jump to a page other than the next one, return
-        /// the <c>Name</c> of the page to be displayed.
-        /// </returns>
-        /// <remarks>
-        /// Override this method to specify some action the user must take
-        /// when the Next button is pressed.
-        /// </remarks>
-        protected internal override string OnWizardNext()
-        {
-            // Move to the default next page in the wizard
-            if (routePathCB.Text.Length <= 0)
-                return WizardForm.NoPageChange;
-            activityInfo.RoutePath = routePathCB.Text;
-            activityInfo.ActivityName = activityNameCB.Text;
-            activityInfo.ActivityDescr = ActivityDescrCB.Text;
-
-            return WizardForm.NextPage;
-        }
-
-
-        private void AEW1Button_Click(object sender, EventArgs e)
-        {
-            //Wizard.SetWizardButtons(WizardButton.Finish);
-        }
-
-    }
-}
-=======
-using System;
-using System.Windows.Forms;
-using LibAE.Formats;
-
-namespace AEWizard
-{
-	/// <summary>
-	/// Represents a single page within a wizard dialog.
-	/// </summary>
-	public class ActivityDescr : SinglePage
-    {
-        private Panel panel1;
-        private TextBox textBox1;
-        private Label label3;
-        private TextBox ActivityDescrCB;
-        private Label label2;
-        private TextBox activityNameCB;
-        private Label label1;
-        private ComboBox routePathCB;
-
-        public String RoutePath;
-        public ActivityInfo activityInfo { get; set; }
-       // ==================================================================
-        // Public Constructors
-        // ==================================================================
-
-        /// <summary>
-        /// Initializes a new instance of the <see cref="SMS.Windows.Forms.WizardPage">WizardPage</see>
-        /// class.
-        /// </summary>
-        public ActivityDescr()
-		{
-            // Required for Windows Form Designer support
-            InitializeComponent();
-            
-		}
-
-        public void completePage()
-        {
-            this.routePathCB.DataSource = activityInfo.routePaths;
-        }
-
-        // ==================================================================
-        // Protected Properties
-        // ==================================================================
-        
-        
-        
-        // ==================================================================
-        // Private Methods
-        // ==================================================================
-        
-        #region Windows Form Designer generated code
-        /// <summary>
-        /// Required method for Designer support - do not modify
-        /// the contents of this method with the code editor.
-        /// </summary>
-        private void InitializeComponent()
-        {
-            System.ComponentModel.ComponentResourceManager resources = new System.ComponentModel.ComponentResourceManager(typeof(ActivityDescr));
-            this.panel1 = new System.Windows.Forms.Panel();
-            this.label3 = new System.Windows.Forms.Label();
-            this.ActivityDescrCB = new System.Windows.Forms.TextBox();
-            this.label2 = new System.Windows.Forms.Label();
-            this.activityNameCB = new System.Windows.Forms.TextBox();
-            this.label1 = new System.Windows.Forms.Label();
-            this.routePathCB = new System.Windows.Forms.ComboBox();
-            this.textBox1 = new System.Windows.Forms.TextBox();
-            this.panel1.SuspendLayout();
-            this.SuspendLayout();
-            // 
-            // panel1
-            // 
-            this.panel1.AccessibleDescription = null;
-            this.panel1.AccessibleName = null;
-            resources.ApplyResources(this.panel1, "panel1");
-            this.panel1.BackgroundImage = null;
-            this.panel1.Controls.Add(this.label3);
-            this.panel1.Controls.Add(this.ActivityDescrCB);
-            this.panel1.Controls.Add(this.label2);
-            this.panel1.Controls.Add(this.activityNameCB);
-            this.panel1.Controls.Add(this.label1);
-            this.panel1.Controls.Add(this.routePathCB);
-            this.panel1.Font = null;
-            this.panel1.Name = "panel1";
-            // 
-            // label3
-            // 
-            this.label3.AccessibleDescription = null;
-            this.label3.AccessibleName = null;
-            resources.ApplyResources(this.label3, "label3");
-            this.label3.Name = "label3";
-            // 
-            // ActivityDescrCB
-            // 
-            this.ActivityDescrCB.AccessibleDescription = null;
-            this.ActivityDescrCB.AccessibleName = null;
-            resources.ApplyResources(this.ActivityDescrCB, "ActivityDescrCB");
-            this.ActivityDescrCB.BackgroundImage = null;
-            this.ActivityDescrCB.Font = null;
-            this.ActivityDescrCB.Name = "ActivityDescrCB";
-            // 
-            // label2
-            // 
-            this.label2.AccessibleDescription = null;
-            this.label2.AccessibleName = null;
-            resources.ApplyResources(this.label2, "label2");
-            this.label2.Name = "label2";
-            // 
-            // activityNameCB
-            // 
-            this.activityNameCB.AccessibleDescription = null;
-            this.activityNameCB.AccessibleName = null;
-            resources.ApplyResources(this.activityNameCB, "activityNameCB");
-            this.activityNameCB.BackgroundImage = null;
-            this.activityNameCB.Font = null;
-            this.activityNameCB.Name = "activityNameCB";
-            // 
-            // label1
-            // 
-            this.label1.AccessibleDescription = null;
-            this.label1.AccessibleName = null;
-            resources.ApplyResources(this.label1, "label1");
-            this.label1.Name = "label1";
-            // 
-            // routePathCB
-            // 
-            this.routePathCB.AccessibleDescription = null;
-            this.routePathCB.AccessibleName = null;
-            resources.ApplyResources(this.routePathCB, "routePathCB");
-            this.routePathCB.BackgroundImage = null;
-            this.routePathCB.Font = null;
-            this.routePathCB.FormattingEnabled = true;
-            this.routePathCB.Name = "routePathCB";
-            // 
-            // textBox1
-            // 
-            this.textBox1.AccessibleDescription = null;
-            this.textBox1.AccessibleName = null;
-            resources.ApplyResources(this.textBox1, "textBox1");
-            this.textBox1.BackgroundImage = null;
-            this.textBox1.Name = "textBox1";
-            this.textBox1.ReadOnly = true;
-            this.textBox1.ShortcutsEnabled = false;
-            // 
-            // ActivityDescr
-            // 
-            this.AccessibleDescription = null;
-            this.AccessibleName = null;
-            resources.ApplyResources(this, "$this");
-            this.BackgroundImage = null;
-            this.Controls.Add(this.textBox1);
-            this.Controls.Add(this.panel1);
-            this.Font = null;
-            this.Name = "ActivityDescr";
-            this.panel1.ResumeLayout(false);
-            this.panel1.PerformLayout();
-            this.ResumeLayout(false);
-            this.PerformLayout();
-
-        }
-		#endregion
-
-
-        // ==================================================================
-        // Protected Internal Methods
-        // ==================================================================
-        
-        /// <summary>
-        /// Called when the page is no longer the active page.
-        /// </summary>
-        /// <returns>
-        /// <c>true</c> if the page was successfully deactivated; otherwise
-        /// <c>false</c>.
-        /// </returns>
-        /// <remarks>
-        /// Override this method to perform special data validation tasks.
-        /// </remarks>
-        protected internal override bool OnKillActive()
-        {
-            // Deactivate if validation successful
-            return Validate();
-        }
-
-        /// <summary>
-        /// Called when the page becomes the active page.
-        /// </summary>
-        /// <returns>
-        /// <c>true</c> if the page was successfully set active; otherwise
-        /// <c>false</c>.
-        /// </returns>
-        /// <remarks>
-        /// Override this method to performs tasks when a page is activated.
-        /// Your override of this method should call the default version
-        /// before any other processing is done.
-        /// </remarks>
-        protected internal override bool OnSetActive()
-        {
-            // Activate the page
-            return true;
-        }
-        
-        /// <summary>
-        /// Called when the user clicks the Back button in a wizard.
-        /// </summary>
-        /// <returns>
-        /// <c>WizardForm.DefaultPage</c> to automatically advance to the
-        /// next page; <c>WizardForm.NoPageChange</c> to prevent the page
-        /// changing.  To jump to a page other than the next one, return
-        /// the <c>Name</c> of the page to be displayed.
-        /// </returns>
-        /// <remarks>
-        /// Override this method to specify some action the user must take
-        /// when the Back button is pressed.
-        /// </remarks>
-        protected internal override string OnWizardBack()
-        {
-            // Move to the default previous page in the wizard
-            if (routePathCB.Text.Length <= 0)
-                return WizardForm.NoPageChange;
-
-            return WizardForm.NextPage;
-        }
-        
-        /// <summary>
-        /// Called when the user clicks the Finish button in a wizard.
-        /// </summary>
-        /// <returns>
-        /// <c>true</c> if the wizard finishes successfully; otherwise
-        /// <c>false</c>.
-        /// </returns>
-        /// <remarks>
-        /// Override this method to specify some action the user must take
-        /// when the Finish button is pressed.  Return <c>false</c> to
-        /// prevent the wizard from finishing.
-        /// </remarks>
-        protected internal override bool OnWizardFinish()
-        {
-            // Finish the wizard
-            if (routePathCB.Text.Length <= 0)
-                return false;
-            return true;
-        }
-        
-        /// <summary>
-        /// Called when the user clicks the Next button in a wizard.
-        /// </summary>
-        /// <returns>
-        /// <c>WizardForm.DefaultPage</c> to automatically advance to the
-        /// next page; <c>WizardForm.NoPageChange</c> to prevent the page
-        /// changing.  To jump to a page other than the next one, return
-        /// the <c>Name</c> of the page to be displayed.
-        /// </returns>
-        /// <remarks>
-        /// Override this method to specify some action the user must take
-        /// when the Next button is pressed.
-        /// </remarks>
-        protected internal override string OnWizardNext()
-        {
-            // Move to the default next page in the wizard
-            if (routePathCB.Text.Length <= 0)
-                return WizardForm.NoPageChange;
-            activityInfo.RoutePath = routePathCB.Text;
-            activityInfo.ActivityName = activityNameCB.Text;
-            activityInfo.ActivityDescr = ActivityDescrCB.Text;
-
-            return WizardForm.NextPage;
-        }
-
-
-        private void AEW1Button_Click(object sender, EventArgs e)
-        {
-            //Wizard.SetWizardButtons(WizardButton.Finish);
-        }
-
-    }
-}
->>>>>>> 48d5f9d4
+using System;
+using System.Windows.Forms;
+using LibAE.Formats;
+
+namespace AEWizard
+{
+	/// <summary>
+	/// Represents a single page within a wizard dialog.
+	/// </summary>
+	public class ActivityDescr : SinglePage
+    {
+        private Panel panel1;
+        private TextBox textBox1;
+        private Label label3;
+        private TextBox ActivityDescrCB;
+        private Label label2;
+        private TextBox activityNameCB;
+        private Label label1;
+        private ComboBox routePathCB;
+
+        public String RoutePath;
+        public ActivityInfo activityInfo { get; set; }
+       // ==================================================================
+        // Public Constructors
+        // ==================================================================
+
+        /// <summary>
+        /// Initializes a new instance of the <see cref="SMS.Windows.Forms.WizardPage">WizardPage</see>
+        /// class.
+        /// </summary>
+        public ActivityDescr()
+		{
+            // Required for Windows Form Designer support
+            InitializeComponent();
+            
+		}
+
+        public void completePage()
+        {
+            this.routePathCB.DataSource = activityInfo.routePaths;
+        }
+
+        // ==================================================================
+        // Protected Properties
+        // ==================================================================
+        
+        
+        
+        // ==================================================================
+        // Private Methods
+        // ==================================================================
+        
+        #region Windows Form Designer generated code
+        /// <summary>
+        /// Required method for Designer support - do not modify
+        /// the contents of this method with the code editor.
+        /// </summary>
+        private void InitializeComponent()
+        {
+            System.ComponentModel.ComponentResourceManager resources = new System.ComponentModel.ComponentResourceManager(typeof(ActivityDescr));
+            this.panel1 = new System.Windows.Forms.Panel();
+            this.label3 = new System.Windows.Forms.Label();
+            this.ActivityDescrCB = new System.Windows.Forms.TextBox();
+            this.label2 = new System.Windows.Forms.Label();
+            this.activityNameCB = new System.Windows.Forms.TextBox();
+            this.label1 = new System.Windows.Forms.Label();
+            this.routePathCB = new System.Windows.Forms.ComboBox();
+            this.textBox1 = new System.Windows.Forms.TextBox();
+            this.panel1.SuspendLayout();
+            this.SuspendLayout();
+            // 
+            // panel1
+            // 
+            this.panel1.AccessibleDescription = null;
+            this.panel1.AccessibleName = null;
+            resources.ApplyResources(this.panel1, "panel1");
+            this.panel1.BackgroundImage = null;
+            this.panel1.Controls.Add(this.label3);
+            this.panel1.Controls.Add(this.ActivityDescrCB);
+            this.panel1.Controls.Add(this.label2);
+            this.panel1.Controls.Add(this.activityNameCB);
+            this.panel1.Controls.Add(this.label1);
+            this.panel1.Controls.Add(this.routePathCB);
+            this.panel1.Font = null;
+            this.panel1.Name = "panel1";
+            // 
+            // label3
+            // 
+            this.label3.AccessibleDescription = null;
+            this.label3.AccessibleName = null;
+            resources.ApplyResources(this.label3, "label3");
+            this.label3.Name = "label3";
+            // 
+            // ActivityDescrCB
+            // 
+            this.ActivityDescrCB.AccessibleDescription = null;
+            this.ActivityDescrCB.AccessibleName = null;
+            resources.ApplyResources(this.ActivityDescrCB, "ActivityDescrCB");
+            this.ActivityDescrCB.BackgroundImage = null;
+            this.ActivityDescrCB.Font = null;
+            this.ActivityDescrCB.Name = "ActivityDescrCB";
+            // 
+            // label2
+            // 
+            this.label2.AccessibleDescription = null;
+            this.label2.AccessibleName = null;
+            resources.ApplyResources(this.label2, "label2");
+            this.label2.Name = "label2";
+            // 
+            // activityNameCB
+            // 
+            this.activityNameCB.AccessibleDescription = null;
+            this.activityNameCB.AccessibleName = null;
+            resources.ApplyResources(this.activityNameCB, "activityNameCB");
+            this.activityNameCB.BackgroundImage = null;
+            this.activityNameCB.Font = null;
+            this.activityNameCB.Name = "activityNameCB";
+            // 
+            // label1
+            // 
+            this.label1.AccessibleDescription = null;
+            this.label1.AccessibleName = null;
+            resources.ApplyResources(this.label1, "label1");
+            this.label1.Name = "label1";
+            // 
+            // routePathCB
+            // 
+            this.routePathCB.AccessibleDescription = null;
+            this.routePathCB.AccessibleName = null;
+            resources.ApplyResources(this.routePathCB, "routePathCB");
+            this.routePathCB.BackgroundImage = null;
+            this.routePathCB.Font = null;
+            this.routePathCB.FormattingEnabled = true;
+            this.routePathCB.Name = "routePathCB";
+            // 
+            // textBox1
+            // 
+            this.textBox1.AccessibleDescription = null;
+            this.textBox1.AccessibleName = null;
+            resources.ApplyResources(this.textBox1, "textBox1");
+            this.textBox1.BackgroundImage = null;
+            this.textBox1.Name = "textBox1";
+            this.textBox1.ReadOnly = true;
+            this.textBox1.ShortcutsEnabled = false;
+            // 
+            // ActivityDescr
+            // 
+            this.AccessibleDescription = null;
+            this.AccessibleName = null;
+            resources.ApplyResources(this, "$this");
+            this.BackgroundImage = null;
+            this.Controls.Add(this.textBox1);
+            this.Controls.Add(this.panel1);
+            this.Font = null;
+            this.Name = "ActivityDescr";
+            this.panel1.ResumeLayout(false);
+            this.panel1.PerformLayout();
+            this.ResumeLayout(false);
+            this.PerformLayout();
+
+        }
+		#endregion
+
+
+        // ==================================================================
+        // Protected Internal Methods
+        // ==================================================================
+        
+        /// <summary>
+        /// Called when the page is no longer the active page.
+        /// </summary>
+        /// <returns>
+        /// <c>true</c> if the page was successfully deactivated; otherwise
+        /// <c>false</c>.
+        /// </returns>
+        /// <remarks>
+        /// Override this method to perform special data validation tasks.
+        /// </remarks>
+        protected internal override bool OnKillActive()
+        {
+            // Deactivate if validation successful
+            return Validate();
+        }
+
+        /// <summary>
+        /// Called when the page becomes the active page.
+        /// </summary>
+        /// <returns>
+        /// <c>true</c> if the page was successfully set active; otherwise
+        /// <c>false</c>.
+        /// </returns>
+        /// <remarks>
+        /// Override this method to performs tasks when a page is activated.
+        /// Your override of this method should call the default version
+        /// before any other processing is done.
+        /// </remarks>
+        protected internal override bool OnSetActive()
+        {
+            // Activate the page
+            return true;
+        }
+        
+        /// <summary>
+        /// Called when the user clicks the Back button in a wizard.
+        /// </summary>
+        /// <returns>
+        /// <c>WizardForm.DefaultPage</c> to automatically advance to the
+        /// next page; <c>WizardForm.NoPageChange</c> to prevent the page
+        /// changing.  To jump to a page other than the next one, return
+        /// the <c>Name</c> of the page to be displayed.
+        /// </returns>
+        /// <remarks>
+        /// Override this method to specify some action the user must take
+        /// when the Back button is pressed.
+        /// </remarks>
+        protected internal override string OnWizardBack()
+        {
+            // Move to the default previous page in the wizard
+            if (routePathCB.Text.Length <= 0)
+                return WizardForm.NoPageChange;
+
+            return WizardForm.NextPage;
+        }
+        
+        /// <summary>
+        /// Called when the user clicks the Finish button in a wizard.
+        /// </summary>
+        /// <returns>
+        /// <c>true</c> if the wizard finishes successfully; otherwise
+        /// <c>false</c>.
+        /// </returns>
+        /// <remarks>
+        /// Override this method to specify some action the user must take
+        /// when the Finish button is pressed.  Return <c>false</c> to
+        /// prevent the wizard from finishing.
+        /// </remarks>
+        protected internal override bool OnWizardFinish()
+        {
+            // Finish the wizard
+            if (routePathCB.Text.Length <= 0)
+                return false;
+            return true;
+        }
+        
+        /// <summary>
+        /// Called when the user clicks the Next button in a wizard.
+        /// </summary>
+        /// <returns>
+        /// <c>WizardForm.DefaultPage</c> to automatically advance to the
+        /// next page; <c>WizardForm.NoPageChange</c> to prevent the page
+        /// changing.  To jump to a page other than the next one, return
+        /// the <c>Name</c> of the page to be displayed.
+        /// </returns>
+        /// <remarks>
+        /// Override this method to specify some action the user must take
+        /// when the Next button is pressed.
+        /// </remarks>
+        protected internal override string OnWizardNext()
+        {
+            // Move to the default next page in the wizard
+            if (routePathCB.Text.Length <= 0)
+                return WizardForm.NoPageChange;
+            activityInfo.RoutePath = routePathCB.Text;
+            activityInfo.ActivityName = activityNameCB.Text;
+            activityInfo.ActivityDescr = ActivityDescrCB.Text;
+
+            return WizardForm.NextPage;
+        }
+
+
+        private void AEW1Button_Click(object sender, EventArgs e)
+        {
+            //Wizard.SetWizardButtons(WizardButton.Finish);
+        }
+
+    }
+}