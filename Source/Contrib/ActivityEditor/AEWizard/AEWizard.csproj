--- conflicted
+++ resolved
@@ -9,11 +9,7 @@
     <AppDesignerFolder>Properties</AppDesignerFolder>
     <RootNamespace>AEWizard</RootNamespace>
     <AssemblyName>Contrib.AEWizard</AssemblyName>
-<<<<<<< HEAD
-    <TargetFrameworkVersion>v4.5</TargetFrameworkVersion>
-=======
     <TargetFrameworkVersion>v4.7.2</TargetFrameworkVersion>
->>>>>>> bc13b234
     <FileAlignment>512</FileAlignment>
     <TargetFrameworkProfile />
   </PropertyGroup>
@@ -26,12 +22,8 @@
     <ErrorReport>prompt</ErrorReport>
     <WarningLevel>4</WarningLevel>
     <PlatformTarget>x86</PlatformTarget>
-<<<<<<< HEAD
     <LangVersion>7.3</LangVersion>
-=======
-    <LangVersion>6</LangVersion>
     <Prefer32Bit>false</Prefer32Bit>
->>>>>>> bc13b234
   </PropertyGroup>
   <PropertyGroup Condition="'$(Configuration)|$(Platform)' == 'Release|x86'">
     <DebugType>pdbonly</DebugType>
@@ -41,27 +33,13 @@
     <ErrorReport>prompt</ErrorReport>
     <WarningLevel>4</WarningLevel>
     <PlatformTarget>x86</PlatformTarget>
-<<<<<<< HEAD
     <LangVersion>7.3</LangVersion>
-  </PropertyGroup>
-  <ItemGroup>
-    <Reference Include="System" />
-    <Reference Include="System.Core" />
-    <Reference Include="System.Data" />
-    <Reference Include="System.Data.DataSetExtensions" />
-    <Reference Include="System.Drawing" />
-    <Reference Include="System.Windows.Forms" />
-    <Reference Include="System.Xml" />
-    <Reference Include="System.Xml.Linq" />
-=======
-    <LangVersion>6</LangVersion>
     <Prefer32Bit>false</Prefer32Bit>
   </PropertyGroup>
   <ItemGroup>
     <Reference Include="System" />
     <Reference Include="System.Drawing" />
     <Reference Include="System.Windows.Forms" />
->>>>>>> bc13b234
   </ItemGroup>
   <ItemGroup>
     <Compile Include="SelectRoute.cs">
