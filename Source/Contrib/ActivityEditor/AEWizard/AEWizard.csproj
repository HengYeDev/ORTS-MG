<<<<<<< HEAD
﻿<?xml version="1.0" encoding="utf-8"?>
<Project ToolsVersion="12.0" DefaultTargets="Build" xmlns="http://schemas.microsoft.com/developer/msbuild/2003">
  <Import Project="$(MSBuildExtensionsPath)\$(MSBuildToolsVersion)\Microsoft.Common.props" Condition="Exists('$(MSBuildExtensionsPath)\$(MSBuildToolsVersion)\Microsoft.Common.props')" />
  <PropertyGroup>
    <Configuration Condition=" '$(Configuration)' == '' ">Debug</Configuration>
    <Platform Condition=" '$(Platform)' == '' ">x86</Platform>
    <ProjectGuid>{79EFFB38-252C-4B06-BD4E-7C7FDE0A20DC}</ProjectGuid>
    <OutputType>Library</OutputType>
    <AppDesignerFolder>Properties</AppDesignerFolder>
    <RootNamespace>AEWizard</RootNamespace>
    <AssemblyName>Contrib.AEWizard</AssemblyName>
    <TargetFrameworkVersion>v4.7.1</TargetFrameworkVersion>
    <FileAlignment>512</FileAlignment>
    <TargetFrameworkProfile />
  </PropertyGroup>
  <PropertyGroup Condition="'$(Configuration)|$(Platform)' == 'Debug|AnyCPU'">
    <DebugSymbols>true</DebugSymbols>
    <OutputPath>..\..\..\..\Program\</OutputPath>
    <DefineConstants>DEBUG;TRACE</DefineConstants>
    <DebugType>full</DebugType>
    <PlatformTarget>AnyCPU</PlatformTarget>
    <LangVersion>default</LangVersion>
    <ErrorReport>prompt</ErrorReport>
    <CodeAnalysisRuleSet>MinimumRecommendedRules.ruleset</CodeAnalysisRuleSet>
    <Prefer32Bit>false</Prefer32Bit>
  </PropertyGroup>
  <PropertyGroup Condition="'$(Configuration)|$(Platform)' == 'Release|AnyCPU'">
    <OutputPath>..\..\..\..\Program\</OutputPath>
    <DefineConstants>TRACE</DefineConstants>
    <Optimize>true</Optimize>
    <DebugType>pdbonly</DebugType>
    <PlatformTarget>AnyCPU</PlatformTarget>
    <LangVersion>default</LangVersion>
    <ErrorReport>prompt</ErrorReport>
    <CodeAnalysisRuleSet>MinimumRecommendedRules.ruleset</CodeAnalysisRuleSet>
    <Prefer32Bit>false</Prefer32Bit>
  </PropertyGroup>
  <ItemGroup>
    <Reference Include="System" />
    <Reference Include="System.Core">
      <RequiredTargetFramework>3.5</RequiredTargetFramework>
    </Reference>
    <Reference Include="System.Data" />
    <Reference Include="System.Data.DataSetExtensions">
      <RequiredTargetFramework>3.5</RequiredTargetFramework>
    </Reference>
    <Reference Include="System.Drawing" />
    <Reference Include="System.Windows.Forms" />
    <Reference Include="System.Xml" />
    <Reference Include="System.Xml.Linq">
      <RequiredTargetFramework>3.5</RequiredTargetFramework>
    </Reference>
  </ItemGroup>
  <ItemGroup>
    <Compile Include="SelectRoute.cs">
      <SubType>UserControl</SubType>
    </Compile>
    <Compile Include="SinglePage.cs">
      <SubType>UserControl</SubType>
    </Compile>
    <Compile Include="Program.cs" />
    <Compile Include="Properties\AssemblyInfo.cs" />
    <EmbeddedResource Include="Properties\Resources.resx">
      <Generator>ResXFileCodeGenerator</Generator>
      <LastGenOutput>Resources.Designer.cs</LastGenOutput>
      <SubType>Designer</SubType>
    </EmbeddedResource>
    <EmbeddedResource Include="SelectRoute.resx">
      <DependentUpon>SelectRoute.cs</DependentUpon>
    </EmbeddedResource>
    <EmbeddedResource Include="TrainInfo.resx">
      <DependentUpon>TrainInfo.cs</DependentUpon>
    </EmbeddedResource>
    <EmbeddedResource Include="WizardForm.resx">
      <DependentUpon>WizardForm.cs</DependentUpon>
    </EmbeddedResource>
    <EmbeddedResource Include="ActivityDescr.resx">
      <DependentUpon>ActivityDescr.cs</DependentUpon>
    </EmbeddedResource>
    <Compile Include="Properties\Resources.Designer.cs">
      <AutoGen>True</AutoGen>
      <DependentUpon>Resources.resx</DependentUpon>
      <DesignTime>True</DesignTime>
    </Compile>
    <None Include="Properties\Settings.settings">
      <Generator>SettingsSingleFileGenerator</Generator>
      <LastGenOutput>Settings.Designer.cs</LastGenOutput>
    </None>
    <Compile Include="Properties\Settings.Designer.cs">
      <AutoGen>True</AutoGen>
      <DependentUpon>Settings.settings</DependentUpon>
      <DesignTimeSharedInput>True</DesignTimeSharedInput>
    </Compile>
    <Compile Include="TrainInfo.cs">
      <SubType>UserControl</SubType>
    </Compile>
    <Compile Include="WizardForm.cs">
      <SubType>Form</SubType>
    </Compile>
    <Compile Include="ActivityDescr.cs">
      <SubType>UserControl</SubType>
    </Compile>
  </ItemGroup>
  <ItemGroup>
    <ProjectReference Include="..\LibAE\LibAE.csproj">
      <Project>{b79691a7-bf8c-40b4-ade0-5f30f2730414}</Project>
      <Name>LibAE</Name>
    </ProjectReference>
  </ItemGroup>
  <Import Project="$(MSBuildToolsPath)\Microsoft.CSharp.targets" />
  <!-- To modify your build process, add your task inside one of the targets below and uncomment it.
       Other similar extension points exist, see Microsoft.Common.targets.
  <Target Name="BeforeBuild">
  </Target>
  <Target Name="AfterBuild">
  </Target>
  -->
=======
﻿<?xml version="1.0" encoding="utf-8"?>
<Project ToolsVersion="12.0" DefaultTargets="Build" xmlns="http://schemas.microsoft.com/developer/msbuild/2003">
  <Import Project="$(MSBuildExtensionsPath)\$(MSBuildToolsVersion)\Microsoft.Common.props" Condition="Exists('$(MSBuildExtensionsPath)\$(MSBuildToolsVersion)\Microsoft.Common.props')" />
  <PropertyGroup>
    <Configuration Condition=" '$(Configuration)' == '' ">Debug</Configuration>
    <Platform Condition=" '$(Platform)' == '' ">x86</Platform>
    <ProjectGuid>{79EFFB38-252C-4B06-BD4E-7C7FDE0A20DC}</ProjectGuid>
    <OutputType>Library</OutputType>
    <AppDesignerFolder>Properties</AppDesignerFolder>
    <RootNamespace>AEWizard</RootNamespace>
    <AssemblyName>Contrib.AEWizard</AssemblyName>
    <TargetFrameworkVersion>v3.5</TargetFrameworkVersion>
    <FileAlignment>512</FileAlignment>
  </PropertyGroup>
  <PropertyGroup Condition="'$(Configuration)|$(Platform)' == 'Debug|x86'">
    <DebugSymbols>true</DebugSymbols>
    <DebugType>full</DebugType>
    <Optimize>false</Optimize>
    <OutputPath>..\..\..\..\Program\</OutputPath>
    <DefineConstants>DEBUG;TRACE</DefineConstants>
    <ErrorReport>prompt</ErrorReport>
    <WarningLevel>4</WarningLevel>
    <PlatformTarget>x86</PlatformTarget>
    <LangVersion>7.3</LangVersion>
  </PropertyGroup>
  <PropertyGroup Condition="'$(Configuration)|$(Platform)' == 'Release|x86'">
    <DebugType>pdbonly</DebugType>
    <Optimize>true</Optimize>
    <OutputPath>..\..\..\..\Program\</OutputPath>
    <DefineConstants>TRACE</DefineConstants>
    <ErrorReport>prompt</ErrorReport>
    <WarningLevel>4</WarningLevel>
    <PlatformTarget>x86</PlatformTarget>
    <LangVersion>7.3</LangVersion>
  </PropertyGroup>
  <ItemGroup>
    <Reference Include="System" />
    <Reference Include="System.Core">
      <RequiredTargetFramework>3.5</RequiredTargetFramework>
    </Reference>
    <Reference Include="System.Data" />
    <Reference Include="System.Data.DataSetExtensions">
      <RequiredTargetFramework>3.5</RequiredTargetFramework>
    </Reference>
    <Reference Include="System.Drawing" />
    <Reference Include="System.Windows.Forms" />
    <Reference Include="System.Xml" />
    <Reference Include="System.Xml.Linq">
      <RequiredTargetFramework>3.5</RequiredTargetFramework>
    </Reference>
  </ItemGroup>
  <ItemGroup>
    <Compile Include="SelectRoute.cs">
      <SubType>UserControl</SubType>
    </Compile>
    <Compile Include="SinglePage.cs">
      <SubType>UserControl</SubType>
    </Compile>
    <Compile Include="Program.cs" />
    <Compile Include="Properties\AssemblyInfo.cs" />
    <EmbeddedResource Include="Properties\Resources.resx">
      <Generator>ResXFileCodeGenerator</Generator>
      <LastGenOutput>Resources.Designer.cs</LastGenOutput>
      <SubType>Designer</SubType>
    </EmbeddedResource>
    <EmbeddedResource Include="SelectRoute.resx">
      <DependentUpon>SelectRoute.cs</DependentUpon>
    </EmbeddedResource>
    <EmbeddedResource Include="TrainInfo.resx">
      <DependentUpon>TrainInfo.cs</DependentUpon>
    </EmbeddedResource>
    <EmbeddedResource Include="WizardForm.resx">
      <DependentUpon>WizardForm.cs</DependentUpon>
    </EmbeddedResource>
    <EmbeddedResource Include="ActivityDescr.resx">
      <DependentUpon>ActivityDescr.cs</DependentUpon>
    </EmbeddedResource>
    <Compile Include="Properties\Resources.Designer.cs">
      <AutoGen>True</AutoGen>
      <DependentUpon>Resources.resx</DependentUpon>
      <DesignTime>True</DesignTime>
    </Compile>
    <None Include="Properties\Settings.settings">
      <Generator>SettingsSingleFileGenerator</Generator>
      <LastGenOutput>Settings.Designer.cs</LastGenOutput>
    </None>
    <Compile Include="Properties\Settings.Designer.cs">
      <AutoGen>True</AutoGen>
      <DependentUpon>Settings.settings</DependentUpon>
      <DesignTimeSharedInput>True</DesignTimeSharedInput>
    </Compile>
    <Compile Include="TrainInfo.cs">
      <SubType>UserControl</SubType>
    </Compile>
    <Compile Include="WizardForm.cs">
      <SubType>Form</SubType>
    </Compile>
    <Compile Include="ActivityDescr.cs">
      <SubType>UserControl</SubType>
    </Compile>
  </ItemGroup>
  <ItemGroup>
    <ProjectReference Include="..\LibAE\LibAE.csproj">
      <Project>{b79691a7-bf8c-40b4-ade0-5f30f2730414}</Project>
      <Name>LibAE</Name>
    </ProjectReference>
  </ItemGroup>
  <Import Project="$(MSBuildToolsPath)\Microsoft.CSharp.targets" />
  <!-- To modify your build process, add your task inside one of the targets below and uncomment it.
       Other similar extension points exist, see Microsoft.Common.targets.
  <Target Name="BeforeBuild">
  </Target>
  <Target Name="AfterBuild">
  </Target>
  -->
>>>>>>> 6b2cf1ad
</Project><|MERGE_RESOLUTION|>--- conflicted
+++ resolved
@@ -1,236 +1,117 @@
-<<<<<<< HEAD
-﻿<?xml version="1.0" encoding="utf-8"?>
-<Project ToolsVersion="12.0" DefaultTargets="Build" xmlns="http://schemas.microsoft.com/developer/msbuild/2003">
-  <Import Project="$(MSBuildExtensionsPath)\$(MSBuildToolsVersion)\Microsoft.Common.props" Condition="Exists('$(MSBuildExtensionsPath)\$(MSBuildToolsVersion)\Microsoft.Common.props')" />
-  <PropertyGroup>
-    <Configuration Condition=" '$(Configuration)' == '' ">Debug</Configuration>
-    <Platform Condition=" '$(Platform)' == '' ">x86</Platform>
-    <ProjectGuid>{79EFFB38-252C-4B06-BD4E-7C7FDE0A20DC}</ProjectGuid>
-    <OutputType>Library</OutputType>
-    <AppDesignerFolder>Properties</AppDesignerFolder>
-    <RootNamespace>AEWizard</RootNamespace>
-    <AssemblyName>Contrib.AEWizard</AssemblyName>
-    <TargetFrameworkVersion>v4.7.1</TargetFrameworkVersion>
-    <FileAlignment>512</FileAlignment>
-    <TargetFrameworkProfile />
-  </PropertyGroup>
-  <PropertyGroup Condition="'$(Configuration)|$(Platform)' == 'Debug|AnyCPU'">
-    <DebugSymbols>true</DebugSymbols>
-    <OutputPath>..\..\..\..\Program\</OutputPath>
-    <DefineConstants>DEBUG;TRACE</DefineConstants>
-    <DebugType>full</DebugType>
-    <PlatformTarget>AnyCPU</PlatformTarget>
-    <LangVersion>default</LangVersion>
-    <ErrorReport>prompt</ErrorReport>
-    <CodeAnalysisRuleSet>MinimumRecommendedRules.ruleset</CodeAnalysisRuleSet>
-    <Prefer32Bit>false</Prefer32Bit>
-  </PropertyGroup>
-  <PropertyGroup Condition="'$(Configuration)|$(Platform)' == 'Release|AnyCPU'">
-    <OutputPath>..\..\..\..\Program\</OutputPath>
-    <DefineConstants>TRACE</DefineConstants>
-    <Optimize>true</Optimize>
-    <DebugType>pdbonly</DebugType>
-    <PlatformTarget>AnyCPU</PlatformTarget>
-    <LangVersion>default</LangVersion>
-    <ErrorReport>prompt</ErrorReport>
-    <CodeAnalysisRuleSet>MinimumRecommendedRules.ruleset</CodeAnalysisRuleSet>
-    <Prefer32Bit>false</Prefer32Bit>
-  </PropertyGroup>
-  <ItemGroup>
-    <Reference Include="System" />
-    <Reference Include="System.Core">
-      <RequiredTargetFramework>3.5</RequiredTargetFramework>
-    </Reference>
-    <Reference Include="System.Data" />
-    <Reference Include="System.Data.DataSetExtensions">
-      <RequiredTargetFramework>3.5</RequiredTargetFramework>
-    </Reference>
-    <Reference Include="System.Drawing" />
-    <Reference Include="System.Windows.Forms" />
-    <Reference Include="System.Xml" />
-    <Reference Include="System.Xml.Linq">
-      <RequiredTargetFramework>3.5</RequiredTargetFramework>
-    </Reference>
-  </ItemGroup>
-  <ItemGroup>
-    <Compile Include="SelectRoute.cs">
-      <SubType>UserControl</SubType>
-    </Compile>
-    <Compile Include="SinglePage.cs">
-      <SubType>UserControl</SubType>
-    </Compile>
-    <Compile Include="Program.cs" />
-    <Compile Include="Properties\AssemblyInfo.cs" />
-    <EmbeddedResource Include="Properties\Resources.resx">
-      <Generator>ResXFileCodeGenerator</Generator>
-      <LastGenOutput>Resources.Designer.cs</LastGenOutput>
-      <SubType>Designer</SubType>
-    </EmbeddedResource>
-    <EmbeddedResource Include="SelectRoute.resx">
-      <DependentUpon>SelectRoute.cs</DependentUpon>
-    </EmbeddedResource>
-    <EmbeddedResource Include="TrainInfo.resx">
-      <DependentUpon>TrainInfo.cs</DependentUpon>
-    </EmbeddedResource>
-    <EmbeddedResource Include="WizardForm.resx">
-      <DependentUpon>WizardForm.cs</DependentUpon>
-    </EmbeddedResource>
-    <EmbeddedResource Include="ActivityDescr.resx">
-      <DependentUpon>ActivityDescr.cs</DependentUpon>
-    </EmbeddedResource>
-    <Compile Include="Properties\Resources.Designer.cs">
-      <AutoGen>True</AutoGen>
-      <DependentUpon>Resources.resx</DependentUpon>
-      <DesignTime>True</DesignTime>
-    </Compile>
-    <None Include="Properties\Settings.settings">
-      <Generator>SettingsSingleFileGenerator</Generator>
-      <LastGenOutput>Settings.Designer.cs</LastGenOutput>
-    </None>
-    <Compile Include="Properties\Settings.Designer.cs">
-      <AutoGen>True</AutoGen>
-      <DependentUpon>Settings.settings</DependentUpon>
-      <DesignTimeSharedInput>True</DesignTimeSharedInput>
-    </Compile>
-    <Compile Include="TrainInfo.cs">
-      <SubType>UserControl</SubType>
-    </Compile>
-    <Compile Include="WizardForm.cs">
-      <SubType>Form</SubType>
-    </Compile>
-    <Compile Include="ActivityDescr.cs">
-      <SubType>UserControl</SubType>
-    </Compile>
-  </ItemGroup>
-  <ItemGroup>
-    <ProjectReference Include="..\LibAE\LibAE.csproj">
-      <Project>{b79691a7-bf8c-40b4-ade0-5f30f2730414}</Project>
-      <Name>LibAE</Name>
-    </ProjectReference>
-  </ItemGroup>
-  <Import Project="$(MSBuildToolsPath)\Microsoft.CSharp.targets" />
-  <!-- To modify your build process, add your task inside one of the targets below and uncomment it.
-       Other similar extension points exist, see Microsoft.Common.targets.
-  <Target Name="BeforeBuild">
-  </Target>
-  <Target Name="AfterBuild">
-  </Target>
-  -->
-=======
-﻿<?xml version="1.0" encoding="utf-8"?>
-<Project ToolsVersion="12.0" DefaultTargets="Build" xmlns="http://schemas.microsoft.com/developer/msbuild/2003">
-  <Import Project="$(MSBuildExtensionsPath)\$(MSBuildToolsVersion)\Microsoft.Common.props" Condition="Exists('$(MSBuildExtensionsPath)\$(MSBuildToolsVersion)\Microsoft.Common.props')" />
-  <PropertyGroup>
-    <Configuration Condition=" '$(Configuration)' == '' ">Debug</Configuration>
-    <Platform Condition=" '$(Platform)' == '' ">x86</Platform>
-    <ProjectGuid>{79EFFB38-252C-4B06-BD4E-7C7FDE0A20DC}</ProjectGuid>
-    <OutputType>Library</OutputType>
-    <AppDesignerFolder>Properties</AppDesignerFolder>
-    <RootNamespace>AEWizard</RootNamespace>
-    <AssemblyName>Contrib.AEWizard</AssemblyName>
-    <TargetFrameworkVersion>v3.5</TargetFrameworkVersion>
-    <FileAlignment>512</FileAlignment>
-  </PropertyGroup>
-  <PropertyGroup Condition="'$(Configuration)|$(Platform)' == 'Debug|x86'">
-    <DebugSymbols>true</DebugSymbols>
-    <DebugType>full</DebugType>
-    <Optimize>false</Optimize>
-    <OutputPath>..\..\..\..\Program\</OutputPath>
-    <DefineConstants>DEBUG;TRACE</DefineConstants>
-    <ErrorReport>prompt</ErrorReport>
-    <WarningLevel>4</WarningLevel>
-    <PlatformTarget>x86</PlatformTarget>
-    <LangVersion>7.3</LangVersion>
-  </PropertyGroup>
-  <PropertyGroup Condition="'$(Configuration)|$(Platform)' == 'Release|x86'">
-    <DebugType>pdbonly</DebugType>
-    <Optimize>true</Optimize>
-    <OutputPath>..\..\..\..\Program\</OutputPath>
-    <DefineConstants>TRACE</DefineConstants>
-    <ErrorReport>prompt</ErrorReport>
-    <WarningLevel>4</WarningLevel>
-    <PlatformTarget>x86</PlatformTarget>
-    <LangVersion>7.3</LangVersion>
-  </PropertyGroup>
-  <ItemGroup>
-    <Reference Include="System" />
-    <Reference Include="System.Core">
-      <RequiredTargetFramework>3.5</RequiredTargetFramework>
-    </Reference>
-    <Reference Include="System.Data" />
-    <Reference Include="System.Data.DataSetExtensions">
-      <RequiredTargetFramework>3.5</RequiredTargetFramework>
-    </Reference>
-    <Reference Include="System.Drawing" />
-    <Reference Include="System.Windows.Forms" />
-    <Reference Include="System.Xml" />
-    <Reference Include="System.Xml.Linq">
-      <RequiredTargetFramework>3.5</RequiredTargetFramework>
-    </Reference>
-  </ItemGroup>
-  <ItemGroup>
-    <Compile Include="SelectRoute.cs">
-      <SubType>UserControl</SubType>
-    </Compile>
-    <Compile Include="SinglePage.cs">
-      <SubType>UserControl</SubType>
-    </Compile>
-    <Compile Include="Program.cs" />
-    <Compile Include="Properties\AssemblyInfo.cs" />
-    <EmbeddedResource Include="Properties\Resources.resx">
-      <Generator>ResXFileCodeGenerator</Generator>
-      <LastGenOutput>Resources.Designer.cs</LastGenOutput>
-      <SubType>Designer</SubType>
-    </EmbeddedResource>
-    <EmbeddedResource Include="SelectRoute.resx">
-      <DependentUpon>SelectRoute.cs</DependentUpon>
-    </EmbeddedResource>
-    <EmbeddedResource Include="TrainInfo.resx">
-      <DependentUpon>TrainInfo.cs</DependentUpon>
-    </EmbeddedResource>
-    <EmbeddedResource Include="WizardForm.resx">
-      <DependentUpon>WizardForm.cs</DependentUpon>
-    </EmbeddedResource>
-    <EmbeddedResource Include="ActivityDescr.resx">
-      <DependentUpon>ActivityDescr.cs</DependentUpon>
-    </EmbeddedResource>
-    <Compile Include="Properties\Resources.Designer.cs">
-      <AutoGen>True</AutoGen>
-      <DependentUpon>Resources.resx</DependentUpon>
-      <DesignTime>True</DesignTime>
-    </Compile>
-    <None Include="Properties\Settings.settings">
-      <Generator>SettingsSingleFileGenerator</Generator>
-      <LastGenOutput>Settings.Designer.cs</LastGenOutput>
-    </None>
-    <Compile Include="Properties\Settings.Designer.cs">
-      <AutoGen>True</AutoGen>
-      <DependentUpon>Settings.settings</DependentUpon>
-      <DesignTimeSharedInput>True</DesignTimeSharedInput>
-    </Compile>
-    <Compile Include="TrainInfo.cs">
-      <SubType>UserControl</SubType>
-    </Compile>
-    <Compile Include="WizardForm.cs">
-      <SubType>Form</SubType>
-    </Compile>
-    <Compile Include="ActivityDescr.cs">
-      <SubType>UserControl</SubType>
-    </Compile>
-  </ItemGroup>
-  <ItemGroup>
-    <ProjectReference Include="..\LibAE\LibAE.csproj">
-      <Project>{b79691a7-bf8c-40b4-ade0-5f30f2730414}</Project>
-      <Name>LibAE</Name>
-    </ProjectReference>
-  </ItemGroup>
-  <Import Project="$(MSBuildToolsPath)\Microsoft.CSharp.targets" />
-  <!-- To modify your build process, add your task inside one of the targets below and uncomment it.
-       Other similar extension points exist, see Microsoft.Common.targets.
-  <Target Name="BeforeBuild">
-  </Target>
-  <Target Name="AfterBuild">
-  </Target>
-  -->
->>>>>>> 6b2cf1ad
+﻿<?xml version="1.0" encoding="utf-8"?>
+<Project ToolsVersion="12.0" DefaultTargets="Build" xmlns="http://schemas.microsoft.com/developer/msbuild/2003">
+  <Import Project="$(MSBuildExtensionsPath)\$(MSBuildToolsVersion)\Microsoft.Common.props" Condition="Exists('$(MSBuildExtensionsPath)\$(MSBuildToolsVersion)\Microsoft.Common.props')" />
+  <PropertyGroup>
+    <Configuration Condition=" '$(Configuration)' == '' ">Debug</Configuration>
+    <Platform Condition=" '$(Platform)' == '' ">x86</Platform>
+    <ProjectGuid>{79EFFB38-252C-4B06-BD4E-7C7FDE0A20DC}</ProjectGuid>
+    <OutputType>Library</OutputType>
+    <AppDesignerFolder>Properties</AppDesignerFolder>
+    <RootNamespace>AEWizard</RootNamespace>
+    <AssemblyName>Contrib.AEWizard</AssemblyName>
+    <TargetFrameworkVersion>v4.7.2</TargetFrameworkVersion>    <FileAlignment>512</FileAlignment>
+    <TargetFrameworkProfile />
+  </PropertyGroup>
+  <PropertyGroup Condition="'$(Configuration)|$(Platform)' == 'Debug|AnyCPU'">
+    <DebugSymbols>true</DebugSymbols>
+    <OutputPath>..\..\..\..\Program\</OutputPath>
+    <DefineConstants>DEBUG;TRACE</DefineConstants>
+    <DebugType>full</DebugType>
+    <PlatformTarget>AnyCPU</PlatformTarget>
+    <LangVersion>latest</LangVersion>
+    <ErrorReport>prompt</ErrorReport>
+    <CodeAnalysisRuleSet>MinimumRecommendedRules.ruleset</CodeAnalysisRuleSet>
+    <Prefer32Bit>false</Prefer32Bit>
+  </PropertyGroup>
+  <PropertyGroup Condition="'$(Configuration)|$(Platform)' == 'Release|AnyCPU'">
+    <OutputPath>..\..\..\..\Program\</OutputPath>
+    <DefineConstants>TRACE</DefineConstants>
+    <Optimize>true</Optimize>
+    <DebugType>pdbonly</DebugType>
+    <PlatformTarget>AnyCPU</PlatformTarget>
+    <LangVersion>latest</LangVersion>
+    <ErrorReport>prompt</ErrorReport>
+    <CodeAnalysisRuleSet>MinimumRecommendedRules.ruleset</CodeAnalysisRuleSet>
+    <Prefer32Bit>false</Prefer32Bit>
+  </PropertyGroup>
+  <ItemGroup>
+    <Reference Include="System" />
+    <Reference Include="System.Core">
+      <RequiredTargetFramework>3.5</RequiredTargetFramework>
+    </Reference>
+    <Reference Include="System.Data" />
+    <Reference Include="System.Data.DataSetExtensions">
+      <RequiredTargetFramework>3.5</RequiredTargetFramework>
+    </Reference>
+    <Reference Include="System.Drawing" />
+    <Reference Include="System.Windows.Forms" />
+    <Reference Include="System.Xml" />
+    <Reference Include="System.Xml.Linq">
+      <RequiredTargetFramework>3.5</RequiredTargetFramework>
+    </Reference>
+  </ItemGroup>
+  <ItemGroup>
+    <Compile Include="SelectRoute.cs">
+      <SubType>UserControl</SubType>
+    </Compile>
+    <Compile Include="SinglePage.cs">
+      <SubType>UserControl</SubType>
+    </Compile>
+    <Compile Include="Program.cs" />
+    <Compile Include="Properties\AssemblyInfo.cs" />
+    <EmbeddedResource Include="Properties\Resources.resx">
+      <Generator>ResXFileCodeGenerator</Generator>
+      <LastGenOutput>Resources.Designer.cs</LastGenOutput>
+      <SubType>Designer</SubType>
+    </EmbeddedResource>
+    <EmbeddedResource Include="SelectRoute.resx">
+      <DependentUpon>SelectRoute.cs</DependentUpon>
+    </EmbeddedResource>
+    <EmbeddedResource Include="TrainInfo.resx">
+      <DependentUpon>TrainInfo.cs</DependentUpon>
+    </EmbeddedResource>
+    <EmbeddedResource Include="WizardForm.resx">
+      <DependentUpon>WizardForm.cs</DependentUpon>
+    </EmbeddedResource>
+    <EmbeddedResource Include="ActivityDescr.resx">
+      <DependentUpon>ActivityDescr.cs</DependentUpon>
+    </EmbeddedResource>
+    <Compile Include="Properties\Resources.Designer.cs">
+      <AutoGen>True</AutoGen>
+      <DependentUpon>Resources.resx</DependentUpon>
+      <DesignTime>True</DesignTime>
+    </Compile>
+    <None Include="Properties\Settings.settings">
+      <Generator>SettingsSingleFileGenerator</Generator>
+      <LastGenOutput>Settings.Designer.cs</LastGenOutput>
+    </None>
+    <Compile Include="Properties\Settings.Designer.cs">
+      <AutoGen>True</AutoGen>
+      <DependentUpon>Settings.settings</DependentUpon>
+      <DesignTimeSharedInput>True</DesignTimeSharedInput>
+    </Compile>
+    <Compile Include="TrainInfo.cs">
+      <SubType>UserControl</SubType>
+    </Compile>
+    <Compile Include="WizardForm.cs">
+      <SubType>Form</SubType>
+    </Compile>
+    <Compile Include="ActivityDescr.cs">
+      <SubType>UserControl</SubType>
+    </Compile>
+  </ItemGroup>
+  <ItemGroup>
+    <ProjectReference Include="..\LibAE\LibAE.csproj">
+      <Project>{b79691a7-bf8c-40b4-ade0-5f30f2730414}</Project>
+      <Name>LibAE</Name>
+    </ProjectReference>
+  </ItemGroup>
+  <Import Project="$(MSBuildToolsPath)\Microsoft.CSharp.targets" />
+  <!-- To modify your build process, add your task inside one of the targets below and uncomment it.
+       Other similar extension points exist, see Microsoft.Common.targets.
+  <Target Name="BeforeBuild">
+  </Target>
+  <Target Name="AfterBuild">
+  </Target>
+  -->
 </Project>