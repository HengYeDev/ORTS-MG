﻿<?xml version="1.0" encoding="utf-8"?>
<Project ToolsVersion="12.0" DefaultTargets="Build" xmlns="http://schemas.microsoft.com/developer/msbuild/2003">
  <Import Project="$(MSBuildExtensionsPath)\$(MSBuildToolsVersion)\Microsoft.Common.props" Condition="Exists('$(MSBuildExtensionsPath)\$(MSBuildToolsVersion)\Microsoft.Common.props')" />
  <PropertyGroup>
    <Configuration Condition=" '$(Configuration)' == '' ">Debug</Configuration>
    <Platform Condition=" '$(Platform)' == '' ">x86</Platform>
    <ProjectGuid>{306C904F-BE41-4B39-A0C4-51068B7F205E}</ProjectGuid>
    <OutputType>WinExe</OutputType>
    <AppDesignerFolder>Properties</AppDesignerFolder>
    <RootNamespace>ActivityEditor</RootNamespace>
    <AssemblyName>Contrib.ActivityEditor</AssemblyName>
    <TargetFrameworkVersion>v4.7.2</TargetFrameworkVersion>
    <FileAlignment>512</FileAlignment>
    <ApplicationIcon>..\..\..\ORTS.ico</ApplicationIcon>
    <TargetFrameworkProfile />
  </PropertyGroup>
  <PropertyGroup Condition="'$(Configuration)|$(Platform)' == 'Debug|AnyCPU'">
    <DebugSymbols>true</DebugSymbols>
    <OutputPath>..\..\..\..\Program\</OutputPath>
    <DefineConstants>TRACE;DEBUG;WINDOWS;ACTIVITY_EDITOR</DefineConstants>
    <DebugType>full</DebugType>
    <PlatformTarget>AnyCPU</PlatformTarget>
    <ErrorReport>prompt</ErrorReport>
    <WarningLevel>4</WarningLevel>
    <PlatformTarget>AnyCPU</PlatformTarget>
    <PlatformTarget>x86</PlatformTarget>
    <Prefer32Bit>false</Prefer32Bit>
    <LangVersion>7.3</LangVersion>
    <ErrorReport>prompt</ErrorReport>
    <CodeAnalysisRuleSet>MinimumRecommendedRules.ruleset</CodeAnalysisRuleSet>
    <Prefer32Bit>true</Prefer32Bit>
  </PropertyGroup>
  <PropertyGroup Condition="'$(Configuration)|$(Platform)' == 'Release|AnyCPU'">
    <OutputPath>..\..\..\..\Program\</OutputPath>
    <DefineConstants>TRACE;WINDOWS;ACTIVITY_EDITOR</DefineConstants>
    <Optimize>true</Optimize>
    <DebugType>pdbonly</DebugType>
    <PlatformTarget>AnyCPU</PlatformTarget>
    <ErrorReport>prompt</ErrorReport>
    <WarningLevel>4</WarningLevel>
    <PlatformTarget>AnyCPU</PlatformTarget>
    <PlatformTarget>x86</PlatformTarget>
    <Prefer32Bit>false</Prefer32Bit>
    <LangVersion>7.3</LangVersion>
    <ErrorReport>prompt</ErrorReport>
    <CodeAnalysisRuleSet>MinimumRecommendedRules.ruleset</CodeAnalysisRuleSet>
    <Prefer32Bit>true</Prefer32Bit>
  </PropertyGroup>
  <ItemGroup>
    <Reference Include="Microsoft.Xna.Framework, Version=3.1.0.0, Culture=neutral, PublicKeyToken=6d5c3888ef60e27d, processorArchitecture=x86" />
    <Reference Include="System" />
<<<<<<< HEAD
=======
    <Reference Include="System.Data" />
>>>>>>> e3041d71
    <Reference Include="System.Drawing" />
    <Reference Include="System.Windows.Forms" />
    <Reference Include="System.Xml" />
  </ItemGroup>
  <ItemGroup>
    <Compile Include="ActionProperties\ControlStartProperties.cs">
      <SubType>Form</SubType>
    </Compile>
    <Compile Include="ActionProperties\ControlStartProperties.Designer.cs">
      <DependentUpon>ControlStartProperties.cs</DependentUpon>
    </Compile>
    <Compile Include="ActionProperties\ControlStoppedProperties.cs">
      <SubType>Form</SubType>
    </Compile>
    <Compile Include="ActionProperties\ControlStoppedProperties.Designer.cs">
      <DependentUpon>ControlStoppedProperties.cs</DependentUpon>
    </Compile>
    <Compile Include="ActionProperties\HornProperties.cs">
      <SubType>Form</SubType>
    </Compile>
    <Compile Include="ActionProperties\HornProperties.Designer.cs">
      <DependentUpon>HornProperties.cs</DependentUpon>
    </Compile>
    <Compile Include="Engine\ActEditor.cs">
      <SubType>Form</SubType>
    </Compile>
    <Compile Include="Engine\ActEditor.Designer.cs">
      <DependentUpon>ActEditor.cs</DependentUpon>
    </Compile>
    <Compile Include="Engine\AEConfig.cs" />
    <Compile Include="Preference\AEPreference.cs" />
    <Compile Include="Program.cs" />
    <Compile Include="Properties\AssemblyInfo.cs" />
    <EmbeddedResource Include="AboutActEdit.resx">
      <DependentUpon>AboutActEdit.cs</DependentUpon>
    </EmbeddedResource>
    <EmbeddedResource Include="ActionProperties\ControlStartProperties.resx">
      <DependentUpon>ControlStartProperties.cs</DependentUpon>
    </EmbeddedResource>
    <EmbeddedResource Include="ActionProperties\ControlStoppedProperties.resx">
      <DependentUpon>ControlStoppedProperties.cs</DependentUpon>
    </EmbeddedResource>
    <EmbeddedResource Include="ActionProperties\HornProperties.resx">
      <DependentUpon>HornProperties.cs</DependentUpon>
    </EmbeddedResource>
    <EmbeddedResource Include="Engine\ActEditor.resx">
      <DependentUpon>ActEditor.cs</DependentUpon>
    </EmbeddedResource>
    <EmbeddedResource Include="Engine\Viewer2D.resx">
      <DependentUpon>Viewer2D.cs</DependentUpon>
    </EmbeddedResource>
    <EmbeddedResource Include="Preference\Options.resx">
      <DependentUpon>Options.cs</DependentUpon>
    </EmbeddedResource>
    <EmbeddedResource Include="Properties\Resources.resx">
      <Generator>ResXFileCodeGenerator</Generator>
      <LastGenOutput>Resources.Designer.cs</LastGenOutput>
      <SubType>Designer</SubType>
    </EmbeddedResource>
    <Compile Include="Properties\Resources.Designer.cs">
      <AutoGen>True</AutoGen>
      <DependentUpon>Resources.resx</DependentUpon>
      <DesignTime>True</DesignTime>
    </Compile>
    <None Include="app.config" />
    <None Include="Properties\Settings.settings">
      <Generator>SettingsSingleFileGenerator</Generator>
      <LastGenOutput>Settings.Designer.cs</LastGenOutput>
    </None>
    <Compile Include="Properties\Settings.Designer.cs">
      <AutoGen>True</AutoGen>
      <DependentUpon>Settings.settings</DependentUpon>
      <DesignTimeSharedInput>True</DesignTimeSharedInput>
    </Compile>
    <Compile Include="AboutActEdit.cs">
      <SubType>Form</SubType>
    </Compile>
    <Compile Include="AboutActEdit.Designer.cs">
      <DependentUpon>AboutActEdit.cs</DependentUpon>
    </Compile>
    <Compile Include="Activity\WaitActivity.cs">
      <SubType>Form</SubType>
    </Compile>
    <Compile Include="Activity\WaitActivity.Designer.cs">
      <DependentUpon>WaitActivity.cs</DependentUpon>
    </Compile>
    <Compile Include="Activity\StartActivity.cs">
      <SubType>Form</SubType>
    </Compile>
    <Compile Include="Activity\StartActivity.Designer.cs">
      <DependentUpon>StartActivity.cs</DependentUpon>
    </Compile>
    <Compile Include="Engine\AEActivity.cs" />
    <Compile Include="Engine\AERouteConfig.cs" />
    <Compile Include="Engine\SimpleTextEd.cs">
      <SubType>Form</SubType>
    </Compile>
    <Compile Include="Engine\SimpleTextEd.Designer.cs">
      <DependentUpon>SimpleTextEd.cs</DependentUpon>
    </Compile>
    <Compile Include="Engine\ProcessState.cs" />
    <Compile Include="Engine\PseudoSim.cs" />
    <Compile Include="Engine\Viewer2D.cs">
      <SubType>Form</SubType>
    </Compile>
    <Compile Include="Engine\Viewer2D.Designer.cs">
      <DependentUpon>Viewer2D.cs</DependentUpon>
    </Compile>
    <Compile Include="Internat\IntalMngr.cs" />
    <Compile Include="Preference\Options.cs">
      <SubType>Form</SubType>
    </Compile>
    <Compile Include="Preference\Options.Designer.cs">
      <DependentUpon>Options.cs</DependentUpon>
    </Compile>
    <Compile Include="Route Metadata\BufferInterface.cs">
      <SubType>Form</SubType>
    </Compile>
    <Compile Include="Route Metadata\BufferInterface.Designer.cs">
      <DependentUpon>BufferInterface.cs</DependentUpon>
    </Compile>
    <Compile Include="Route Metadata\ConnectorInterface.cs">
      <SubType>Form</SubType>
    </Compile>
    <Compile Include="Route Metadata\ConnectorInterface.Designer.cs">
      <DependentUpon>ConnectorInterface.cs</DependentUpon>
    </Compile>
    <Compile Include="Route Metadata\StationDisplay.cs">
      <SubType>Form</SubType>
    </Compile>
    <Compile Include="Route Metadata\StationDisplay.Designer.cs">
      <DependentUpon>StationDisplay.cs</DependentUpon>
    </Compile>
    <Compile Include="Route Metadata\TrackSegmentInterface.cs">
      <SubType>Form</SubType>
    </Compile>
    <Compile Include="Route Metadata\TrackSegmentInterface.Designer.cs">
      <DependentUpon>TrackSegmentInterface.cs</DependentUpon>
    </Compile>
    <Compile Include="Settings.cs" />
    <Compile Include="Wizard\ActivityDescr.cs">
      <SubType>UserControl</SubType>
    </Compile>
    <Compile Include="Wizard\SelectRoute.cs">
      <SubType>UserControl</SubType>
    </Compile>
    <Compile Include="Wizard\SinglePage.cs">
      <SubType>UserControl</SubType>
    </Compile>
    <Compile Include="Wizard\TrainInfo.cs">
      <SubType>UserControl</SubType>
    </Compile>
    <Compile Include="Wizard\WizardForm.cs">
      <SubType>Form</SubType>
    </Compile>
  </ItemGroup>
  <ItemGroup>
    <EmbeddedResource Include="icon\tag.ico">
    </EmbeddedResource>
  </ItemGroup>
  <ItemGroup>
    <EmbeddedResource Include="icon\signal.ico">
    </EmbeddedResource>
  </ItemGroup>
  <ItemGroup>
    <EmbeddedResource Include="icon\signalOther.ico">
    </EmbeddedResource>
  </ItemGroup>
  <ItemGroup>
    <EmbeddedResource Include="icon\signalRepeat.ico">
    </EmbeddedResource>
  </ItemGroup>
  <ItemGroup>
    <EmbeddedResource Include="icon\signalShunt.ico">
    </EmbeddedResource>
  </ItemGroup>
  <ItemGroup>
    <EmbeddedResource Include="icon\speedLimit.ico">
    </EmbeddedResource>
  </ItemGroup>
  <ItemGroup>
    <EmbeddedResource Include="Engine\ActEditor.en-GB.resx">
      <DependentUpon>ActEditor.cs</DependentUpon>
    </EmbeddedResource>
    <EmbeddedResource Include="Engine\ActEditor.en.resx">
      <DependentUpon>ActEditor.cs</DependentUpon>
    </EmbeddedResource>
    <EmbeddedResource Include="Engine\ActEditor.fr-FR.resx">
      <DependentUpon>ActEditor.cs</DependentUpon>
    </EmbeddedResource>
    <EmbeddedResource Include="Engine\ActEditor.fr.resx">
      <DependentUpon>ActEditor.cs</DependentUpon>
    </EmbeddedResource>
    <EmbeddedResource Include="Engine\Viewer2D.en.resx">
      <DependentUpon>Viewer2D.cs</DependentUpon>
    </EmbeddedResource>
    <EmbeddedResource Include="Engine\Viewer2D.fr.resx">
      <DependentUpon>Viewer2D.cs</DependentUpon>
    </EmbeddedResource>
    <EmbeddedResource Include="icon\SignalBox.ico" />
  </ItemGroup>
  <ItemGroup>
    <None Include="icon\object_rotate.png" />
  </ItemGroup>
  <ItemGroup>
    <None Include="icon\object_move.png" />
  </ItemGroup>
  <ItemGroup>
    <None Include="icon\Activity_start.png" />
  </ItemGroup>
  <ItemGroup>
    <None Include="icon\Activity_stop.png" />
  </ItemGroup>
  <ItemGroup>
    <None Include="icon\Activity_wait.png" />
  </ItemGroup>
  <ItemGroup>
    <None Include="icon\Action.png" />
  </ItemGroup>
  <ItemGroup>
    <None Include="icon\Activity_check.png" />
  </ItemGroup>
  <ItemGroup>
    <None Include="icon\tag.gif" />
  </ItemGroup>
  <ItemGroup>
    <None Include="Resources\activityStart.png" />
  </ItemGroup>
  <ItemGroup>
    <None Include="Resources\activityStart1.png" />
  </ItemGroup>
  <ItemGroup>
    <None Include="Resources\98.png" />
  </ItemGroup>
  <ItemGroup>
    <None Include="Resources\12.png" />
  </ItemGroup>
  <ItemGroup>
    <None Include="Resources\78.png" />
  </ItemGroup>
  <ItemGroup>
    <None Include="Resources\77.png" />
  </ItemGroup>
  <ItemGroup>
    <None Include="Resources\118.png" />
  </ItemGroup>
  <ItemGroup>
    <None Include="Resources\31.png" />
  </ItemGroup>
  <ItemGroup>
    <None Include="Resources\311.png" />
  </ItemGroup>
  <ItemGroup>
    <None Include="Resources\32.png" />
  </ItemGroup>
  <ItemGroup>
    <None Include="Resources\AREA_ADD.png" />
  </ItemGroup>
  <ItemGroup>
    <None Include="Resources\64.png" />
  </ItemGroup>
  <ItemGroup>
    <None Include="Resources\main.png" />
  </ItemGroup>
  <ItemGroup>
    <None Include="icon\reduit.cur" />
  </ItemGroup>
  <ItemGroup>
    <None Include="Resources\point.cur" />
  </ItemGroup>
  <ItemGroup>
    <None Include="Resources\23.png" />
  </ItemGroup>
  <ItemGroup>
    <EmbeddedResource Include="icon\StationConnector.ico">
    </EmbeddedResource>
  </ItemGroup>
  <ItemGroup>
    <EmbeddedResource Include="icon\ruler.ico" />
  </ItemGroup>
  <ItemGroup>
    <EmbeddedResource Include="Activity\StartActivity.resx">
      <DependentUpon>StartActivity.cs</DependentUpon>
    </EmbeddedResource>
    <EmbeddedResource Include="icon\Ruler.png" />
  </ItemGroup>
  <ItemGroup>
    <EmbeddedResource Include="icon\Start.ico" />
  </ItemGroup>
  <ItemGroup>
    <EmbeddedResource Include="Activity\WaitActivity.resx">
      <DependentUpon>WaitActivity.cs</DependentUpon>
    </EmbeddedResource>
    <EmbeddedResource Include="icon\Stop.ico" />
    <EmbeddedResource Include="icon\Wait.ico" />
    <EmbeddedResource Include="Route Metadata\BufferInterface.resx">
      <DependentUpon>BufferInterface.cs</DependentUpon>
    </EmbeddedResource>
    <EmbeddedResource Include="Route Metadata\ConnectorInterface.resx">
      <DependentUpon>ConnectorInterface.cs</DependentUpon>
    </EmbeddedResource>
    <EmbeddedResource Include="Route Metadata\StationDisplay.resx">
      <DependentUpon>StationDisplay.cs</DependentUpon>
    </EmbeddedResource>
    <EmbeddedResource Include="Route Metadata\TrackSegmentInterface.resx">
      <DependentUpon>TrackSegmentInterface.cs</DependentUpon>
    </EmbeddedResource>
    <EmbeddedResource Include="Wizard\ActivityDescr.resx">
      <DependentUpon>ActivityDescr.cs</DependentUpon>
    </EmbeddedResource>
    <EmbeddedResource Include="Wizard\SelectRoute.resx">
      <DependentUpon>SelectRoute.cs</DependentUpon>
    </EmbeddedResource>
    <EmbeddedResource Include="Wizard\TrainInfo.resx">
      <DependentUpon>TrainInfo.cs</DependentUpon>
    </EmbeddedResource>
    <EmbeddedResource Include="Wizard\WizardForm.resx">
      <DependentUpon>WizardForm.cs</DependentUpon>
    </EmbeddedResource>
  </ItemGroup>
  <ItemGroup />
  <ItemGroup>
    <None Include="Resources\metasegment.bmp" />
    <Content Include="Resources\metasegment.png" />
  </ItemGroup>
  <ItemGroup>
    <ProjectReference Include="..\..\..\Orts.Formats.Msts\Orts.Formats.Msts.csproj">
      <Project>{570709fa-0c8a-4b1d-ba2d-d9455afd9b5c}</Project>
      <Name>Orts.Formats.Msts</Name>
    </ProjectReference>
    <ProjectReference Include="..\..\..\Orts.Formats.OR\Orts.Formats.OR.csproj">
      <Project>{0d8d312b-2c02-4b77-a795-566394a9db95}</Project>
      <Name>Orts.Formats.OR</Name>
    </ProjectReference>
    <ProjectReference Include="..\..\..\Orts.Parsers.Msts\Orts.Parsers.Msts.csproj">
      <Project>{8a84696c-3559-49b8-b27f-bb6932d8a1c6}</Project>
      <Name>Orts.Parsers.Msts</Name>
    </ProjectReference>
    <ProjectReference Include="..\..\..\ORTS.Common\ORTS.Common.csproj">
      <Project>{da94d876-7d35-46c3-aece-aface72c686c}</Project>
      <Name>ORTS.Common</Name>
    </ProjectReference>
    <ProjectReference Include="..\..\..\ORTS.Settings\ORTS.Settings.csproj">
      <Project>{67f84996-8769-4fd8-819b-464af269037b}</Project>
      <Name>ORTS.Settings</Name>
    </ProjectReference>
    <ProjectReference Include="..\LibAE\LibAE.csproj">
      <Project>{b79691a7-bf8c-40b4-ade0-5f30f2730414}</Project>
      <Name>LibAE</Name>
    </ProjectReference>
  </ItemGroup>
  <Import Project="$(MSBuildToolsPath)\Microsoft.CSharp.targets" />
  <!-- To modify your build process, add your task inside one of the targets below and uncomment it.
       Other similar extension points exist, see Microsoft.Common.targets.
  <Target Name="BeforeBuild">
  </Target>
  <Target Name="AfterBuild">
  </Target>
  -->
</Project><|MERGE_RESOLUTION|>--- conflicted
+++ resolved
@@ -49,10 +49,7 @@
   <ItemGroup>
     <Reference Include="Microsoft.Xna.Framework, Version=3.1.0.0, Culture=neutral, PublicKeyToken=6d5c3888ef60e27d, processorArchitecture=x86" />
     <Reference Include="System" />
-<<<<<<< HEAD
-=======
     <Reference Include="System.Data" />
->>>>>>> e3041d71
     <Reference Include="System.Drawing" />
     <Reference Include="System.Windows.Forms" />
     <Reference Include="System.Xml" />
