--- conflicted
+++ resolved
@@ -9,11 +9,7 @@
     <AppDesignerFolder>Properties</AppDesignerFolder>
     <RootNamespace>ORTS.TrackViewer</RootNamespace>
     <AssemblyName>Contrib.TrackViewer</AssemblyName>
-<<<<<<< HEAD
-    <TargetFrameworkVersion>v4.5</TargetFrameworkVersion>
-=======
     <TargetFrameworkVersion>v4.7.2</TargetFrameworkVersion>
->>>>>>> ce90f482
     <FileAlignment>512</FileAlignment>
     <ApplicationIcon>..\..\ORTS.ico</ApplicationIcon>
     <TargetFrameworkProfile />
@@ -25,16 +21,8 @@
     <DebugSymbols>true</DebugSymbols>
     <OutputPath>..\..\..\Program\</OutputPath>
     <DefineConstants>TRACE;DEBUG;WINDOWS</DefineConstants>
-<<<<<<< HEAD
-    <ErrorReport>prompt</ErrorReport>
-    <WarningLevel>4</WarningLevel>
-    <PlatformTarget>AnyCPU</PlatformTarget>
-    <LangVersion>6</LangVersion>
-    <PlatformTarget>x86</PlatformTarget>
-=======
     <DebugType>full</DebugType>
     <PlatformTarget>AnyCPU</PlatformTarget>
->>>>>>> ce90f482
     <LangVersion>7.3</LangVersion>
     <ErrorReport>prompt</ErrorReport>
     <CodeAnalysisRuleSet>MinimumRecommendedRules.ruleset</CodeAnalysisRuleSet>
@@ -51,34 +39,6 @@
     <CodeAnalysisRuleSet>MinimumRecommendedRules.ruleset</CodeAnalysisRuleSet>
     <Prefer32Bit>true</Prefer32Bit>
   </PropertyGroup>
-  <PropertyGroup Condition="'$(Configuration)|$(Platform)' == 'Debug|AnyCPU'">
-    <DebugSymbols>true</DebugSymbols>
-    <OutputPath>..\..\..\Program\</OutputPath>
-    <DefineConstants>TRACE;DEBUG;WINDOWS</DefineConstants>
-    <DebugType>full</DebugType>
-    <PlatformTarget>AnyCPU</PlatformTarget>
-    <LangVersion>6</LangVersion>
-    <ErrorReport>prompt</ErrorReport>
-    <CodeAnalysisRuleSet>MinimumRecommendedRules.ruleset</CodeAnalysisRuleSet>
-    <Prefer32Bit>true</Prefer32Bit>
-  </PropertyGroup>
-  <PropertyGroup Condition="'$(Configuration)|$(Platform)' == 'Release|AnyCPU'">
-    <OutputPath>..\..\..\Program\</OutputPath>
-    <DefineConstants>TRACE;WINDOWS</DefineConstants>
-    <Optimize>true</Optimize>
-    <DebugType>pdbonly</DebugType>
-    <PlatformTarget>AnyCPU</PlatformTarget>
-    <LangVersion>6</LangVersion>
-    <ErrorReport>prompt</ErrorReport>
-    <CodeAnalysisRuleSet>MinimumRecommendedRules.ruleset</CodeAnalysisRuleSet>
-    <Prefer32Bit>true</Prefer32Bit>
-  </PropertyGroup>
-  <PropertyGroup Condition="'$(Configuration)|$(Platform)' == 'ReleaseConf|x86'">
-    <OutputPath>bin\x86\ReleaseConf\</OutputPath>
-  </PropertyGroup>
-  <PropertyGroup Condition="'$(Configuration)|$(Platform)' == 'ReleaseConf|AnyCPU'">
-    <OutputPath>..\..\..\Program\</OutputPath>
-  </PropertyGroup>
   <ItemGroup>
     <Reference Include="GNU.Gettext, Version=1.1.5151.39896, Culture=neutral, processorArchitecture=MSIL">
       <SpecificVersion>False</SpecificVersion>
@@ -88,10 +48,6 @@
       <SpecificVersion>False</SpecificVersion>
       <HintPath>$(SolutionDir)\3rdPartyLibs\MonoGame\MonoGame.Framework.dll</HintPath>
     </Reference>
-<<<<<<< HEAD
-    <Reference Include="mscorlib" />
-=======
->>>>>>> ce90f482
     <Reference Include="Newtonsoft.Json, Version=4.5.0.0, Culture=neutral, PublicKeyToken=30ad4fe6b2a6aeed, processorArchitecture=MSIL">
       <SpecificVersion>False</SpecificVersion>
       <HintPath>..\..\3rdPartyLibs\Newtonsoft.Json.dll</HintPath>
@@ -101,19 +57,10 @@
     </Reference>
     <Reference Include="PresentationFramework" />
     <Reference Include="System" />
-<<<<<<< HEAD
-    <Reference Include="System.Core" />
-    <Reference Include="System.Data" />
-=======
->>>>>>> ce90f482
     <Reference Include="System.Drawing" />
     <Reference Include="System.ServiceModel" />
     <Reference Include="System.Windows.Forms" />
     <Reference Include="System.Xaml" />
-<<<<<<< HEAD
-    <Reference Include="System.Xml" />
-=======
->>>>>>> ce90f482
     <Reference Include="WindowsBase" />
     <Reference Include="WindowsFormsIntegration" />
   </ItemGroup>
