--- conflicted
+++ resolved
@@ -1,1352 +1,675 @@
-<<<<<<< HEAD
-﻿// COPYRIGHT 2014, 2018 by the Open Rails project.
-// 
-// This file is part of Open Rails.
-// 
-// Open Rails is free software: you can redistribute it and/or modify
-// it under the terms of the GNU General Public License as published by
-// the Free Software Foundation, either version 3 of the License, or
-// (at your option) any later version.
-// 
-// Open Rails is distributed in the hope that it will be useful,
-// but WITHOUT ANY WARRANTY; without even the implied warranty of
-// MERCHANTABILITY or FITNESS FOR A PARTICULAR PURPOSE.  See the
-// GNU General Public License for more details.
-// 
-// You should have received a copy of the GNU General Public License
-// along with Open Rails.  If not, see <http://www.gnu.org/licenses/>.
-using System;
-using System.Collections.Generic;
-using System.Linq;
-using System.Text;
-using System.Windows.Media.Imaging;
-using Microsoft.Xna.Framework;
-using Microsoft.Xna.Framework.Graphics;
-using Orts.Viewer3D.Popups;
-using Orts.Viewer3D;
-
-namespace ORTS.TrackViewer.Drawing
-{
-    /// <summary>
-    /// This class contains all basic methods to draw on a spritebatch. This means drawing lines, drawing arcs, drawing textures.
-    /// So no other class needs to draw directly. 
-    /// This class also contains the creation of some textures like discs and rings, as well as the loading 
-    /// of a number of needed textures. For the textures that are loaded also a highlight version is made, and they are mipmapped.
-    /// </summary>
-    static class BasicShapes
-    {
-        private static SpriteBatch spriteBatch;
-        
-        //size of a identifying feature in the texture (in pixels), so we can scale as needed
-        private static Dictionary<string, float> textureScales = new Dictionary<string, float>();
-        private static Dictionary<string, Vector2> textureOffsets = new Dictionary<string, Vector2>();
-        private static Dictionary<string,Texture2D> textures = new Dictionary<string,Texture2D>();
-
-        private static FontManager fontManager;
-
-        /// <summary>
-        /// Some initialization needed for actual drawing
-        /// </summary>
-        /// <param name="graphicsDevice">The graphics device used</param>
-        /// <param name="spriteBatchIn">The spritebatch to use for drawing</param>
-        /// <param name="contentPath">The full directory name where content like .png files can be found</param>
-        public static void LoadContent(GraphicsDevice graphicsDevice, SpriteBatch spriteBatchIn, string contentPath)
-        {
-            spriteBatch = spriteBatchIn; 
-            textures["blankPixel"] = new Texture2D(graphicsDevice, 1, 1);
-            textures["blankPixel"].SetData(new[] { Color.White });
-
-            int diameter = 64; // Needs to be power of two for mipmapping
-            textures["circle"] = CreateCircleTexture(graphicsDevice, diameter);
-            textureScales["circle"] = diameter;
-            textureOffsets["circle"] = new Vector2(diameter/2, diameter/2);
-
-            textures["disc"] = CreateDiscTexture(graphicsDevice, diameter);
-            textureScales["disc"] = diameter;
-            textureOffsets["disc"] = new Vector2(diameter / 2, diameter / 2);
-
-            textures["ring"] = CreateRingTexture(graphicsDevice, diameter);
-            textureScales["ring"] = diameter;
-            textureOffsets["ring"] = new Vector2(diameter / 2, diameter / 2);
-
-            textures["crossedRing"] = CreateCrossedRingTexture(graphicsDevice, diameter);
-            textureScales["crossedRing"] = diameter;
-            textureOffsets["crossedRing"] = new Vector2(diameter / 2, diameter / 2);
-
-
-            LoadAndHighlightTexture(graphicsDevice, contentPath, "signal", "Signal",29, 18);
-            LoadAndHighlightTexture(graphicsDevice, contentPath, "hazard", "Hazard");
-
-            LoadAndHighlightTexture(graphicsDevice, contentPath, "pathNormal", "pathNormal",31,31);
-            LoadAndHighlightTexture(graphicsDevice, contentPath, "pathStart", "pathStart",31,31);
-            LoadAndHighlightTexture(graphicsDevice, contentPath, "pathEnd", "pathEnd",31,31);
-            LoadAndHighlightTexture(graphicsDevice, contentPath, "pathWait", "pathWait",31,31);
-            LoadAndHighlightTexture(graphicsDevice, contentPath, "pathReverse", "pathReverse", 31, 31);
-            //LoadAndHighlightTexture(graphicsDevice, contentPath, "pathSiding", "pathSiding", 31, 31);
-
-            // textures modified from http://www.iconsdb.com
-            LoadAndHighlightTexture(graphicsDevice, contentPath, "sound", "Sound", 5, 5);
-            LoadAndHighlightTexture(graphicsDevice, contentPath, "carspawner", "CarSpawner");
-            LoadAndHighlightTexture(graphicsDevice, contentPath, "pickup", "Pickup");
-            LoadAndHighlightTexture(graphicsDevice, contentPath, "platform", "Platform", 31, 37);
-            LoadAndHighlightTexture(graphicsDevice, contentPath, "sound", "Sound");
-            LoadAndHighlightTexture(graphicsDevice, contentPath, "playerTrain", "steamTrain",31,31);
-
-            PrepareArcDrawing();
-            fontManager = FontManager.Instance;
-
-        }
-
-        /// <summary>
-        /// Create both a normal and a highlighted texture by loading, adding highlight and doing automipmap
-        /// </summary>
-        /// <param name="graphicsDevice">graphics device needed to create new textures</param>
-        /// <param name="contentPath">main Game needed to load from file</param>
-        /// <param name="textureName">the name by which we can find the texture back later</param>
-        /// <param name="fileName">the name of the file (without extension)</param>
-        private static void LoadAndHighlightTexture(GraphicsDevice graphicsDevice, string contentPath, string textureName, string fileName)
-        {
-            LoadAndHighlightTexture( graphicsDevice, contentPath, textureName, fileName, 0, 0);
-        }
-        private static void LoadAndHighlightTexture(GraphicsDevice graphicsDevice, string contentPath, string textureName, string fileName, int offsetX, int offsetY)
-        {
-            string fullFileName = System.IO.Path.Combine(contentPath, fileName +".png");
-            Texture2D tempTexture;
-            try
-            {
-                tempTexture = SharedTextureManager.Get(graphicsDevice, fullFileName);
-            }
-            catch
-            {
-                tempTexture = textures["disc"];
-            }
-            textures[textureName] = ColorScaledTexture(tempTexture, graphicsDevice, 0); // No scaling, but it is adding automipmap
-            textureScales[textureName] = textures[textureName].Width;
-            textureOffsets[textureName] = new Vector2(offsetX, offsetY);
-
-            string textureNameHighlight = textureName + "Highlight";
-            textures[textureNameHighlight] = ColorScaledTexture(tempTexture, graphicsDevice, 80);
-            textureScales[textureNameHighlight] = textures[textureNameHighlight].Width;
-            textureOffsets[textureNameHighlight] = textureOffsets[textureName];
-
-        }
-
-        static Texture2D ColorScaledTexture(Texture2D texture, GraphicsDevice graphicsDevice, byte offset)
-        {
-            int pixelCount = texture.Width * texture.Height;
-            Color[] pixels = new Color[pixelCount];
-            texture.GetData<Color>(pixels);
-            for (int i = 0; i < pixels.Length; i++)
-            {
-                pixels[i] = ColorWithHighlights.Highlighted(pixels[i], offset);
-            }
-
-            Texture2D outTexture = new Texture2D(graphicsDevice, texture.Width, texture.Height, true, SurfaceFormat.Color);
-            outTexture.SetData<Color>(pixels);
-            return outTexture;
-        }
-
-        /// <summary>
-        /// private method to create a texture2D containing a circle
-        /// </summary>
-        /// <param name="graphicsDevice"></param>
-        /// <param name="outerRadius">Outer radius (diameter) of the circle in pixels</param>
-        /// <returns>The white texture</returns>
-        private static Texture2D CreateCircleTexture(GraphicsDevice graphicsDevice, int outerRadius)
-        {
-            int radius = (outerRadius - 2)/2; // So circle doesn't go out of bounds
-            Texture2D texture = new Texture2D(graphicsDevice, outerRadius, outerRadius, true, SurfaceFormat.Color);
-
-            Color[] data = new Color[outerRadius * outerRadius];
-
-            // Colour the entire texture transparent first.
-            for (int i = 0; i < data.Length; i++)
-                data[i] = Color.Transparent;
-
-            // Work out the minimum step necessary using trigonometry + sine approximation.
-            double angleStep = 1f / radius;
-
-            for (double angle = 0; angle < MathHelper.TwoPi; angle += angleStep)
-            {
-                // Use the parametric definition of a circle: http://en.wikipedia.org/wiki/Circle#Cartesian_coordinates
-                int x = (int)Math.Round(radius + radius * Math.Cos(angle));
-                int y = (int)Math.Round(radius + radius * Math.Sin(angle));
-
-                data[y * outerRadius + x + 1] = Color.White;
-            }
-
-            texture.SetData(data);
-            return texture;
-        }
-
-        /// <summary>
-        /// private method to create a texture2D containing a disc (filled circle)
-        /// </summary>
-        /// <param name="graphicsDevice"></param>
-        /// <param name="outerRadius">Outer radius (diameter) of the circle in pixels</param>
-        /// <returns>The white texture</returns>
-        private static Texture2D CreateDiscTexture(GraphicsDevice graphicsDevice, int outerRadius)
-        {
-            int radius = (outerRadius - 1) / 2;
-            Texture2D texture = new Texture2D(graphicsDevice, outerRadius, outerRadius, true, SurfaceFormat.Color);
-
-
-            Color[] data = new Color[outerRadius * outerRadius];
-
-            for (int x = -radius; x <= radius; x++)
-            {
-                for (int y = -radius; y <= radius; y++)
-                {
-                    int i = (x + radius) * outerRadius + (y + radius);
-                    if (x * x + y * y <= radius * radius)
-                    {
-                        data[i] = Color.White;
-                    }
-                    else
-                    {
-                        data[i] = Color.Transparent;
-                    }
-                }
-            }
-
-            texture.SetData(data);
-            return texture;
-        }
-        
-        /// <summary>
-        /// private method to create a texture2D containing a ring (circle with thick border)
-        /// </summary>
-        /// <param name="graphicsDevice"></param>
-        /// <param name="outerRadius">Outer radius (diameter) of the circle in pixels</param>
-        /// <returns>The white texture</returns>
-        private static Texture2D CreateRingTexture(GraphicsDevice graphicsDevice, int outerRadius)
-        {
-            int radius = (outerRadius - 1) / 2;
-            int innerRadius = (2 * radius) / 3;
-            Texture2D texture = new Texture2D(graphicsDevice, outerRadius, outerRadius, true, SurfaceFormat.Color);
-
-            Color[] data = new Color[outerRadius * outerRadius];
-
-            for (int x = -radius; x <= radius; x++)
-            {
-                for (int y = -radius; y <= radius; y++)
-                {
-                    int i = (x + radius) * outerRadius + (y + radius);
-                    int r2 = x * x + y * y;
-                    if (r2 <= radius * radius &&  r2 > innerRadius * innerRadius)
-                    {
-                        data[i] = Color.White;
-                    }
-                    else
-                    {
-                        data[i] = Color.Transparent;
-                    }
-                }
-            }
-
-            texture.SetData(data);
-            return texture;
-        }
-
-        /// <summary>
-        /// private method to create a texture2D containing a  (circle with thick border), with a cross in the middle
-        /// </summary>
-        /// <param name="graphicsDevice"></param>
-        /// <param name="outerRadius">Outer radius (diameter) of the circle in pixels</param>
-        /// <returns>The white texture</returns>
-        private static Texture2D CreateCrossedRingTexture(GraphicsDevice graphicsDevice, int outerRadius)
-        {
-            int radius = (outerRadius - 1) / 2;
-            int innerRadius = (3 * radius) / 4;
-            int crossWidth = 5;
-            Texture2D texture = new Texture2D(graphicsDevice, outerRadius, outerRadius, true, SurfaceFormat.Color);
-
-            Color[] data = new Color[outerRadius * outerRadius];
-
-            for (int x = -radius; x <= radius; x++)
-            {
-                for (int y = -radius; y <= radius; y++)
-                {
-                    int i = (x + radius) * outerRadius + (y + radius);
-                    data[i] = Color.Transparent; //default
-                    int r2 = x * x + y * y;
-                    if (r2 <= radius * radius)
-                    {
-                        if (r2 > innerRadius * innerRadius)
-                        {   //ring
-                            data[i] = Color.White;
-                        }
-                        if ((x - y) * (x - y) < crossWidth * crossWidth)
-                        {   //part of cross lower-left to upper-right
-                            data[i] = Color.White;
-                        }
-                        if ((x + y) * (x + y) < crossWidth * crossWidth)
-                        {   //part of cross lower-right to upper-left
-                            data[i] = Color.White;
-                        }
-                    }
-                    
-                }
-            }
-
-            texture.SetData(data);
-            return texture;
-        }
-
-        static private List<string> oldAceFiles;
-        public static void LoadAceFiles(GraphicsDevice graphicsDevice, string directory, IEnumerable<string> filenames)
-        {
-            //first remove content of old textures
-            if (oldAceFiles != null)
-            {
-                foreach (string textureName in oldAceFiles)
-                {
-                    textures.Remove(textureName);
-                }
-            }
-
-            foreach (string filename in filenames)
-            {
-                string textureName = filename;
-                string path = directory + filename;
-                oldAceFiles = new List<string>();
-                if (System.IO.File.Exists(path))
-                {
-                    Texture2D texture = Orts.Formats.Msts.AceFile.Texture2DFromFile(graphicsDevice, path);
-                    textures[textureName] = texture;
-                    textureScales[textureName] = texture.Width;
-                    textureOffsets[textureName] = new Vector2(texture.Width / 2, texture.Height / 2);
-                    oldAceFiles.Add(textureName);
-                }
-            }
-        }
-
-        /// <summary>
-        /// Basic method to draw a line. Coordinates are in screen coordinates.
-        /// <param name="width"> Width of the line to draw </param>
-        /// <param name="color"> Color of the line</param>
-        /// <param name="point1"> Vector to the first point of the line</param>
-        /// <param name="point2"> Vector to the last point of the line</param>
-        /// </summary>
-        public static void DrawLine(float width, Color color, Vector2 point1, Vector2 point2)
-        {
-            float angle = (float)Math.Atan2(point2.Y - point1.Y, point2.X - point1.X);
-            float length = Vector2.Distance(point1, point2);
-            DrawLine(width, color, point1, length, angle);
-        }
-
-        public static void DrawDashedLine(float width, Color color, Vector2 point1, Vector2 point2)
-        {
-            float angle = (float)Math.Atan2(point2.Y - point1.Y, point2.X - point1.X);
-            float cosAngle = (float)Math.Cos(angle);
-            float sinAngle = (float)Math.Sin(angle);
-            
-            float length = Vector2.Distance(point1, point2);
-            
-            int pixelsPerSegment = 10; // this is a target value. We will always start and end with a segment.
-            int nsegments = 1 + (int) Math.Floor(length / (2 * pixelsPerSegment));
-            float lengthPerSegment = length / (2 * nsegments - 1);
-            Vector2 segmentOffset = 2*lengthPerSegment * new Vector2(cosAngle, sinAngle);
-
-            for (int i = 0; i < nsegments; i++)
-            {
-                Vector2 segmentStartPoint = point1 + i * segmentOffset;
-                DrawLine(width, color, segmentStartPoint, lengthPerSegment, angle);
-            }
-        }
-
-        /// <summary>
-        /// Basic method to draw a line. Coordinates are in screen coordinates.
-        /// </summary>
-        /// <param name="width">Width of the line to draw </param>
-        /// <param name="color">Color of the line</param>
-        /// <param name="point">Vector to the first point of the line</param>
-        /// <param name="length">Length of the line</param>
-        /// <param name="angle">Angle (in down from horizontal) of where the line is pointing</param>
-        public static void DrawLine(float width, Color color, Vector2 point, float length, float angle)
-        {
-            // offset to compensate for the width of the line
-            Vector2 offset = new Vector2(width * (float) Math.Sin(angle)/2, -width * (float)Math.Cos(angle)/2);
-            spriteBatch.Draw(textures["blankPixel"], point+offset, null, color,
-                       angle, Vector2.Zero, new Vector2(length, width),
-                       SpriteEffects.None, 0);
-        }
-
-        /// <summary>
-        /// Basic (but not trivial) method to draw an arc. Coordinates are in screen coordinates.
-        /// </summary>
-        /// <param name="width">Width of the line to draw </param>
-        /// <param name="color">Color of the line</param>
-        /// <param name="point">Vector to the first point of the line</param>
-        /// <param name="radius">Radius of the circle to which the arc belongs. Positive means curving left</param>
-        /// <param name="angle">Angle (in down from horizontal) of where the line is pointing</param>
-        /// <param name="arcDegrees">Number of degrees in the arc (360 would be full circle)</param>
-        /// <param name="arcDegreesOffset">Instead of starting at 0 degrees in the circle, offset allows to start at a different position</param>
-        public static void DrawArc(float width, Color color, Vector2 point, float radius, float angle, float arcDegrees, float arcDegreesOffset)
-        {
-            // Positive arcDegree means curving to the left, negative arcDegree means curving to the right
-            int sign = (arcDegrees > 0) ? -1 : 1;
-            arcDegrees = Math.Abs(arcDegrees);
-            
-            // We will draw an arc as a succession of straight lines. We do this in a way that reduces the amount
-            // of goniometric calculations needed.
-            // The idea is to start to find the center of the circle. The direction from center to origin is
-            // 90 degrees different from angle
-            Vector2 centerToPointDirection = sign * new Vector2(-(float)Math.Sin(angle), (float)Math.Cos(angle)); // unit vector
-            Vector2 center = point - radius * centerToPointDirection; ;
-            
-            // To determine the amount of straight lines we need to calculate we first 
-            // determine then lenght of the arc, and divide that by the maximum we allow;
-            // All angles go in steps of minAngleDegree
-            float arcLength = radius * MathHelper.ToRadians(arcDegrees);
-            // We draw straight lines. The error in the middle of the line is: error = radius - radius*cos(alpha/2).
-            // Here alpha is the angle drawn for a single arc-segment. Approximately error ~ radius * alpha^2/8.
-            // The amount of pixels in the line is about L ~ radius * alpha => L ~ sqrt(8 * radius * error). 
-            // We found that for thight curves, error can not be larger than half a pixel (otherwise it becomes visible)
-            maxStraightPixels = (float)Math.Sqrt(4*radius);   
-            float numberStraightLines = (float)Math.Ceiling(arcLength / maxStraightPixels);
-            // amount of minAngleDegrees we need to cover: 
-            int arcStepsRemaining = (int) (Math.Round(arcDegrees/minAngleDegree)); 
-            // amount of minAngleDegrees we cover per straight line:
-            int arcStepsPerLine = (int) (Math.Ceiling(arcDegrees/(minAngleDegree*numberStraightLines)));
-
-            // Add offset in angles
-            if (arcDegreesOffset != 0f)
-            {
-                angle += MathHelper.ToRadians(arcDegreesOffset);
-                centerToPointDirection = sign * new Vector2(-(float)Math.Sin(angle), (float)Math.Cos(angle));
-            }
-
-            // All straight lines that we draw will be titled by half of the arc that is should cover.
-            angle += -sign * arcStepsPerLine * minAngleRad / 2;
-
-            // while we still have some arc steps to cover
-            while (arcStepsRemaining > 0)
-            {
-                int arcSteps = Math.Min(arcStepsRemaining, arcStepsPerLine); //angle steps we cover in this line
-                point = center + centerToPointDirection * (radius-sign*width/2);  // correct for width of line
-                float length = radius * arcSteps * minAngleRad + 1; // the +1 to prevent white lines in between arc sections
-                
-                spriteBatch.Draw(textures["blankPixel"], point, null, color,
-                       angle, Vector2.Zero, new Vector2(length, width),
-                       SpriteEffects.None, 0);
-
-                // prepare for next straight line
-                arcStepsRemaining -= arcSteps;
-
-                if (arcStepsRemaining > 0)
-                {
-                    angle -= sign * arcSteps * minAngleRad;
-                    //Rotate the centerToPointDirection, and calculate new point
-                    centerToPointDirection = new Vector2(
-                             cosTable[arcSteps] * centerToPointDirection.X + sign*sinTable[arcSteps] * centerToPointDirection.Y,
-                       -sign*sinTable[arcSteps] * centerToPointDirection.X +      cosTable[arcSteps] * centerToPointDirection.Y
-                        );
-                }
-            }
-        }
-
-        /// <summary>
-        /// Draw a text string, aligned left, using a font that can be expanded
-        /// </summary>
-        /// <param name="point">Screen location to use as top-left corner</param>
-        /// <param name="color">Color of the text</param>
-        /// <param name="message">The string to print</param>
-        public static void DrawExpandingString(Vector2 point, Color color, string message)
-        {
-            // text is better readable when on integer locations
-            Point intPoint = new Point((int)Math.Round(point.X), (int)Math.Round(point.Y));
-            fontManager.ExpandingFont.Draw(spriteBatch, new Rectangle(), intPoint, message, LabelAlignment.Left, color);
-        }
-
-        /// <summary>
-        /// Draw a text string, aligned left
-        /// </summary>
-        /// <param name="point">Screen location to use as top-left corner</param>
-        /// <param name="color">Color of the text</param>
-        /// <param name="message">The string to print</param>
-        public static void DrawString(Vector2 point, Color color, string message)
-        {
-            // text is better readable when on integer locations
-            Point intPoint = new Point((int)Math.Round(point.X), (int)Math.Round(point.Y));
-            fontManager.DefaultFont.Draw(spriteBatch, new Rectangle(), intPoint, message, LabelAlignment.Left, color);
-        }
-
-        /// <summary>
-        /// Draw a text string, aligned center
-        /// </summary>
-        /// <param name="point">Screen location to use as top-left corner</param>
-        /// <param name="color">Color of the text</param>
-        /// <param name="message">The string to print</param>
-        public static void DrawStringCentered(Vector2 point, Color color, string message)
-        {
-            // text is better readable when on integer locations
-            Point intPoint = new Point((int)Math.Round(point.X), (int)Math.Round(point.Y));
-            fontManager.DefaultFont.Draw(spriteBatch, new Rectangle(), intPoint, message, LabelAlignment.Center, color);
-        }
-
-        /// <summary>
-        /// Draw one of the (predefined) textures at the given location with the given angle
-        /// </summary>
-        /// <param name="point">Location where to draw</param>
-        /// <param name="textureName">name by which the texture is internally known</param>
-        /// <param name="angle">Angle used to rotate the texture</param>
-        /// <param name="size">Size of the texture in pixels</param>
-        /// <param name="color">Color mask for the texture to draw (white will not affect the texture)</param>
-        /// <param name="flip">Whether the texture needs to be flipped (vertically)</param>
-        public static void DrawTexture(Vector2 point, string textureName, float angle, float size, Color color, bool flip)
-        {
-            if (textureScales.ContainsKey(textureName))
-            {
-                float scaledSize = size / textureScales[textureName];
-                spriteBatch.Draw(textures[textureName], point, null, color,
-                    angle, textureOffsets[textureName], new Vector2(scaledSize), (flip ? SpriteEffects.FlipVertically : SpriteEffects.None), 0);
-            }
-        }
-
-        /// <summary>
-        /// Some preparation to be able to draw arcs more efficiently
-        /// </summary>
-        private static void PrepareArcDrawing()
-        {
-            minAngleRad = MathHelper.ToRadians(minAngleDegree);
-            arcTableSize = (int)(Math.Ceiling(maxAngleDegree/minAngleDegree)+1);
-            cosTable = new float[arcTableSize];
-            sinTable = new float[arcTableSize];
-            for (int i = 0; i < arcTableSize; i++)
-            {
-                cosTable[i] = (float) Math.Cos(i * minAngleRad);
-                sinTable[i] = (float) Math.Sin(i * minAngleRad);
-            }
-        }
-
-        
-        private static float minAngleDegree = 0.1f; // we do not care for angles smaller than 0.1 degrees
-        private static float maxAngleDegree = 90; // allows for drawing up to 90 degree arcs
-        private static float maxStraightPixels; // Maximum amount of pixels in a straight line part of an arc
-        private static float minAngleRad; // minAngleDegree but in radians.
-        private static int arcTableSize; // size of the table with precalculated values
-        private static float[] cosTable; // table with precalculated Cosine values: cosTable[numberDrawn] = cos(numberDrawn * 0.1degrees)
-        private static float[] sinTable; // similar
-    }
-
-    /// <summary>
-    /// Contains all the fonts we need to draw. 
-    /// Since fonts are expensive, we make a singleton class out of it.
-    /// Two different fonts are supported at the same time. There is a constant default font.
-    /// And there is an expandable font: a font that can be changed upon request.
-    /// </summary>
-    public class FontManager
-    {
-        /// <summary>Singleton instance of the class</summary>
-        private static readonly FontManager instance = new FontManager();
-
-        /// <summary>List of supported font sizes</summary>
-        private int[] fontSizes;
-        /// <summary>Default fontsize</summary>
-        private int defaultFontSize;
-        /// <summary>Fontsize to be used for exanding text</summary>
-        private int expandingFontSize;
-        
-        /// <summary>The text manager that supports the font(s)</summary>
-        private WindowTextManager textManager;
-
-        /// <summary>List of fonts</summary>
-        private Dictionary<int, WindowTextFont> fonts;
-        
-        /// <summary>
-        /// Constructor, private so only called during class initialization
-        /// </summary>
-        private FontManager()
-        {
-            fontSizes = new int[] {10,11,12,13,14,16,18,20};
-            defaultFontSize = 10;
-            expandingFontSize = defaultFontSize;
-
-            fonts = new Dictionary<int, WindowTextFont>();
-            textManager = new WindowTextManager();
-            DefaultFont = InitFont(defaultFontSize);
-            RequestFontSize(expandingFontSize);
-        }
-
-        /// <summary>
-        /// Initialize a font and put it in the lists of fonts
-        /// </summary>
-        /// <param name="fontSize">Requested font size. There is no check on the fontsize</param>
-        private WindowTextFont InitFont(int fontSize)
-        {
-            if (!fonts.ContainsKey(fontSize))
-            {
-                fonts[fontSize] = textManager.GetScaled("Segoe UI", fontSize, System.Drawing.FontStyle.Regular, 0);
-            }
-            return fonts[fontSize];
-        }
-
-        /// <summary>
-        /// Return the singleton instance of the font manager
-        /// </summary>
-        public static FontManager Instance { get { return instance; } }
-        /// <summary>his is the default font that can be used for drawing</summary>
-        public WindowTextFont DefaultFont { get; private set; }
-        /// <summary>This is the expanding font that can be used for drawing</summary>
-        public WindowTextFont ExpandingFont { get; private set; }
-
-        /// <summary>
-        /// Request a certain font size. This font size will then be used for drawing when using the expanding font.
-        /// If the fontsize is not available, the best possible fontsize is used
-        /// </summary>
-        /// <param name="requestedFontSize">The font size that is requested</param>
-        public void RequestFontSize(int requestedFontSize)
-        {
-            int selectedFontSize;
-
-            if (fontSizes.Contains(requestedFontSize))
-            {
-                selectedFontSize = requestedFontSize;
-            }
-            else
-            {   // we need to find a good size, we round up
-                selectedFontSize = fontSizes.Max();
-                foreach (int fontSize in fontSizes.OrderByDescending(s => s))
-                {
-                    if (fontSize >= requestedFontSize)
-                    {
-                        selectedFontSize = fontSize;
-                    }
-                }
-            }
-
-            ExpandingFont = InitFont(selectedFontSize);
-        }
-
-        /// <summary>
-        /// Update, because Textmanager only loads the needed characters when it knows it needs to print it.
-        /// Therefore, this needs to be called often.
-        /// </summary>
-        public void Update(GraphicsDevice graphicsDevice)
-        {
-            textManager.Load(graphicsDevice);
-        }
-
-    }
-
-    /// <summary>
-    /// Load and store images in bitmap format (needed for WPF-parts)
-    /// </summary>
-    class BitmapImageManager
-    {
-        //Singleton class
-
-        /// <summary>Singleton instance of the class</summary>
-        private static readonly BitmapImageManager instance = new BitmapImageManager();
-
-        private Dictionary<string, BitmapImage> images;
-
-        /// <summary>
-        /// Return the singleton instance of the bitmap manager
-        /// </summary>
-        public static BitmapImageManager Instance { get { return instance; } }
-
-        /// <summary>
-        /// Constructor, private so only called during class initialization
-        /// </summary>
-        private BitmapImageManager()
-        {
-            this.images = new Dictionary<string, BitmapImage>();
-        }
-
-        /// <summary>
-        /// Return an image defined by its name (should be in the Content directory)
-        /// </summary>
-        /// <param name="pngFileName">Name of the file, without extension</param>
-        public BitmapImage GetImage(string pngFileName)
-        {
-            if (images.ContainsKey(pngFileName))
-            {
-                return images[pngFileName];
-            }
-
-            string contentPath = System.IO.Path.Combine(System.IO.Path.GetDirectoryName(System.Windows.Forms.Application.ExecutablePath), "Content");
-            string fullFileName = System.IO.Path.Combine(contentPath, pngFileName + ".png");
-            BitmapImage newImage = new BitmapImage(new Uri(fullFileName, UriKind.Relative));
-            images[pngFileName] = newImage;
-            return newImage;
-        }
-    }
-}
-=======
-﻿// COPYRIGHT 2014, 2018 by the Open Rails project.
-// 
-// This file is part of Open Rails.
-// 
-// Open Rails is free software: you can redistribute it and/or modify
-// it under the terms of the GNU General Public License as published by
-// the Free Software Foundation, either version 3 of the License, or
-// (at your option) any later version.
-// 
-// Open Rails is distributed in the hope that it will be useful,
-// but WITHOUT ANY WARRANTY; without even the implied warranty of
-// MERCHANTABILITY or FITNESS FOR A PARTICULAR PURPOSE.  See the
-// GNU General Public License for more details.
-// 
-// You should have received a copy of the GNU General Public License
-// along with Open Rails.  If not, see <http://www.gnu.org/licenses/>.
-using System;
-using System.Collections.Generic;
-using System.Linq;
-using System.Text;
-using System.Windows.Media.Imaging;
-using Microsoft.Xna.Framework;
-using Microsoft.Xna.Framework.Graphics;
-using Orts.Viewer3D;
-using Orts.Viewer3D.Popups;
-
-namespace ORTS.TrackViewer.Drawing
-{
-    /// <summary>
-    /// This class contains all basic methods to draw on a spritebatch. This means drawing lines, drawing arcs, drawing textures.
-    /// So no other class needs to draw directly. 
-    /// This class also contains the creation of some textures like discs and rings, as well as the loading 
-    /// of a number of needed textures. For the textures that are loaded also a highlight version is made, and they are mipmapped.
-    /// </summary>
-    static class BasicShapes
-    {
-        private static SpriteBatch spriteBatch;
-        
-        //size of a identifying feature in the texture (in pixels), so we can scale as needed
-        private static Dictionary<string, float> textureScales = new Dictionary<string, float>();
-        private static Dictionary<string, Vector2> textureOffsets = new Dictionary<string, Vector2>();
-        private static Dictionary<string,Texture2D> textures = new Dictionary<string,Texture2D>();
-
-        private static FontManager fontManager;
-
-        /// <summary>
-        /// Some initialization needed for actual drawing
-        /// </summary>
-        /// <param name="graphicsDevice">The graphics device used</param>
-        /// <param name="spriteBatchIn">The spritebatch to use for drawing</param>
-        /// <param name="contentPath">The full directory name where content like .png files can be found</param>
-        public static void LoadContent(GraphicsDevice graphicsDevice, SpriteBatch spriteBatchIn, string contentPath)
-        {
-            spriteBatch = spriteBatchIn; 
-            textures["blankPixel"] = new Texture2D(graphicsDevice, 1, 1);
-            textures["blankPixel"].SetData(new[] { Color.White });
-
-            int diameter = 64; // Needs to be power of two for mipmapping
-            textures["circle"] = CreateCircleTexture(graphicsDevice, diameter);
-            textureScales["circle"] = diameter;
-            textureOffsets["circle"] = new Vector2(diameter/2, diameter/2);
-
-            textures["disc"] = CreateDiscTexture(graphicsDevice, diameter);
-            textureScales["disc"] = diameter;
-            textureOffsets["disc"] = new Vector2(diameter / 2, diameter / 2);
-
-            textures["ring"] = CreateRingTexture(graphicsDevice, diameter);
-            textureScales["ring"] = diameter;
-            textureOffsets["ring"] = new Vector2(diameter / 2, diameter / 2);
-
-            textures["crossedRing"] = CreateCrossedRingTexture(graphicsDevice, diameter);
-            textureScales["crossedRing"] = diameter;
-            textureOffsets["crossedRing"] = new Vector2(diameter / 2, diameter / 2);
-
-
-            LoadAndHighlightTexture(graphicsDevice, contentPath, "signal", "Signal",29, 18);
-            LoadAndHighlightTexture(graphicsDevice, contentPath, "hazard", "Hazard");
-
-            LoadAndHighlightTexture(graphicsDevice, contentPath, "pathNormal", "pathNormal",31,31);
-            LoadAndHighlightTexture(graphicsDevice, contentPath, "pathStart", "pathStart",31,31);
-            LoadAndHighlightTexture(graphicsDevice, contentPath, "pathEnd", "pathEnd",31,31);
-            LoadAndHighlightTexture(graphicsDevice, contentPath, "pathWait", "pathWait",31,31);
-            LoadAndHighlightTexture(graphicsDevice, contentPath, "pathReverse", "pathReverse", 31, 31);
-            //LoadAndHighlightTexture(graphicsDevice, contentPath, "pathSiding", "pathSiding", 31, 31);
-
-            // textures modified from http://www.iconsdb.com
-            LoadAndHighlightTexture(graphicsDevice, contentPath, "sound", "Sound", 5, 5);
-            LoadAndHighlightTexture(graphicsDevice, contentPath, "carspawner", "CarSpawner");
-            LoadAndHighlightTexture(graphicsDevice, contentPath, "pickup", "Pickup");
-            LoadAndHighlightTexture(graphicsDevice, contentPath, "platform", "Platform", 31, 37);
-            LoadAndHighlightTexture(graphicsDevice, contentPath, "sound", "Sound");
-            LoadAndHighlightTexture(graphicsDevice, contentPath, "playerTrain", "steamTrain",31,31);
-
-            PrepareArcDrawing();
-            fontManager = FontManager.Instance;
-
-        }
-
-        /// <summary>
-        /// Create both a normal and a highlighted texture by loading, adding highlight and doing automipmap
-        /// </summary>
-        /// <param name="graphicsDevice">graphics device needed to create new textures</param>
-        /// <param name="contentPath">main Game needed to load from file</param>
-        /// <param name="textureName">the name by which we can find the texture back later</param>
-        /// <param name="fileName">the name of the file (without extension)</param>
-        private static void LoadAndHighlightTexture(GraphicsDevice graphicsDevice, string contentPath, string textureName, string fileName)
-        {
-            LoadAndHighlightTexture( graphicsDevice, contentPath, textureName, fileName, 0, 0);
-        }
-        private static void LoadAndHighlightTexture(GraphicsDevice graphicsDevice, string contentPath, string textureName, string fileName, int offsetX, int offsetY)
-        {
-            string fullFileName = System.IO.Path.Combine(contentPath, fileName +".png");
-            Texture2D tempTexture;
-            try
-            {
-                tempTexture = SharedTextureManager.Get(graphicsDevice, fullFileName);
-            }
-            catch
-            {
-                tempTexture = textures["disc"];
-            }
-            textures[textureName] = ColorScaledTexture(tempTexture, graphicsDevice, 0); // No scaling, but it is adding automipmap
-            textureScales[textureName] = textures[textureName].Width;
-            textureOffsets[textureName] = new Vector2(offsetX, offsetY);
-
-            string textureNameHighlight = textureName + "Highlight";
-            textures[textureNameHighlight] = ColorScaledTexture(tempTexture, graphicsDevice, 80);
-            textureScales[textureNameHighlight] = textures[textureNameHighlight].Width;
-            textureOffsets[textureNameHighlight] = textureOffsets[textureName];
-
-        }
-
-        static Texture2D ColorScaledTexture(Texture2D texture, GraphicsDevice graphicsDevice, byte offset)
-        {
-            int pixelCount = texture.Width * texture.Height;
-            Color[] pixels = new Color[pixelCount];
-            texture.GetData<Color>(pixels);
-            for (int i = 0; i < pixels.Length; i++)
-            {
-                pixels[i] = ColorWithHighlights.Highlighted(pixels[i], offset);
-            }
-
-            Texture2D outTexture = new Texture2D(graphicsDevice, texture.Width, texture.Height, false, SurfaceFormat.Color);
-            outTexture.SetData<Color>(pixels);
-            return outTexture;
-        }
-
-        /// <summary>
-        /// private method to create a texture2D containing a circle
-        /// </summary>
-        /// <param name="graphicsDevice"></param>
-        /// <param name="outerRadius">Outer radius (diameter) of the circle in pixels</param>
-        /// <returns>The white texture</returns>
-        private static Texture2D CreateCircleTexture(GraphicsDevice graphicsDevice, int outerRadius)
-        {
-            int radius = (outerRadius - 2)/2; // So circle doesn't go out of bounds
-            Texture2D texture = new Texture2D(graphicsDevice, outerRadius, outerRadius,  false, SurfaceFormat.Color);
-
-            Color[] data = new Color[outerRadius * outerRadius];
-
-            // Colour the entire texture transparent first.
-            for (int i = 0; i < data.Length; i++)
-                data[i] = Color.Transparent;
-
-            // Work out the minimum step necessary using trigonometry + sine approximation.
-            double angleStep = 1f / radius;
-
-            for (double angle = 0; angle < MathHelper.TwoPi; angle += angleStep)
-            {
-                // Use the parametric definition of a circle: http://en.wikipedia.org/wiki/Circle#Cartesian_coordinates
-                int x = (int)Math.Round(radius + radius * Math.Cos(angle));
-                int y = (int)Math.Round(radius + radius * Math.Sin(angle));
-
-                data[y * outerRadius + x + 1] = Color.White;
-            }
-
-            texture.SetData(data);
-            return texture;
-        }
-
-        /// <summary>
-        /// private method to create a texture2D containing a disc (filled circle)
-        /// </summary>
-        /// <param name="graphicsDevice"></param>
-        /// <param name="outerRadius">Outer radius (diameter) of the circle in pixels</param>
-        /// <returns>The white texture</returns>
-        private static Texture2D CreateDiscTexture(GraphicsDevice graphicsDevice, int outerRadius)
-        {
-            int radius = (outerRadius - 1) / 2;
-            Texture2D texture = new Texture2D(graphicsDevice, outerRadius, outerRadius, false, SurfaceFormat.Color);
-
-            Color[] data = new Color[outerRadius * outerRadius];
-
-            for (int x = -radius; x <= radius; x++)
-            {
-                for (int y = -radius; y <= radius; y++)
-                {
-                    int i = (x + radius) * outerRadius + (y + radius);
-                    if (x * x + y * y <= radius * radius)
-                    {
-                        data[i] = Color.White;
-                    }
-                    else
-                    {
-                        data[i] = Color.Transparent;
-                    }
-                }
-            }
-
-            texture.SetData(data);
-            return texture;
-        }
-        
-        /// <summary>
-        /// private method to create a texture2D containing a ring (circle with thick border)
-        /// </summary>
-        /// <param name="graphicsDevice"></param>
-        /// <param name="outerRadius">Outer radius (diameter) of the circle in pixels</param>
-        /// <returns>The white texture</returns>
-        private static Texture2D CreateRingTexture(GraphicsDevice graphicsDevice, int outerRadius)
-        {
-            int radius = (outerRadius - 1) / 2;
-            int innerRadius = (2 * radius) / 3;
-            Texture2D texture = new Texture2D(graphicsDevice, outerRadius, outerRadius, false, SurfaceFormat.Color);
-
-            Color[] data = new Color[outerRadius * outerRadius];
-
-            for (int x = -radius; x <= radius; x++)
-            {
-                for (int y = -radius; y <= radius; y++)
-                {
-                    int i = (x + radius) * outerRadius + (y + radius);
-                    int r2 = x * x + y * y;
-                    if (r2 <= radius * radius &&  r2 > innerRadius * innerRadius)
-                    {
-                        data[i] = Color.White;
-                    }
-                    else
-                    {
-                        data[i] = Color.Transparent;
-                    }
-                }
-            }
-
-            texture.SetData(data);
-            return texture;
-        }
-
-        /// <summary>
-        /// private method to create a texture2D containing a  (circle with thick border), with a cross in the middle
-        /// </summary>
-        /// <param name="graphicsDevice"></param>
-        /// <param name="outerRadius">Outer radius (diameter) of the circle in pixels</param>
-        /// <returns>The white texture</returns>
-        private static Texture2D CreateCrossedRingTexture(GraphicsDevice graphicsDevice, int outerRadius)
-        {
-            int radius = (outerRadius - 1) / 2;
-            int innerRadius = (3 * radius) / 4;
-            int crossWidth = 5;
-            Texture2D texture = new Texture2D(graphicsDevice, outerRadius, outerRadius, false, SurfaceFormat.Color);
-
-            Color[] data = new Color[outerRadius * outerRadius];
-
-            for (int x = -radius; x <= radius; x++)
-            {
-                for (int y = -radius; y <= radius; y++)
-                {
-                    int i = (x + radius) * outerRadius + (y + radius);
-                    data[i] = Color.Transparent; //default
-                    int r2 = x * x + y * y;
-                    if (r2 <= radius * radius)
-                    {
-                        if (r2 > innerRadius * innerRadius)
-                        {   //ring
-                            data[i] = Color.White;
-                        }
-                        if ((x - y) * (x - y) < crossWidth * crossWidth)
-                        {   //part of cross lower-left to upper-right
-                            data[i] = Color.White;
-                        }
-                        if ((x + y) * (x + y) < crossWidth * crossWidth)
-                        {   //part of cross lower-right to upper-left
-                            data[i] = Color.White;
-                        }
-                    }
-                    
-                }
-            }
-
-            texture.SetData(data);
-            return texture;
-        }
-
-        static private List<string> oldAceFiles;
-        public static void LoadAceFiles(GraphicsDevice graphicsDevice, string directory, IEnumerable<string> filenames)
-        {
-            //first remove content of old textures
-            if (oldAceFiles != null)
-            {
-                foreach (string textureName in oldAceFiles)
-                {
-                    textures.Remove(textureName);
-                }
-            }
-
-            foreach (string filename in filenames)
-            {
-                string textureName = filename;
-                string path = directory + filename;
-                oldAceFiles = new List<string>();
-                if (System.IO.File.Exists(path))
-                {
-                    Texture2D texture = Orts.Formats.Msts.AceFile.Texture2DFromFile(graphicsDevice, path);
-                    textures[textureName] = texture;
-                    textureScales[textureName] = texture.Width;
-                    textureOffsets[textureName] = new Vector2(texture.Width / 2, texture.Height / 2);
-                    oldAceFiles.Add(textureName);
-                }
-            }
-        }
-
-        /// <summary>
-        /// Basic method to draw a line. Coordinates are in screen coordinates.
-        /// <param name="width"> Width of the line to draw </param>
-        /// <param name="color"> Color of the line</param>
-        /// <param name="point1"> Vector to the first point of the line</param>
-        /// <param name="point2"> Vector to the last point of the line</param>
-        /// </summary>
-        public static void DrawLine(float width, Color color, Vector2 point1, Vector2 point2)
-        {
-            float angle = (float)Math.Atan2(point2.Y - point1.Y, point2.X - point1.X);
-            float length = Vector2.Distance(point1, point2);
-            DrawLine(width, color, point1, length, angle);
-        }
-
-        public static void DrawDashedLine(float width, Color color, Vector2 point1, Vector2 point2)
-        {
-            float angle = (float)Math.Atan2(point2.Y - point1.Y, point2.X - point1.X);
-            float cosAngle = (float)Math.Cos(angle);
-            float sinAngle = (float)Math.Sin(angle);
-            
-            float length = Vector2.Distance(point1, point2);
-            
-            int pixelsPerSegment = 10; // this is a target value. We will always start and end with a segment.
-            int nsegments = 1 + (int) Math.Floor(length / (2 * pixelsPerSegment));
-            float lengthPerSegment = length / (2 * nsegments - 1);
-            Vector2 segmentOffset = 2*lengthPerSegment * new Vector2(cosAngle, sinAngle);
-
-            for (int i = 0; i < nsegments; i++)
-            {
-                Vector2 segmentStartPoint = point1 + i * segmentOffset;
-                DrawLine(width, color, segmentStartPoint, lengthPerSegment, angle);
-            }
-        }
-
-        /// <summary>
-        /// Basic method to draw a line. Coordinates are in screen coordinates.
-        /// </summary>
-        /// <param name="width">Width of the line to draw </param>
-        /// <param name="color">Color of the line</param>
-        /// <param name="point">Vector to the first point of the line</param>
-        /// <param name="length">Length of the line</param>
-        /// <param name="angle">Angle (in down from horizontal) of where the line is pointing</param>
-        public static void DrawLine(float width, Color color, Vector2 point, float length, float angle)
-        {
-            // offset to compensate for the width of the line
-            Vector2 offset = new Vector2(width * (float) Math.Sin(angle)/2, -width * (float)Math.Cos(angle)/2);
-            spriteBatch.Draw(textures["blankPixel"], point+offset, null, color,
-                       angle, Vector2.Zero, new Vector2(length, width),
-                       SpriteEffects.None, 0);
-        }
-
-        /// <summary>
-        /// Basic (but not trivial) method to draw an arc. Coordinates are in screen coordinates.
-        /// </summary>
-        /// <param name="width">Width of the line to draw </param>
-        /// <param name="color">Color of the line</param>
-        /// <param name="point">Vector to the first point of the line</param>
-        /// <param name="radius">Radius of the circle to which the arc belongs. Positive means curving left</param>
-        /// <param name="angle">Angle (in down from horizontal) of where the line is pointing</param>
-        /// <param name="arcDegrees">Number of degrees in the arc (360 would be full circle)</param>
-        /// <param name="arcDegreesOffset">Instead of starting at 0 degrees in the circle, offset allows to start at a different position</param>
-        public static void DrawArc(float width, Color color, Vector2 point, float radius, float angle, float arcDegrees, float arcDegreesOffset)
-        {
-            // Positive arcDegree means curving to the left, negative arcDegree means curving to the right
-            int sign = (arcDegrees > 0) ? -1 : 1;
-            arcDegrees = Math.Abs(arcDegrees);
-            
-            // We will draw an arc as a succession of straight lines. We do this in a way that reduces the amount
-            // of goniometric calculations needed.
-            // The idea is to start to find the center of the circle. The direction from center to origin is
-            // 90 degrees different from angle
-            Vector2 centerToPointDirection = sign * new Vector2(-(float)Math.Sin(angle), (float)Math.Cos(angle)); // unit vector
-            Vector2 center = point - radius * centerToPointDirection; ;
-            
-            // To determine the amount of straight lines we need to calculate we first 
-            // determine then lenght of the arc, and divide that by the maximum we allow;
-            // All angles go in steps of minAngleDegree
-            float arcLength = radius * MathHelper.ToRadians(arcDegrees);
-            // We draw straight lines. The error in the middle of the line is: error = radius - radius*cos(alpha/2).
-            // Here alpha is the angle drawn for a single arc-segment. Approximately error ~ radius * alpha^2/8.
-            // The amount of pixels in the line is about L ~ radius * alpha => L ~ sqrt(8 * radius * error). 
-            // We found that for thight curves, error can not be larger than half a pixel (otherwise it becomes visible)
-            maxStraightPixels = (float)Math.Sqrt(4*radius);   
-            float numberStraightLines = (float)Math.Ceiling(arcLength / maxStraightPixels);
-            // amount of minAngleDegrees we need to cover: 
-            int arcStepsRemaining = (int) (Math.Round(arcDegrees/minAngleDegree)); 
-            // amount of minAngleDegrees we cover per straight line:
-            int arcStepsPerLine = (int) (Math.Ceiling(arcDegrees/(minAngleDegree*numberStraightLines)));
-
-            // Add offset in angles
-            if (arcDegreesOffset != 0f)
-            {
-                angle += MathHelper.ToRadians(arcDegreesOffset);
-                centerToPointDirection = sign * new Vector2(-(float)Math.Sin(angle), (float)Math.Cos(angle));
-            }
-
-            // All straight lines that we draw will be titled by half of the arc that is should cover.
-            angle += -sign * arcStepsPerLine * minAngleRad / 2;
-
-            // while we still have some arc steps to cover
-            while (arcStepsRemaining > 0)
-            {
-                int arcSteps = Math.Min(arcStepsRemaining, arcStepsPerLine); //angle steps we cover in this line
-                point = center + centerToPointDirection * (radius-sign*width/2);  // correct for width of line
-                float length = radius * arcSteps * minAngleRad + 1; // the +1 to prevent white lines in between arc sections
-                
-                spriteBatch.Draw(textures["blankPixel"], point, null, color,
-                       angle, Vector2.Zero, new Vector2(length, width),
-                       SpriteEffects.None, 0);
-
-                // prepare for next straight line
-                arcStepsRemaining -= arcSteps;
-
-                if (arcStepsRemaining > 0)
-                {
-                    angle -= sign * arcSteps * minAngleRad;
-                    //Rotate the centerToPointDirection, and calculate new point
-                    centerToPointDirection = new Vector2(
-                             cosTable[arcSteps] * centerToPointDirection.X + sign*sinTable[arcSteps] * centerToPointDirection.Y,
-                       -sign*sinTable[arcSteps] * centerToPointDirection.X +      cosTable[arcSteps] * centerToPointDirection.Y
-                        );
-                }
-            }
-        }
-
-        /// <summary>
-        /// Draw a text string, aligned left, using a font that can be expanded
-        /// </summary>
-        /// <param name="point">Screen location to use as top-left corner</param>
-        /// <param name="color">Color of the text</param>
-        /// <param name="message">The string to print</param>
-        public static void DrawExpandingString(Vector2 point, Color color, string message)
-        {
-            // text is better readable when on integer locations
-            Point intPoint = new Point((int)Math.Round(point.X), (int)Math.Round(point.Y));
-            fontManager.ExpandingFont.Draw(spriteBatch, new Rectangle(), intPoint, message, LabelAlignment.Left, color);
-        }
-
-        /// <summary>
-        /// Draw a text string, aligned left
-        /// </summary>
-        /// <param name="point">Screen location to use as top-left corner</param>
-        /// <param name="color">Color of the text</param>
-        /// <param name="message">The string to print</param>
-        public static void DrawString(Vector2 point, Color color, string message)
-        {
-            // text is better readable when on integer locations
-            Point intPoint = new Point((int)Math.Round(point.X), (int)Math.Round(point.Y));
-            fontManager.DefaultFont.Draw(spriteBatch, new Rectangle(), intPoint, message, LabelAlignment.Left, color);
-        }
-
-        /// <summary>
-        /// Draw a text string, aligned center
-        /// </summary>
-        /// <param name="point">Screen location to use as top-left corner</param>
-        /// <param name="color">Color of the text</param>
-        /// <param name="message">The string to print</param>
-        public static void DrawStringCentered(Vector2 point, Color color, string message)
-        {
-            // text is better readable when on integer locations
-            Point intPoint = new Point((int)Math.Round(point.X), (int)Math.Round(point.Y));
-            fontManager.DefaultFont.Draw(spriteBatch, new Rectangle(), intPoint, message, LabelAlignment.Center, color);
-        }
-
-        /// <summary>
-        /// Draw one of the (predefined) textures at the given location with the given angle
-        /// </summary>
-        /// <param name="point">Location where to draw</param>
-        /// <param name="textureName">name by which the texture is internally known</param>
-        /// <param name="angle">Angle used to rotate the texture</param>
-        /// <param name="size">Size of the texture in pixels</param>
-        /// <param name="color">Color mask for the texture to draw (white will not affect the texture)</param>
-        /// <param name="flip">Whether the texture needs to be flipped (vertically)</param>
-        public static void DrawTexture(Vector2 point, string textureName, float angle, float size, Color color, bool flip)
-        {
-            if (textureScales.ContainsKey(textureName))
-            {
-                float scaledSize = size / textureScales[textureName];
-                spriteBatch.Draw(textures[textureName], point, null, color,
-                    angle, textureOffsets[textureName], new Vector2(scaledSize), (flip ? SpriteEffects.FlipVertically : SpriteEffects.None), 0);
-            }
-        }
-
-        /// <summary>
-        /// Some preparation to be able to draw arcs more efficiently
-        /// </summary>
-        private static void PrepareArcDrawing()
-        {
-            minAngleRad = MathHelper.ToRadians(minAngleDegree);
-            arcTableSize = (int)(Math.Ceiling(maxAngleDegree/minAngleDegree)+1);
-            cosTable = new float[arcTableSize];
-            sinTable = new float[arcTableSize];
-            for (int i = 0; i < arcTableSize; i++)
-            {
-                cosTable[i] = (float) Math.Cos(i * minAngleRad);
-                sinTable[i] = (float) Math.Sin(i * minAngleRad);
-            }
-        }
-
-        
-        private static float minAngleDegree = 0.1f; // we do not care for angles smaller than 0.1 degrees
-        private static float maxAngleDegree = 90; // allows for drawing up to 90 degree arcs
-        private static float maxStraightPixels; // Maximum amount of pixels in a straight line part of an arc
-        private static float minAngleRad; // minAngleDegree but in radians.
-        private static int arcTableSize; // size of the table with precalculated values
-        private static float[] cosTable; // table with precalculated Cosine values: cosTable[numberDrawn] = cos(numberDrawn * 0.1degrees)
-        private static float[] sinTable; // similar
-    }
-
-    /// <summary>
-    /// Contains all the fonts we need to draw. 
-    /// Since fonts are expensive, we make a singleton class out of it.
-    /// Two different fonts are supported at the same time. There is a constant default font.
-    /// And there is an expandable font: a font that can be changed upon request.
-    /// </summary>
-    public class FontManager
-    {
-        /// <summary>Singleton instance of the class</summary>
-        private static readonly FontManager instance = new FontManager();
-
-        /// <summary>List of supported font sizes</summary>
-        private int[] fontSizes;
-        /// <summary>Default fontsize</summary>
-        private int defaultFontSize;
-        /// <summary>Fontsize to be used for exanding text</summary>
-        private int expandingFontSize;
-        
-        /// <summary>The text manager that supports the font(s)</summary>
-        private WindowTextManager textManager;
-
-        /// <summary>List of fonts</summary>
-        private Dictionary<int, WindowTextFont> fonts;
-        
-        /// <summary>
-        /// Constructor, private so only called during class initialization
-        /// </summary>
-        private FontManager()
-        {
-            fontSizes = new int[] {10,11,12,13,14,16,18,20};
-            defaultFontSize = 10;
-            expandingFontSize = defaultFontSize;
-
-            fonts = new Dictionary<int, WindowTextFont>();
-            textManager = new WindowTextManager();
-            DefaultFont = InitFont(defaultFontSize);
-            RequestFontSize(expandingFontSize);
-        }
-
-        /// <summary>
-        /// Initialize a font and put it in the lists of fonts
-        /// </summary>
-        /// <param name="fontSize">Requested font size. There is no check on the fontsize</param>
-        private WindowTextFont InitFont(int fontSize)
-        {
-            if (!fonts.ContainsKey(fontSize))
-            {
-                fonts[fontSize] = textManager.GetScaled("Segoe UI", fontSize, System.Drawing.FontStyle.Regular, 0);
-            }
-            return fonts[fontSize];
-        }
-
-        /// <summary>
-        /// Return the singleton instance of the font manager
-        /// </summary>
-        public static FontManager Instance { get { return instance; } }
-        /// <summary>his is the default font that can be used for drawing</summary>
-        public WindowTextFont DefaultFont { get; private set; }
-        /// <summary>This is the expanding font that can be used for drawing</summary>
-        public WindowTextFont ExpandingFont { get; private set; }
-
-        /// <summary>
-        /// Request a certain font size. This font size will then be used for drawing when using the expanding font.
-        /// If the fontsize is not available, the best possible fontsize is used
-        /// </summary>
-        /// <param name="requestedFontSize">The font size that is requested</param>
-        public void RequestFontSize(int requestedFontSize)
-        {
-            int selectedFontSize;
-
-            if (fontSizes.Contains(requestedFontSize))
-            {
-                selectedFontSize = requestedFontSize;
-            }
-            else
-            {   // we need to find a good size, we round up
-                selectedFontSize = fontSizes.Max();
-                foreach (int fontSize in fontSizes.OrderByDescending(s => s))
-                {
-                    if (fontSize >= requestedFontSize)
-                    {
-                        selectedFontSize = fontSize;
-                    }
-                }
-            }
-
-            ExpandingFont = InitFont(selectedFontSize);
-        }
-
-        /// <summary>
-        /// Update, because Textmanager only loads the needed characters when it knows it needs to print it.
-        /// Therefore, this needs to be called often.
-        /// </summary>
-        public void Update(GraphicsDevice graphicsDevice)
-        {
-            textManager.Load(graphicsDevice);
-        }
-
-    }
-
-    /// <summary>
-    /// Load and store images in bitmap format (needed for WPF-parts)
-    /// </summary>
-    class BitmapImageManager
-    {
-        //Singleton class
-
-        /// <summary>Singleton instance of the class</summary>
-        private static readonly BitmapImageManager instance = new BitmapImageManager();
-
-        private Dictionary<string, BitmapImage> images;
-
-        /// <summary>
-        /// Return the singleton instance of the bitmap manager
-        /// </summary>
-        public static BitmapImageManager Instance { get { return instance; } }
-
-        /// <summary>
-        /// Constructor, private so only called during class initialization
-        /// </summary>
-        private BitmapImageManager()
-        {
-            this.images = new Dictionary<string, BitmapImage>();
-        }
-
-        /// <summary>
-        /// Return an image defined by its name (should be in the Content directory)
-        /// </summary>
-        /// <param name="pngFileName">Name of the file, without extension</param>
-        public BitmapImage GetImage(string pngFileName)
-        {
-            if (images.ContainsKey(pngFileName))
-            {
-                return images[pngFileName];
-            }
-
-            string contentPath = System.IO.Path.Combine(System.IO.Path.GetDirectoryName(System.Windows.Forms.Application.ExecutablePath), "Content");
-            string fullFileName = System.IO.Path.Combine(contentPath, pngFileName + ".png");
-            BitmapImage newImage = new BitmapImage(new Uri(fullFileName, UriKind.Relative));
-            images[pngFileName] = newImage;
-            return newImage;
-        }
-    }
-}
->>>>>>> 48d5f9d4
+﻿// COPYRIGHT 2014, 2018 by the Open Rails project.
+// 
+// This file is part of Open Rails.
+// 
+// Open Rails is free software: you can redistribute it and/or modify
+// it under the terms of the GNU General Public License as published by
+// the Free Software Foundation, either version 3 of the License, or
+// (at your option) any later version.
+// 
+// Open Rails is distributed in the hope that it will be useful,
+// but WITHOUT ANY WARRANTY; without even the implied warranty of
+// MERCHANTABILITY or FITNESS FOR A PARTICULAR PURPOSE.  See the
+// GNU General Public License for more details.
+// 
+// You should have received a copy of the GNU General Public License
+// along with Open Rails.  If not, see <http://www.gnu.org/licenses/>.
+using System;
+using System.Collections.Generic;
+using System.Linq;
+using System.Text;
+using System.Windows.Media.Imaging;
+using Microsoft.Xna.Framework;
+using Microsoft.Xna.Framework.Graphics;
+using Orts.Viewer3D.Popups;
+using Orts.Viewer3D;
+
+namespace ORTS.TrackViewer.Drawing
+{
+    /// <summary>
+    /// This class contains all basic methods to draw on a spritebatch. This means drawing lines, drawing arcs, drawing textures.
+    /// So no other class needs to draw directly. 
+    /// This class also contains the creation of some textures like discs and rings, as well as the loading 
+    /// of a number of needed textures. For the textures that are loaded also a highlight version is made, and they are mipmapped.
+    /// </summary>
+    static class BasicShapes
+    {
+        private static SpriteBatch spriteBatch;
+        
+        //size of a identifying feature in the texture (in pixels), so we can scale as needed
+        private static Dictionary<string, float> textureScales = new Dictionary<string, float>();
+        private static Dictionary<string, Vector2> textureOffsets = new Dictionary<string, Vector2>();
+        private static Dictionary<string,Texture2D> textures = new Dictionary<string,Texture2D>();
+
+        private static FontManager fontManager;
+
+        /// <summary>
+        /// Some initialization needed for actual drawing
+        /// </summary>
+        /// <param name="graphicsDevice">The graphics device used</param>
+        /// <param name="spriteBatchIn">The spritebatch to use for drawing</param>
+        /// <param name="contentPath">The full directory name where content like .png files can be found</param>
+        public static void LoadContent(GraphicsDevice graphicsDevice, SpriteBatch spriteBatchIn, string contentPath)
+        {
+            spriteBatch = spriteBatchIn; 
+            textures["blankPixel"] = new Texture2D(graphicsDevice, 1, 1);
+            textures["blankPixel"].SetData(new[] { Color.White });
+
+            int diameter = 64; // Needs to be power of two for mipmapping
+            textures["circle"] = CreateCircleTexture(graphicsDevice, diameter);
+            textureScales["circle"] = diameter;
+            textureOffsets["circle"] = new Vector2(diameter/2, diameter/2);
+
+            textures["disc"] = CreateDiscTexture(graphicsDevice, diameter);
+            textureScales["disc"] = diameter;
+            textureOffsets["disc"] = new Vector2(diameter / 2, diameter / 2);
+
+            textures["ring"] = CreateRingTexture(graphicsDevice, diameter);
+            textureScales["ring"] = diameter;
+            textureOffsets["ring"] = new Vector2(diameter / 2, diameter / 2);
+
+            textures["crossedRing"] = CreateCrossedRingTexture(graphicsDevice, diameter);
+            textureScales["crossedRing"] = diameter;
+            textureOffsets["crossedRing"] = new Vector2(diameter / 2, diameter / 2);
+
+
+            LoadAndHighlightTexture(graphicsDevice, contentPath, "signal", "Signal",29, 18);
+            LoadAndHighlightTexture(graphicsDevice, contentPath, "hazard", "Hazard");
+
+            LoadAndHighlightTexture(graphicsDevice, contentPath, "pathNormal", "pathNormal",31,31);
+            LoadAndHighlightTexture(graphicsDevice, contentPath, "pathStart", "pathStart",31,31);
+            LoadAndHighlightTexture(graphicsDevice, contentPath, "pathEnd", "pathEnd",31,31);
+            LoadAndHighlightTexture(graphicsDevice, contentPath, "pathWait", "pathWait",31,31);
+            LoadAndHighlightTexture(graphicsDevice, contentPath, "pathReverse", "pathReverse", 31, 31);
+            //LoadAndHighlightTexture(graphicsDevice, contentPath, "pathSiding", "pathSiding", 31, 31);
+
+            // textures modified from http://www.iconsdb.com
+            LoadAndHighlightTexture(graphicsDevice, contentPath, "sound", "Sound", 5, 5);
+            LoadAndHighlightTexture(graphicsDevice, contentPath, "carspawner", "CarSpawner");
+            LoadAndHighlightTexture(graphicsDevice, contentPath, "pickup", "Pickup");
+            LoadAndHighlightTexture(graphicsDevice, contentPath, "platform", "Platform", 31, 37);
+            LoadAndHighlightTexture(graphicsDevice, contentPath, "sound", "Sound");
+            LoadAndHighlightTexture(graphicsDevice, contentPath, "playerTrain", "steamTrain",31,31);
+
+            PrepareArcDrawing();
+            fontManager = FontManager.Instance;
+
+        }
+
+        /// <summary>
+        /// Create both a normal and a highlighted texture by loading, adding highlight and doing automipmap
+        /// </summary>
+        /// <param name="graphicsDevice">graphics device needed to create new textures</param>
+        /// <param name="contentPath">main Game needed to load from file</param>
+        /// <param name="textureName">the name by which we can find the texture back later</param>
+        /// <param name="fileName">the name of the file (without extension)</param>
+        private static void LoadAndHighlightTexture(GraphicsDevice graphicsDevice, string contentPath, string textureName, string fileName)
+        {
+            LoadAndHighlightTexture( graphicsDevice, contentPath, textureName, fileName, 0, 0);
+        }
+        private static void LoadAndHighlightTexture(GraphicsDevice graphicsDevice, string contentPath, string textureName, string fileName, int offsetX, int offsetY)
+        {
+            string fullFileName = System.IO.Path.Combine(contentPath, fileName +".png");
+            Texture2D tempTexture;
+            try
+            {
+                tempTexture = SharedTextureManager.Get(graphicsDevice, fullFileName);
+            }
+            catch
+            {
+                tempTexture = textures["disc"];
+            }
+            textures[textureName] = ColorScaledTexture(tempTexture, graphicsDevice, 0); // No scaling, but it is adding automipmap
+            textureScales[textureName] = textures[textureName].Width;
+            textureOffsets[textureName] = new Vector2(offsetX, offsetY);
+
+            string textureNameHighlight = textureName + "Highlight";
+            textures[textureNameHighlight] = ColorScaledTexture(tempTexture, graphicsDevice, 80);
+            textureScales[textureNameHighlight] = textures[textureNameHighlight].Width;
+            textureOffsets[textureNameHighlight] = textureOffsets[textureName];
+
+        }
+
+        static Texture2D ColorScaledTexture(Texture2D texture, GraphicsDevice graphicsDevice, byte offset)
+        {
+            int pixelCount = texture.Width * texture.Height;
+            Color[] pixels = new Color[pixelCount];
+            texture.GetData<Color>(pixels);
+            for (int i = 0; i < pixels.Length; i++)
+            {
+                pixels[i] = ColorWithHighlights.Highlighted(pixels[i], offset);
+            }
+
+            Texture2D outTexture = new Texture2D(graphicsDevice, texture.Width, texture.Height, false, SurfaceFormat.Color);
+            outTexture.SetData<Color>(pixels);
+            return outTexture;
+        }
+
+        /// <summary>
+        /// private method to create a texture2D containing a circle
+        /// </summary>
+        /// <param name="graphicsDevice"></param>
+        /// <param name="outerRadius">Outer radius (diameter) of the circle in pixels</param>
+        /// <returns>The white texture</returns>
+        private static Texture2D CreateCircleTexture(GraphicsDevice graphicsDevice, int outerRadius)
+        {
+            int radius = (outerRadius - 2)/2; // So circle doesn't go out of bounds
+            Texture2D texture = new Texture2D(graphicsDevice, outerRadius, outerRadius,  false, SurfaceFormat.Color);
+
+            Color[] data = new Color[outerRadius * outerRadius];
+
+            // Colour the entire texture transparent first.
+            for (int i = 0; i < data.Length; i++)
+                data[i] = Color.Transparent;
+
+            // Work out the minimum step necessary using trigonometry + sine approximation.
+            double angleStep = 1f / radius;
+
+            for (double angle = 0; angle < MathHelper.TwoPi; angle += angleStep)
+            {
+                // Use the parametric definition of a circle: http://en.wikipedia.org/wiki/Circle#Cartesian_coordinates
+                int x = (int)Math.Round(radius + radius * Math.Cos(angle));
+                int y = (int)Math.Round(radius + radius * Math.Sin(angle));
+
+                data[y * outerRadius + x + 1] = Color.White;
+            }
+
+            texture.SetData(data);
+            return texture;
+        }
+
+        /// <summary>
+        /// private method to create a texture2D containing a disc (filled circle)
+        /// </summary>
+        /// <param name="graphicsDevice"></param>
+        /// <param name="outerRadius">Outer radius (diameter) of the circle in pixels</param>
+        /// <returns>The white texture</returns>
+        private static Texture2D CreateDiscTexture(GraphicsDevice graphicsDevice, int outerRadius)
+        {
+            int radius = (outerRadius - 1) / 2;
+            Texture2D texture = new Texture2D(graphicsDevice, outerRadius, outerRadius, false, SurfaceFormat.Color);
+
+
+            Color[] data = new Color[outerRadius * outerRadius];
+
+            for (int x = -radius; x <= radius; x++)
+            {
+                for (int y = -radius; y <= radius; y++)
+                {
+                    int i = (x + radius) * outerRadius + (y + radius);
+                    if (x * x + y * y <= radius * radius)
+                    {
+                        data[i] = Color.White;
+                    }
+                    else
+                    {
+                        data[i] = Color.Transparent;
+                    }
+                }
+            }
+
+            texture.SetData(data);
+            return texture;
+        }
+        
+        /// <summary>
+        /// private method to create a texture2D containing a ring (circle with thick border)
+        /// </summary>
+        /// <param name="graphicsDevice"></param>
+        /// <param name="outerRadius">Outer radius (diameter) of the circle in pixels</param>
+        /// <returns>The white texture</returns>
+        private static Texture2D CreateRingTexture(GraphicsDevice graphicsDevice, int outerRadius)
+        {
+            int radius = (outerRadius - 1) / 2;
+            int innerRadius = (2 * radius) / 3;
+            Texture2D texture = new Texture2D(graphicsDevice, outerRadius, outerRadius, false, SurfaceFormat.Color);
+
+            Color[] data = new Color[outerRadius * outerRadius];
+
+            for (int x = -radius; x <= radius; x++)
+            {
+                for (int y = -radius; y <= radius; y++)
+                {
+                    int i = (x + radius) * outerRadius + (y + radius);
+                    int r2 = x * x + y * y;
+                    if (r2 <= radius * radius &&  r2 > innerRadius * innerRadius)
+                    {
+                        data[i] = Color.White;
+                    }
+                    else
+                    {
+                        data[i] = Color.Transparent;
+                    }
+                }
+            }
+
+            texture.SetData(data);
+            return texture;
+        }
+
+        /// <summary>
+        /// private method to create a texture2D containing a  (circle with thick border), with a cross in the middle
+        /// </summary>
+        /// <param name="graphicsDevice"></param>
+        /// <param name="outerRadius">Outer radius (diameter) of the circle in pixels</param>
+        /// <returns>The white texture</returns>
+        private static Texture2D CreateCrossedRingTexture(GraphicsDevice graphicsDevice, int outerRadius)
+        {
+            int radius = (outerRadius - 1) / 2;
+            int innerRadius = (3 * radius) / 4;
+            int crossWidth = 5;
+            Texture2D texture = new Texture2D(graphicsDevice, outerRadius, outerRadius, false, SurfaceFormat.Color);
+
+            Color[] data = new Color[outerRadius * outerRadius];
+
+            for (int x = -radius; x <= radius; x++)
+            {
+                for (int y = -radius; y <= radius; y++)
+                {
+                    int i = (x + radius) * outerRadius + (y + radius);
+                    data[i] = Color.Transparent; //default
+                    int r2 = x * x + y * y;
+                    if (r2 <= radius * radius)
+                    {
+                        if (r2 > innerRadius * innerRadius)
+                        {   //ring
+                            data[i] = Color.White;
+                        }
+                        if ((x - y) * (x - y) < crossWidth * crossWidth)
+                        {   //part of cross lower-left to upper-right
+                            data[i] = Color.White;
+                        }
+                        if ((x + y) * (x + y) < crossWidth * crossWidth)
+                        {   //part of cross lower-right to upper-left
+                            data[i] = Color.White;
+                        }
+                    }
+                    
+                }
+            }
+
+            texture.SetData(data);
+            return texture;
+        }
+
+        static private List<string> oldAceFiles;
+        public static void LoadAceFiles(GraphicsDevice graphicsDevice, string directory, IEnumerable<string> filenames)
+        {
+            //first remove content of old textures
+            if (oldAceFiles != null)
+            {
+                foreach (string textureName in oldAceFiles)
+                {
+                    textures.Remove(textureName);
+                }
+            }
+
+            foreach (string filename in filenames)
+            {
+                string textureName = filename;
+                string path = directory + filename;
+                oldAceFiles = new List<string>();
+                if (System.IO.File.Exists(path))
+                {
+                    Texture2D texture = Orts.Formats.Msts.AceFile.Texture2DFromFile(graphicsDevice, path);
+                    textures[textureName] = texture;
+                    textureScales[textureName] = texture.Width;
+                    textureOffsets[textureName] = new Vector2(texture.Width / 2, texture.Height / 2);
+                    oldAceFiles.Add(textureName);
+                }
+            }
+        }
+
+        /// <summary>
+        /// Basic method to draw a line. Coordinates are in screen coordinates.
+        /// <param name="width"> Width of the line to draw </param>
+        /// <param name="color"> Color of the line</param>
+        /// <param name="point1"> Vector to the first point of the line</param>
+        /// <param name="point2"> Vector to the last point of the line</param>
+        /// </summary>
+        public static void DrawLine(float width, Color color, Vector2 point1, Vector2 point2)
+        {
+            float angle = (float)Math.Atan2(point2.Y - point1.Y, point2.X - point1.X);
+            float length = Vector2.Distance(point1, point2);
+            DrawLine(width, color, point1, length, angle);
+        }
+
+        public static void DrawDashedLine(float width, Color color, Vector2 point1, Vector2 point2)
+        {
+            float angle = (float)Math.Atan2(point2.Y - point1.Y, point2.X - point1.X);
+            float cosAngle = (float)Math.Cos(angle);
+            float sinAngle = (float)Math.Sin(angle);
+            
+            float length = Vector2.Distance(point1, point2);
+            
+            int pixelsPerSegment = 10; // this is a target value. We will always start and end with a segment.
+            int nsegments = 1 + (int) Math.Floor(length / (2 * pixelsPerSegment));
+            float lengthPerSegment = length / (2 * nsegments - 1);
+            Vector2 segmentOffset = 2*lengthPerSegment * new Vector2(cosAngle, sinAngle);
+
+            for (int i = 0; i < nsegments; i++)
+            {
+                Vector2 segmentStartPoint = point1 + i * segmentOffset;
+                DrawLine(width, color, segmentStartPoint, lengthPerSegment, angle);
+            }
+        }
+
+        /// <summary>
+        /// Basic method to draw a line. Coordinates are in screen coordinates.
+        /// </summary>
+        /// <param name="width">Width of the line to draw </param>
+        /// <param name="color">Color of the line</param>
+        /// <param name="point">Vector to the first point of the line</param>
+        /// <param name="length">Length of the line</param>
+        /// <param name="angle">Angle (in down from horizontal) of where the line is pointing</param>
+        public static void DrawLine(float width, Color color, Vector2 point, float length, float angle)
+        {
+            // offset to compensate for the width of the line
+            Vector2 offset = new Vector2(width * (float) Math.Sin(angle)/2, -width * (float)Math.Cos(angle)/2);
+            spriteBatch.Draw(textures["blankPixel"], point+offset, null, color,
+                       angle, Vector2.Zero, new Vector2(length, width),
+                       SpriteEffects.None, 0);
+        }
+
+        /// <summary>
+        /// Basic (but not trivial) method to draw an arc. Coordinates are in screen coordinates.
+        /// </summary>
+        /// <param name="width">Width of the line to draw </param>
+        /// <param name="color">Color of the line</param>
+        /// <param name="point">Vector to the first point of the line</param>
+        /// <param name="radius">Radius of the circle to which the arc belongs. Positive means curving left</param>
+        /// <param name="angle">Angle (in down from horizontal) of where the line is pointing</param>
+        /// <param name="arcDegrees">Number of degrees in the arc (360 would be full circle)</param>
+        /// <param name="arcDegreesOffset">Instead of starting at 0 degrees in the circle, offset allows to start at a different position</param>
+        public static void DrawArc(float width, Color color, Vector2 point, float radius, float angle, float arcDegrees, float arcDegreesOffset)
+        {
+            // Positive arcDegree means curving to the left, negative arcDegree means curving to the right
+            int sign = (arcDegrees > 0) ? -1 : 1;
+            arcDegrees = Math.Abs(arcDegrees);
+            
+            // We will draw an arc as a succession of straight lines. We do this in a way that reduces the amount
+            // of goniometric calculations needed.
+            // The idea is to start to find the center of the circle. The direction from center to origin is
+            // 90 degrees different from angle
+            Vector2 centerToPointDirection = sign * new Vector2(-(float)Math.Sin(angle), (float)Math.Cos(angle)); // unit vector
+            Vector2 center = point - radius * centerToPointDirection; ;
+            
+            // To determine the amount of straight lines we need to calculate we first 
+            // determine then lenght of the arc, and divide that by the maximum we allow;
+            // All angles go in steps of minAngleDegree
+            float arcLength = radius * MathHelper.ToRadians(arcDegrees);
+            // We draw straight lines. The error in the middle of the line is: error = radius - radius*cos(alpha/2).
+            // Here alpha is the angle drawn for a single arc-segment. Approximately error ~ radius * alpha^2/8.
+            // The amount of pixels in the line is about L ~ radius * alpha => L ~ sqrt(8 * radius * error). 
+            // We found that for thight curves, error can not be larger than half a pixel (otherwise it becomes visible)
+            maxStraightPixels = (float)Math.Sqrt(4*radius);   
+            float numberStraightLines = (float)Math.Ceiling(arcLength / maxStraightPixels);
+            // amount of minAngleDegrees we need to cover: 
+            int arcStepsRemaining = (int) (Math.Round(arcDegrees/minAngleDegree)); 
+            // amount of minAngleDegrees we cover per straight line:
+            int arcStepsPerLine = (int) (Math.Ceiling(arcDegrees/(minAngleDegree*numberStraightLines)));
+
+            // Add offset in angles
+            if (arcDegreesOffset != 0f)
+            {
+                angle += MathHelper.ToRadians(arcDegreesOffset);
+                centerToPointDirection = sign * new Vector2(-(float)Math.Sin(angle), (float)Math.Cos(angle));
+            }
+
+            // All straight lines that we draw will be titled by half of the arc that is should cover.
+            angle += -sign * arcStepsPerLine * minAngleRad / 2;
+
+            // while we still have some arc steps to cover
+            while (arcStepsRemaining > 0)
+            {
+                int arcSteps = Math.Min(arcStepsRemaining, arcStepsPerLine); //angle steps we cover in this line
+                point = center + centerToPointDirection * (radius-sign*width/2);  // correct for width of line
+                float length = radius * arcSteps * minAngleRad + 1; // the +1 to prevent white lines in between arc sections
+                
+                spriteBatch.Draw(textures["blankPixel"], point, null, color,
+                       angle, Vector2.Zero, new Vector2(length, width),
+                       SpriteEffects.None, 0);
+
+                // prepare for next straight line
+                arcStepsRemaining -= arcSteps;
+
+                if (arcStepsRemaining > 0)
+                {
+                    angle -= sign * arcSteps * minAngleRad;
+                    //Rotate the centerToPointDirection, and calculate new point
+                    centerToPointDirection = new Vector2(
+                             cosTable[arcSteps] * centerToPointDirection.X + sign*sinTable[arcSteps] * centerToPointDirection.Y,
+                       -sign*sinTable[arcSteps] * centerToPointDirection.X +      cosTable[arcSteps] * centerToPointDirection.Y
+                        );
+                }
+            }
+        }
+
+        /// <summary>
+        /// Draw a text string, aligned left, using a font that can be expanded
+        /// </summary>
+        /// <param name="point">Screen location to use as top-left corner</param>
+        /// <param name="color">Color of the text</param>
+        /// <param name="message">The string to print</param>
+        public static void DrawExpandingString(Vector2 point, Color color, string message)
+        {
+            // text is better readable when on integer locations
+            Point intPoint = new Point((int)Math.Round(point.X), (int)Math.Round(point.Y));
+            fontManager.ExpandingFont.Draw(spriteBatch, new Rectangle(), intPoint, message, LabelAlignment.Left, color);
+        }
+
+        /// <summary>
+        /// Draw a text string, aligned left
+        /// </summary>
+        /// <param name="point">Screen location to use as top-left corner</param>
+        /// <param name="color">Color of the text</param>
+        /// <param name="message">The string to print</param>
+        public static void DrawString(Vector2 point, Color color, string message)
+        {
+            // text is better readable when on integer locations
+            Point intPoint = new Point((int)Math.Round(point.X), (int)Math.Round(point.Y));
+            fontManager.DefaultFont.Draw(spriteBatch, new Rectangle(), intPoint, message, LabelAlignment.Left, color);
+        }
+
+        /// <summary>
+        /// Draw a text string, aligned center
+        /// </summary>
+        /// <param name="point">Screen location to use as top-left corner</param>
+        /// <param name="color">Color of the text</param>
+        /// <param name="message">The string to print</param>
+        public static void DrawStringCentered(Vector2 point, Color color, string message)
+        {
+            // text is better readable when on integer locations
+            Point intPoint = new Point((int)Math.Round(point.X), (int)Math.Round(point.Y));
+            fontManager.DefaultFont.Draw(spriteBatch, new Rectangle(), intPoint, message, LabelAlignment.Center, color);
+        }
+
+        /// <summary>
+        /// Draw one of the (predefined) textures at the given location with the given angle
+        /// </summary>
+        /// <param name="point">Location where to draw</param>
+        /// <param name="textureName">name by which the texture is internally known</param>
+        /// <param name="angle">Angle used to rotate the texture</param>
+        /// <param name="size">Size of the texture in pixels</param>
+        /// <param name="color">Color mask for the texture to draw (white will not affect the texture)</param>
+        /// <param name="flip">Whether the texture needs to be flipped (vertically)</param>
+        public static void DrawTexture(Vector2 point, string textureName, float angle, float size, Color color, bool flip)
+        {
+            if (textureScales.ContainsKey(textureName))
+            {
+                float scaledSize = size / textureScales[textureName];
+                spriteBatch.Draw(textures[textureName], point, null, color,
+                    angle, textureOffsets[textureName], new Vector2(scaledSize), (flip ? SpriteEffects.FlipVertically : SpriteEffects.None), 0);
+            }
+        }
+
+        /// <summary>
+        /// Some preparation to be able to draw arcs more efficiently
+        /// </summary>
+        private static void PrepareArcDrawing()
+        {
+            minAngleRad = MathHelper.ToRadians(minAngleDegree);
+            arcTableSize = (int)(Math.Ceiling(maxAngleDegree/minAngleDegree)+1);
+            cosTable = new float[arcTableSize];
+            sinTable = new float[arcTableSize];
+            for (int i = 0; i < arcTableSize; i++)
+            {
+                cosTable[i] = (float) Math.Cos(i * minAngleRad);
+                sinTable[i] = (float) Math.Sin(i * minAngleRad);
+            }
+        }
+
+        
+        private static float minAngleDegree = 0.1f; // we do not care for angles smaller than 0.1 degrees
+        private static float maxAngleDegree = 90; // allows for drawing up to 90 degree arcs
+        private static float maxStraightPixels; // Maximum amount of pixels in a straight line part of an arc
+        private static float minAngleRad; // minAngleDegree but in radians.
+        private static int arcTableSize; // size of the table with precalculated values
+        private static float[] cosTable; // table with precalculated Cosine values: cosTable[numberDrawn] = cos(numberDrawn * 0.1degrees)
+        private static float[] sinTable; // similar
+    }
+
+    /// <summary>
+    /// Contains all the fonts we need to draw. 
+    /// Since fonts are expensive, we make a singleton class out of it.
+    /// Two different fonts are supported at the same time. There is a constant default font.
+    /// And there is an expandable font: a font that can be changed upon request.
+    /// </summary>
+    public class FontManager
+    {
+        /// <summary>Singleton instance of the class</summary>
+        private static readonly FontManager instance = new FontManager();
+
+        /// <summary>List of supported font sizes</summary>
+        private int[] fontSizes;
+        /// <summary>Default fontsize</summary>
+        private int defaultFontSize;
+        /// <summary>Fontsize to be used for exanding text</summary>
+        private int expandingFontSize;
+        
+        /// <summary>The text manager that supports the font(s)</summary>
+        private WindowTextManager textManager;
+
+        /// <summary>List of fonts</summary>
+        private Dictionary<int, WindowTextFont> fonts;
+        
+        /// <summary>
+        /// Constructor, private so only called during class initialization
+        /// </summary>
+        private FontManager()
+        {
+            fontSizes = new int[] {10,11,12,13,14,16,18,20};
+            defaultFontSize = 10;
+            expandingFontSize = defaultFontSize;
+
+            fonts = new Dictionary<int, WindowTextFont>();
+            textManager = new WindowTextManager();
+            DefaultFont = InitFont(defaultFontSize);
+            RequestFontSize(expandingFontSize);
+        }
+
+        /// <summary>
+        /// Initialize a font and put it in the lists of fonts
+        /// </summary>
+        /// <param name="fontSize">Requested font size. There is no check on the fontsize</param>
+        private WindowTextFont InitFont(int fontSize)
+        {
+            if (!fonts.ContainsKey(fontSize))
+            {
+                fonts[fontSize] = textManager.GetScaled("Segoe UI", fontSize, System.Drawing.FontStyle.Regular, 0);
+            }
+            return fonts[fontSize];
+        }
+
+        /// <summary>
+        /// Return the singleton instance of the font manager
+        /// </summary>
+        public static FontManager Instance { get { return instance; } }
+        /// <summary>his is the default font that can be used for drawing</summary>
+        public WindowTextFont DefaultFont { get; private set; }
+        /// <summary>This is the expanding font that can be used for drawing</summary>
+        public WindowTextFont ExpandingFont { get; private set; }
+
+        /// <summary>
+        /// Request a certain font size. This font size will then be used for drawing when using the expanding font.
+        /// If the fontsize is not available, the best possible fontsize is used
+        /// </summary>
+        /// <param name="requestedFontSize">The font size that is requested</param>
+        public void RequestFontSize(int requestedFontSize)
+        {
+            int selectedFontSize;
+
+            if (fontSizes.Contains(requestedFontSize))
+            {
+                selectedFontSize = requestedFontSize;
+            }
+            else
+            {   // we need to find a good size, we round up
+                selectedFontSize = fontSizes.Max();
+                foreach (int fontSize in fontSizes.OrderByDescending(s => s))
+                {
+                    if (fontSize >= requestedFontSize)
+                    {
+                        selectedFontSize = fontSize;
+                    }
+                }
+            }
+
+            ExpandingFont = InitFont(selectedFontSize);
+        }
+
+        /// <summary>
+        /// Update, because Textmanager only loads the needed characters when it knows it needs to print it.
+        /// Therefore, this needs to be called often.
+        /// </summary>
+        public void Update(GraphicsDevice graphicsDevice)
+        {
+            textManager.Load(graphicsDevice);
+        }
+
+    }
+
+    /// <summary>
+    /// Load and store images in bitmap format (needed for WPF-parts)
+    /// </summary>
+    class BitmapImageManager
+    {
+        //Singleton class
+
+        /// <summary>Singleton instance of the class</summary>
+        private static readonly BitmapImageManager instance = new BitmapImageManager();
+
+        private Dictionary<string, BitmapImage> images;
+
+        /// <summary>
+        /// Return the singleton instance of the bitmap manager
+        /// </summary>
+        public static BitmapImageManager Instance { get { return instance; } }
+
+        /// <summary>
+        /// Constructor, private so only called during class initialization
+        /// </summary>
+        private BitmapImageManager()
+        {
+            this.images = new Dictionary<string, BitmapImage>();
+        }
+
+        /// <summary>
+        /// Return an image defined by its name (should be in the Content directory)
+        /// </summary>
+        /// <param name="pngFileName">Name of the file, without extension</param>
+        public BitmapImage GetImage(string pngFileName)
+        {
+            if (images.ContainsKey(pngFileName))
+            {
+                return images[pngFileName];
+            }
+
+            string contentPath = System.IO.Path.Combine(System.IO.Path.GetDirectoryName(System.Windows.Forms.Application.ExecutablePath), "Content");
+            string fullFileName = System.IO.Path.Combine(contentPath, pngFileName + ".png");
+            BitmapImage newImage = new BitmapImage(new Uri(fullFileName, UriKind.Relative));
+            images[pngFileName] = newImage;
+            return newImage;
+        }
+    }
+}