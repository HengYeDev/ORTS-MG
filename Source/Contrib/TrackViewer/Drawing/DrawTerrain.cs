<<<<<<< HEAD
﻿// COPYRIGHT 2014, 2018 by the Open Rails project.
// 
// This file is part of Open Rails.
// 
// Open Rails is free software: you can redistribute it and/or modify
// it under the terms of the GNU General Public License as published by
// the Free Software Foundation, either version 3 of the License, or
// (at your option) any later version.
// 
// Open Rails is distributed in the hope that it will be useful,
// but WITHOUT ANY WARRANTY; without even the implied warranty of
// MERCHANTABILITY or FITNESS FOR A PARTICULAR PURPOSE.  See the
// GNU General Public License for more details.
// 
// You should have received a copy of the GNU General Public License
// along with Open Rails.  If not, see <http://www.gnu.org/licenses/>.

// These classes are about rendering the terrain textures in a 2D fashion below the tracks
// Rendering terrain in this way is very different from rendering terrain in the simulator in a number of ways.
// In the simulator normally only a few patches are being drawn. And for each patch 16x16 different height points are being used.
// Each height point is a different vertex. The texture is then wrapped over these vertices.
// Here, in contrast, we do not care about height. So each texture only needs to be drawn over a single quad (two triangles).
// Although the 4 vertices at the corners can be reused in principle for the other patches at the same corner, the texture UV
// values can not. Normally vertices can be reused because both the vertex location and the location in the texture are the same.
// Here the location in the texture (and actually even the texture) is unique. So there is not re-using of vertices.
// Because we are not re-using vertices over different textures, we also do not care about reusing them for a single texture.
// Therefore, we actually use 6 vertices (2 triangles) without reuse.
//
// Another big difference is that we must have in memory all textures in the visible region (which might be the whole route!).
// The good thing is that if there is a lot of re-using of textures (e.g. in the case no photo-textures are used) drawing the whole
// route is not very difficult: many vertices using the same tertex, which the GPU is capable of doing quite well.
//
// The terrain textures are drawn using normal3D techniques. All terrain is taken to be in the X-Z plane (so Y=0). The camera
// is exacly above the middle of the 'screen' area at a height and view frustrum such that the 3D view exactly matches the grid
// lines (that are drawn in 2D).
//
// Because of the large memory of all textures only those tiles and their needed textures are loaded that are in the visible range.
// Once the tiles are loaded, they stay in memory (and will therefore be drawn).

// Dealing with 2x2, 8x8 and 16x16 tiles:
// Foreach tile there might be a corresponding terrainTile. However, in case of 2x2 and larger terrainTiles, multiple normal tiles share
// a common terrainTile. For the simulator that is not so relevant, you just make sure the correct terrainTiles is used.
// There is another complication. Any normal tile can be part of a larger terrainTile, even when it also has a 1x1 tile present.
// When you load a terrainTile for that normal tile, the smallest possible zoom-level is loaded 
// We want to make sure that each tile is only loaded once, and that all bigger tiles are only stored once.
// For this first we have keep track of which normal tiles have their corresponding terrainTile (whatever its zoom) is loaded.
// Then, to make sure each tile is stored only once we have to have a unique identifier for the tile.
// This unique identifier is based on three things:
//  * the snapped tileX (for 1x1 tile this is just the tileX, for 2x2 tiles it is snapped to multiples of 2, for 8x8 tiles snapped to multiples of 8, ...)
//  * the snapped tileZ
//  * the zoom size (1, 2, 8, 16)

using System;
using System.IO;
using System.Collections.Generic;
using System.Linq;
using System.Text;
using Microsoft.Xna.Framework;
using Microsoft.Xna.Framework.Graphics;

using Orts.Formats.Msts;
using Orts.ActivityRunner.Viewer3D;
using Orts.Common;

namespace ORTS.TrackViewer.Drawing
{
    /// <summary>
    /// Main class to draw the terrain as from far above (so in an effective 2D fashion)
    /// Drawing lines around the patches (each tile is divided in a number, typically 16x16, patches) is also supported
    /// </summary>
    public class DrawTerrain
    {
        #region Properties
        /// <summary>The information to be used in the statusbar</summary>
        public string StatusInformation { get; private set; }

        //injection dependency properties
        private MessageDelegate messageDelegate;

        //Directory paths of various formats and files
        string tilesPath;
        string lotilesPath;
        string terrtexPath;

        //basic graphics
        private GraphicsDevice device;
        private BasicEffect basicEffect;

        //Managin textures
        private TerrainTextureManager textureManager;

        // Storing our own generated data for viewing
        private Dictionary<uint, TerrainTile2D> terrainTiles;
        private HashSet<uint> loadedTerrainTiles;
        private Dictionary<string, VertexBuffer> vertexBuffers;
        private Dictionary<string, int> vertexBufferCounts;

        //visibility of terrain and patchlines
        private bool terrainIsVisible;
        private bool terrainDMIsVisible;
        private bool showPatchLines;

        //drawArea
        private Translate3Dto2D locationTranslator;
        private int visibleTileXmin;
        private int visibleTileXmax;
        private int visibleTileZmin;
        private int visibleTileZmax;
        #endregion

        #region Public methods
        /// <summary>
        /// Constructor
        /// </summary>
        /// <param name="routePath">Path to the route directory</param>
        /// <param name="messageDelegate">The delegate that will present with the message we want to send to the user during long loading times</param>
        /// <param name="drawWorldTiles">The object that knows which tiles are available</param>
        public DrawTerrain(string routePath, MessageDelegate messageDelegate, DrawWorldTiles drawWorldTiles)
        {
            this.messageDelegate = messageDelegate;
            this.tilesPath = routePath + @"\TILES\";
            this.lotilesPath = routePath + @"\LO_TILES\";
            this.terrtexPath = routePath + @"\TERRTEX\";

            locationTranslator = new Translate3Dto2D(drawWorldTiles);
            terrainTiles = new Dictionary<uint, TerrainTile2D>();
            loadedTerrainTiles = new HashSet<uint>();
        }

        /// <summary>
        /// Load some basic content (regular XNA method), mainly just initialization.
        /// This does not load tiles nor textures (because those are only loaded on demand, depending on visual area). 
        /// </summary>
        /// <param name="graphicsDevice">The graphsics device used for XNA drawing, and also texture importing</param>
        public void LoadContent(GraphicsDevice graphicsDevice)
        {
            this.device = graphicsDevice;
            basicEffect = new BasicEffect(this.device)
            {
                TextureEnabled = true,
                World = Matrix.Identity
            };
            Clear();
        }

        /// <summary>
        /// Clear all stored data for this drawTerrain, getting rid of all textures and other loaded things.
        /// </summary>
        public void Clear()
        {
            textureManager?.Dispose();
            loadedTerrainTiles.Clear();
            terrainTiles.Clear();

            textureManager = new TerrainTextureManager(terrtexPath, device, messageDelegate);
            SetTerrainReduction();
            DiscardVertexBuffers();
        }

        /// <summary>
        /// Set whether the terrain is visible (drawn) or not.
        /// </summary>
        /// <param name="isVisible">Terrain will be drawn if this is set to yes</param>
        /// <param name="isVisibleDM">Distant mountain terrain will be drawn if this is set to yes</param>
        /// <param name="drawArea">The area currently visible and for which all tiles and textures need to be loaded</param>
        public void SetTerrainVisibility(bool isVisible, bool isVisibleDM, DrawArea drawArea)
        {
            DiscardVertexBuffers();
            bool eitherOneTurnedOn = ((isVisible && !this.terrainIsVisible) || (isVisibleDM && !this.terrainDMIsVisible));
            this.terrainIsVisible = isVisible;
            this.terrainDMIsVisible = isVisibleDM;
            if (isVisible || isVisibleDM)
            {
                if (drawArea == null)
                {
                    return;
                }
                DetermineVisibleArea(drawArea);
                if (eitherOneTurnedOn)
                {   // do not load something if user only wants to draw less
                    EnsureAllTilesAreLoaded();
                }
                CreateVertexBuffers();
            }
        }

        /// <summary>
        /// Set whether the lines between the patches are visible or not
        /// </summary>
        public void SetPatchLineVisibility(bool isVisible)
        {
            this.showPatchLines = isVisible;
        }

        /// <summary>
        /// Set the reduction for all the textures that are loaded. The input is a user setting, not an argument
        /// </summary>
        public void SetTerrainReduction()
        {
            int wantedScaleFactor = Properties.Settings.Default.terrainReductionFactor;
            int newScaleFactor = wantedScaleFactor;
            if (wantedScaleFactor == 0)
            {
                newScaleFactor = 1;
                //Some way to determine the scaling automatically. We use the loaded .ace files
                //The scaling below keeps the memory more or less constant
                if (textureManager.Count() > 100) { newScaleFactor = 2; }
                if (textureManager.Count() > 400) { newScaleFactor = 4; }
                if (textureManager.Count() > 1600) { newScaleFactor = 8; }
                if (textureManager.Count() > 6400) { newScaleFactor = 16; }
            }
            if (newScaleFactor < textureManager.CurrentScaleFactor)
            {
                //The wanted scale factor is less than what it was. We do not have the original data anymore, though.
                //So we need to reload everything
                this.Clear();
                EnsureAllTilesAreLoaded();
                CreateVertexBuffers();
            }
            textureManager.SetCurrentScaleFactor(newScaleFactor);
        }
        #endregion

        #region Area and visibility handling
        /// <summary>
        /// Find and store the current visible area
        /// </summary>
        void DetermineVisibleArea(DrawArea drawArea)
        {
            WorldLocation upperLeft = drawArea.LocationUpperLeft;
            WorldLocation lowerRight = drawArea.LocationLowerRight;
            visibleTileXmin = upperLeft.TileX;
            visibleTileXmax = lowerRight.TileX;
            visibleTileZmin = lowerRight.TileZ;
            visibleTileZmax = upperLeft.TileZ;
        }

        #endregion

        #region Loading
        /// <summary>
        /// Make sure all tiles that had not been loaded are loaded now.
        /// </summary>
        public void EnsureAllTilesAreLoaded()
        {
            for (int tileX = visibleTileXmin; tileX <= visibleTileXmax; tileX++)
            {
                for (int tileZ = visibleTileZmin; tileZ <= visibleTileZmax; tileZ++)
                {
                    EnsureTileIsLoaded(tileX, tileZ);
                }
            }
        }

        /// <summary>
        /// Make sure the Tile and its needed textures are loaded. This means checking if it is already loaded, (or at least tried to load)
        /// and if it is not loaded, load it.
        /// </summary>
        /// <param name="tileX">The cornerIndexX-value of the tile number</param>
        /// <param name="tileZ">The cornerIndexZ-value of the tile number</param>
        void EnsureTileIsLoaded(int tileX, int tileZ)
        {
            uint index = this.locationTranslator.TileIndex(tileX, tileZ, 1);
            if (loadedTerrainTiles.Contains(index))
            {
                return;
            }
            loadedTerrainTiles.Add(index); // whatever comes next, there is not need to reload this tile ever again.

            Tile newTile = LoadTile(tileX, tileZ, false);
            if (newTile == null)
            {
                newTile = LoadTile(tileX, tileZ, true);
                if (newTile == null)
                {
                    return;
                }
            }

            uint storeIndex = this.locationTranslator.TileIndex(tileX, tileZ, newTile.Size);
            if (terrainTiles.ContainsKey(storeIndex))
            {
                // this larger than 1x1 tile has already been loaded from a different tileX and tileZ
                return;
            }

            var newTerrainTile = new TerrainTile2D(newTile, textureManager, locationTranslator);
            terrainTiles.Add(storeIndex, newTerrainTile);
            SetTerrainReduction();
        }

        /// <summary>
        /// Load the information for a single tile (as in parse the needed .t -file.
        /// </summary>
        /// <param name="tileX">The cornerIndexX-value of the tile number</param>
        /// <param name="tileZ">The cornerIndexZ-value of the tile number</param>
        /// <param name="loTiles">Loading LO tile (Distant Mountain) or not</param>
        /// <returns>The tile information as a 'Tile' object</returns>
        private Tile LoadTile(int tileX, int tileZ, bool loTiles)
        {
            TileName.Zoom zoom = loTiles ? TileName.Zoom.DMSmall : TileName.Zoom.Small;
            string path = loTiles ? this.lotilesPath : this.tilesPath;

            // Note, code is similar to ORTS.Viewer3D.TileManager.Load
            // Check for 1x1 or 8x8 tiles.
            TileName.Snap(ref tileX, ref tileZ, zoom);

            // we set visible to false to make sure errors are loaded
            Tile newTile = new Tile(path, tileX, tileZ, zoom, false);
            if (newTile.Loaded)
            {
                return newTile;
            }
            else
            {
                // Check for 2x2 or 16x16 tiles.
                TileName.Snap(ref tileX, ref tileZ, zoom - 1);
                newTile = new Tile(tilesPath, tileX, tileZ, zoom - 1, false);
                if (newTile.Loaded)
                {
                    return newTile;
                }
            }

            return null;

        }

        /// <summary>
        /// Create the texture-name-indexed vertex buffers that the Graphics card will need.
        /// The vertex buffers are created from information pre-calculated in stored 'TerrainTile2D' objects.
        /// </summary>
        void CreateVertexBuffers()
        {
            foreach (string textureName in textureManager.Keys)
            {
                //It seems that this implementation has quite some copying of data of vertices, but I am not sure how to prevent this.
                var vertices = new List<VertexPositionTexture>();

                foreach (int zoomSize in GetZoomSizesToShow(false))
                {
                    foreach (TerrainTile2D terrainTile in terrainTiles.Values)
                    {
                        if (terrainTile.TileSize == zoomSize)
                        {
                            var additionalVertices = terrainTile.GetVertices(textureName);
                            vertices.AddRange(additionalVertices);
                        }
                    }
                }

                if (vertices.Count() > 0)
                {
                    VertexBuffer buffer = new VertexBuffer(device, typeof(VertexPositionTexture), vertices.Count(), BufferUsage.WriteOnly);
                    int vertexCount = vertices.Count();
                    buffer.SetData(vertices.ToArray(), 0, vertexCount);
                    vertexBuffers.Add(textureName, buffer);
                    vertexBufferCounts.Add(textureName, vertexCount);
                }
            }

        }

        private List<int> GetZoomSizesToShow(bool lowToHigh)
        {
            List<int> zoomSizesToShow = new List<int>();
            if (this.terrainDMIsVisible)
            {
                zoomSizesToShow.Add(16);
                zoomSizesToShow.Add(8);
            }
            if (this.terrainIsVisible)
            {
                zoomSizesToShow.Add(2);
                zoomSizesToShow.Add(1);
            }
            if (lowToHigh)
            {
                zoomSizesToShow.Reverse();
            }
            return zoomSizesToShow;
        }

        /// <summary>
        /// Discard the vertexbuffers. No active signal is sent to the Graphics card to discard, but since we are not using the buffers anymore, 
        /// this should be save enough (we are not re-using the buffers until the user decides to draw terrain again).
        /// </summary>
        void DiscardVertexBuffers()
        {
            vertexBuffers = new Dictionary<string, VertexBuffer>();
            vertexBufferCounts = new Dictionary<string, int>();
        }
        #endregion

        #region Drawing
        /// <summary>
        /// This is the method that does the actual drawing of the terrain
        /// </summary>
        /// <param name="drawArea">The area to draw upon (with physical location to pixel transformations)</param>
        public void Draw(DrawArea drawArea)
        {
            UpdateCamera(drawArea);

            //device.SamplerStates[0].AddressU = TextureAddressMode.Wrap;
            //device.SamplerStates[0].AddressV = TextureAddressMode.Wrap;
            device.SamplerStates[0] = new SamplerState
            {
                AddressU = TextureAddressMode.Wrap,
                AddressV = TextureAddressMode.Wrap,
                AddressW = TextureAddressMode.Wrap,
                Filter = TextureFilter.Point
            };

            foreach (string textureName in vertexBuffers.Keys)
            {
                basicEffect.Texture = textureManager[textureName].Texture;
                foreach (EffectPass pass in basicEffect.CurrentTechnique.Passes)
                {
                    device.SetVertexBuffer(vertexBuffers[textureName]);
                    pass.Apply();
                    device.DrawPrimitives(PrimitiveType.TriangleList, 0, vertexBufferCounts[textureName]);
                }
            }

            UpdateStatusInformation(drawArea.MouseLocation);
        }

        /// <summary>
        /// This is the method that draws the patchlines (if this is enabled, and if the zooming level is enough).
        /// </summary>
        /// <param name="drawArea">The area to draw upon (with physical location to pixel transformations)</param>
        public void DrawPatchLines(DrawArea drawArea)
        {
            DetermineVisibleArea(drawArea);
            // We want at least 20 pixels/patch to start drawing, each patch = 2048m/16 = 256m, so at least 20pixels/256m or 0.08 pixel/meter
            if (!this.showPatchLines || drawArea.Scale < 0.08)
            {
                return;
            }

            foreach (int zoomSize in GetZoomSizesToShow(false))
            {
                for (int tileX = visibleTileXmin; tileX <= visibleTileXmax; tileX++)
                {
                    for (int tileZ = visibleTileZmin; tileZ <= visibleTileZmax; tileZ++)
                    {
                        uint index = this.locationTranslator.TileIndex(tileX, tileZ, zoomSize);
                        if (terrainTiles.ContainsKey(index))
                        {
                            terrainTiles[index].DrawPatchLines(drawArea);
                        }
                    }
                }
            }

        }

        private void UpdateStatusInformation(in WorldLocation location)
        {
            this.StatusInformation = "unknown";
            foreach (int zoomSize in GetZoomSizesToShow(true))
            {
                uint storeIndex = this.locationTranslator.TileIndex(location.TileX, location.TileZ, zoomSize);
                if (terrainTiles.ContainsKey(storeIndex))
                {
                    this.StatusInformation = terrainTiles[storeIndex].GetStatusInformation(location);
                    return;
                }
            }
        }

        /// <summary>
        /// Place the (3D) camera such that the 3D terrain is drawn in exactly the same location as the other 2D elements
        /// </summary>
        /// <param name="drawArea">The area to draw upon (with physical location to pixel transformations)</param>
        void UpdateCamera(DrawArea drawArea)
        {
            // We create a view and projection matrix to allow viewing the world/terrain from the top.
            // All Vertices will be in real-world locations relative to a certain reference location

            //Using Pi/2 for projection, the distance from camera to plane is the same as the half the distance from top to bottom in the screen.
            //
            // So if the vertex positions are real world-locations, the camera-target should be at (worldCenterX, 0, worldCenterZ).
            // The Cameraposition itself is (world-center-X, cam-height, world-centerZ)
            //      where camheight is (worldHeight/2 = worldWidth/aspectRatio/2).
            // The distance of camera can be very large, so the backplane has to be set accordingly: cam-height/2 and cam-height*2.

            WorldLocation upperLeft = drawArea.LocationUpperLeft;
            WorldLocation lowerRight = drawArea.LocationLowerRight;
            Vector3 groundUpperLeft = locationTranslator.VertexPosition(upperLeft);
            Vector3 groundLowerRight = locationTranslator.VertexPosition(lowerRight);
            Vector3 cameraTarget = (groundUpperLeft + groundLowerRight) / 2;
            float width = groundLowerRight.X - groundUpperLeft.X;
            float camHeight = width / device.Viewport.AspectRatio / 2;
            Vector3 cameraPosition = cameraTarget;
            cameraPosition.Y = -camHeight;
            basicEffect.View = Matrix.CreateLookAt(cameraPosition, cameraTarget, new Vector3(0, 0, 1));
            basicEffect.Projection = Matrix.CreatePerspectiveFieldOfView(MathHelper.PiOver2, device.Viewport.AspectRatio, camHeight / 2, camHeight * 2);

        }
        #endregion
    }

    #region class Translate3Dto2D
    /// <summary>
    /// This class translates a 3D WorldLocation (tile-based), into a 2D location (without tile reference) for the flat terrain (in X-Z plane) 
    /// </summary>
    class Translate3Dto2D
    {
        private int referenceTileX;
        private int referenceTileZ;

        static Dictionary<int, TileName.Zoom> zoomFromInt = new Dictionary<int, TileName.Zoom> {
            {1, TileName.Zoom.Small}, {2, TileName.Zoom.Large}, {8, TileName.Zoom.DMSmall}, {16, TileName.Zoom.DMLarge}
        };

        /// <summary>
        /// Constructor. The main thing done in this constructor is determining the reference tile used for calculating from 3D tile-based to effectively 2D without tiles.
        /// </summary>
        /// <param name="worldTiles">The object that know what tiles are in principle available, so a reference location can be chosen nicely in the middle</param>
        public Translate3Dto2D(DrawWorldTiles worldTiles)
        {
            int TileXmin = int.MaxValue;
            int TileXmax = int.MinValue;
            int TileZmin = int.MaxValue;
            int TileZmax = int.MinValue;
            worldTiles.DoForAllTiles(new TileDelegate((tileX, tileZ) =>
            {
                if (tileX > TileXmax) { TileXmax = tileX; }
                if (tileX < TileXmin) { TileXmin = tileX; }
                if (tileZ > TileZmax) { TileZmax = tileZ; }
                if (tileZ < TileZmin) { TileZmin = tileZ; }
            }));
            referenceTileX = (TileXmax + TileXmin) / 2;
            referenceTileZ = (TileZmax + TileZmin) / 2;
        }

        /// <summary>
        /// Translate a World-Location to a Vertex position, without taking height into account.
        /// This means that we take the (cornerIndexX,0,cornerIndexZ) vector between the location and some (center of) a reference tile.
        /// </summary>
        /// <param name="location">Source World location</param>
        public Vector3 VertexPosition(in WorldLocation location)
        {
            WorldLocation normalizedLocation = location.NormalizeTo(referenceTileX, referenceTileZ);
            return new Vector3(normalizedLocation.Location.X, 0, normalizedLocation.Location.Z);
        }

        /// <summary>
        /// Translate a tile location given by tileX and tileZ, together with a zoomSize, into a single uint index
        /// </summary>
        /// <param name="tileX">The cornerIndexX-value of the tile number</param>
        /// <param name="tileZ">The cornerIndexZ-value of the tile number</param>
        /// <param name="zoomSize">The zoom size (1, 2, 8, or 16) </param>
        public uint TileIndex(int tileX, int tileZ, int zoomSize)
        {
            // tileX,Z raw data can be up to 15 bit, possibly 16. But we do not need that for a single route.
            // We also need room for zoom size, which can be 1, 2, 8, 16. To make things easy, we use 6 bits for this.
            // This leaves (32-6)/2 = 13 bits to encode the tileX,Z, each
            // To make sure they are never negative, we add 2^12 = 4096, so they are never negative.
            // Basically, this means routes that can have relative tiles ranging from about -4000 to + 4000, or 8000 * 2km = 16000 km. More than enough.

            // We also snap the tileX and tileZ to multiples of the size.
            TileName.Snap(ref tileX, ref tileZ, zoomFromInt[zoomSize]);

            uint index = ((uint)zoomSize << 26) + ((uint)(tileX - referenceTileX + 4096) << 13) + (uint)(tileZ - this.referenceTileZ + 4096);

            //debug (I guess a unit test would have been better)
            //uint indexX = (uint)(tileX - referenceTileX + 4096);
            //uint indexZ = (uint)(tileZ - referenceTileZ + 4096);
            //string debugX = Convert.ToString(indexX, 2);
            //string debugZ = Convert.ToString(indexZ, 2);
            //string debugString = Convert.ToString(index, 2);
            //if (tileX > referenceTileX)

            return index;
        }
    }
    #endregion

    #region class TerrainTextureManager
    /// <summary>
    /// The manager that loads and stores the various terrain textures. Since normally the textures are shared over multiple tiles,
    /// we want to store them only once.
    /// </summary>
    class TerrainTextureManager : Dictionary<string, ReducableTexture2D>, IDisposable
    {
        public int CurrentScaleFactor { get; private set; } = 1;

        private int loadedAceFilesCounter = 0;
        private HashSet<string> unloadableTerrainTextures;
        private string terrtexPath;
        private MessageDelegate messageDelegate;
        private GraphicsDevice device;

        /// <summary>
        /// Constructor
        /// </summary>
        /// <param name="terrtexPath">Directory path where the textures are located</param>
        /// <param name="device">The graphics device used to import textures into Texture2D</param>
        /// <param name="messageDelegate">The delegate used to draw an on-screen message to the user during longer loading sessions</param>
        public TerrainTextureManager(string terrtexPath, GraphicsDevice device, MessageDelegate messageDelegate) : base()
        {
            this.unloadableTerrainTextures = new HashSet<string>();
            this.device = device;
            this.messageDelegate = messageDelegate;
            this.terrtexPath = terrtexPath;
        }

        /// <summary>
        /// Return whether a texture is loaded or not.
        /// </summary>
        /// <param name="filename">The filename (without path) of the texture</param>
        public bool TextureIsLoaded(string filename)
        {
            if (this.ContainsKey(filename))
            {
                return true;
            }

            if (unloadableTerrainTextures.Contains(filename))
            {
                return false;
            }

            string path = terrtexPath + filename;
            if (System.IO.File.Exists(path))
            {
                //The message delegate has quite some overhead, so print it only so often to keep the user informed
                if (loadedAceFilesCounter % 100 == 0)
                {
                    messageDelegate(String.Format(TrackViewer.catalog.GetString("Loading terrain ace-files {0}-{1} (scaled down with a factor {2})"), loadedAceFilesCounter, loadedAceFilesCounter + 99, CurrentScaleFactor));
                }
                loadedAceFilesCounter++;
                var originalTexture = Orts.Formats.Msts.AceFile.Texture2DFromFile(this.device, path);
                var reducableTexture = new ReducableTexture2D(device, originalTexture);
                reducableTexture.ReduceToFactor(CurrentScaleFactor);
                this[filename] = reducableTexture;
                return true;
            }

            unloadableTerrainTextures.Add(filename);
            return false;
        }

        /// <summary>
        /// Set a new scale factor. Since already loaded textures will be rescaled as needed, this can actually take some time
        /// Hence this is more then just the change of a property
        /// </summary>
        /// <param name="newScaleFactor">The new scale factor to be used</param>
        public void SetCurrentScaleFactor(int newScaleFactor)
        {
            int oldScaleFactor = CurrentScaleFactor;
            CurrentScaleFactor = newScaleFactor;
            if (CurrentScaleFactor <= oldScaleFactor) { return; }

            //We need to rescale all already loaded ace files
            messageDelegate(String.Format(TrackViewer.catalog.GetString("Rescaling previously loaded ace-files")));
            foreach (string filename in this.Keys)
            {
                this[filename].ReduceToFactor(newScaleFactor);
            }
        }

        #region IDisposable
        private bool disposed;

        /// <summary>
        /// Finalizer
        /// </summary>
        ~TerrainTextureManager()
        {
            Dispose(false);
        }

        /// <summary>
        /// Implementing IDisposable
        /// </summary>
        public void Dispose()
        {
            Dispose(true);
            GC.SuppressFinalize(this);
        }

        void Dispose(bool disposing)
        {
            if (disposed) { return; }
            disposed = true;
            if (!disposing) { return; }
            unloadableTerrainTextures = null;
            foreach (string filename in this.Keys)
            {
                this[filename].Dispose();
            }
            this.Clear();
        }
        #endregion
    }
    #endregion

    #region class TerrainTile2D
    /// <summary>
    /// Class to store information of a single tile needed for drawing the terrain
    /// This will not actually do the drawing itself, because it is more efficient to combine all vertices of all tiles that use
    /// the same texture (only one draw call is then needed).
    /// </summary>
    class TerrainTile2D
    {
        /// <summary>The size of the tile (1x1, 2x2, 8x8, 16x16</summary>
        public int TileSize { get; private set; }
        /// <summary>Storing the list of pre-calculated vertices when the textures are drawn fully</summary>
        private Dictionary<string, VertexPositionTexture[]> verticesFull;

        private string[,] textureNames;
        private int snappedTileX;
        private int snappedTileZ;

        //Injection dependencies
        private TerrainTextureManager textureManager;
        private Translate3Dto2D locationTranslator;

        //used during construction:
        private Dictionary<string, List<VertexPositionTexture>> newVertices;

        /// <summary>
        /// Constructor. This will pre-calculate all needed vertices
        /// </summary>
        /// <param name="tile">The tile (parsed .t-file)</param>
        /// <param name="textureManager">The manager for the textures</param>
        /// <param name="locationTranslator">The translator for mapping 3D tile-based coordinates to quasi-2D locations</param>
        public TerrainTile2D(Tile tile, TerrainTextureManager textureManager, Translate3Dto2D locationTranslator)
        {
            this.textureManager = textureManager;
            this.locationTranslator = locationTranslator;
            this.TileSize = tile.Size;

            this.snappedTileX = tile.TileX;
            this.snappedTileZ = tile.TileZ;
            TileName.Snap(ref snappedTileX, ref snappedTileZ, zoomFromInt[this.TileSize]);

            verticesFull = CreateVerticesFromTile(tile);
        }

        /// <summary>
        /// Return an array of the vertices needed to draw the terrain of this tile.
        /// </summary>
        /// <param name="textureName">The texture name for which the vertices need to be returned</param>
        public VertexPositionTexture[] GetVertices(string textureName)
        {
            if (this.verticesFull.ContainsKey(textureName))
            {
                return this.verticesFull[textureName];
            }
            else
            {
                return new VertexPositionTexture[0];
            }
        }

        /// <summary>
        /// Calculate the vertices for the whole tile
        /// </summary>
        /// <param name="tile">The tile (parsed .t-file)</param>
        /// <return>A dictionary with texture-name indexed arrays of vertices</return>
        private Dictionary<string, VertexPositionTexture[]> CreateVerticesFromTile(Tile tile)
        {
            newVertices = new Dictionary<string, List<VertexPositionTexture>>();

            this.textureNames = new string[tile.PatchCount, tile.PatchCount];
            for (int x = 0; x < tile.PatchCount; ++x)
            {
                for (int z = 0; z < tile.PatchCount; ++z)
                {
                    var patch = tile.GetPatch(x, z);
                    this.textureNames[x, z] = CreateVerticesFromPatch(tile, patch);
                }
            }

            var vertices = new Dictionary<string, VertexPositionTexture[]>();
            foreach (string textureName in newVertices.Keys)
            {
                vertices.Add(textureName, newVertices[textureName].ToArray());
            }
            newVertices = null;

            return vertices;
        }

        /// <summary>
        /// Calculate the vertices for a single patch in the tile
        /// </summary>
        /// <param name="tile">The tile (parsed .t-file)</param>
        /// <param name="patch">The terrain patch (one of the patches in the tile)</param>
        /// <returns>The texture name</returns>
        private string CreateVerticesFromPatch(Tile tile, terrain_patchset_patch patch)
        {
            var ts = tile.Shaders[patch.ShaderIndex].terrain_texslots;
            string textureName = ts[0].Filename;

            if (!textureManager.TextureIsLoaded(textureName))
            {   // apparently the texture was not found earlier on, so no use bothering about vertices
                return textureName;
            }

            if (!newVertices.ContainsKey(textureName))
            {   // in case this is the first time we use this particular texture
                newVertices.Add(textureName, new List<VertexPositionTexture>());
            }

            // 1 square or quad is two triangles
            CreateSingleCornerVertex(tile, patch, 0, 0, textureName);
            CreateSingleCornerVertex(tile, patch, 1, 0, textureName);
            CreateSingleCornerVertex(tile, patch, 0, 1, textureName);

            CreateSingleCornerVertex(tile, patch, 0, 1, textureName);
            CreateSingleCornerVertex(tile, patch, 1, 0, textureName);
            CreateSingleCornerVertex(tile, patch, 1, 1, textureName);

            return textureName;
        }

        /// <summary>
        /// Create a single vertex for a corner in the patch
        /// </summary>
        /// <param name="tile">The tile (parsed .t-file)</param>
        /// <param name="patch">The terrain patch (one of the patches in the tile)</param>
        /// <param name="cornerIndexX">Defines the x-value of the corner (0 or 1)</param>
        /// <param name="cornerIndexZ">Defines the z-value of the corner (0 or 1)</param>
        /// <param name="textureName">The name of the texture</param>
        private void CreateSingleCornerVertex(Tile tile, terrain_patchset_patch patch, float cornerIndexX, float cornerIndexZ, string textureName)
        {
            int squaresPerPatch = 16;
            cornerIndexX *= squaresPerPatch;
            cornerIndexZ *= squaresPerPatch;

            var step = tile.SampleSize;
            float cornerX = patch.CenterX - 1024;
            float cornerZ = patch.CenterZ - 1024 + 2048 * tile.Size;
            cornerX += -patch.RadiusM + cornerIndexX * step;
            cornerZ += -patch.RadiusM + (squaresPerPatch - cornerIndexZ) * step;
            var location = new WorldLocation(tile.TileX, tile.TileZ, cornerX, 0, cornerZ);

            // Rotate, Flip, and stretch the texture using the matrix coordinates stored in terrain_patchset_patch 
            // transform uv by the 2x3 matrix made up of X,Y  W,B  C,H
            var U = cornerIndexX * patch.W + cornerIndexZ * patch.B + patch.X;
            var V = cornerIndexX * patch.C + cornerIndexZ * patch.H + patch.Y;

            newVertices[textureName].Add(new VertexPositionTexture(locationTranslator.VertexPosition(location), new Vector2(U, V)));
        }

        public string GetStatusInformation(in WorldLocation location)
        {
            // first make sure we normalize to the snapped tile
            WorldLocation snappedLocation = location.NormalizeTo(snappedTileX, snappedTileZ);

            float totalSize = 2048 * this.TileSize;
            int patchIndexX = (int)((snappedLocation.Location.X + 1024) / totalSize * this.textureNames.GetLength(0));
            int patchIndexZ = (int)((snappedLocation.Location.Z + 1024) / totalSize * this.textureNames.GetLength(1));
            patchIndexZ = this.textureNames.GetLength(1) - patchIndexZ - 1;

            return String.Format(System.Globalization.CultureInfo.CurrentCulture,
                "({1}, {2}) for {3}x{3} tile: {0}", textureNames[patchIndexX, patchIndexZ], patchIndexX, patchIndexZ, this.TileSize);
        }

        static Dictionary<int, TileName.Zoom> zoomFromInt = new Dictionary<int, TileName.Zoom> {
            {1, TileName.Zoom.Small}, {2, TileName.Zoom.Large}, {8, TileName.Zoom.DMSmall}, {16, TileName.Zoom.DMLarge}
        };

        public void DrawPatchLines(DrawArea drawArea)
        {
            float totalSize = 2048 * this.TileSize;
            int iMax = this.textureNames.GetLength(0);
            float tileL = totalSize / iMax;
            for (int i = 0; i <= iMax; i++)
            {
                drawArea.DrawLine(1, Color.NavajoWhite, new WorldLocation(snappedTileX, snappedTileZ, i * tileL - 1024, 0, -1024), totalSize, 0, 0);
                drawArea.DrawLine(1, Color.NavajoWhite, new WorldLocation(snappedTileX, snappedTileZ, -1024, 0, i * tileL - 1024), totalSize, MathHelper.PiOver2, 0);
            }
        }
    }
    #endregion

    #region ReducableTexture2D
    /// <summary>
    /// Wrapper class around a Texture2D that allows reduction of memory consumption, by reducing the size of the texture
    /// When asked for a reduced version of a texture will be used, in place of the original texture.
    /// Multiple reductions are possible
    /// </summary>
    class ReducableTexture2D : IDisposable
    {
        /// <summary>The actual texture that this is a wrapper for</summary>
        public Texture2D Texture { get; private set; }
        /// <summary>The scaling factor that this texture already has had</summary>
        public int ScaledBy { get; private set; }

        private static GraphicsDevice device;
        private static SpriteBatch spriteBatch;

        //we keep a cache of renderTargets. So we do not have to create them over and over again
        private static Dictionary<int, Dictionary<int, RenderTarget2D>> renderTargets = new Dictionary<int, Dictionary<int, RenderTarget2D>>();
        //We keep a cache of available arrays for color data.
        //This saves quite a bit of creating and destroying temporary arrays.
        private static Dictionary<int, Color[]> colorData = new Dictionary<int, Color[]>();

        /// <summary>
        /// Constructor
        /// </summary>
        /// <param name="graphicsDevice">The graphics device that can be used for texture reduction</param>
        /// <param name="originalTexture">The orignal texture that we wrap around (the ScaledBy=1 texture)</param>
        public ReducableTexture2D(GraphicsDevice graphicsDevice, Texture2D originalTexture)
        {
            if (device == null)
            {
                device = graphicsDevice;
                spriteBatch = new SpriteBatch(device);
            }

            Texture = originalTexture;
            ScaledBy = 1;
        }

        /// <summary>
        /// Reduce the size of the texture
        /// </summary>
        /// <param name="requestedScaleFactor">linear reduction scale, scaling from the original texture.</param>
        public void ReduceToFactor(int requestedScaleFactor)
        {
            if (!IsPowerOfTwo(requestedScaleFactor))
            {
                throw new InvalidDataException("Only scaling with a power of 2 is supported to make sure multiple reductions keep making sense");
            }

            int additionalScaleNeeded = DetermineAdditionalScaleNeeded(requestedScaleFactor);
            if (additionalScaleNeeded <= 1)
            {
                // We already have the requested scale
                return;
            }

            int newWidth = Texture.Width / additionalScaleNeeded;
            int newHeight = Texture.Height / additionalScaleNeeded;
            try
            {
                var renderTarget = GetRenderTarget(newWidth, newHeight);
                device.SetRenderTarget(renderTarget);
                device.Clear(Color.White);
                spriteBatch.Begin();
                var fullTarget = new Rectangle(0, 0, newWidth, newHeight);
                spriteBatch.Draw(Texture, fullTarget, Color.White);
                spriteBatch.End();
                device.SetRenderTarget(null);

                //The rendered texture is not very stable: it is in memory of the renderTarget which depends on the video buffer
                //Rescaling the screen or so makes it invalid. So we really copy out the data and put it in a new texture.
                var scaledTexture = GetStableTextureFromRenderTarget(renderTarget);
                Texture.Dispose();
                Texture = scaledTexture;
            }
            catch { }

            //Note, even if the scaling did not work, we do report that the texture has been scaled
            //Otherwise users might be trying over and over again on the not-yet scaled textures
            ScaledBy *= additionalScaleNeeded;
        }

        public int DetermineAdditionalScaleNeeded(int requestedScaleFactor)
        {
            if (requestedScaleFactor < ScaledBy) { return 1; }

            int additionalScaleNeeded = requestedScaleFactor / ScaledBy;
            var pp = device.PresentationParameters;
            //We must make sure the backbuffer can handle it.
            while (Texture.Width / additionalScaleNeeded > pp.BackBufferWidth || Texture.Height / additionalScaleNeeded > pp.BackBufferHeight)
            {
                additionalScaleNeeded *= 2;
            }
            return additionalScaleNeeded;
        }

        private static bool IsPowerOfTwo(int x)
        {
            return (x != 0) && ((x & (x - 1)) == 0);
        }

        private Texture2D GetStableTextureFromRenderTarget(RenderTarget2D renderTarget)
        {
            var renderedTexture = renderTarget;
            int width = renderedTexture.Width;
            int height = renderedTexture.Height;
            var scaledTexture = new Texture2D(device, width, height, false, SurfaceFormat.Color);
            Color[] data = GetColorDataArray(width * height);
            renderedTexture.GetData<Color>(data);
            scaledTexture.SetData(data);
            return scaledTexture;
        }

        private static Color[] GetColorDataArray(int totalSize)
        {
            if (!colorData.ContainsKey(totalSize))
            {
                colorData[totalSize] = new Color[totalSize];
            }
            return colorData[totalSize];
        }

        private static RenderTarget2D GetRenderTarget(int width, int height)
        {
            if (renderTargets.ContainsKey(width) && renderTargets[width].ContainsKey(height))
            {
                return renderTargets[width][height];
            }
            var newTarget = GetNewRenderTarget(width, height);
            if (!renderTargets.ContainsKey(width))
            {
                renderTargets[width] = new Dictionary<int, RenderTarget2D>();
            }
            renderTargets[width][height] = newTarget;
            return newTarget;
        }

        private static RenderTarget2D GetNewRenderTarget(int width, int height)
        {
            //todo Handle situations where backbuffer is not large enough to support width and height
            PresentationParameters pp = device.PresentationParameters;
            var renderTarget =
                    new RenderTarget2D(device, width, height, 
                        false, SurfaceFormat.Color, pp.DepthStencilFormat, pp.MultiSampleCount, RenderTargetUsage.DiscardContents);
            return renderTarget;

        }

        #region IDisposable
        private bool disposed;

        /// <summary>
        /// Finalizer
        /// </summary>
        ~ReducableTexture2D()
        {
            Dispose(false);
        }

        /// <summary>
        /// Implementing IDisposable
        /// </summary>
        public void Dispose()
        {
            Dispose(true);
            GC.SuppressFinalize(this);
        }

        void Dispose(bool disposing)
        {
            if (disposed) { return; }
            disposed = true;
            if (!disposing) { return; }
            Texture?.Dispose();
            Texture = null;
            // There are no unmanaged resources to release,
        }
        #endregion
    }
    #endregion
}
=======
﻿// COPYRIGHT 2014, 2018 by the Open Rails project.
// 
// This file is part of Open Rails.
// 
// Open Rails is free software: you can redistribute it and/or modify
// it under the terms of the GNU General Public License as published by
// the Free Software Foundation, either version 3 of the License, or
// (at your option) any later version.
// 
// Open Rails is distributed in the hope that it will be useful,
// but WITHOUT ANY WARRANTY; without even the implied warranty of
// MERCHANTABILITY or FITNESS FOR A PARTICULAR PURPOSE.  See the
// GNU General Public License for more details.
// 
// You should have received a copy of the GNU General Public License
// along with Open Rails.  If not, see <http://www.gnu.org/licenses/>.

// These classes are about rendering the terrain textures in a 2D fashion below the tracks
// Rendering terrain in this way is very different from rendering terrain in the simulator in a number of ways.
// In the simulator normally only a few patches are being drawn. And for each patch 16x16 different height points are being used.
// Each height point is a different vertex. The texture is then wrapped over these vertices.
// Here, in contrast, we do not care about height. So each texture only needs to be drawn over a single quad (two triangles).
// Although the 4 vertices at the corners can be reused in principle for the other patches at the same corner, the texture UV
// values can not. Normally vertices can be reused because both the vertex location and the location in the texture are the same.
// Here the location in the texture (and actually even the texture) is unique. So there is not re-using of vertices.
// Because we are not re-using vertices over different textures, we also do not care about reusing them for a single texture.
// Therefore, we actually use 6 vertices (2 triangles) without reuse.
//
// Another big difference is that we must have in memory all textures in the visible region (which might be the whole route!).
// The good thing is that if there is a lot of re-using of textures (e.g. in the case no photo-textures are used) drawing the whole
// route is not very difficult: many vertices using the same tertex, which the GPU is capable of doing quite well.
//
// The terrain textures are drawn using normal3D techniques. All terrain is taken to be in the X-Z plane (so Y=0). The camera
// is exacly above the middle of the 'screen' area at a height and view frustrum such that the 3D view exactly matches the grid
// lines (that are drawn in 2D).
//
// Because of the large memory of all textures only those tiles and their needed textures are loaded that are in the visible range.
// Once the tiles are loaded, they stay in memory (and will therefore be drawn).

// Dealing with 2x2, 8x8 and 16x16 tiles:
// Foreach tile there might be a corresponding terrainTile. However, in case of 2x2 and larger terrainTiles, multiple normal tiles share
// a common terrainTile. For the simulator that is not so relevant, you just make sure the correct terrainTiles is used.
// There is another complication. Any normal tile can be part of a larger terrainTile, even when it also has a 1x1 tile present.
// When you load a terrainTile for that normal tile, the smallest possible zoom-level is loaded 
// We want to make sure that each tile is only loaded once, and that all bigger tiles are only stored once.
// For this first we have keep track of which normal tiles have their corresponding terrainTile (whatever its zoom) is loaded.
// Then, to make sure each tile is stored only once we have to have a unique identifier for the tile.
// This unique identifier is based on three things:
//  * the snapped tileX (for 1x1 tile this is just the tileX, for 2x2 tiles it is snapped to multiples of 2, for 8x8 tiles snapped to multiples of 8, ...)
//  * the snapped tileZ
//  * the zoom size (1, 2, 8, 16)

using System;
using System.IO;
using System.Collections.Generic;
using System.Linq;
using System.Text;
using Microsoft.Xna.Framework;
using Microsoft.Xna.Framework.Graphics;

using Orts.Formats.Msts;
using Orts.Viewer3D;
using ORTS.Common;

namespace ORTS.TrackViewer.Drawing
{
    /// <summary>
    /// Main class to draw the terrain as from far above (so in an effective 2D fashion)
    /// Drawing lines around the patches (each tile is divided in a number, typically 16x16, patches) is also supported
    /// </summary>
    public class DrawTerrain
    {
        #region Properties
        /// <summary>The information to be used in the statusbar</summary>
        public string StatusInformation { get; private set; }

        //injection dependency properties
        private MessageDelegate messageDelegate;

        //Directory paths of various formats and files
        string tilesPath;
        string lotilesPath;
        string terrtexPath;

        //basic graphics
        private GraphicsDevice device;
        private BasicEffect basicEffect;

        //Managin textures
        private TerrainTextureManager textureManager;

        // Storing our own generated data for viewing
        private Dictionary<uint, TerrainTile2D> terrainTiles;
        private HashSet<uint> loadedTerrainTiles;
        private Dictionary<string, VertexBuffer> vertexBuffers;
        private Dictionary<string, int> vertexBufferCounts;

        //visibility of terrain and patchlines
        private bool terrainIsVisible;
        private bool terrainDMIsVisible;
        private bool showPatchLines;

        //drawArea
        private Translate3Dto2D locationTranslator;
        private int visibleTileXmin;
        private int visibleTileXmax;
        private int visibleTileZmin;
        private int visibleTileZmax;
        #endregion

        #region Public methods
        /// <summary>
        /// Constructor
        /// </summary>
        /// <param name="routePath">Path to the route directory</param>
        /// <param name="messageDelegate">The delegate that will present with the message we want to send to the user during long loading times</param>
        /// <param name="drawWorldTiles">The object that knows which tiles are available</param>
        public DrawTerrain(string routePath, MessageDelegate messageDelegate, DrawWorldTiles drawWorldTiles)
        {
            this.messageDelegate = messageDelegate;
            this.tilesPath = routePath + @"\TILES\";
            this.lotilesPath = routePath + @"\LO_TILES\";
            this.terrtexPath = routePath + @"\TERRTEX\";

            locationTranslator = new Translate3Dto2D(drawWorldTiles);
            terrainTiles = new Dictionary<uint, TerrainTile2D>();
            loadedTerrainTiles = new HashSet<uint>();
        }

        /// <summary>
        /// Load some basic content (regular XNA method), mainly just initialization.
        /// This does not load tiles nor textures (because those are only loaded on demand, depending on visual area). 
        /// </summary>
        /// <param name="graphicsDevice">The graphsics device used for XNA drawing, and also texture importing</param>
        public void LoadContent(GraphicsDevice graphicsDevice)
        {
            this.device = graphicsDevice;
            basicEffect = new BasicEffect(this.device)
            {
                TextureEnabled = true,
                World = Matrix.Identity
            };
            Clear();
        }

        /// <summary>
        /// Clear all stored data for this drawTerrain, getting rid of all textures and other loaded things.
        /// </summary>
        public void Clear()
        {
            textureManager?.Dispose();
            loadedTerrainTiles.Clear();
            terrainTiles.Clear();

            textureManager = new TerrainTextureManager(terrtexPath, device, messageDelegate);
            SetTerrainReduction();
            DiscardVertexBuffers();
        }

        /// <summary>
        /// Set whether the terrain is visible (drawn) or not.
        /// </summary>
        /// <param name="isVisible">Terrain will be drawn if this is set to yes</param>
        /// <param name="isVisibleDM">Distant mountain terrain will be drawn if this is set to yes</param>
        /// <param name="drawArea">The area currently visible and for which all tiles and textures need to be loaded</param>
        public void SetTerrainVisibility(bool isVisible, bool isVisibleDM, DrawArea drawArea)
        {
            DiscardVertexBuffers();
            bool eitherOneTurnedOn = ((isVisible && !this.terrainIsVisible) || (isVisibleDM && !this.terrainDMIsVisible));
            this.terrainIsVisible = isVisible;
            this.terrainDMIsVisible = isVisibleDM;
            if (isVisible || isVisibleDM)
            {
                if (drawArea == null)
                {
                    return;
                }
                DetermineVisibleArea(drawArea);
                if (eitherOneTurnedOn)
                {   // do not load something if user only wants to draw less
                    EnsureAllTilesAreLoaded();
                }
                CreateVertexBuffers();
            }
        }

        /// <summary>
        /// Set whether the lines between the patches are visible or not
        /// </summary>
        public void SetPatchLineVisibility(bool isVisible)
        {
            this.showPatchLines = isVisible;
        }

        /// <summary>
        /// Set the reduction for all the textures that are loaded. The input is a user setting, not an argument
        /// </summary>
        public void SetTerrainReduction()
        {
            int wantedScaleFactor = Properties.Settings.Default.terrainReductionFactor;
            int newScaleFactor = wantedScaleFactor;
            if (wantedScaleFactor == 0)
            {
                newScaleFactor = 1;
                //Some way to determine the scaling automatically. We use the loaded .ace files
                //The scaling below keeps the memory more or less constant
                if (textureManager.Count() > 100) { newScaleFactor = 2; }
                if (textureManager.Count() > 400) { newScaleFactor = 4; }
                if (textureManager.Count() > 1600) { newScaleFactor = 8; }
                if (textureManager.Count() > 6400) { newScaleFactor = 16; }
            }
            if (newScaleFactor < textureManager.CurrentScaleFactor)
            {
                //The wanted scale factor is less than what it was. We do not have the original data anymore, though.
                //So we need to reload everything
                this.Clear();
                EnsureAllTilesAreLoaded();
                CreateVertexBuffers();
            }
            textureManager.SetCurrentScaleFactor(newScaleFactor);
        }
        #endregion

        #region Area and visibility handling
        /// <summary>
        /// Find and store the current visible area
        /// </summary>
        void DetermineVisibleArea(DrawArea drawArea)
        {
            WorldLocation upperLeft = drawArea.LocationUpperLeft;
            WorldLocation lowerRight = drawArea.LocationLowerRight;
            visibleTileXmin = upperLeft.TileX;
            visibleTileXmax = lowerRight.TileX;
            visibleTileZmin = lowerRight.TileZ;
            visibleTileZmax = upperLeft.TileZ;
        }

        #endregion

        #region Loading
        /// <summary>
        /// Make sure all tiles that had not been loaded are loaded now.
        /// </summary>
        public void EnsureAllTilesAreLoaded()
        {
            for (int tileX = visibleTileXmin; tileX <= visibleTileXmax; tileX++)
            {
                for (int tileZ = visibleTileZmin; tileZ <= visibleTileZmax; tileZ++)
                {
                    EnsureTileIsLoaded(tileX, tileZ);
                }
            }
        }

        /// <summary>
        /// Make sure the Tile and its needed textures are loaded. This means checking if it is already loaded, (or at least tried to load)
        /// and if it is not loaded, load it.
        /// </summary>
        /// <param name="tileX">The cornerIndexX-value of the tile number</param>
        /// <param name="tileZ">The cornerIndexZ-value of the tile number</param>
        void EnsureTileIsLoaded(int tileX, int tileZ)
        {
            uint index = this.locationTranslator.TileIndex(tileX, tileZ, 1);
            if (loadedTerrainTiles.Contains(index))
            {
                return;
            }
            loadedTerrainTiles.Add(index); // whatever comes next, there is not need to reload this tile ever again.

            Tile newTile = LoadTile(tileX, tileZ, false);
            if (newTile == null)
            {
                newTile = LoadTile(tileX, tileZ, true);
                if (newTile == null)
                {
                    return;
                }
            }

            uint storeIndex = this.locationTranslator.TileIndex(tileX, tileZ, newTile.Size);
            if (terrainTiles.ContainsKey(storeIndex))
            {
                // this larger than 1x1 tile has already been loaded from a different tileX and tileZ
                return;
            }

            var newTerrainTile = new TerrainTile2D(newTile, textureManager, locationTranslator);
            terrainTiles.Add(storeIndex, newTerrainTile);
            SetTerrainReduction();
        }

        /// <summary>
        /// Load the information for a single tile (as in parse the needed .t -file.
        /// </summary>
        /// <param name="tileX">The cornerIndexX-value of the tile number</param>
        /// <param name="tileZ">The cornerIndexZ-value of the tile number</param>
        /// <param name="loTiles">Loading LO tile (Distant Mountain) or not</param>
        /// <returns>The tile information as a 'Tile' object</returns>
        private Tile LoadTile(int tileX, int tileZ, bool loTiles)
        {
            TileName.Zoom zoom = loTiles ? TileName.Zoom.DMSmall : TileName.Zoom.Small;
            string path = loTiles ? this.lotilesPath : this.tilesPath;

            // Note, code is similar to ORTS.Viewer3D.TileManager.Load
            // Check for 1x1 or 8x8 tiles.
            TileName.Snap(ref tileX, ref tileZ, zoom);

            // we set visible to false to make sure errors are loaded
            Tile newTile = new Tile(path, tileX, tileZ, zoom, false);
            if (newTile.Loaded)
            {
                return newTile;
            }
            else
            {
                // Check for 2x2 or 16x16 tiles.
                TileName.Snap(ref tileX, ref tileZ, zoom - 1);
                newTile = new Tile(tilesPath, tileX, tileZ, zoom - 1, false);
                if (newTile.Loaded)
                {
                    return newTile;
                }
            }

            return null;

        }

        /// <summary>
        /// Create the texture-name-indexed vertex buffers that the Graphics card will need.
        /// The vertex buffers are created from information pre-calculated in stored 'TerrainTile2D' objects.
        /// </summary>
        void CreateVertexBuffers()
        {
            foreach (string textureName in textureManager.Keys)
            {
                //It seems that this implementation has quite some copying of data of vertices, but I am not sure how to prevent this.
                var vertices = new List<VertexPositionTexture>();

                foreach (int zoomSize in GetZoomSizesToShow(false))
                {
                    foreach (TerrainTile2D terrainTile in terrainTiles.Values)
                    {
                        if (terrainTile.TileSize == zoomSize)
                        {
                            var additionalVertices = terrainTile.GetVertices(textureName);
                            vertices.AddRange(additionalVertices);
                        }
                    }
                }

                if (vertices.Count() > 0)
                {
                    VertexBuffer buffer = new VertexBuffer(device, typeof(VertexPositionTexture), vertices.Count(), BufferUsage.WriteOnly);
                    int vertexCount = vertices.Count();
                    buffer.SetData(vertices.ToArray(), 0, vertexCount);
                    vertexBuffers.Add(textureName, buffer);
                    vertexBufferCounts.Add(textureName, vertexCount);
                }
            }

        }

        private List<int> GetZoomSizesToShow(bool lowToHigh)
        {
            List<int> zoomSizesToShow = new List<int>();
            if (this.terrainDMIsVisible)
            {
                zoomSizesToShow.Add(16);
                zoomSizesToShow.Add(8);
            }
            if (this.terrainIsVisible)
            {
                zoomSizesToShow.Add(2);
                zoomSizesToShow.Add(1);
            }
            if (lowToHigh)
            {
                zoomSizesToShow.Reverse();
            }
            return zoomSizesToShow;
        }

        /// <summary>
        /// Discard the vertexbuffers. No active signal is sent to the Graphics card to discard, but since we are not using the buffers anymore, 
        /// this should be save enough (we are not re-using the buffers until the user decides to draw terrain again).
        /// </summary>
        void DiscardVertexBuffers()
        {
            vertexBuffers = new Dictionary<string, VertexBuffer>();
            vertexBufferCounts = new Dictionary<string, int>();
        }
        #endregion

        #region Drawing
        /// <summary>
        /// This is the method that does the actual drawing of the terrain
        /// </summary>
        /// <param name="drawArea">The area to draw upon (with physical location to pixel transformations)</param>
        public void Draw(DrawArea drawArea)
        {
            UpdateCamera(drawArea);

            device.SamplerStates[0] = new SamplerState
            {
                AddressU = TextureAddressMode.Wrap,
                AddressV = TextureAddressMode.Wrap,
                AddressW = TextureAddressMode.Wrap,
                Filter = TextureFilter.Point
            };

            foreach (string textureName in vertexBuffers.Keys)
            {
                basicEffect.Texture = textureManager[textureName].Texture;
                foreach (EffectPass pass in basicEffect.CurrentTechnique.Passes)
                {
                    device.SetVertexBuffer(vertexBuffers[textureName]);
                    pass.Apply();
                    device.DrawPrimitives(PrimitiveType.TriangleList, 0, vertexBufferCounts[textureName]);
                }
            }

            UpdateStatusInformation(drawArea.MouseLocation);
        }

        /// <summary>
        /// This is the method that draws the patchlines (if this is enabled, and if the zooming level is enough).
        /// </summary>
        /// <param name="drawArea">The area to draw upon (with physical location to pixel transformations)</param>
        public void DrawPatchLines(DrawArea drawArea)
        {
            DetermineVisibleArea(drawArea);
            // We want at least 20 pixels/patch to start drawing, each patch = 2048m/16 = 256m, so at least 20pixels/256m or 0.08 pixel/meter
            if (!this.showPatchLines || drawArea.Scale < 0.08)
            {
                return;
            }

            foreach (int zoomSize in GetZoomSizesToShow(false))
            {
                for (int tileX = visibleTileXmin; tileX <= visibleTileXmax; tileX++)
                {
                    for (int tileZ = visibleTileZmin; tileZ <= visibleTileZmax; tileZ++)
                    {
                        uint index = this.locationTranslator.TileIndex(tileX, tileZ, zoomSize);
                        if (terrainTiles.ContainsKey(index))
                        {
                            terrainTiles[index].DrawPatchLines(drawArea);
                        }
                    }
                }
            }

        }

        private void UpdateStatusInformation(WorldLocation location)
        {
            this.StatusInformation = "unknown";
            foreach (int zoomSize in GetZoomSizesToShow(true))
            {
                uint storeIndex = this.locationTranslator.TileIndex(location.TileX, location.TileZ, zoomSize);
                if (terrainTiles.ContainsKey(storeIndex))
                {
                    this.StatusInformation = terrainTiles[storeIndex].GetStatusInformation(location);
                    return;
                }
            }
        }

        /// <summary>
        /// Place the (3D) camera such that the 3D terrain is drawn in exactly the same location as the other 2D elements
        /// </summary>
        /// <param name="drawArea">The area to draw upon (with physical location to pixel transformations)</param>
        void UpdateCamera(DrawArea drawArea)
        {
            // We create a view and projection matrix to allow viewing the world/terrain from the top.
            // All Vertices will be in real-world locations relative to a certain reference location

            //Using Pi/2 for projection, the distance from camera to plane is the same as the half the distance from top to bottom in the screen.
            //
            // So if the vertex positions are real world-locations, the camera-target should be at (worldCenterX, 0, worldCenterZ).
            // The Cameraposition itself is (world-center-X, cam-height, world-centerZ)
            //      where camheight is (worldHeight/2 = worldWidth/aspectRatio/2).
            // The distance of camera can be very large, so the backplane has to be set accordingly: cam-height/2 and cam-height*2.

            WorldLocation upperLeft = drawArea.LocationUpperLeft;
            WorldLocation lowerRight = drawArea.LocationLowerRight;
            Vector3 groundUpperLeft = locationTranslator.VertexPosition(upperLeft);
            Vector3 groundLowerRight = locationTranslator.VertexPosition(lowerRight);
            Vector3 cameraTarget = (groundUpperLeft + groundLowerRight) / 2;
            float width = groundLowerRight.X - groundUpperLeft.X;
            float camHeight = width / device.Viewport.AspectRatio / 2;
            Vector3 cameraPosition = cameraTarget;
            cameraPosition.Y = -camHeight;
            basicEffect.View = Matrix.CreateLookAt(cameraPosition, cameraTarget, new Vector3(0, 0, 1));
            basicEffect.Projection = Matrix.CreatePerspectiveFieldOfView(MathHelper.PiOver2, device.Viewport.AspectRatio, camHeight / 2, camHeight * 2);

        }
        #endregion
    }

    #region class Translate3Dto2D
    /// <summary>
    /// This class translates a 3D WorldLocation (tile-based), into a 2D location (without tile reference) for the flat terrain (in X-Z plane) 
    /// </summary>
    class Translate3Dto2D
    {
        private int referenceTileX;
        private int referenceTileZ;

        static Dictionary<int, TileName.Zoom> zoomFromInt = new Dictionary<int, TileName.Zoom> {
            {1, TileName.Zoom.Small}, {2, TileName.Zoom.Large}, {8, TileName.Zoom.DMSmall}, {16, TileName.Zoom.DMLarge}
        };

        /// <summary>
        /// Constructor. The main thing done in this constructor is determining the reference tile used for calculating from 3D tile-based to effectively 2D without tiles.
        /// </summary>
        /// <param name="worldTiles">The object that know what tiles are in principle available, so a reference location can be chosen nicely in the middle</param>
        public Translate3Dto2D(DrawWorldTiles worldTiles)
        {
            int TileXmin = int.MaxValue;
            int TileXmax = int.MinValue;
            int TileZmin = int.MaxValue;
            int TileZmax = int.MinValue;
            worldTiles.DoForAllTiles(new TileDelegate((tileX, tileZ) =>
            {
                if (tileX > TileXmax) { TileXmax = tileX; }
                if (tileX < TileXmin) { TileXmin = tileX; }
                if (tileZ > TileZmax) { TileZmax = tileZ; }
                if (tileZ < TileZmin) { TileZmin = tileZ; }
            }));
            referenceTileX = (TileXmax + TileXmin) / 2;
            referenceTileZ = (TileZmax + TileZmin) / 2;
        }

        /// <summary>
        /// Translate a World-Location to a Vertex position, without taking height into account.
        /// This means that we take the (cornerIndexX,0,cornerIndexZ) vector between the location and some (center of) a reference tile.
        /// </summary>
        /// <param name="location">Source World location</param>
        public Vector3 VertexPosition(WorldLocation location)
        {
            WorldLocation normalizedLocation = new WorldLocation(location);
            normalizedLocation.NormalizeTo(referenceTileX, referenceTileZ);
            return new Vector3(normalizedLocation.Location.X, 0, normalizedLocation.Location.Z);
        }

        /// <summary>
        /// Translate a tile location given by tileX and tileZ, together with a zoomSize, into a single uint index
        /// </summary>
        /// <param name="tileX">The cornerIndexX-value of the tile number</param>
        /// <param name="tileZ">The cornerIndexZ-value of the tile number</param>
        /// <param name="zoomSize">The zoom size (1, 2, 8, or 16) </param>
        public uint TileIndex(int tileX, int tileZ, int zoomSize)
        {
            // tileX,Z raw data can be up to 15 bit, possibly 16. But we do not need that for a single route.
            // We also need room for zoom size, which can be 1, 2, 8, 16. To make things easy, we use 6 bits for this.
            // This leaves (32-6)/2 = 13 bits to encode the tileX,Z, each
            // To make sure they are never negative, we add 2^12 = 4096, so they are never negative.
            // Basically, this means routes that can have relative tiles ranging from about -4000 to + 4000, or 8000 * 2km = 16000 km. More than enough.

            // We also snap the tileX and tileZ to multiples of the size.
            TileName.Snap(ref tileX, ref tileZ, zoomFromInt[zoomSize]);

            uint index = ((uint)zoomSize << 26) + ((uint)(tileX - referenceTileX + 4096) << 13) + (uint)(tileZ - this.referenceTileZ + 4096);

            //debug (I guess a unit test would have been better)
            //uint indexX = (uint)(tileX - referenceTileX + 4096);
            //uint indexZ = (uint)(tileZ - referenceTileZ + 4096);
            //string debugX = Convert.ToString(indexX, 2);
            //string debugZ = Convert.ToString(indexZ, 2);
            //string debugString = Convert.ToString(index, 2);
            //if (tileX > referenceTileX)

            return index;
        }
    }
    #endregion

    #region class TerrainTextureManager
    /// <summary>
    /// The manager that loads and stores the various terrain textures. Since normally the textures are shared over multiple tiles,
    /// we want to store them only once.
    /// </summary>
    class TerrainTextureManager : Dictionary<string, ReducableTexture2D>, IDisposable
    {
        public int CurrentScaleFactor { get; private set; } = 1;

        private int loadedAceFilesCounter = 0;
        private HashSet<string> unloadableTerrainTextures;
        private string terrtexPath;
        private MessageDelegate messageDelegate;
        private GraphicsDevice device;

        /// <summary>
        /// Constructor
        /// </summary>
        /// <param name="terrtexPath">Directory path where the textures are located</param>
        /// <param name="device">The graphics device used to import textures into Texture2D</param>
        /// <param name="messageDelegate">The delegate used to draw an on-screen message to the user during longer loading sessions</param>
        public TerrainTextureManager(string terrtexPath, GraphicsDevice device, MessageDelegate messageDelegate) : base()
        {
            this.unloadableTerrainTextures = new HashSet<string>();
            this.device = device;
            this.messageDelegate = messageDelegate;
            this.terrtexPath = terrtexPath;
        }

        /// <summary>
        /// Return whether a texture is loaded or not.
        /// </summary>
        /// <param name="filename">The filename (without path) of the texture</param>
        public bool TextureIsLoaded(string filename)
        {
            if (this.ContainsKey(filename))
            {
                return true;
            }

            if (unloadableTerrainTextures.Contains(filename))
            {
                return false;
            }

            string path = terrtexPath + filename;
            if (System.IO.File.Exists(path))
            {
                //The message delegate has quite some overhead, so print it only so often to keep the user informed
                if (loadedAceFilesCounter % 100 == 0)
                {
                    messageDelegate(String.Format(TrackViewer.catalog.GetString("Loading terrain ace-files {0}-{1} (scaled down with a factor {2})"), loadedAceFilesCounter, loadedAceFilesCounter + 99, CurrentScaleFactor));
                }
                loadedAceFilesCounter++;
                var originalTexture = Orts.Formats.Msts.AceFile.Texture2DFromFile(this.device, path);
                var reducableTexture = new ReducableTexture2D(device, originalTexture);
                reducableTexture.ReduceToFactor(CurrentScaleFactor);
                this[filename] = reducableTexture;
                return true;
            }

            unloadableTerrainTextures.Add(filename);
            return false;
        }

        /// <summary>
        /// Set a new scale factor. Since already loaded textures will be rescaled as needed, this can actually take some time
        /// Hence this is more then just the change of a property
        /// </summary>
        /// <param name="newScaleFactor">The new scale factor to be used</param>
        public void SetCurrentScaleFactor(int newScaleFactor)
        {
            int oldScaleFactor = CurrentScaleFactor;
            CurrentScaleFactor = newScaleFactor;
            if (CurrentScaleFactor <= oldScaleFactor) { return; }

            //We need to rescale all already loaded ace files
            messageDelegate(String.Format(TrackViewer.catalog.GetString("Rescaling previously loaded ace-files")));
            foreach (string filename in this.Keys)
            {
                this[filename].ReduceToFactor(newScaleFactor);
            }
        }

        #region IDisposable
        private bool disposed;

        /// <summary>
        /// Finalizer
        /// </summary>
        ~TerrainTextureManager()
        {
            Dispose(false);
        }

        /// <summary>
        /// Implementing IDisposable
        /// </summary>
        public void Dispose()
        {
            Dispose(true);
            GC.SuppressFinalize(this);
        }

        void Dispose(bool disposing)
        {
            if (disposed) { return; }
            disposed = true;
            if (!disposing) { return; }
            unloadableTerrainTextures = null;
            foreach (string filename in this.Keys)
            {
                this[filename].Dispose();
            }
            this.Clear();
        }
        #endregion
    }
    #endregion

    #region class TerrainTile2D
    /// <summary>
    /// Class to store information of a single tile needed for drawing the terrain
    /// This will not actually do the drawing itself, because it is more efficient to combine all vertices of all tiles that use
    /// the same texture (only one draw call is then needed).
    /// </summary>
    class TerrainTile2D
    {
        /// <summary>The size of the tile (1x1, 2x2, 8x8, 16x16</summary>
        public int TileSize { get; private set; }
        /// <summary>Storing the list of pre-calculated vertices when the textures are drawn fully</summary>
        private Dictionary<string, VertexPositionTexture[]> verticesFull;

        private string[,] textureNames;
        private int snappedTileX;
        private int snappedTileZ;

        //Injection dependencies
        private TerrainTextureManager textureManager;
        private Translate3Dto2D locationTranslator;

        //used during construction:
        private Dictionary<string, List<VertexPositionTexture>> newVertices;

        /// <summary>
        /// Constructor. This will pre-calculate all needed vertices
        /// </summary>
        /// <param name="tile">The tile (parsed .t-file)</param>
        /// <param name="textureManager">The manager for the textures</param>
        /// <param name="locationTranslator">The translator for mapping 3D tile-based coordinates to quasi-2D locations</param>
        public TerrainTile2D(Tile tile, TerrainTextureManager textureManager, Translate3Dto2D locationTranslator)
        {
            this.textureManager = textureManager;
            this.locationTranslator = locationTranslator;
            this.TileSize = tile.Size;

            this.snappedTileX = tile.TileX;
            this.snappedTileZ = tile.TileZ;
            TileName.Snap(ref snappedTileX, ref snappedTileZ, zoomFromInt[this.TileSize]);

            verticesFull = CreateVerticesFromTile(tile);
        }

        /// <summary>
        /// Return an array of the vertices needed to draw the terrain of this tile.
        /// </summary>
        /// <param name="textureName">The texture name for which the vertices need to be returned</param>
        public VertexPositionTexture[] GetVertices(string textureName)
        {
            if (this.verticesFull.ContainsKey(textureName))
            {
                return this.verticesFull[textureName];
            }
            else
            {
                return new VertexPositionTexture[0];
            }
        }

        /// <summary>
        /// Calculate the vertices for the whole tile
        /// </summary>
        /// <param name="tile">The tile (parsed .t-file)</param>
        /// <return>A dictionary with texture-name indexed arrays of vertices</return>
        private Dictionary<string, VertexPositionTexture[]> CreateVerticesFromTile(Tile tile)
        {
            newVertices = new Dictionary<string, List<VertexPositionTexture>>();

            this.textureNames = new string[tile.PatchCount, tile.PatchCount];
            for (int x = 0; x < tile.PatchCount; ++x)
            {
                for (int z = 0; z < tile.PatchCount; ++z)
                {
                    var patch = tile.GetPatch(x, z);
                    this.textureNames[x, z] = CreateVerticesFromPatch(tile, patch);
                }
            }

            var vertices = new Dictionary<string, VertexPositionTexture[]>();
            foreach (string textureName in newVertices.Keys)
            {
                vertices.Add(textureName, newVertices[textureName].ToArray());
            }
            newVertices = null;

            return vertices;
        }

        /// <summary>
        /// Calculate the vertices for a single patch in the tile
        /// </summary>
        /// <param name="tile">The tile (parsed .t-file)</param>
        /// <param name="patch">The terrain patch (one of the patches in the tile)</param>
        /// <returns>The texture name</returns>
        private string CreateVerticesFromPatch(Tile tile, terrain_patchset_patch patch)
        {
            var ts = tile.Shaders[patch.ShaderIndex].terrain_texslots;
            string textureName = ts[0].Filename;

            if (!textureManager.TextureIsLoaded(textureName))
            {   // apparently the texture was not found earlier on, so no use bothering about vertices
                return textureName;
            }

            if (!newVertices.ContainsKey(textureName))
            {   // in case this is the first time we use this particular texture
                newVertices.Add(textureName, new List<VertexPositionTexture>());
            }

            // 1 square or quad is two triangles
            CreateSingleCornerVertex(tile, patch, 0, 0, textureName);
            CreateSingleCornerVertex(tile, patch, 1, 0, textureName);
            CreateSingleCornerVertex(tile, patch, 0, 1, textureName);

            CreateSingleCornerVertex(tile, patch, 0, 1, textureName);
            CreateSingleCornerVertex(tile, patch, 1, 0, textureName);
            CreateSingleCornerVertex(tile, patch, 1, 1, textureName);

            return textureName;
        }

        /// <summary>
        /// Create a single vertex for a corner in the patch
        /// </summary>
        /// <param name="tile">The tile (parsed .t-file)</param>
        /// <param name="patch">The terrain patch (one of the patches in the tile)</param>
        /// <param name="cornerIndexX">Defines the x-value of the corner (0 or 1)</param>
        /// <param name="cornerIndexZ">Defines the z-value of the corner (0 or 1)</param>
        /// <param name="textureName">The name of the texture</param>
        private void CreateSingleCornerVertex(Tile tile, terrain_patchset_patch patch, float cornerIndexX, float cornerIndexZ, string textureName)
        {
            int squaresPerPatch = 16;
            cornerIndexX *= squaresPerPatch;
            cornerIndexZ *= squaresPerPatch;

            var step = tile.SampleSize;
            float cornerX = patch.CenterX - 1024;
            float cornerZ = patch.CenterZ - 1024 + 2048 * tile.Size;
            cornerX += -patch.RadiusM + cornerIndexX * step;
            cornerZ += -patch.RadiusM + (squaresPerPatch - cornerIndexZ) * step;
            var location = new WorldLocation(tile.TileX, tile.TileZ, cornerX, 0, cornerZ);

            // Rotate, Flip, and stretch the texture using the matrix coordinates stored in terrain_patchset_patch 
            // transform uv by the 2x3 matrix made up of X,Y  W,B  C,H
            var U = cornerIndexX * patch.W + cornerIndexZ * patch.B + patch.X;
            var V = cornerIndexX * patch.C + cornerIndexZ * patch.H + patch.Y;

            newVertices[textureName].Add(new VertexPositionTexture(locationTranslator.VertexPosition(location), new Vector2(U, V)));
        }

        public string GetStatusInformation(WorldLocation location)
        {
            // first make sure we normalize to the snapped tile
            WorldLocation snappedLocation = new WorldLocation(location);
            snappedLocation.NormalizeTo(this.snappedTileX, this.snappedTileZ);

            float totalSize = 2048 * this.TileSize;
            int patchIndexX = (int)((snappedLocation.Location.X + 1024) / totalSize * this.textureNames.GetLength(0));
            int patchIndexZ = (int)((snappedLocation.Location.Z + 1024) / totalSize * this.textureNames.GetLength(1));
            patchIndexZ = this.textureNames.GetLength(1) - patchIndexZ - 1;

            return String.Format(System.Globalization.CultureInfo.CurrentCulture,
                "({1}, {2}) for {3}x{3} tile: {0}", textureNames[patchIndexX, patchIndexZ], patchIndexX, patchIndexZ, this.TileSize);
        }

        static Dictionary<int, TileName.Zoom> zoomFromInt = new Dictionary<int, TileName.Zoom> {
            {1, TileName.Zoom.Small}, {2, TileName.Zoom.Large}, {8, TileName.Zoom.DMSmall}, {16, TileName.Zoom.DMLarge}
        };

        public void DrawPatchLines(DrawArea drawArea)
        {
            float totalSize = 2048 * this.TileSize;
            int iMax = this.textureNames.GetLength(0);
            float tileL = totalSize / iMax;
            for (int i = 0; i <= iMax; i++)
            {
                drawArea.DrawLine(1, Color.NavajoWhite, new WorldLocation(snappedTileX, snappedTileZ, i * tileL - 1024, 0, -1024), totalSize, 0, 0);
                drawArea.DrawLine(1, Color.NavajoWhite, new WorldLocation(snappedTileX, snappedTileZ, -1024, 0, i * tileL - 1024), totalSize, MathHelper.PiOver2, 0);
            }
        }
    }
    #endregion

    #region ReducableTexture2D
    /// <summary>
    /// Wrapper class around a Texture2D that allows reduction of memory consumption, by reducing the size of the texture
    /// When asked for a reduced version of a texture will be used, in place of the original texture.
    /// Multiple reductions are possible
    /// </summary>
    class ReducableTexture2D : IDisposable
    {
        /// <summary>The actual texture that this is a wrapper for</summary>
        public Texture2D Texture { get; private set; }
        /// <summary>The scaling factor that this texture already has had</summary>
        public int ScaledBy { get; private set; }

        private static GraphicsDevice device;
        private static SpriteBatch spriteBatch;

        //we keep a cache of renderTargets. So we do not have to create them over and over again
        private static Dictionary<int, Dictionary<int, RenderTarget2D>> renderTargets = new Dictionary<int, Dictionary<int, RenderTarget2D>>();
        //We keep a cache of available arrays for color data.
        //This saves quite a bit of creating and destroying temporary arrays.
        private static Dictionary<int, Color[]> colorData = new Dictionary<int, Color[]>();

        /// <summary>
        /// Constructor
        /// </summary>
        /// <param name="graphicsDevice">The graphics device that can be used for texture reduction</param>
        /// <param name="originalTexture">The orignal texture that we wrap around (the ScaledBy=1 texture)</param>
        public ReducableTexture2D(GraphicsDevice graphicsDevice, Texture2D originalTexture)
        {
            if (device == null)
            {
                device = graphicsDevice;
                spriteBatch = new SpriteBatch(device);
            }

            Texture = originalTexture;
            ScaledBy = 1;
        }

        /// <summary>
        /// Reduce the size of the texture
        /// </summary>
        /// <param name="requestedScaleFactor">linear reduction scale, scaling from the original texture.</param>
        public void ReduceToFactor(int requestedScaleFactor)
        {
            if (!IsPowerOfTwo(requestedScaleFactor))
            {
                throw new InvalidDataException("Only scaling with a power of 2 is supported to make sure multiple reductions keep making sense");
            }

            int additionalScaleNeeded = DetermineAdditionalScaleNeeded(requestedScaleFactor);
            if (additionalScaleNeeded <= 1)
            {
                // We already have the requested scale
                return;
            }

            int newWidth = Texture.Width / additionalScaleNeeded;
            int newHeight = Texture.Height / additionalScaleNeeded;
            try
            {
                var renderTarget = GetRenderTarget(newWidth, newHeight);
                device.SetRenderTarget(renderTarget);
                device.Clear(Color.White);
                spriteBatch.Begin();
                var fullTarget = new Rectangle(0, 0, newWidth, newHeight);
                spriteBatch.Draw(Texture, fullTarget, Color.White);
                spriteBatch.End();
                device.SetRenderTarget(null);

                //The rendered texture is not very stable: it is in memory of the renderTarget which depends on the video buffer
                //Rescaling the screen or so makes it invalid. So we really copy out the data and put it in a new texture.
                var scaledTexture = GetStableTextureFromRenderTarget(renderTarget);
                Texture.Dispose();
                Texture = scaledTexture;
            }
            catch { }

            //Note, even if the scaling did not work, we do report that the texture has been scaled
            //Otherwise users might be trying over and over again on the not-yet scaled textures
            ScaledBy *= additionalScaleNeeded;
        }

        public int DetermineAdditionalScaleNeeded(int requestedScaleFactor)
        {
            if (requestedScaleFactor < ScaledBy) { return 1; }

            int additionalScaleNeeded = requestedScaleFactor / ScaledBy;
            var pp = device.PresentationParameters;
            //We must make sure the backbuffer can handle it.
            while (Texture.Width / additionalScaleNeeded > pp.BackBufferWidth || Texture.Height / additionalScaleNeeded > pp.BackBufferHeight)
            {
                additionalScaleNeeded *= 2;
            }
            return additionalScaleNeeded;
        }

        private static bool IsPowerOfTwo(int x)
        {
            return (x != 0) && ((x & (x - 1)) == 0);
        }

        private Texture2D GetStableTextureFromRenderTarget(RenderTarget2D renderTarget)
        {
            var renderedTexture = renderTarget;
            int width = renderedTexture.Width;
            int height = renderedTexture.Height;
            var scaledTexture = new Texture2D(device, width, height, false, SurfaceFormat.Color);
            Color[] data = GetColorDataArray(width * height);
            renderedTexture.GetData<Color>(data);
            scaledTexture.SetData(data);
            return scaledTexture;
        }

        private static Color[] GetColorDataArray(int totalSize)
        {
            if (!colorData.ContainsKey(totalSize))
            {
                colorData[totalSize] = new Color[totalSize];
            }
            return colorData[totalSize];
        }

        private static RenderTarget2D GetRenderTarget(int width, int height)
        {
            if (renderTargets.ContainsKey(width) && renderTargets[width].ContainsKey(height))
            {
                return renderTargets[width][height];
            }
            var newTarget = GetNewRenderTarget(width, height);
            if (!renderTargets.ContainsKey(width))
            {
                renderTargets[width] = new Dictionary<int, RenderTarget2D>();
            }
            renderTargets[width][height] = newTarget;
            return newTarget;
        }

        private static RenderTarget2D GetNewRenderTarget(int width, int height)
        {
            //todo Handle situations where backbuffer is not large enough to support width and height
            PresentationParameters pp = device.PresentationParameters;
            var renderTarget =
                    new RenderTarget2D(device, width, height,
                        false, SurfaceFormat.Color, pp.DepthStencilFormat, pp.MultiSampleCount, RenderTargetUsage.DiscardContents);
            return renderTarget;

        }

        #region IDisposable
        private bool disposed;

        /// <summary>
        /// Finalizer
        /// </summary>
        ~ReducableTexture2D()
        {
            Dispose(false);
        }

        /// <summary>
        /// Implementing IDisposable
        /// </summary>
        public void Dispose()
        {
            Dispose(true);
            GC.SuppressFinalize(this);
        }

        void Dispose(bool disposing)
        {
            if (disposed) { return; }
            disposed = true;
            if (!disposing) { return; }
            Texture?.Dispose();
            Texture = null;
            // There are no unmanaged resources to release,
        }
        #endregion
    }
    #endregion
}
>>>>>>> e8fedd38
<|MERGE_RESOLUTION|>--- conflicted
+++ resolved
@@ -1,2131 +1,1062 @@
-<<<<<<< HEAD
-﻿// COPYRIGHT 2014, 2018 by the Open Rails project.
-// 
-// This file is part of Open Rails.
-// 
-// Open Rails is free software: you can redistribute it and/or modify
-// it under the terms of the GNU General Public License as published by
-// the Free Software Foundation, either version 3 of the License, or
-// (at your option) any later version.
-// 
-// Open Rails is distributed in the hope that it will be useful,
-// but WITHOUT ANY WARRANTY; without even the implied warranty of
-// MERCHANTABILITY or FITNESS FOR A PARTICULAR PURPOSE.  See the
-// GNU General Public License for more details.
-// 
-// You should have received a copy of the GNU General Public License
-// along with Open Rails.  If not, see <http://www.gnu.org/licenses/>.
-
-// These classes are about rendering the terrain textures in a 2D fashion below the tracks
-// Rendering terrain in this way is very different from rendering terrain in the simulator in a number of ways.
-// In the simulator normally only a few patches are being drawn. And for each patch 16x16 different height points are being used.
-// Each height point is a different vertex. The texture is then wrapped over these vertices.
-// Here, in contrast, we do not care about height. So each texture only needs to be drawn over a single quad (two triangles).
-// Although the 4 vertices at the corners can be reused in principle for the other patches at the same corner, the texture UV
-// values can not. Normally vertices can be reused because both the vertex location and the location in the texture are the same.
-// Here the location in the texture (and actually even the texture) is unique. So there is not re-using of vertices.
-// Because we are not re-using vertices over different textures, we also do not care about reusing them for a single texture.
-// Therefore, we actually use 6 vertices (2 triangles) without reuse.
-//
-// Another big difference is that we must have in memory all textures in the visible region (which might be the whole route!).
-// The good thing is that if there is a lot of re-using of textures (e.g. in the case no photo-textures are used) drawing the whole
-// route is not very difficult: many vertices using the same tertex, which the GPU is capable of doing quite well.
-//
-// The terrain textures are drawn using normal3D techniques. All terrain is taken to be in the X-Z plane (so Y=0). The camera
-// is exacly above the middle of the 'screen' area at a height and view frustrum such that the 3D view exactly matches the grid
-// lines (that are drawn in 2D).
-//
-// Because of the large memory of all textures only those tiles and their needed textures are loaded that are in the visible range.
-// Once the tiles are loaded, they stay in memory (and will therefore be drawn).
-
-// Dealing with 2x2, 8x8 and 16x16 tiles:
-// Foreach tile there might be a corresponding terrainTile. However, in case of 2x2 and larger terrainTiles, multiple normal tiles share
-// a common terrainTile. For the simulator that is not so relevant, you just make sure the correct terrainTiles is used.
-// There is another complication. Any normal tile can be part of a larger terrainTile, even when it also has a 1x1 tile present.
-// When you load a terrainTile for that normal tile, the smallest possible zoom-level is loaded 
-// We want to make sure that each tile is only loaded once, and that all bigger tiles are only stored once.
-// For this first we have keep track of which normal tiles have their corresponding terrainTile (whatever its zoom) is loaded.
-// Then, to make sure each tile is stored only once we have to have a unique identifier for the tile.
-// This unique identifier is based on three things:
-//  * the snapped tileX (for 1x1 tile this is just the tileX, for 2x2 tiles it is snapped to multiples of 2, for 8x8 tiles snapped to multiples of 8, ...)
-//  * the snapped tileZ
-//  * the zoom size (1, 2, 8, 16)
-
-using System;
-using System.IO;
-using System.Collections.Generic;
-using System.Linq;
-using System.Text;
-using Microsoft.Xna.Framework;
-using Microsoft.Xna.Framework.Graphics;
-
-using Orts.Formats.Msts;
-using Orts.ActivityRunner.Viewer3D;
-using Orts.Common;
-
-namespace ORTS.TrackViewer.Drawing
-{
-    /// <summary>
-    /// Main class to draw the terrain as from far above (so in an effective 2D fashion)
-    /// Drawing lines around the patches (each tile is divided in a number, typically 16x16, patches) is also supported
-    /// </summary>
-    public class DrawTerrain
-    {
-        #region Properties
-        /// <summary>The information to be used in the statusbar</summary>
-        public string StatusInformation { get; private set; }
-
-        //injection dependency properties
-        private MessageDelegate messageDelegate;
-
-        //Directory paths of various formats and files
-        string tilesPath;
-        string lotilesPath;
-        string terrtexPath;
-
-        //basic graphics
-        private GraphicsDevice device;
-        private BasicEffect basicEffect;
-
-        //Managin textures
-        private TerrainTextureManager textureManager;
-
-        // Storing our own generated data for viewing
-        private Dictionary<uint, TerrainTile2D> terrainTiles;
-        private HashSet<uint> loadedTerrainTiles;
-        private Dictionary<string, VertexBuffer> vertexBuffers;
-        private Dictionary<string, int> vertexBufferCounts;
-
-        //visibility of terrain and patchlines
-        private bool terrainIsVisible;
-        private bool terrainDMIsVisible;
-        private bool showPatchLines;
-
-        //drawArea
-        private Translate3Dto2D locationTranslator;
-        private int visibleTileXmin;
-        private int visibleTileXmax;
-        private int visibleTileZmin;
-        private int visibleTileZmax;
-        #endregion
-
-        #region Public methods
-        /// <summary>
-        /// Constructor
-        /// </summary>
-        /// <param name="routePath">Path to the route directory</param>
-        /// <param name="messageDelegate">The delegate that will present with the message we want to send to the user during long loading times</param>
-        /// <param name="drawWorldTiles">The object that knows which tiles are available</param>
-        public DrawTerrain(string routePath, MessageDelegate messageDelegate, DrawWorldTiles drawWorldTiles)
-        {
-            this.messageDelegate = messageDelegate;
-            this.tilesPath = routePath + @"\TILES\";
-            this.lotilesPath = routePath + @"\LO_TILES\";
-            this.terrtexPath = routePath + @"\TERRTEX\";
-
-            locationTranslator = new Translate3Dto2D(drawWorldTiles);
-            terrainTiles = new Dictionary<uint, TerrainTile2D>();
-            loadedTerrainTiles = new HashSet<uint>();
-        }
-
-        /// <summary>
-        /// Load some basic content (regular XNA method), mainly just initialization.
-        /// This does not load tiles nor textures (because those are only loaded on demand, depending on visual area). 
-        /// </summary>
-        /// <param name="graphicsDevice">The graphsics device used for XNA drawing, and also texture importing</param>
-        public void LoadContent(GraphicsDevice graphicsDevice)
-        {
-            this.device = graphicsDevice;
-            basicEffect = new BasicEffect(this.device)
-            {
-                TextureEnabled = true,
-                World = Matrix.Identity
-            };
-            Clear();
-        }
-
-        /// <summary>
-        /// Clear all stored data for this drawTerrain, getting rid of all textures and other loaded things.
-        /// </summary>
-        public void Clear()
-        {
-            textureManager?.Dispose();
-            loadedTerrainTiles.Clear();
-            terrainTiles.Clear();
-
-            textureManager = new TerrainTextureManager(terrtexPath, device, messageDelegate);
-            SetTerrainReduction();
-            DiscardVertexBuffers();
-        }
-
-        /// <summary>
-        /// Set whether the terrain is visible (drawn) or not.
-        /// </summary>
-        /// <param name="isVisible">Terrain will be drawn if this is set to yes</param>
-        /// <param name="isVisibleDM">Distant mountain terrain will be drawn if this is set to yes</param>
-        /// <param name="drawArea">The area currently visible and for which all tiles and textures need to be loaded</param>
-        public void SetTerrainVisibility(bool isVisible, bool isVisibleDM, DrawArea drawArea)
-        {
-            DiscardVertexBuffers();
-            bool eitherOneTurnedOn = ((isVisible && !this.terrainIsVisible) || (isVisibleDM && !this.terrainDMIsVisible));
-            this.terrainIsVisible = isVisible;
-            this.terrainDMIsVisible = isVisibleDM;
-            if (isVisible || isVisibleDM)
-            {
-                if (drawArea == null)
-                {
-                    return;
-                }
-                DetermineVisibleArea(drawArea);
-                if (eitherOneTurnedOn)
-                {   // do not load something if user only wants to draw less
-                    EnsureAllTilesAreLoaded();
-                }
-                CreateVertexBuffers();
-            }
-        }
-
-        /// <summary>
-        /// Set whether the lines between the patches are visible or not
-        /// </summary>
-        public void SetPatchLineVisibility(bool isVisible)
-        {
-            this.showPatchLines = isVisible;
-        }
-
-        /// <summary>
-        /// Set the reduction for all the textures that are loaded. The input is a user setting, not an argument
-        /// </summary>
-        public void SetTerrainReduction()
-        {
-            int wantedScaleFactor = Properties.Settings.Default.terrainReductionFactor;
-            int newScaleFactor = wantedScaleFactor;
-            if (wantedScaleFactor == 0)
-            {
-                newScaleFactor = 1;
-                //Some way to determine the scaling automatically. We use the loaded .ace files
-                //The scaling below keeps the memory more or less constant
-                if (textureManager.Count() > 100) { newScaleFactor = 2; }
-                if (textureManager.Count() > 400) { newScaleFactor = 4; }
-                if (textureManager.Count() > 1600) { newScaleFactor = 8; }
-                if (textureManager.Count() > 6400) { newScaleFactor = 16; }
-            }
-            if (newScaleFactor < textureManager.CurrentScaleFactor)
-            {
-                //The wanted scale factor is less than what it was. We do not have the original data anymore, though.
-                //So we need to reload everything
-                this.Clear();
-                EnsureAllTilesAreLoaded();
-                CreateVertexBuffers();
-            }
-            textureManager.SetCurrentScaleFactor(newScaleFactor);
-        }
-        #endregion
-
-        #region Area and visibility handling
-        /// <summary>
-        /// Find and store the current visible area
-        /// </summary>
-        void DetermineVisibleArea(DrawArea drawArea)
-        {
-            WorldLocation upperLeft = drawArea.LocationUpperLeft;
-            WorldLocation lowerRight = drawArea.LocationLowerRight;
-            visibleTileXmin = upperLeft.TileX;
-            visibleTileXmax = lowerRight.TileX;
-            visibleTileZmin = lowerRight.TileZ;
-            visibleTileZmax = upperLeft.TileZ;
-        }
-
-        #endregion
-
-        #region Loading
-        /// <summary>
-        /// Make sure all tiles that had not been loaded are loaded now.
-        /// </summary>
-        public void EnsureAllTilesAreLoaded()
-        {
-            for (int tileX = visibleTileXmin; tileX <= visibleTileXmax; tileX++)
-            {
-                for (int tileZ = visibleTileZmin; tileZ <= visibleTileZmax; tileZ++)
-                {
-                    EnsureTileIsLoaded(tileX, tileZ);
-                }
-            }
-        }
-
-        /// <summary>
-        /// Make sure the Tile and its needed textures are loaded. This means checking if it is already loaded, (or at least tried to load)
-        /// and if it is not loaded, load it.
-        /// </summary>
-        /// <param name="tileX">The cornerIndexX-value of the tile number</param>
-        /// <param name="tileZ">The cornerIndexZ-value of the tile number</param>
-        void EnsureTileIsLoaded(int tileX, int tileZ)
-        {
-            uint index = this.locationTranslator.TileIndex(tileX, tileZ, 1);
-            if (loadedTerrainTiles.Contains(index))
-            {
-                return;
-            }
-            loadedTerrainTiles.Add(index); // whatever comes next, there is not need to reload this tile ever again.
-
-            Tile newTile = LoadTile(tileX, tileZ, false);
-            if (newTile == null)
-            {
-                newTile = LoadTile(tileX, tileZ, true);
-                if (newTile == null)
-                {
-                    return;
-                }
-            }
-
-            uint storeIndex = this.locationTranslator.TileIndex(tileX, tileZ, newTile.Size);
-            if (terrainTiles.ContainsKey(storeIndex))
-            {
-                // this larger than 1x1 tile has already been loaded from a different tileX and tileZ
-                return;
-            }
-
-            var newTerrainTile = new TerrainTile2D(newTile, textureManager, locationTranslator);
-            terrainTiles.Add(storeIndex, newTerrainTile);
-            SetTerrainReduction();
-        }
-
-        /// <summary>
-        /// Load the information for a single tile (as in parse the needed .t -file.
-        /// </summary>
-        /// <param name="tileX">The cornerIndexX-value of the tile number</param>
-        /// <param name="tileZ">The cornerIndexZ-value of the tile number</param>
-        /// <param name="loTiles">Loading LO tile (Distant Mountain) or not</param>
-        /// <returns>The tile information as a 'Tile' object</returns>
-        private Tile LoadTile(int tileX, int tileZ, bool loTiles)
-        {
-            TileName.Zoom zoom = loTiles ? TileName.Zoom.DMSmall : TileName.Zoom.Small;
-            string path = loTiles ? this.lotilesPath : this.tilesPath;
-
-            // Note, code is similar to ORTS.Viewer3D.TileManager.Load
-            // Check for 1x1 or 8x8 tiles.
-            TileName.Snap(ref tileX, ref tileZ, zoom);
-
-            // we set visible to false to make sure errors are loaded
-            Tile newTile = new Tile(path, tileX, tileZ, zoom, false);
-            if (newTile.Loaded)
-            {
-                return newTile;
-            }
-            else
-            {
-                // Check for 2x2 or 16x16 tiles.
-                TileName.Snap(ref tileX, ref tileZ, zoom - 1);
-                newTile = new Tile(tilesPath, tileX, tileZ, zoom - 1, false);
-                if (newTile.Loaded)
-                {
-                    return newTile;
-                }
-            }
-
-            return null;
-
-        }
-
-        /// <summary>
-        /// Create the texture-name-indexed vertex buffers that the Graphics card will need.
-        /// The vertex buffers are created from information pre-calculated in stored 'TerrainTile2D' objects.
-        /// </summary>
-        void CreateVertexBuffers()
-        {
-            foreach (string textureName in textureManager.Keys)
-            {
-                //It seems that this implementation has quite some copying of data of vertices, but I am not sure how to prevent this.
-                var vertices = new List<VertexPositionTexture>();
-
-                foreach (int zoomSize in GetZoomSizesToShow(false))
-                {
-                    foreach (TerrainTile2D terrainTile in terrainTiles.Values)
-                    {
-                        if (terrainTile.TileSize == zoomSize)
-                        {
-                            var additionalVertices = terrainTile.GetVertices(textureName);
-                            vertices.AddRange(additionalVertices);
-                        }
-                    }
-                }
-
-                if (vertices.Count() > 0)
-                {
-                    VertexBuffer buffer = new VertexBuffer(device, typeof(VertexPositionTexture), vertices.Count(), BufferUsage.WriteOnly);
-                    int vertexCount = vertices.Count();
-                    buffer.SetData(vertices.ToArray(), 0, vertexCount);
-                    vertexBuffers.Add(textureName, buffer);
-                    vertexBufferCounts.Add(textureName, vertexCount);
-                }
-            }
-
-        }
-
-        private List<int> GetZoomSizesToShow(bool lowToHigh)
-        {
-            List<int> zoomSizesToShow = new List<int>();
-            if (this.terrainDMIsVisible)
-            {
-                zoomSizesToShow.Add(16);
-                zoomSizesToShow.Add(8);
-            }
-            if (this.terrainIsVisible)
-            {
-                zoomSizesToShow.Add(2);
-                zoomSizesToShow.Add(1);
-            }
-            if (lowToHigh)
-            {
-                zoomSizesToShow.Reverse();
-            }
-            return zoomSizesToShow;
-        }
-
-        /// <summary>
-        /// Discard the vertexbuffers. No active signal is sent to the Graphics card to discard, but since we are not using the buffers anymore, 
-        /// this should be save enough (we are not re-using the buffers until the user decides to draw terrain again).
-        /// </summary>
-        void DiscardVertexBuffers()
-        {
-            vertexBuffers = new Dictionary<string, VertexBuffer>();
-            vertexBufferCounts = new Dictionary<string, int>();
-        }
-        #endregion
-
-        #region Drawing
-        /// <summary>
-        /// This is the method that does the actual drawing of the terrain
-        /// </summary>
-        /// <param name="drawArea">The area to draw upon (with physical location to pixel transformations)</param>
-        public void Draw(DrawArea drawArea)
-        {
-            UpdateCamera(drawArea);
-
-            //device.SamplerStates[0].AddressU = TextureAddressMode.Wrap;
-            //device.SamplerStates[0].AddressV = TextureAddressMode.Wrap;
-            device.SamplerStates[0] = new SamplerState
-            {
-                AddressU = TextureAddressMode.Wrap,
-                AddressV = TextureAddressMode.Wrap,
-                AddressW = TextureAddressMode.Wrap,
-                Filter = TextureFilter.Point
-            };
-
-            foreach (string textureName in vertexBuffers.Keys)
-            {
-                basicEffect.Texture = textureManager[textureName].Texture;
-                foreach (EffectPass pass in basicEffect.CurrentTechnique.Passes)
-                {
-                    device.SetVertexBuffer(vertexBuffers[textureName]);
-                    pass.Apply();
-                    device.DrawPrimitives(PrimitiveType.TriangleList, 0, vertexBufferCounts[textureName]);
-                }
-            }
-
-            UpdateStatusInformation(drawArea.MouseLocation);
-        }
-
-        /// <summary>
-        /// This is the method that draws the patchlines (if this is enabled, and if the zooming level is enough).
-        /// </summary>
-        /// <param name="drawArea">The area to draw upon (with physical location to pixel transformations)</param>
-        public void DrawPatchLines(DrawArea drawArea)
-        {
-            DetermineVisibleArea(drawArea);
-            // We want at least 20 pixels/patch to start drawing, each patch = 2048m/16 = 256m, so at least 20pixels/256m or 0.08 pixel/meter
-            if (!this.showPatchLines || drawArea.Scale < 0.08)
-            {
-                return;
-            }
-
-            foreach (int zoomSize in GetZoomSizesToShow(false))
-            {
-                for (int tileX = visibleTileXmin; tileX <= visibleTileXmax; tileX++)
-                {
-                    for (int tileZ = visibleTileZmin; tileZ <= visibleTileZmax; tileZ++)
-                    {
-                        uint index = this.locationTranslator.TileIndex(tileX, tileZ, zoomSize);
-                        if (terrainTiles.ContainsKey(index))
-                        {
-                            terrainTiles[index].DrawPatchLines(drawArea);
-                        }
-                    }
-                }
-            }
-
-        }
-
-        private void UpdateStatusInformation(in WorldLocation location)
-        {
-            this.StatusInformation = "unknown";
-            foreach (int zoomSize in GetZoomSizesToShow(true))
-            {
-                uint storeIndex = this.locationTranslator.TileIndex(location.TileX, location.TileZ, zoomSize);
-                if (terrainTiles.ContainsKey(storeIndex))
-                {
-                    this.StatusInformation = terrainTiles[storeIndex].GetStatusInformation(location);
-                    return;
-                }
-            }
-        }
-
-        /// <summary>
-        /// Place the (3D) camera such that the 3D terrain is drawn in exactly the same location as the other 2D elements
-        /// </summary>
-        /// <param name="drawArea">The area to draw upon (with physical location to pixel transformations)</param>
-        void UpdateCamera(DrawArea drawArea)
-        {
-            // We create a view and projection matrix to allow viewing the world/terrain from the top.
-            // All Vertices will be in real-world locations relative to a certain reference location
-
-            //Using Pi/2 for projection, the distance from camera to plane is the same as the half the distance from top to bottom in the screen.
-            //
-            // So if the vertex positions are real world-locations, the camera-target should be at (worldCenterX, 0, worldCenterZ).
-            // The Cameraposition itself is (world-center-X, cam-height, world-centerZ)
-            //      where camheight is (worldHeight/2 = worldWidth/aspectRatio/2).
-            // The distance of camera can be very large, so the backplane has to be set accordingly: cam-height/2 and cam-height*2.
-
-            WorldLocation upperLeft = drawArea.LocationUpperLeft;
-            WorldLocation lowerRight = drawArea.LocationLowerRight;
-            Vector3 groundUpperLeft = locationTranslator.VertexPosition(upperLeft);
-            Vector3 groundLowerRight = locationTranslator.VertexPosition(lowerRight);
-            Vector3 cameraTarget = (groundUpperLeft + groundLowerRight) / 2;
-            float width = groundLowerRight.X - groundUpperLeft.X;
-            float camHeight = width / device.Viewport.AspectRatio / 2;
-            Vector3 cameraPosition = cameraTarget;
-            cameraPosition.Y = -camHeight;
-            basicEffect.View = Matrix.CreateLookAt(cameraPosition, cameraTarget, new Vector3(0, 0, 1));
-            basicEffect.Projection = Matrix.CreatePerspectiveFieldOfView(MathHelper.PiOver2, device.Viewport.AspectRatio, camHeight / 2, camHeight * 2);
-
-        }
-        #endregion
-    }
-
-    #region class Translate3Dto2D
-    /// <summary>
-    /// This class translates a 3D WorldLocation (tile-based), into a 2D location (without tile reference) for the flat terrain (in X-Z plane) 
-    /// </summary>
-    class Translate3Dto2D
-    {
-        private int referenceTileX;
-        private int referenceTileZ;
-
-        static Dictionary<int, TileName.Zoom> zoomFromInt = new Dictionary<int, TileName.Zoom> {
-            {1, TileName.Zoom.Small}, {2, TileName.Zoom.Large}, {8, TileName.Zoom.DMSmall}, {16, TileName.Zoom.DMLarge}
-        };
-
-        /// <summary>
-        /// Constructor. The main thing done in this constructor is determining the reference tile used for calculating from 3D tile-based to effectively 2D without tiles.
-        /// </summary>
-        /// <param name="worldTiles">The object that know what tiles are in principle available, so a reference location can be chosen nicely in the middle</param>
-        public Translate3Dto2D(DrawWorldTiles worldTiles)
-        {
-            int TileXmin = int.MaxValue;
-            int TileXmax = int.MinValue;
-            int TileZmin = int.MaxValue;
-            int TileZmax = int.MinValue;
-            worldTiles.DoForAllTiles(new TileDelegate((tileX, tileZ) =>
-            {
-                if (tileX > TileXmax) { TileXmax = tileX; }
-                if (tileX < TileXmin) { TileXmin = tileX; }
-                if (tileZ > TileZmax) { TileZmax = tileZ; }
-                if (tileZ < TileZmin) { TileZmin = tileZ; }
-            }));
-            referenceTileX = (TileXmax + TileXmin) / 2;
-            referenceTileZ = (TileZmax + TileZmin) / 2;
-        }
-
-        /// <summary>
-        /// Translate a World-Location to a Vertex position, without taking height into account.
-        /// This means that we take the (cornerIndexX,0,cornerIndexZ) vector between the location and some (center of) a reference tile.
-        /// </summary>
-        /// <param name="location">Source World location</param>
-        public Vector3 VertexPosition(in WorldLocation location)
-        {
-            WorldLocation normalizedLocation = location.NormalizeTo(referenceTileX, referenceTileZ);
-            return new Vector3(normalizedLocation.Location.X, 0, normalizedLocation.Location.Z);
-        }
-
-        /// <summary>
-        /// Translate a tile location given by tileX and tileZ, together with a zoomSize, into a single uint index
-        /// </summary>
-        /// <param name="tileX">The cornerIndexX-value of the tile number</param>
-        /// <param name="tileZ">The cornerIndexZ-value of the tile number</param>
-        /// <param name="zoomSize">The zoom size (1, 2, 8, or 16) </param>
-        public uint TileIndex(int tileX, int tileZ, int zoomSize)
-        {
-            // tileX,Z raw data can be up to 15 bit, possibly 16. But we do not need that for a single route.
-            // We also need room for zoom size, which can be 1, 2, 8, 16. To make things easy, we use 6 bits for this.
-            // This leaves (32-6)/2 = 13 bits to encode the tileX,Z, each
-            // To make sure they are never negative, we add 2^12 = 4096, so they are never negative.
-            // Basically, this means routes that can have relative tiles ranging from about -4000 to + 4000, or 8000 * 2km = 16000 km. More than enough.
-
-            // We also snap the tileX and tileZ to multiples of the size.
-            TileName.Snap(ref tileX, ref tileZ, zoomFromInt[zoomSize]);
-
-            uint index = ((uint)zoomSize << 26) + ((uint)(tileX - referenceTileX + 4096) << 13) + (uint)(tileZ - this.referenceTileZ + 4096);
-
-            //debug (I guess a unit test would have been better)
-            //uint indexX = (uint)(tileX - referenceTileX + 4096);
-            //uint indexZ = (uint)(tileZ - referenceTileZ + 4096);
-            //string debugX = Convert.ToString(indexX, 2);
-            //string debugZ = Convert.ToString(indexZ, 2);
-            //string debugString = Convert.ToString(index, 2);
-            //if (tileX > referenceTileX)
-
-            return index;
-        }
-    }
-    #endregion
-
-    #region class TerrainTextureManager
-    /// <summary>
-    /// The manager that loads and stores the various terrain textures. Since normally the textures are shared over multiple tiles,
-    /// we want to store them only once.
-    /// </summary>
-    class TerrainTextureManager : Dictionary<string, ReducableTexture2D>, IDisposable
-    {
-        public int CurrentScaleFactor { get; private set; } = 1;
-
-        private int loadedAceFilesCounter = 0;
-        private HashSet<string> unloadableTerrainTextures;
-        private string terrtexPath;
-        private MessageDelegate messageDelegate;
-        private GraphicsDevice device;
-
-        /// <summary>
-        /// Constructor
-        /// </summary>
-        /// <param name="terrtexPath">Directory path where the textures are located</param>
-        /// <param name="device">The graphics device used to import textures into Texture2D</param>
-        /// <param name="messageDelegate">The delegate used to draw an on-screen message to the user during longer loading sessions</param>
-        public TerrainTextureManager(string terrtexPath, GraphicsDevice device, MessageDelegate messageDelegate) : base()
-        {
-            this.unloadableTerrainTextures = new HashSet<string>();
-            this.device = device;
-            this.messageDelegate = messageDelegate;
-            this.terrtexPath = terrtexPath;
-        }
-
-        /// <summary>
-        /// Return whether a texture is loaded or not.
-        /// </summary>
-        /// <param name="filename">The filename (without path) of the texture</param>
-        public bool TextureIsLoaded(string filename)
-        {
-            if (this.ContainsKey(filename))
-            {
-                return true;
-            }
-
-            if (unloadableTerrainTextures.Contains(filename))
-            {
-                return false;
-            }
-
-            string path = terrtexPath + filename;
-            if (System.IO.File.Exists(path))
-            {
-                //The message delegate has quite some overhead, so print it only so often to keep the user informed
-                if (loadedAceFilesCounter % 100 == 0)
-                {
-                    messageDelegate(String.Format(TrackViewer.catalog.GetString("Loading terrain ace-files {0}-{1} (scaled down with a factor {2})"), loadedAceFilesCounter, loadedAceFilesCounter + 99, CurrentScaleFactor));
-                }
-                loadedAceFilesCounter++;
-                var originalTexture = Orts.Formats.Msts.AceFile.Texture2DFromFile(this.device, path);
-                var reducableTexture = new ReducableTexture2D(device, originalTexture);
-                reducableTexture.ReduceToFactor(CurrentScaleFactor);
-                this[filename] = reducableTexture;
-                return true;
-            }
-
-            unloadableTerrainTextures.Add(filename);
-            return false;
-        }
-
-        /// <summary>
-        /// Set a new scale factor. Since already loaded textures will be rescaled as needed, this can actually take some time
-        /// Hence this is more then just the change of a property
-        /// </summary>
-        /// <param name="newScaleFactor">The new scale factor to be used</param>
-        public void SetCurrentScaleFactor(int newScaleFactor)
-        {
-            int oldScaleFactor = CurrentScaleFactor;
-            CurrentScaleFactor = newScaleFactor;
-            if (CurrentScaleFactor <= oldScaleFactor) { return; }
-
-            //We need to rescale all already loaded ace files
-            messageDelegate(String.Format(TrackViewer.catalog.GetString("Rescaling previously loaded ace-files")));
-            foreach (string filename in this.Keys)
-            {
-                this[filename].ReduceToFactor(newScaleFactor);
-            }
-        }
-
-        #region IDisposable
-        private bool disposed;
-
-        /// <summary>
-        /// Finalizer
-        /// </summary>
-        ~TerrainTextureManager()
-        {
-            Dispose(false);
-        }
-
-        /// <summary>
-        /// Implementing IDisposable
-        /// </summary>
-        public void Dispose()
-        {
-            Dispose(true);
-            GC.SuppressFinalize(this);
-        }
-
-        void Dispose(bool disposing)
-        {
-            if (disposed) { return; }
-            disposed = true;
-            if (!disposing) { return; }
-            unloadableTerrainTextures = null;
-            foreach (string filename in this.Keys)
-            {
-                this[filename].Dispose();
-            }
-            this.Clear();
-        }
-        #endregion
-    }
-    #endregion
-
-    #region class TerrainTile2D
-    /// <summary>
-    /// Class to store information of a single tile needed for drawing the terrain
-    /// This will not actually do the drawing itself, because it is more efficient to combine all vertices of all tiles that use
-    /// the same texture (only one draw call is then needed).
-    /// </summary>
-    class TerrainTile2D
-    {
-        /// <summary>The size of the tile (1x1, 2x2, 8x8, 16x16</summary>
-        public int TileSize { get; private set; }
-        /// <summary>Storing the list of pre-calculated vertices when the textures are drawn fully</summary>
-        private Dictionary<string, VertexPositionTexture[]> verticesFull;
-
-        private string[,] textureNames;
-        private int snappedTileX;
-        private int snappedTileZ;
-
-        //Injection dependencies
-        private TerrainTextureManager textureManager;
-        private Translate3Dto2D locationTranslator;
-
-        //used during construction:
-        private Dictionary<string, List<VertexPositionTexture>> newVertices;
-
-        /// <summary>
-        /// Constructor. This will pre-calculate all needed vertices
-        /// </summary>
-        /// <param name="tile">The tile (parsed .t-file)</param>
-        /// <param name="textureManager">The manager for the textures</param>
-        /// <param name="locationTranslator">The translator for mapping 3D tile-based coordinates to quasi-2D locations</param>
-        public TerrainTile2D(Tile tile, TerrainTextureManager textureManager, Translate3Dto2D locationTranslator)
-        {
-            this.textureManager = textureManager;
-            this.locationTranslator = locationTranslator;
-            this.TileSize = tile.Size;
-
-            this.snappedTileX = tile.TileX;
-            this.snappedTileZ = tile.TileZ;
-            TileName.Snap(ref snappedTileX, ref snappedTileZ, zoomFromInt[this.TileSize]);
-
-            verticesFull = CreateVerticesFromTile(tile);
-        }
-
-        /// <summary>
-        /// Return an array of the vertices needed to draw the terrain of this tile.
-        /// </summary>
-        /// <param name="textureName">The texture name for which the vertices need to be returned</param>
-        public VertexPositionTexture[] GetVertices(string textureName)
-        {
-            if (this.verticesFull.ContainsKey(textureName))
-            {
-                return this.verticesFull[textureName];
-            }
-            else
-            {
-                return new VertexPositionTexture[0];
-            }
-        }
-
-        /// <summary>
-        /// Calculate the vertices for the whole tile
-        /// </summary>
-        /// <param name="tile">The tile (parsed .t-file)</param>
-        /// <return>A dictionary with texture-name indexed arrays of vertices</return>
-        private Dictionary<string, VertexPositionTexture[]> CreateVerticesFromTile(Tile tile)
-        {
-            newVertices = new Dictionary<string, List<VertexPositionTexture>>();
-
-            this.textureNames = new string[tile.PatchCount, tile.PatchCount];
-            for (int x = 0; x < tile.PatchCount; ++x)
-            {
-                for (int z = 0; z < tile.PatchCount; ++z)
-                {
-                    var patch = tile.GetPatch(x, z);
-                    this.textureNames[x, z] = CreateVerticesFromPatch(tile, patch);
-                }
-            }
-
-            var vertices = new Dictionary<string, VertexPositionTexture[]>();
-            foreach (string textureName in newVertices.Keys)
-            {
-                vertices.Add(textureName, newVertices[textureName].ToArray());
-            }
-            newVertices = null;
-
-            return vertices;
-        }
-
-        /// <summary>
-        /// Calculate the vertices for a single patch in the tile
-        /// </summary>
-        /// <param name="tile">The tile (parsed .t-file)</param>
-        /// <param name="patch">The terrain patch (one of the patches in the tile)</param>
-        /// <returns>The texture name</returns>
-        private string CreateVerticesFromPatch(Tile tile, terrain_patchset_patch patch)
-        {
-            var ts = tile.Shaders[patch.ShaderIndex].terrain_texslots;
-            string textureName = ts[0].Filename;
-
-            if (!textureManager.TextureIsLoaded(textureName))
-            {   // apparently the texture was not found earlier on, so no use bothering about vertices
-                return textureName;
-            }
-
-            if (!newVertices.ContainsKey(textureName))
-            {   // in case this is the first time we use this particular texture
-                newVertices.Add(textureName, new List<VertexPositionTexture>());
-            }
-
-            // 1 square or quad is two triangles
-            CreateSingleCornerVertex(tile, patch, 0, 0, textureName);
-            CreateSingleCornerVertex(tile, patch, 1, 0, textureName);
-            CreateSingleCornerVertex(tile, patch, 0, 1, textureName);
-
-            CreateSingleCornerVertex(tile, patch, 0, 1, textureName);
-            CreateSingleCornerVertex(tile, patch, 1, 0, textureName);
-            CreateSingleCornerVertex(tile, patch, 1, 1, textureName);
-
-            return textureName;
-        }
-
-        /// <summary>
-        /// Create a single vertex for a corner in the patch
-        /// </summary>
-        /// <param name="tile">The tile (parsed .t-file)</param>
-        /// <param name="patch">The terrain patch (one of the patches in the tile)</param>
-        /// <param name="cornerIndexX">Defines the x-value of the corner (0 or 1)</param>
-        /// <param name="cornerIndexZ">Defines the z-value of the corner (0 or 1)</param>
-        /// <param name="textureName">The name of the texture</param>
-        private void CreateSingleCornerVertex(Tile tile, terrain_patchset_patch patch, float cornerIndexX, float cornerIndexZ, string textureName)
-        {
-            int squaresPerPatch = 16;
-            cornerIndexX *= squaresPerPatch;
-            cornerIndexZ *= squaresPerPatch;
-
-            var step = tile.SampleSize;
-            float cornerX = patch.CenterX - 1024;
-            float cornerZ = patch.CenterZ - 1024 + 2048 * tile.Size;
-            cornerX += -patch.RadiusM + cornerIndexX * step;
-            cornerZ += -patch.RadiusM + (squaresPerPatch - cornerIndexZ) * step;
-            var location = new WorldLocation(tile.TileX, tile.TileZ, cornerX, 0, cornerZ);
-
-            // Rotate, Flip, and stretch the texture using the matrix coordinates stored in terrain_patchset_patch 
-            // transform uv by the 2x3 matrix made up of X,Y  W,B  C,H
-            var U = cornerIndexX * patch.W + cornerIndexZ * patch.B + patch.X;
-            var V = cornerIndexX * patch.C + cornerIndexZ * patch.H + patch.Y;
-
-            newVertices[textureName].Add(new VertexPositionTexture(locationTranslator.VertexPosition(location), new Vector2(U, V)));
-        }
-
-        public string GetStatusInformation(in WorldLocation location)
-        {
-            // first make sure we normalize to the snapped tile
-            WorldLocation snappedLocation = location.NormalizeTo(snappedTileX, snappedTileZ);
-
-            float totalSize = 2048 * this.TileSize;
-            int patchIndexX = (int)((snappedLocation.Location.X + 1024) / totalSize * this.textureNames.GetLength(0));
-            int patchIndexZ = (int)((snappedLocation.Location.Z + 1024) / totalSize * this.textureNames.GetLength(1));
-            patchIndexZ = this.textureNames.GetLength(1) - patchIndexZ - 1;
-
-            return String.Format(System.Globalization.CultureInfo.CurrentCulture,
-                "({1}, {2}) for {3}x{3} tile: {0}", textureNames[patchIndexX, patchIndexZ], patchIndexX, patchIndexZ, this.TileSize);
-        }
-
-        static Dictionary<int, TileName.Zoom> zoomFromInt = new Dictionary<int, TileName.Zoom> {
-            {1, TileName.Zoom.Small}, {2, TileName.Zoom.Large}, {8, TileName.Zoom.DMSmall}, {16, TileName.Zoom.DMLarge}
-        };
-
-        public void DrawPatchLines(DrawArea drawArea)
-        {
-            float totalSize = 2048 * this.TileSize;
-            int iMax = this.textureNames.GetLength(0);
-            float tileL = totalSize / iMax;
-            for (int i = 0; i <= iMax; i++)
-            {
-                drawArea.DrawLine(1, Color.NavajoWhite, new WorldLocation(snappedTileX, snappedTileZ, i * tileL - 1024, 0, -1024), totalSize, 0, 0);
-                drawArea.DrawLine(1, Color.NavajoWhite, new WorldLocation(snappedTileX, snappedTileZ, -1024, 0, i * tileL - 1024), totalSize, MathHelper.PiOver2, 0);
-            }
-        }
-    }
-    #endregion
-
-    #region ReducableTexture2D
-    /// <summary>
-    /// Wrapper class around a Texture2D that allows reduction of memory consumption, by reducing the size of the texture
-    /// When asked for a reduced version of a texture will be used, in place of the original texture.
-    /// Multiple reductions are possible
-    /// </summary>
-    class ReducableTexture2D : IDisposable
-    {
-        /// <summary>The actual texture that this is a wrapper for</summary>
-        public Texture2D Texture { get; private set; }
-        /// <summary>The scaling factor that this texture already has had</summary>
-        public int ScaledBy { get; private set; }
-
-        private static GraphicsDevice device;
-        private static SpriteBatch spriteBatch;
-
-        //we keep a cache of renderTargets. So we do not have to create them over and over again
-        private static Dictionary<int, Dictionary<int, RenderTarget2D>> renderTargets = new Dictionary<int, Dictionary<int, RenderTarget2D>>();
-        //We keep a cache of available arrays for color data.
-        //This saves quite a bit of creating and destroying temporary arrays.
-        private static Dictionary<int, Color[]> colorData = new Dictionary<int, Color[]>();
-
-        /// <summary>
-        /// Constructor
-        /// </summary>
-        /// <param name="graphicsDevice">The graphics device that can be used for texture reduction</param>
-        /// <param name="originalTexture">The orignal texture that we wrap around (the ScaledBy=1 texture)</param>
-        public ReducableTexture2D(GraphicsDevice graphicsDevice, Texture2D originalTexture)
-        {
-            if (device == null)
-            {
-                device = graphicsDevice;
-                spriteBatch = new SpriteBatch(device);
-            }
-
-            Texture = originalTexture;
-            ScaledBy = 1;
-        }
-
-        /// <summary>
-        /// Reduce the size of the texture
-        /// </summary>
-        /// <param name="requestedScaleFactor">linear reduction scale, scaling from the original texture.</param>
-        public void ReduceToFactor(int requestedScaleFactor)
-        {
-            if (!IsPowerOfTwo(requestedScaleFactor))
-            {
-                throw new InvalidDataException("Only scaling with a power of 2 is supported to make sure multiple reductions keep making sense");
-            }
-
-            int additionalScaleNeeded = DetermineAdditionalScaleNeeded(requestedScaleFactor);
-            if (additionalScaleNeeded <= 1)
-            {
-                // We already have the requested scale
-                return;
-            }
-
-            int newWidth = Texture.Width / additionalScaleNeeded;
-            int newHeight = Texture.Height / additionalScaleNeeded;
-            try
-            {
-                var renderTarget = GetRenderTarget(newWidth, newHeight);
-                device.SetRenderTarget(renderTarget);
-                device.Clear(Color.White);
-                spriteBatch.Begin();
-                var fullTarget = new Rectangle(0, 0, newWidth, newHeight);
-                spriteBatch.Draw(Texture, fullTarget, Color.White);
-                spriteBatch.End();
-                device.SetRenderTarget(null);
-
-                //The rendered texture is not very stable: it is in memory of the renderTarget which depends on the video buffer
-                //Rescaling the screen or so makes it invalid. So we really copy out the data and put it in a new texture.
-                var scaledTexture = GetStableTextureFromRenderTarget(renderTarget);
-                Texture.Dispose();
-                Texture = scaledTexture;
-            }
-            catch { }
-
-            //Note, even if the scaling did not work, we do report that the texture has been scaled
-            //Otherwise users might be trying over and over again on the not-yet scaled textures
-            ScaledBy *= additionalScaleNeeded;
-        }
-
-        public int DetermineAdditionalScaleNeeded(int requestedScaleFactor)
-        {
-            if (requestedScaleFactor < ScaledBy) { return 1; }
-
-            int additionalScaleNeeded = requestedScaleFactor / ScaledBy;
-            var pp = device.PresentationParameters;
-            //We must make sure the backbuffer can handle it.
-            while (Texture.Width / additionalScaleNeeded > pp.BackBufferWidth || Texture.Height / additionalScaleNeeded > pp.BackBufferHeight)
-            {
-                additionalScaleNeeded *= 2;
-            }
-            return additionalScaleNeeded;
-        }
-
-        private static bool IsPowerOfTwo(int x)
-        {
-            return (x != 0) && ((x & (x - 1)) == 0);
-        }
-
-        private Texture2D GetStableTextureFromRenderTarget(RenderTarget2D renderTarget)
-        {
-            var renderedTexture = renderTarget;
-            int width = renderedTexture.Width;
-            int height = renderedTexture.Height;
-            var scaledTexture = new Texture2D(device, width, height, false, SurfaceFormat.Color);
-            Color[] data = GetColorDataArray(width * height);
-            renderedTexture.GetData<Color>(data);
-            scaledTexture.SetData(data);
-            return scaledTexture;
-        }
-
-        private static Color[] GetColorDataArray(int totalSize)
-        {
-            if (!colorData.ContainsKey(totalSize))
-            {
-                colorData[totalSize] = new Color[totalSize];
-            }
-            return colorData[totalSize];
-        }
-
-        private static RenderTarget2D GetRenderTarget(int width, int height)
-        {
-            if (renderTargets.ContainsKey(width) && renderTargets[width].ContainsKey(height))
-            {
-                return renderTargets[width][height];
-            }
-            var newTarget = GetNewRenderTarget(width, height);
-            if (!renderTargets.ContainsKey(width))
-            {
-                renderTargets[width] = new Dictionary<int, RenderTarget2D>();
-            }
-            renderTargets[width][height] = newTarget;
-            return newTarget;
-        }
-
-        private static RenderTarget2D GetNewRenderTarget(int width, int height)
-        {
-            //todo Handle situations where backbuffer is not large enough to support width and height
-            PresentationParameters pp = device.PresentationParameters;
-            var renderTarget =
-                    new RenderTarget2D(device, width, height, 
-                        false, SurfaceFormat.Color, pp.DepthStencilFormat, pp.MultiSampleCount, RenderTargetUsage.DiscardContents);
-            return renderTarget;
-
-        }
-
-        #region IDisposable
-        private bool disposed;
-
-        /// <summary>
-        /// Finalizer
-        /// </summary>
-        ~ReducableTexture2D()
-        {
-            Dispose(false);
-        }
-
-        /// <summary>
-        /// Implementing IDisposable
-        /// </summary>
-        public void Dispose()
-        {
-            Dispose(true);
-            GC.SuppressFinalize(this);
-        }
-
-        void Dispose(bool disposing)
-        {
-            if (disposed) { return; }
-            disposed = true;
-            if (!disposing) { return; }
-            Texture?.Dispose();
-            Texture = null;
-            // There are no unmanaged resources to release,
-        }
-        #endregion
-    }
-    #endregion
-}
-=======
-﻿// COPYRIGHT 2014, 2018 by the Open Rails project.
-// 
-// This file is part of Open Rails.
-// 
-// Open Rails is free software: you can redistribute it and/or modify
-// it under the terms of the GNU General Public License as published by
-// the Free Software Foundation, either version 3 of the License, or
-// (at your option) any later version.
-// 
-// Open Rails is distributed in the hope that it will be useful,
-// but WITHOUT ANY WARRANTY; without even the implied warranty of
-// MERCHANTABILITY or FITNESS FOR A PARTICULAR PURPOSE.  See the
-// GNU General Public License for more details.
-// 
-// You should have received a copy of the GNU General Public License
-// along with Open Rails.  If not, see <http://www.gnu.org/licenses/>.
-
-// These classes are about rendering the terrain textures in a 2D fashion below the tracks
-// Rendering terrain in this way is very different from rendering terrain in the simulator in a number of ways.
-// In the simulator normally only a few patches are being drawn. And for each patch 16x16 different height points are being used.
-// Each height point is a different vertex. The texture is then wrapped over these vertices.
-// Here, in contrast, we do not care about height. So each texture only needs to be drawn over a single quad (two triangles).
-// Although the 4 vertices at the corners can be reused in principle for the other patches at the same corner, the texture UV
-// values can not. Normally vertices can be reused because both the vertex location and the location in the texture are the same.
-// Here the location in the texture (and actually even the texture) is unique. So there is not re-using of vertices.
-// Because we are not re-using vertices over different textures, we also do not care about reusing them for a single texture.
-// Therefore, we actually use 6 vertices (2 triangles) without reuse.
-//
-// Another big difference is that we must have in memory all textures in the visible region (which might be the whole route!).
-// The good thing is that if there is a lot of re-using of textures (e.g. in the case no photo-textures are used) drawing the whole
-// route is not very difficult: many vertices using the same tertex, which the GPU is capable of doing quite well.
-//
-// The terrain textures are drawn using normal3D techniques. All terrain is taken to be in the X-Z plane (so Y=0). The camera
-// is exacly above the middle of the 'screen' area at a height and view frustrum such that the 3D view exactly matches the grid
-// lines (that are drawn in 2D).
-//
-// Because of the large memory of all textures only those tiles and their needed textures are loaded that are in the visible range.
-// Once the tiles are loaded, they stay in memory (and will therefore be drawn).
-
-// Dealing with 2x2, 8x8 and 16x16 tiles:
-// Foreach tile there might be a corresponding terrainTile. However, in case of 2x2 and larger terrainTiles, multiple normal tiles share
-// a common terrainTile. For the simulator that is not so relevant, you just make sure the correct terrainTiles is used.
-// There is another complication. Any normal tile can be part of a larger terrainTile, even when it also has a 1x1 tile present.
-// When you load a terrainTile for that normal tile, the smallest possible zoom-level is loaded 
-// We want to make sure that each tile is only loaded once, and that all bigger tiles are only stored once.
-// For this first we have keep track of which normal tiles have their corresponding terrainTile (whatever its zoom) is loaded.
-// Then, to make sure each tile is stored only once we have to have a unique identifier for the tile.
-// This unique identifier is based on three things:
-//  * the snapped tileX (for 1x1 tile this is just the tileX, for 2x2 tiles it is snapped to multiples of 2, for 8x8 tiles snapped to multiples of 8, ...)
-//  * the snapped tileZ
-//  * the zoom size (1, 2, 8, 16)
-
-using System;
-using System.IO;
-using System.Collections.Generic;
-using System.Linq;
-using System.Text;
-using Microsoft.Xna.Framework;
-using Microsoft.Xna.Framework.Graphics;
-
-using Orts.Formats.Msts;
-using Orts.Viewer3D;
-using ORTS.Common;
-
-namespace ORTS.TrackViewer.Drawing
-{
-    /// <summary>
-    /// Main class to draw the terrain as from far above (so in an effective 2D fashion)
-    /// Drawing lines around the patches (each tile is divided in a number, typically 16x16, patches) is also supported
-    /// </summary>
-    public class DrawTerrain
-    {
-        #region Properties
-        /// <summary>The information to be used in the statusbar</summary>
-        public string StatusInformation { get; private set; }
-
-        //injection dependency properties
-        private MessageDelegate messageDelegate;
-
-        //Directory paths of various formats and files
-        string tilesPath;
-        string lotilesPath;
-        string terrtexPath;
-
-        //basic graphics
-        private GraphicsDevice device;
-        private BasicEffect basicEffect;
-
-        //Managin textures
-        private TerrainTextureManager textureManager;
-
-        // Storing our own generated data for viewing
-        private Dictionary<uint, TerrainTile2D> terrainTiles;
-        private HashSet<uint> loadedTerrainTiles;
-        private Dictionary<string, VertexBuffer> vertexBuffers;
-        private Dictionary<string, int> vertexBufferCounts;
-
-        //visibility of terrain and patchlines
-        private bool terrainIsVisible;
-        private bool terrainDMIsVisible;
-        private bool showPatchLines;
-
-        //drawArea
-        private Translate3Dto2D locationTranslator;
-        private int visibleTileXmin;
-        private int visibleTileXmax;
-        private int visibleTileZmin;
-        private int visibleTileZmax;
-        #endregion
-
-        #region Public methods
-        /// <summary>
-        /// Constructor
-        /// </summary>
-        /// <param name="routePath">Path to the route directory</param>
-        /// <param name="messageDelegate">The delegate that will present with the message we want to send to the user during long loading times</param>
-        /// <param name="drawWorldTiles">The object that knows which tiles are available</param>
-        public DrawTerrain(string routePath, MessageDelegate messageDelegate, DrawWorldTiles drawWorldTiles)
-        {
-            this.messageDelegate = messageDelegate;
-            this.tilesPath = routePath + @"\TILES\";
-            this.lotilesPath = routePath + @"\LO_TILES\";
-            this.terrtexPath = routePath + @"\TERRTEX\";
-
-            locationTranslator = new Translate3Dto2D(drawWorldTiles);
-            terrainTiles = new Dictionary<uint, TerrainTile2D>();
-            loadedTerrainTiles = new HashSet<uint>();
-        }
-
-        /// <summary>
-        /// Load some basic content (regular XNA method), mainly just initialization.
-        /// This does not load tiles nor textures (because those are only loaded on demand, depending on visual area). 
-        /// </summary>
-        /// <param name="graphicsDevice">The graphsics device used for XNA drawing, and also texture importing</param>
-        public void LoadContent(GraphicsDevice graphicsDevice)
-        {
-            this.device = graphicsDevice;
-            basicEffect = new BasicEffect(this.device)
-            {
-                TextureEnabled = true,
-                World = Matrix.Identity
-            };
-            Clear();
-        }
-
-        /// <summary>
-        /// Clear all stored data for this drawTerrain, getting rid of all textures and other loaded things.
-        /// </summary>
-        public void Clear()
-        {
-            textureManager?.Dispose();
-            loadedTerrainTiles.Clear();
-            terrainTiles.Clear();
-
-            textureManager = new TerrainTextureManager(terrtexPath, device, messageDelegate);
-            SetTerrainReduction();
-            DiscardVertexBuffers();
-        }
-
-        /// <summary>
-        /// Set whether the terrain is visible (drawn) or not.
-        /// </summary>
-        /// <param name="isVisible">Terrain will be drawn if this is set to yes</param>
-        /// <param name="isVisibleDM">Distant mountain terrain will be drawn if this is set to yes</param>
-        /// <param name="drawArea">The area currently visible and for which all tiles and textures need to be loaded</param>
-        public void SetTerrainVisibility(bool isVisible, bool isVisibleDM, DrawArea drawArea)
-        {
-            DiscardVertexBuffers();
-            bool eitherOneTurnedOn = ((isVisible && !this.terrainIsVisible) || (isVisibleDM && !this.terrainDMIsVisible));
-            this.terrainIsVisible = isVisible;
-            this.terrainDMIsVisible = isVisibleDM;
-            if (isVisible || isVisibleDM)
-            {
-                if (drawArea == null)
-                {
-                    return;
-                }
-                DetermineVisibleArea(drawArea);
-                if (eitherOneTurnedOn)
-                {   // do not load something if user only wants to draw less
-                    EnsureAllTilesAreLoaded();
-                }
-                CreateVertexBuffers();
-            }
-        }
-
-        /// <summary>
-        /// Set whether the lines between the patches are visible or not
-        /// </summary>
-        public void SetPatchLineVisibility(bool isVisible)
-        {
-            this.showPatchLines = isVisible;
-        }
-
-        /// <summary>
-        /// Set the reduction for all the textures that are loaded. The input is a user setting, not an argument
-        /// </summary>
-        public void SetTerrainReduction()
-        {
-            int wantedScaleFactor = Properties.Settings.Default.terrainReductionFactor;
-            int newScaleFactor = wantedScaleFactor;
-            if (wantedScaleFactor == 0)
-            {
-                newScaleFactor = 1;
-                //Some way to determine the scaling automatically. We use the loaded .ace files
-                //The scaling below keeps the memory more or less constant
-                if (textureManager.Count() > 100) { newScaleFactor = 2; }
-                if (textureManager.Count() > 400) { newScaleFactor = 4; }
-                if (textureManager.Count() > 1600) { newScaleFactor = 8; }
-                if (textureManager.Count() > 6400) { newScaleFactor = 16; }
-            }
-            if (newScaleFactor < textureManager.CurrentScaleFactor)
-            {
-                //The wanted scale factor is less than what it was. We do not have the original data anymore, though.
-                //So we need to reload everything
-                this.Clear();
-                EnsureAllTilesAreLoaded();
-                CreateVertexBuffers();
-            }
-            textureManager.SetCurrentScaleFactor(newScaleFactor);
-        }
-        #endregion
-
-        #region Area and visibility handling
-        /// <summary>
-        /// Find and store the current visible area
-        /// </summary>
-        void DetermineVisibleArea(DrawArea drawArea)
-        {
-            WorldLocation upperLeft = drawArea.LocationUpperLeft;
-            WorldLocation lowerRight = drawArea.LocationLowerRight;
-            visibleTileXmin = upperLeft.TileX;
-            visibleTileXmax = lowerRight.TileX;
-            visibleTileZmin = lowerRight.TileZ;
-            visibleTileZmax = upperLeft.TileZ;
-        }
-
-        #endregion
-
-        #region Loading
-        /// <summary>
-        /// Make sure all tiles that had not been loaded are loaded now.
-        /// </summary>
-        public void EnsureAllTilesAreLoaded()
-        {
-            for (int tileX = visibleTileXmin; tileX <= visibleTileXmax; tileX++)
-            {
-                for (int tileZ = visibleTileZmin; tileZ <= visibleTileZmax; tileZ++)
-                {
-                    EnsureTileIsLoaded(tileX, tileZ);
-                }
-            }
-        }
-
-        /// <summary>
-        /// Make sure the Tile and its needed textures are loaded. This means checking if it is already loaded, (or at least tried to load)
-        /// and if it is not loaded, load it.
-        /// </summary>
-        /// <param name="tileX">The cornerIndexX-value of the tile number</param>
-        /// <param name="tileZ">The cornerIndexZ-value of the tile number</param>
-        void EnsureTileIsLoaded(int tileX, int tileZ)
-        {
-            uint index = this.locationTranslator.TileIndex(tileX, tileZ, 1);
-            if (loadedTerrainTiles.Contains(index))
-            {
-                return;
-            }
-            loadedTerrainTiles.Add(index); // whatever comes next, there is not need to reload this tile ever again.
-
-            Tile newTile = LoadTile(tileX, tileZ, false);
-            if (newTile == null)
-            {
-                newTile = LoadTile(tileX, tileZ, true);
-                if (newTile == null)
-                {
-                    return;
-                }
-            }
-
-            uint storeIndex = this.locationTranslator.TileIndex(tileX, tileZ, newTile.Size);
-            if (terrainTiles.ContainsKey(storeIndex))
-            {
-                // this larger than 1x1 tile has already been loaded from a different tileX and tileZ
-                return;
-            }
-
-            var newTerrainTile = new TerrainTile2D(newTile, textureManager, locationTranslator);
-            terrainTiles.Add(storeIndex, newTerrainTile);
-            SetTerrainReduction();
-        }
-
-        /// <summary>
-        /// Load the information for a single tile (as in parse the needed .t -file.
-        /// </summary>
-        /// <param name="tileX">The cornerIndexX-value of the tile number</param>
-        /// <param name="tileZ">The cornerIndexZ-value of the tile number</param>
-        /// <param name="loTiles">Loading LO tile (Distant Mountain) or not</param>
-        /// <returns>The tile information as a 'Tile' object</returns>
-        private Tile LoadTile(int tileX, int tileZ, bool loTiles)
-        {
-            TileName.Zoom zoom = loTiles ? TileName.Zoom.DMSmall : TileName.Zoom.Small;
-            string path = loTiles ? this.lotilesPath : this.tilesPath;
-
-            // Note, code is similar to ORTS.Viewer3D.TileManager.Load
-            // Check for 1x1 or 8x8 tiles.
-            TileName.Snap(ref tileX, ref tileZ, zoom);
-
-            // we set visible to false to make sure errors are loaded
-            Tile newTile = new Tile(path, tileX, tileZ, zoom, false);
-            if (newTile.Loaded)
-            {
-                return newTile;
-            }
-            else
-            {
-                // Check for 2x2 or 16x16 tiles.
-                TileName.Snap(ref tileX, ref tileZ, zoom - 1);
-                newTile = new Tile(tilesPath, tileX, tileZ, zoom - 1, false);
-                if (newTile.Loaded)
-                {
-                    return newTile;
-                }
-            }
-
-            return null;
-
-        }
-
-        /// <summary>
-        /// Create the texture-name-indexed vertex buffers that the Graphics card will need.
-        /// The vertex buffers are created from information pre-calculated in stored 'TerrainTile2D' objects.
-        /// </summary>
-        void CreateVertexBuffers()
-        {
-            foreach (string textureName in textureManager.Keys)
-            {
-                //It seems that this implementation has quite some copying of data of vertices, but I am not sure how to prevent this.
-                var vertices = new List<VertexPositionTexture>();
-
-                foreach (int zoomSize in GetZoomSizesToShow(false))
-                {
-                    foreach (TerrainTile2D terrainTile in terrainTiles.Values)
-                    {
-                        if (terrainTile.TileSize == zoomSize)
-                        {
-                            var additionalVertices = terrainTile.GetVertices(textureName);
-                            vertices.AddRange(additionalVertices);
-                        }
-                    }
-                }
-
-                if (vertices.Count() > 0)
-                {
-                    VertexBuffer buffer = new VertexBuffer(device, typeof(VertexPositionTexture), vertices.Count(), BufferUsage.WriteOnly);
-                    int vertexCount = vertices.Count();
-                    buffer.SetData(vertices.ToArray(), 0, vertexCount);
-                    vertexBuffers.Add(textureName, buffer);
-                    vertexBufferCounts.Add(textureName, vertexCount);
-                }
-            }
-
-        }
-
-        private List<int> GetZoomSizesToShow(bool lowToHigh)
-        {
-            List<int> zoomSizesToShow = new List<int>();
-            if (this.terrainDMIsVisible)
-            {
-                zoomSizesToShow.Add(16);
-                zoomSizesToShow.Add(8);
-            }
-            if (this.terrainIsVisible)
-            {
-                zoomSizesToShow.Add(2);
-                zoomSizesToShow.Add(1);
-            }
-            if (lowToHigh)
-            {
-                zoomSizesToShow.Reverse();
-            }
-            return zoomSizesToShow;
-        }
-
-        /// <summary>
-        /// Discard the vertexbuffers. No active signal is sent to the Graphics card to discard, but since we are not using the buffers anymore, 
-        /// this should be save enough (we are not re-using the buffers until the user decides to draw terrain again).
-        /// </summary>
-        void DiscardVertexBuffers()
-        {
-            vertexBuffers = new Dictionary<string, VertexBuffer>();
-            vertexBufferCounts = new Dictionary<string, int>();
-        }
-        #endregion
-
-        #region Drawing
-        /// <summary>
-        /// This is the method that does the actual drawing of the terrain
-        /// </summary>
-        /// <param name="drawArea">The area to draw upon (with physical location to pixel transformations)</param>
-        public void Draw(DrawArea drawArea)
-        {
-            UpdateCamera(drawArea);
-
-            device.SamplerStates[0] = new SamplerState
-            {
-                AddressU = TextureAddressMode.Wrap,
-                AddressV = TextureAddressMode.Wrap,
-                AddressW = TextureAddressMode.Wrap,
-                Filter = TextureFilter.Point
-            };
-
-            foreach (string textureName in vertexBuffers.Keys)
-            {
-                basicEffect.Texture = textureManager[textureName].Texture;
-                foreach (EffectPass pass in basicEffect.CurrentTechnique.Passes)
-                {
-                    device.SetVertexBuffer(vertexBuffers[textureName]);
-                    pass.Apply();
-                    device.DrawPrimitives(PrimitiveType.TriangleList, 0, vertexBufferCounts[textureName]);
-                }
-            }
-
-            UpdateStatusInformation(drawArea.MouseLocation);
-        }
-
-        /// <summary>
-        /// This is the method that draws the patchlines (if this is enabled, and if the zooming level is enough).
-        /// </summary>
-        /// <param name="drawArea">The area to draw upon (with physical location to pixel transformations)</param>
-        public void DrawPatchLines(DrawArea drawArea)
-        {
-            DetermineVisibleArea(drawArea);
-            // We want at least 20 pixels/patch to start drawing, each patch = 2048m/16 = 256m, so at least 20pixels/256m or 0.08 pixel/meter
-            if (!this.showPatchLines || drawArea.Scale < 0.08)
-            {
-                return;
-            }
-
-            foreach (int zoomSize in GetZoomSizesToShow(false))
-            {
-                for (int tileX = visibleTileXmin; tileX <= visibleTileXmax; tileX++)
-                {
-                    for (int tileZ = visibleTileZmin; tileZ <= visibleTileZmax; tileZ++)
-                    {
-                        uint index = this.locationTranslator.TileIndex(tileX, tileZ, zoomSize);
-                        if (terrainTiles.ContainsKey(index))
-                        {
-                            terrainTiles[index].DrawPatchLines(drawArea);
-                        }
-                    }
-                }
-            }
-
-        }
-
-        private void UpdateStatusInformation(WorldLocation location)
-        {
-            this.StatusInformation = "unknown";
-            foreach (int zoomSize in GetZoomSizesToShow(true))
-            {
-                uint storeIndex = this.locationTranslator.TileIndex(location.TileX, location.TileZ, zoomSize);
-                if (terrainTiles.ContainsKey(storeIndex))
-                {
-                    this.StatusInformation = terrainTiles[storeIndex].GetStatusInformation(location);
-                    return;
-                }
-            }
-        }
-
-        /// <summary>
-        /// Place the (3D) camera such that the 3D terrain is drawn in exactly the same location as the other 2D elements
-        /// </summary>
-        /// <param name="drawArea">The area to draw upon (with physical location to pixel transformations)</param>
-        void UpdateCamera(DrawArea drawArea)
-        {
-            // We create a view and projection matrix to allow viewing the world/terrain from the top.
-            // All Vertices will be in real-world locations relative to a certain reference location
-
-            //Using Pi/2 for projection, the distance from camera to plane is the same as the half the distance from top to bottom in the screen.
-            //
-            // So if the vertex positions are real world-locations, the camera-target should be at (worldCenterX, 0, worldCenterZ).
-            // The Cameraposition itself is (world-center-X, cam-height, world-centerZ)
-            //      where camheight is (worldHeight/2 = worldWidth/aspectRatio/2).
-            // The distance of camera can be very large, so the backplane has to be set accordingly: cam-height/2 and cam-height*2.
-
-            WorldLocation upperLeft = drawArea.LocationUpperLeft;
-            WorldLocation lowerRight = drawArea.LocationLowerRight;
-            Vector3 groundUpperLeft = locationTranslator.VertexPosition(upperLeft);
-            Vector3 groundLowerRight = locationTranslator.VertexPosition(lowerRight);
-            Vector3 cameraTarget = (groundUpperLeft + groundLowerRight) / 2;
-            float width = groundLowerRight.X - groundUpperLeft.X;
-            float camHeight = width / device.Viewport.AspectRatio / 2;
-            Vector3 cameraPosition = cameraTarget;
-            cameraPosition.Y = -camHeight;
-            basicEffect.View = Matrix.CreateLookAt(cameraPosition, cameraTarget, new Vector3(0, 0, 1));
-            basicEffect.Projection = Matrix.CreatePerspectiveFieldOfView(MathHelper.PiOver2, device.Viewport.AspectRatio, camHeight / 2, camHeight * 2);
-
-        }
-        #endregion
-    }
-
-    #region class Translate3Dto2D
-    /// <summary>
-    /// This class translates a 3D WorldLocation (tile-based), into a 2D location (without tile reference) for the flat terrain (in X-Z plane) 
-    /// </summary>
-    class Translate3Dto2D
-    {
-        private int referenceTileX;
-        private int referenceTileZ;
-
-        static Dictionary<int, TileName.Zoom> zoomFromInt = new Dictionary<int, TileName.Zoom> {
-            {1, TileName.Zoom.Small}, {2, TileName.Zoom.Large}, {8, TileName.Zoom.DMSmall}, {16, TileName.Zoom.DMLarge}
-        };
-
-        /// <summary>
-        /// Constructor. The main thing done in this constructor is determining the reference tile used for calculating from 3D tile-based to effectively 2D without tiles.
-        /// </summary>
-        /// <param name="worldTiles">The object that know what tiles are in principle available, so a reference location can be chosen nicely in the middle</param>
-        public Translate3Dto2D(DrawWorldTiles worldTiles)
-        {
-            int TileXmin = int.MaxValue;
-            int TileXmax = int.MinValue;
-            int TileZmin = int.MaxValue;
-            int TileZmax = int.MinValue;
-            worldTiles.DoForAllTiles(new TileDelegate((tileX, tileZ) =>
-            {
-                if (tileX > TileXmax) { TileXmax = tileX; }
-                if (tileX < TileXmin) { TileXmin = tileX; }
-                if (tileZ > TileZmax) { TileZmax = tileZ; }
-                if (tileZ < TileZmin) { TileZmin = tileZ; }
-            }));
-            referenceTileX = (TileXmax + TileXmin) / 2;
-            referenceTileZ = (TileZmax + TileZmin) / 2;
-        }
-
-        /// <summary>
-        /// Translate a World-Location to a Vertex position, without taking height into account.
-        /// This means that we take the (cornerIndexX,0,cornerIndexZ) vector between the location and some (center of) a reference tile.
-        /// </summary>
-        /// <param name="location">Source World location</param>
-        public Vector3 VertexPosition(WorldLocation location)
-        {
-            WorldLocation normalizedLocation = new WorldLocation(location);
-            normalizedLocation.NormalizeTo(referenceTileX, referenceTileZ);
-            return new Vector3(normalizedLocation.Location.X, 0, normalizedLocation.Location.Z);
-        }
-
-        /// <summary>
-        /// Translate a tile location given by tileX and tileZ, together with a zoomSize, into a single uint index
-        /// </summary>
-        /// <param name="tileX">The cornerIndexX-value of the tile number</param>
-        /// <param name="tileZ">The cornerIndexZ-value of the tile number</param>
-        /// <param name="zoomSize">The zoom size (1, 2, 8, or 16) </param>
-        public uint TileIndex(int tileX, int tileZ, int zoomSize)
-        {
-            // tileX,Z raw data can be up to 15 bit, possibly 16. But we do not need that for a single route.
-            // We also need room for zoom size, which can be 1, 2, 8, 16. To make things easy, we use 6 bits for this.
-            // This leaves (32-6)/2 = 13 bits to encode the tileX,Z, each
-            // To make sure they are never negative, we add 2^12 = 4096, so they are never negative.
-            // Basically, this means routes that can have relative tiles ranging from about -4000 to + 4000, or 8000 * 2km = 16000 km. More than enough.
-
-            // We also snap the tileX and tileZ to multiples of the size.
-            TileName.Snap(ref tileX, ref tileZ, zoomFromInt[zoomSize]);
-
-            uint index = ((uint)zoomSize << 26) + ((uint)(tileX - referenceTileX + 4096) << 13) + (uint)(tileZ - this.referenceTileZ + 4096);
-
-            //debug (I guess a unit test would have been better)
-            //uint indexX = (uint)(tileX - referenceTileX + 4096);
-            //uint indexZ = (uint)(tileZ - referenceTileZ + 4096);
-            //string debugX = Convert.ToString(indexX, 2);
-            //string debugZ = Convert.ToString(indexZ, 2);
-            //string debugString = Convert.ToString(index, 2);
-            //if (tileX > referenceTileX)
-
-            return index;
-        }
-    }
-    #endregion
-
-    #region class TerrainTextureManager
-    /// <summary>
-    /// The manager that loads and stores the various terrain textures. Since normally the textures are shared over multiple tiles,
-    /// we want to store them only once.
-    /// </summary>
-    class TerrainTextureManager : Dictionary<string, ReducableTexture2D>, IDisposable
-    {
-        public int CurrentScaleFactor { get; private set; } = 1;
-
-        private int loadedAceFilesCounter = 0;
-        private HashSet<string> unloadableTerrainTextures;
-        private string terrtexPath;
-        private MessageDelegate messageDelegate;
-        private GraphicsDevice device;
-
-        /// <summary>
-        /// Constructor
-        /// </summary>
-        /// <param name="terrtexPath">Directory path where the textures are located</param>
-        /// <param name="device">The graphics device used to import textures into Texture2D</param>
-        /// <param name="messageDelegate">The delegate used to draw an on-screen message to the user during longer loading sessions</param>
-        public TerrainTextureManager(string terrtexPath, GraphicsDevice device, MessageDelegate messageDelegate) : base()
-        {
-            this.unloadableTerrainTextures = new HashSet<string>();
-            this.device = device;
-            this.messageDelegate = messageDelegate;
-            this.terrtexPath = terrtexPath;
-        }
-
-        /// <summary>
-        /// Return whether a texture is loaded or not.
-        /// </summary>
-        /// <param name="filename">The filename (without path) of the texture</param>
-        public bool TextureIsLoaded(string filename)
-        {
-            if (this.ContainsKey(filename))
-            {
-                return true;
-            }
-
-            if (unloadableTerrainTextures.Contains(filename))
-            {
-                return false;
-            }
-
-            string path = terrtexPath + filename;
-            if (System.IO.File.Exists(path))
-            {
-                //The message delegate has quite some overhead, so print it only so often to keep the user informed
-                if (loadedAceFilesCounter % 100 == 0)
-                {
-                    messageDelegate(String.Format(TrackViewer.catalog.GetString("Loading terrain ace-files {0}-{1} (scaled down with a factor {2})"), loadedAceFilesCounter, loadedAceFilesCounter + 99, CurrentScaleFactor));
-                }
-                loadedAceFilesCounter++;
-                var originalTexture = Orts.Formats.Msts.AceFile.Texture2DFromFile(this.device, path);
-                var reducableTexture = new ReducableTexture2D(device, originalTexture);
-                reducableTexture.ReduceToFactor(CurrentScaleFactor);
-                this[filename] = reducableTexture;
-                return true;
-            }
-
-            unloadableTerrainTextures.Add(filename);
-            return false;
-        }
-
-        /// <summary>
-        /// Set a new scale factor. Since already loaded textures will be rescaled as needed, this can actually take some time
-        /// Hence this is more then just the change of a property
-        /// </summary>
-        /// <param name="newScaleFactor">The new scale factor to be used</param>
-        public void SetCurrentScaleFactor(int newScaleFactor)
-        {
-            int oldScaleFactor = CurrentScaleFactor;
-            CurrentScaleFactor = newScaleFactor;
-            if (CurrentScaleFactor <= oldScaleFactor) { return; }
-
-            //We need to rescale all already loaded ace files
-            messageDelegate(String.Format(TrackViewer.catalog.GetString("Rescaling previously loaded ace-files")));
-            foreach (string filename in this.Keys)
-            {
-                this[filename].ReduceToFactor(newScaleFactor);
-            }
-        }
-
-        #region IDisposable
-        private bool disposed;
-
-        /// <summary>
-        /// Finalizer
-        /// </summary>
-        ~TerrainTextureManager()
-        {
-            Dispose(false);
-        }
-
-        /// <summary>
-        /// Implementing IDisposable
-        /// </summary>
-        public void Dispose()
-        {
-            Dispose(true);
-            GC.SuppressFinalize(this);
-        }
-
-        void Dispose(bool disposing)
-        {
-            if (disposed) { return; }
-            disposed = true;
-            if (!disposing) { return; }
-            unloadableTerrainTextures = null;
-            foreach (string filename in this.Keys)
-            {
-                this[filename].Dispose();
-            }
-            this.Clear();
-        }
-        #endregion
-    }
-    #endregion
-
-    #region class TerrainTile2D
-    /// <summary>
-    /// Class to store information of a single tile needed for drawing the terrain
-    /// This will not actually do the drawing itself, because it is more efficient to combine all vertices of all tiles that use
-    /// the same texture (only one draw call is then needed).
-    /// </summary>
-    class TerrainTile2D
-    {
-        /// <summary>The size of the tile (1x1, 2x2, 8x8, 16x16</summary>
-        public int TileSize { get; private set; }
-        /// <summary>Storing the list of pre-calculated vertices when the textures are drawn fully</summary>
-        private Dictionary<string, VertexPositionTexture[]> verticesFull;
-
-        private string[,] textureNames;
-        private int snappedTileX;
-        private int snappedTileZ;
-
-        //Injection dependencies
-        private TerrainTextureManager textureManager;
-        private Translate3Dto2D locationTranslator;
-
-        //used during construction:
-        private Dictionary<string, List<VertexPositionTexture>> newVertices;
-
-        /// <summary>
-        /// Constructor. This will pre-calculate all needed vertices
-        /// </summary>
-        /// <param name="tile">The tile (parsed .t-file)</param>
-        /// <param name="textureManager">The manager for the textures</param>
-        /// <param name="locationTranslator">The translator for mapping 3D tile-based coordinates to quasi-2D locations</param>
-        public TerrainTile2D(Tile tile, TerrainTextureManager textureManager, Translate3Dto2D locationTranslator)
-        {
-            this.textureManager = textureManager;
-            this.locationTranslator = locationTranslator;
-            this.TileSize = tile.Size;
-
-            this.snappedTileX = tile.TileX;
-            this.snappedTileZ = tile.TileZ;
-            TileName.Snap(ref snappedTileX, ref snappedTileZ, zoomFromInt[this.TileSize]);
-
-            verticesFull = CreateVerticesFromTile(tile);
-        }
-
-        /// <summary>
-        /// Return an array of the vertices needed to draw the terrain of this tile.
-        /// </summary>
-        /// <param name="textureName">The texture name for which the vertices need to be returned</param>
-        public VertexPositionTexture[] GetVertices(string textureName)
-        {
-            if (this.verticesFull.ContainsKey(textureName))
-            {
-                return this.verticesFull[textureName];
-            }
-            else
-            {
-                return new VertexPositionTexture[0];
-            }
-        }
-
-        /// <summary>
-        /// Calculate the vertices for the whole tile
-        /// </summary>
-        /// <param name="tile">The tile (parsed .t-file)</param>
-        /// <return>A dictionary with texture-name indexed arrays of vertices</return>
-        private Dictionary<string, VertexPositionTexture[]> CreateVerticesFromTile(Tile tile)
-        {
-            newVertices = new Dictionary<string, List<VertexPositionTexture>>();
-
-            this.textureNames = new string[tile.PatchCount, tile.PatchCount];
-            for (int x = 0; x < tile.PatchCount; ++x)
-            {
-                for (int z = 0; z < tile.PatchCount; ++z)
-                {
-                    var patch = tile.GetPatch(x, z);
-                    this.textureNames[x, z] = CreateVerticesFromPatch(tile, patch);
-                }
-            }
-
-            var vertices = new Dictionary<string, VertexPositionTexture[]>();
-            foreach (string textureName in newVertices.Keys)
-            {
-                vertices.Add(textureName, newVertices[textureName].ToArray());
-            }
-            newVertices = null;
-
-            return vertices;
-        }
-
-        /// <summary>
-        /// Calculate the vertices for a single patch in the tile
-        /// </summary>
-        /// <param name="tile">The tile (parsed .t-file)</param>
-        /// <param name="patch">The terrain patch (one of the patches in the tile)</param>
-        /// <returns>The texture name</returns>
-        private string CreateVerticesFromPatch(Tile tile, terrain_patchset_patch patch)
-        {
-            var ts = tile.Shaders[patch.ShaderIndex].terrain_texslots;
-            string textureName = ts[0].Filename;
-
-            if (!textureManager.TextureIsLoaded(textureName))
-            {   // apparently the texture was not found earlier on, so no use bothering about vertices
-                return textureName;
-            }
-
-            if (!newVertices.ContainsKey(textureName))
-            {   // in case this is the first time we use this particular texture
-                newVertices.Add(textureName, new List<VertexPositionTexture>());
-            }
-
-            // 1 square or quad is two triangles
-            CreateSingleCornerVertex(tile, patch, 0, 0, textureName);
-            CreateSingleCornerVertex(tile, patch, 1, 0, textureName);
-            CreateSingleCornerVertex(tile, patch, 0, 1, textureName);
-
-            CreateSingleCornerVertex(tile, patch, 0, 1, textureName);
-            CreateSingleCornerVertex(tile, patch, 1, 0, textureName);
-            CreateSingleCornerVertex(tile, patch, 1, 1, textureName);
-
-            return textureName;
-        }
-
-        /// <summary>
-        /// Create a single vertex for a corner in the patch
-        /// </summary>
-        /// <param name="tile">The tile (parsed .t-file)</param>
-        /// <param name="patch">The terrain patch (one of the patches in the tile)</param>
-        /// <param name="cornerIndexX">Defines the x-value of the corner (0 or 1)</param>
-        /// <param name="cornerIndexZ">Defines the z-value of the corner (0 or 1)</param>
-        /// <param name="textureName">The name of the texture</param>
-        private void CreateSingleCornerVertex(Tile tile, terrain_patchset_patch patch, float cornerIndexX, float cornerIndexZ, string textureName)
-        {
-            int squaresPerPatch = 16;
-            cornerIndexX *= squaresPerPatch;
-            cornerIndexZ *= squaresPerPatch;
-
-            var step = tile.SampleSize;
-            float cornerX = patch.CenterX - 1024;
-            float cornerZ = patch.CenterZ - 1024 + 2048 * tile.Size;
-            cornerX += -patch.RadiusM + cornerIndexX * step;
-            cornerZ += -patch.RadiusM + (squaresPerPatch - cornerIndexZ) * step;
-            var location = new WorldLocation(tile.TileX, tile.TileZ, cornerX, 0, cornerZ);
-
-            // Rotate, Flip, and stretch the texture using the matrix coordinates stored in terrain_patchset_patch 
-            // transform uv by the 2x3 matrix made up of X,Y  W,B  C,H
-            var U = cornerIndexX * patch.W + cornerIndexZ * patch.B + patch.X;
-            var V = cornerIndexX * patch.C + cornerIndexZ * patch.H + patch.Y;
-
-            newVertices[textureName].Add(new VertexPositionTexture(locationTranslator.VertexPosition(location), new Vector2(U, V)));
-        }
-
-        public string GetStatusInformation(WorldLocation location)
-        {
-            // first make sure we normalize to the snapped tile
-            WorldLocation snappedLocation = new WorldLocation(location);
-            snappedLocation.NormalizeTo(this.snappedTileX, this.snappedTileZ);
-
-            float totalSize = 2048 * this.TileSize;
-            int patchIndexX = (int)((snappedLocation.Location.X + 1024) / totalSize * this.textureNames.GetLength(0));
-            int patchIndexZ = (int)((snappedLocation.Location.Z + 1024) / totalSize * this.textureNames.GetLength(1));
-            patchIndexZ = this.textureNames.GetLength(1) - patchIndexZ - 1;
-
-            return String.Format(System.Globalization.CultureInfo.CurrentCulture,
-                "({1}, {2}) for {3}x{3} tile: {0}", textureNames[patchIndexX, patchIndexZ], patchIndexX, patchIndexZ, this.TileSize);
-        }
-
-        static Dictionary<int, TileName.Zoom> zoomFromInt = new Dictionary<int, TileName.Zoom> {
-            {1, TileName.Zoom.Small}, {2, TileName.Zoom.Large}, {8, TileName.Zoom.DMSmall}, {16, TileName.Zoom.DMLarge}
-        };
-
-        public void DrawPatchLines(DrawArea drawArea)
-        {
-            float totalSize = 2048 * this.TileSize;
-            int iMax = this.textureNames.GetLength(0);
-            float tileL = totalSize / iMax;
-            for (int i = 0; i <= iMax; i++)
-            {
-                drawArea.DrawLine(1, Color.NavajoWhite, new WorldLocation(snappedTileX, snappedTileZ, i * tileL - 1024, 0, -1024), totalSize, 0, 0);
-                drawArea.DrawLine(1, Color.NavajoWhite, new WorldLocation(snappedTileX, snappedTileZ, -1024, 0, i * tileL - 1024), totalSize, MathHelper.PiOver2, 0);
-            }
-        }
-    }
-    #endregion
-
-    #region ReducableTexture2D
-    /// <summary>
-    /// Wrapper class around a Texture2D that allows reduction of memory consumption, by reducing the size of the texture
-    /// When asked for a reduced version of a texture will be used, in place of the original texture.
-    /// Multiple reductions are possible
-    /// </summary>
-    class ReducableTexture2D : IDisposable
-    {
-        /// <summary>The actual texture that this is a wrapper for</summary>
-        public Texture2D Texture { get; private set; }
-        /// <summary>The scaling factor that this texture already has had</summary>
-        public int ScaledBy { get; private set; }
-
-        private static GraphicsDevice device;
-        private static SpriteBatch spriteBatch;
-
-        //we keep a cache of renderTargets. So we do not have to create them over and over again
-        private static Dictionary<int, Dictionary<int, RenderTarget2D>> renderTargets = new Dictionary<int, Dictionary<int, RenderTarget2D>>();
-        //We keep a cache of available arrays for color data.
-        //This saves quite a bit of creating and destroying temporary arrays.
-        private static Dictionary<int, Color[]> colorData = new Dictionary<int, Color[]>();
-
-        /// <summary>
-        /// Constructor
-        /// </summary>
-        /// <param name="graphicsDevice">The graphics device that can be used for texture reduction</param>
-        /// <param name="originalTexture">The orignal texture that we wrap around (the ScaledBy=1 texture)</param>
-        public ReducableTexture2D(GraphicsDevice graphicsDevice, Texture2D originalTexture)
-        {
-            if (device == null)
-            {
-                device = graphicsDevice;
-                spriteBatch = new SpriteBatch(device);
-            }
-
-            Texture = originalTexture;
-            ScaledBy = 1;
-        }
-
-        /// <summary>
-        /// Reduce the size of the texture
-        /// </summary>
-        /// <param name="requestedScaleFactor">linear reduction scale, scaling from the original texture.</param>
-        public void ReduceToFactor(int requestedScaleFactor)
-        {
-            if (!IsPowerOfTwo(requestedScaleFactor))
-            {
-                throw new InvalidDataException("Only scaling with a power of 2 is supported to make sure multiple reductions keep making sense");
-            }
-
-            int additionalScaleNeeded = DetermineAdditionalScaleNeeded(requestedScaleFactor);
-            if (additionalScaleNeeded <= 1)
-            {
-                // We already have the requested scale
-                return;
-            }
-
-            int newWidth = Texture.Width / additionalScaleNeeded;
-            int newHeight = Texture.Height / additionalScaleNeeded;
-            try
-            {
-                var renderTarget = GetRenderTarget(newWidth, newHeight);
-                device.SetRenderTarget(renderTarget);
-                device.Clear(Color.White);
-                spriteBatch.Begin();
-                var fullTarget = new Rectangle(0, 0, newWidth, newHeight);
-                spriteBatch.Draw(Texture, fullTarget, Color.White);
-                spriteBatch.End();
-                device.SetRenderTarget(null);
-
-                //The rendered texture is not very stable: it is in memory of the renderTarget which depends on the video buffer
-                //Rescaling the screen or so makes it invalid. So we really copy out the data and put it in a new texture.
-                var scaledTexture = GetStableTextureFromRenderTarget(renderTarget);
-                Texture.Dispose();
-                Texture = scaledTexture;
-            }
-            catch { }
-
-            //Note, even if the scaling did not work, we do report that the texture has been scaled
-            //Otherwise users might be trying over and over again on the not-yet scaled textures
-            ScaledBy *= additionalScaleNeeded;
-        }
-
-        public int DetermineAdditionalScaleNeeded(int requestedScaleFactor)
-        {
-            if (requestedScaleFactor < ScaledBy) { return 1; }
-
-            int additionalScaleNeeded = requestedScaleFactor / ScaledBy;
-            var pp = device.PresentationParameters;
-            //We must make sure the backbuffer can handle it.
-            while (Texture.Width / additionalScaleNeeded > pp.BackBufferWidth || Texture.Height / additionalScaleNeeded > pp.BackBufferHeight)
-            {
-                additionalScaleNeeded *= 2;
-            }
-            return additionalScaleNeeded;
-        }
-
-        private static bool IsPowerOfTwo(int x)
-        {
-            return (x != 0) && ((x & (x - 1)) == 0);
-        }
-
-        private Texture2D GetStableTextureFromRenderTarget(RenderTarget2D renderTarget)
-        {
-            var renderedTexture = renderTarget;
-            int width = renderedTexture.Width;
-            int height = renderedTexture.Height;
-            var scaledTexture = new Texture2D(device, width, height, false, SurfaceFormat.Color);
-            Color[] data = GetColorDataArray(width * height);
-            renderedTexture.GetData<Color>(data);
-            scaledTexture.SetData(data);
-            return scaledTexture;
-        }
-
-        private static Color[] GetColorDataArray(int totalSize)
-        {
-            if (!colorData.ContainsKey(totalSize))
-            {
-                colorData[totalSize] = new Color[totalSize];
-            }
-            return colorData[totalSize];
-        }
-
-        private static RenderTarget2D GetRenderTarget(int width, int height)
-        {
-            if (renderTargets.ContainsKey(width) && renderTargets[width].ContainsKey(height))
-            {
-                return renderTargets[width][height];
-            }
-            var newTarget = GetNewRenderTarget(width, height);
-            if (!renderTargets.ContainsKey(width))
-            {
-                renderTargets[width] = new Dictionary<int, RenderTarget2D>();
-            }
-            renderTargets[width][height] = newTarget;
-            return newTarget;
-        }
-
-        private static RenderTarget2D GetNewRenderTarget(int width, int height)
-        {
-            //todo Handle situations where backbuffer is not large enough to support width and height
-            PresentationParameters pp = device.PresentationParameters;
-            var renderTarget =
-                    new RenderTarget2D(device, width, height,
-                        false, SurfaceFormat.Color, pp.DepthStencilFormat, pp.MultiSampleCount, RenderTargetUsage.DiscardContents);
-            return renderTarget;
-
-        }
-
-        #region IDisposable
-        private bool disposed;
-
-        /// <summary>
-        /// Finalizer
-        /// </summary>
-        ~ReducableTexture2D()
-        {
-            Dispose(false);
-        }
-
-        /// <summary>
-        /// Implementing IDisposable
-        /// </summary>
-        public void Dispose()
-        {
-            Dispose(true);
-            GC.SuppressFinalize(this);
-        }
-
-        void Dispose(bool disposing)
-        {
-            if (disposed) { return; }
-            disposed = true;
-            if (!disposing) { return; }
-            Texture?.Dispose();
-            Texture = null;
-            // There are no unmanaged resources to release,
-        }
-        #endregion
-    }
-    #endregion
-}
->>>>>>> e8fedd38
+﻿// COPYRIGHT 2014, 2018 by the Open Rails project.
+// 
+// This file is part of Open Rails.
+// 
+// Open Rails is free software: you can redistribute it and/or modify
+// it under the terms of the GNU General Public License as published by
+// the Free Software Foundation, either version 3 of the License, or
+// (at your option) any later version.
+// 
+// Open Rails is distributed in the hope that it will be useful,
+// but WITHOUT ANY WARRANTY; without even the implied warranty of
+// MERCHANTABILITY or FITNESS FOR A PARTICULAR PURPOSE.  See the
+// GNU General Public License for more details.
+// 
+// You should have received a copy of the GNU General Public License
+// along with Open Rails.  If not, see <http://www.gnu.org/licenses/>.
+
+// These classes are about rendering the terrain textures in a 2D fashion below the tracks
+// Rendering terrain in this way is very different from rendering terrain in the simulator in a number of ways.
+// In the simulator normally only a few patches are being drawn. And for each patch 16x16 different height points are being used.
+// Each height point is a different vertex. The texture is then wrapped over these vertices.
+// Here, in contrast, we do not care about height. So each texture only needs to be drawn over a single quad (two triangles).
+// Although the 4 vertices at the corners can be reused in principle for the other patches at the same corner, the texture UV
+// values can not. Normally vertices can be reused because both the vertex location and the location in the texture are the same.
+// Here the location in the texture (and actually even the texture) is unique. So there is not re-using of vertices.
+// Because we are not re-using vertices over different textures, we also do not care about reusing them for a single texture.
+// Therefore, we actually use 6 vertices (2 triangles) without reuse.
+//
+// Another big difference is that we must have in memory all textures in the visible region (which might be the whole route!).
+// The good thing is that if there is a lot of re-using of textures (e.g. in the case no photo-textures are used) drawing the whole
+// route is not very difficult: many vertices using the same tertex, which the GPU is capable of doing quite well.
+//
+// The terrain textures are drawn using normal3D techniques. All terrain is taken to be in the X-Z plane (so Y=0). The camera
+// is exacly above the middle of the 'screen' area at a height and view frustrum such that the 3D view exactly matches the grid
+// lines (that are drawn in 2D).
+//
+// Because of the large memory of all textures only those tiles and their needed textures are loaded that are in the visible range.
+// Once the tiles are loaded, they stay in memory (and will therefore be drawn).
+
+// Dealing with 2x2, 8x8 and 16x16 tiles:
+// Foreach tile there might be a corresponding terrainTile. However, in case of 2x2 and larger terrainTiles, multiple normal tiles share
+// a common terrainTile. For the simulator that is not so relevant, you just make sure the correct terrainTiles is used.
+// There is another complication. Any normal tile can be part of a larger terrainTile, even when it also has a 1x1 tile present.
+// When you load a terrainTile for that normal tile, the smallest possible zoom-level is loaded 
+// We want to make sure that each tile is only loaded once, and that all bigger tiles are only stored once.
+// For this first we have keep track of which normal tiles have their corresponding terrainTile (whatever its zoom) is loaded.
+// Then, to make sure each tile is stored only once we have to have a unique identifier for the tile.
+// This unique identifier is based on three things:
+//  * the snapped tileX (for 1x1 tile this is just the tileX, for 2x2 tiles it is snapped to multiples of 2, for 8x8 tiles snapped to multiples of 8, ...)
+//  * the snapped tileZ
+//  * the zoom size (1, 2, 8, 16)
+
+using System;
+using System.IO;
+using System.Collections.Generic;
+using System.Linq;
+using System.Text;
+using Microsoft.Xna.Framework;
+using Microsoft.Xna.Framework.Graphics;
+
+using Orts.Formats.Msts;
+using Orts.ActivityRunner.Viewer3D;
+using Orts.Common;
+
+namespace ORTS.TrackViewer.Drawing
+{
+    /// <summary>
+    /// Main class to draw the terrain as from far above (so in an effective 2D fashion)
+    /// Drawing lines around the patches (each tile is divided in a number, typically 16x16, patches) is also supported
+    /// </summary>
+    public class DrawTerrain
+    {
+        #region Properties
+        /// <summary>The information to be used in the statusbar</summary>
+        public string StatusInformation { get; private set; }
+
+        //injection dependency properties
+        private MessageDelegate messageDelegate;
+
+        //Directory paths of various formats and files
+        string tilesPath;
+        string lotilesPath;
+        string terrtexPath;
+
+        //basic graphics
+        private GraphicsDevice device;
+        private BasicEffect basicEffect;
+
+        //Managin textures
+        private TerrainTextureManager textureManager;
+
+        // Storing our own generated data for viewing
+        private Dictionary<uint, TerrainTile2D> terrainTiles;
+        private HashSet<uint> loadedTerrainTiles;
+        private Dictionary<string, VertexBuffer> vertexBuffers;
+        private Dictionary<string, int> vertexBufferCounts;
+
+        //visibility of terrain and patchlines
+        private bool terrainIsVisible;
+        private bool terrainDMIsVisible;
+        private bool showPatchLines;
+
+        //drawArea
+        private Translate3Dto2D locationTranslator;
+        private int visibleTileXmin;
+        private int visibleTileXmax;
+        private int visibleTileZmin;
+        private int visibleTileZmax;
+        #endregion
+
+        #region Public methods
+        /// <summary>
+        /// Constructor
+        /// </summary>
+        /// <param name="routePath">Path to the route directory</param>
+        /// <param name="messageDelegate">The delegate that will present with the message we want to send to the user during long loading times</param>
+        /// <param name="drawWorldTiles">The object that knows which tiles are available</param>
+        public DrawTerrain(string routePath, MessageDelegate messageDelegate, DrawWorldTiles drawWorldTiles)
+        {
+            this.messageDelegate = messageDelegate;
+            this.tilesPath = routePath + @"\TILES\";
+            this.lotilesPath = routePath + @"\LO_TILES\";
+            this.terrtexPath = routePath + @"\TERRTEX\";
+
+            locationTranslator = new Translate3Dto2D(drawWorldTiles);
+            terrainTiles = new Dictionary<uint, TerrainTile2D>();
+            loadedTerrainTiles = new HashSet<uint>();
+        }
+
+        /// <summary>
+        /// Load some basic content (regular XNA method), mainly just initialization.
+        /// This does not load tiles nor textures (because those are only loaded on demand, depending on visual area). 
+        /// </summary>
+        /// <param name="graphicsDevice">The graphsics device used for XNA drawing, and also texture importing</param>
+        public void LoadContent(GraphicsDevice graphicsDevice)
+        {
+            this.device = graphicsDevice;
+            basicEffect = new BasicEffect(this.device)
+            {
+                TextureEnabled = true,
+                World = Matrix.Identity
+            };
+            Clear();
+        }
+
+        /// <summary>
+        /// Clear all stored data for this drawTerrain, getting rid of all textures and other loaded things.
+        /// </summary>
+        public void Clear()
+        {
+            textureManager?.Dispose();
+            loadedTerrainTiles.Clear();
+            terrainTiles.Clear();
+
+            textureManager = new TerrainTextureManager(terrtexPath, device, messageDelegate);
+            SetTerrainReduction();
+            DiscardVertexBuffers();
+        }
+
+        /// <summary>
+        /// Set whether the terrain is visible (drawn) or not.
+        /// </summary>
+        /// <param name="isVisible">Terrain will be drawn if this is set to yes</param>
+        /// <param name="isVisibleDM">Distant mountain terrain will be drawn if this is set to yes</param>
+        /// <param name="drawArea">The area currently visible and for which all tiles and textures need to be loaded</param>
+        public void SetTerrainVisibility(bool isVisible, bool isVisibleDM, DrawArea drawArea)
+        {
+            DiscardVertexBuffers();
+            bool eitherOneTurnedOn = ((isVisible && !this.terrainIsVisible) || (isVisibleDM && !this.terrainDMIsVisible));
+            this.terrainIsVisible = isVisible;
+            this.terrainDMIsVisible = isVisibleDM;
+            if (isVisible || isVisibleDM)
+            {
+                if (drawArea == null)
+                {
+                    return;
+                }
+                DetermineVisibleArea(drawArea);
+                if (eitherOneTurnedOn)
+                {   // do not load something if user only wants to draw less
+                    EnsureAllTilesAreLoaded();
+                }
+                CreateVertexBuffers();
+            }
+        }
+
+        /// <summary>
+        /// Set whether the lines between the patches are visible or not
+        /// </summary>
+        public void SetPatchLineVisibility(bool isVisible)
+        {
+            this.showPatchLines = isVisible;
+        }
+
+        /// <summary>
+        /// Set the reduction for all the textures that are loaded. The input is a user setting, not an argument
+        /// </summary>
+        public void SetTerrainReduction()
+        {
+            int wantedScaleFactor = Properties.Settings.Default.terrainReductionFactor;
+            int newScaleFactor = wantedScaleFactor;
+            if (wantedScaleFactor == 0)
+            {
+                newScaleFactor = 1;
+                //Some way to determine the scaling automatically. We use the loaded .ace files
+                //The scaling below keeps the memory more or less constant
+                if (textureManager.Count() > 100) { newScaleFactor = 2; }
+                if (textureManager.Count() > 400) { newScaleFactor = 4; }
+                if (textureManager.Count() > 1600) { newScaleFactor = 8; }
+                if (textureManager.Count() > 6400) { newScaleFactor = 16; }
+            }
+            if (newScaleFactor < textureManager.CurrentScaleFactor)
+            {
+                //The wanted scale factor is less than what it was. We do not have the original data anymore, though.
+                //So we need to reload everything
+                this.Clear();
+                EnsureAllTilesAreLoaded();
+                CreateVertexBuffers();
+            }
+            textureManager.SetCurrentScaleFactor(newScaleFactor);
+        }
+        #endregion
+
+        #region Area and visibility handling
+        /// <summary>
+        /// Find and store the current visible area
+        /// </summary>
+        void DetermineVisibleArea(DrawArea drawArea)
+        {
+            WorldLocation upperLeft = drawArea.LocationUpperLeft;
+            WorldLocation lowerRight = drawArea.LocationLowerRight;
+            visibleTileXmin = upperLeft.TileX;
+            visibleTileXmax = lowerRight.TileX;
+            visibleTileZmin = lowerRight.TileZ;
+            visibleTileZmax = upperLeft.TileZ;
+        }
+
+        #endregion
+
+        #region Loading
+        /// <summary>
+        /// Make sure all tiles that had not been loaded are loaded now.
+        /// </summary>
+        public void EnsureAllTilesAreLoaded()
+        {
+            for (int tileX = visibleTileXmin; tileX <= visibleTileXmax; tileX++)
+            {
+                for (int tileZ = visibleTileZmin; tileZ <= visibleTileZmax; tileZ++)
+                {
+                    EnsureTileIsLoaded(tileX, tileZ);
+                }
+            }
+        }
+
+        /// <summary>
+        /// Make sure the Tile and its needed textures are loaded. This means checking if it is already loaded, (or at least tried to load)
+        /// and if it is not loaded, load it.
+        /// </summary>
+        /// <param name="tileX">The cornerIndexX-value of the tile number</param>
+        /// <param name="tileZ">The cornerIndexZ-value of the tile number</param>
+        void EnsureTileIsLoaded(int tileX, int tileZ)
+        {
+            uint index = this.locationTranslator.TileIndex(tileX, tileZ, 1);
+            if (loadedTerrainTiles.Contains(index))
+            {
+                return;
+            }
+            loadedTerrainTiles.Add(index); // whatever comes next, there is not need to reload this tile ever again.
+
+            Tile newTile = LoadTile(tileX, tileZ, false);
+            if (newTile == null)
+            {
+                newTile = LoadTile(tileX, tileZ, true);
+                if (newTile == null)
+                {
+                    return;
+                }
+            }
+
+            uint storeIndex = this.locationTranslator.TileIndex(tileX, tileZ, newTile.Size);
+            if (terrainTiles.ContainsKey(storeIndex))
+            {
+                // this larger than 1x1 tile has already been loaded from a different tileX and tileZ
+                return;
+            }
+
+            var newTerrainTile = new TerrainTile2D(newTile, textureManager, locationTranslator);
+            terrainTiles.Add(storeIndex, newTerrainTile);
+            SetTerrainReduction();
+        }
+
+        /// <summary>
+        /// Load the information for a single tile (as in parse the needed .t -file.
+        /// </summary>
+        /// <param name="tileX">The cornerIndexX-value of the tile number</param>
+        /// <param name="tileZ">The cornerIndexZ-value of the tile number</param>
+        /// <param name="loTiles">Loading LO tile (Distant Mountain) or not</param>
+        /// <returns>The tile information as a 'Tile' object</returns>
+        private Tile LoadTile(int tileX, int tileZ, bool loTiles)
+        {
+            TileName.Zoom zoom = loTiles ? TileName.Zoom.DMSmall : TileName.Zoom.Small;
+            string path = loTiles ? this.lotilesPath : this.tilesPath;
+
+            // Note, code is similar to ORTS.Viewer3D.TileManager.Load
+            // Check for 1x1 or 8x8 tiles.
+            TileName.Snap(ref tileX, ref tileZ, zoom);
+
+            // we set visible to false to make sure errors are loaded
+            Tile newTile = new Tile(path, tileX, tileZ, zoom, false);
+            if (newTile.Loaded)
+            {
+                return newTile;
+            }
+            else
+            {
+                // Check for 2x2 or 16x16 tiles.
+                TileName.Snap(ref tileX, ref tileZ, zoom - 1);
+                newTile = new Tile(tilesPath, tileX, tileZ, zoom - 1, false);
+                if (newTile.Loaded)
+                {
+                    return newTile;
+                }
+            }
+
+            return null;
+
+        }
+
+        /// <summary>
+        /// Create the texture-name-indexed vertex buffers that the Graphics card will need.
+        /// The vertex buffers are created from information pre-calculated in stored 'TerrainTile2D' objects.
+        /// </summary>
+        void CreateVertexBuffers()
+        {
+            foreach (string textureName in textureManager.Keys)
+            {
+                //It seems that this implementation has quite some copying of data of vertices, but I am not sure how to prevent this.
+                var vertices = new List<VertexPositionTexture>();
+
+                foreach (int zoomSize in GetZoomSizesToShow(false))
+                {
+                    foreach (TerrainTile2D terrainTile in terrainTiles.Values)
+                    {
+                        if (terrainTile.TileSize == zoomSize)
+                        {
+                            var additionalVertices = terrainTile.GetVertices(textureName);
+                            vertices.AddRange(additionalVertices);
+                        }
+                    }
+                }
+
+                if (vertices.Count() > 0)
+                {
+                    VertexBuffer buffer = new VertexBuffer(device, typeof(VertexPositionTexture), vertices.Count(), BufferUsage.WriteOnly);
+                    int vertexCount = vertices.Count();
+                    buffer.SetData(vertices.ToArray(), 0, vertexCount);
+                    vertexBuffers.Add(textureName, buffer);
+                    vertexBufferCounts.Add(textureName, vertexCount);
+                }
+            }
+
+        }
+
+        private List<int> GetZoomSizesToShow(bool lowToHigh)
+        {
+            List<int> zoomSizesToShow = new List<int>();
+            if (this.terrainDMIsVisible)
+            {
+                zoomSizesToShow.Add(16);
+                zoomSizesToShow.Add(8);
+            }
+            if (this.terrainIsVisible)
+            {
+                zoomSizesToShow.Add(2);
+                zoomSizesToShow.Add(1);
+            }
+            if (lowToHigh)
+            {
+                zoomSizesToShow.Reverse();
+            }
+            return zoomSizesToShow;
+        }
+
+        /// <summary>
+        /// Discard the vertexbuffers. No active signal is sent to the Graphics card to discard, but since we are not using the buffers anymore, 
+        /// this should be save enough (we are not re-using the buffers until the user decides to draw terrain again).
+        /// </summary>
+        void DiscardVertexBuffers()
+        {
+            vertexBuffers = new Dictionary<string, VertexBuffer>();
+            vertexBufferCounts = new Dictionary<string, int>();
+        }
+        #endregion
+
+        #region Drawing
+        /// <summary>
+        /// This is the method that does the actual drawing of the terrain
+        /// </summary>
+        /// <param name="drawArea">The area to draw upon (with physical location to pixel transformations)</param>
+        public void Draw(DrawArea drawArea)
+        {
+            UpdateCamera(drawArea);
+
+            device.SamplerStates[0] = new SamplerState
+            {
+                AddressU = TextureAddressMode.Wrap,
+                AddressV = TextureAddressMode.Wrap,
+                AddressW = TextureAddressMode.Wrap,
+                Filter = TextureFilter.Point
+            };
+
+            foreach (string textureName in vertexBuffers.Keys)
+            {
+                basicEffect.Texture = textureManager[textureName].Texture;
+                foreach (EffectPass pass in basicEffect.CurrentTechnique.Passes)
+                {
+                    device.SetVertexBuffer(vertexBuffers[textureName]);
+                    pass.Apply();
+                    device.DrawPrimitives(PrimitiveType.TriangleList, 0, vertexBufferCounts[textureName]);
+                }
+            }
+
+            UpdateStatusInformation(drawArea.MouseLocation);
+        }
+
+        /// <summary>
+        /// This is the method that draws the patchlines (if this is enabled, and if the zooming level is enough).
+        /// </summary>
+        /// <param name="drawArea">The area to draw upon (with physical location to pixel transformations)</param>
+        public void DrawPatchLines(DrawArea drawArea)
+        {
+            DetermineVisibleArea(drawArea);
+            // We want at least 20 pixels/patch to start drawing, each patch = 2048m/16 = 256m, so at least 20pixels/256m or 0.08 pixel/meter
+            if (!this.showPatchLines || drawArea.Scale < 0.08)
+            {
+                return;
+            }
+
+            foreach (int zoomSize in GetZoomSizesToShow(false))
+            {
+                for (int tileX = visibleTileXmin; tileX <= visibleTileXmax; tileX++)
+                {
+                    for (int tileZ = visibleTileZmin; tileZ <= visibleTileZmax; tileZ++)
+                    {
+                        uint index = this.locationTranslator.TileIndex(tileX, tileZ, zoomSize);
+                        if (terrainTiles.ContainsKey(index))
+                        {
+                            terrainTiles[index].DrawPatchLines(drawArea);
+                        }
+                    }
+                }
+            }
+
+        }
+
+        private void UpdateStatusInformation(in WorldLocation location)
+        {
+            this.StatusInformation = "unknown";
+            foreach (int zoomSize in GetZoomSizesToShow(true))
+            {
+                uint storeIndex = this.locationTranslator.TileIndex(location.TileX, location.TileZ, zoomSize);
+                if (terrainTiles.ContainsKey(storeIndex))
+                {
+                    this.StatusInformation = terrainTiles[storeIndex].GetStatusInformation(location);
+                    return;
+                }
+            }
+        }
+
+        /// <summary>
+        /// Place the (3D) camera such that the 3D terrain is drawn in exactly the same location as the other 2D elements
+        /// </summary>
+        /// <param name="drawArea">The area to draw upon (with physical location to pixel transformations)</param>
+        void UpdateCamera(DrawArea drawArea)
+        {
+            // We create a view and projection matrix to allow viewing the world/terrain from the top.
+            // All Vertices will be in real-world locations relative to a certain reference location
+
+            //Using Pi/2 for projection, the distance from camera to plane is the same as the half the distance from top to bottom in the screen.
+            //
+            // So if the vertex positions are real world-locations, the camera-target should be at (worldCenterX, 0, worldCenterZ).
+            // The Cameraposition itself is (world-center-X, cam-height, world-centerZ)
+            //      where camheight is (worldHeight/2 = worldWidth/aspectRatio/2).
+            // The distance of camera can be very large, so the backplane has to be set accordingly: cam-height/2 and cam-height*2.
+
+            WorldLocation upperLeft = drawArea.LocationUpperLeft;
+            WorldLocation lowerRight = drawArea.LocationLowerRight;
+            Vector3 groundUpperLeft = locationTranslator.VertexPosition(upperLeft);
+            Vector3 groundLowerRight = locationTranslator.VertexPosition(lowerRight);
+            Vector3 cameraTarget = (groundUpperLeft + groundLowerRight) / 2;
+            float width = groundLowerRight.X - groundUpperLeft.X;
+            float camHeight = width / device.Viewport.AspectRatio / 2;
+            Vector3 cameraPosition = cameraTarget;
+            cameraPosition.Y = -camHeight;
+            basicEffect.View = Matrix.CreateLookAt(cameraPosition, cameraTarget, new Vector3(0, 0, 1));
+            basicEffect.Projection = Matrix.CreatePerspectiveFieldOfView(MathHelper.PiOver2, device.Viewport.AspectRatio, camHeight / 2, camHeight * 2);
+
+        }
+        #endregion
+    }
+
+    #region class Translate3Dto2D
+    /// <summary>
+    /// This class translates a 3D WorldLocation (tile-based), into a 2D location (without tile reference) for the flat terrain (in X-Z plane) 
+    /// </summary>
+    class Translate3Dto2D
+    {
+        private int referenceTileX;
+        private int referenceTileZ;
+
+        static Dictionary<int, TileName.Zoom> zoomFromInt = new Dictionary<int, TileName.Zoom> {
+            {1, TileName.Zoom.Small}, {2, TileName.Zoom.Large}, {8, TileName.Zoom.DMSmall}, {16, TileName.Zoom.DMLarge}
+        };
+
+        /// <summary>
+        /// Constructor. The main thing done in this constructor is determining the reference tile used for calculating from 3D tile-based to effectively 2D without tiles.
+        /// </summary>
+        /// <param name="worldTiles">The object that know what tiles are in principle available, so a reference location can be chosen nicely in the middle</param>
+        public Translate3Dto2D(DrawWorldTiles worldTiles)
+        {
+            int TileXmin = int.MaxValue;
+            int TileXmax = int.MinValue;
+            int TileZmin = int.MaxValue;
+            int TileZmax = int.MinValue;
+            worldTiles.DoForAllTiles(new TileDelegate((tileX, tileZ) =>
+            {
+                if (tileX > TileXmax) { TileXmax = tileX; }
+                if (tileX < TileXmin) { TileXmin = tileX; }
+                if (tileZ > TileZmax) { TileZmax = tileZ; }
+                if (tileZ < TileZmin) { TileZmin = tileZ; }
+            }));
+            referenceTileX = (TileXmax + TileXmin) / 2;
+            referenceTileZ = (TileZmax + TileZmin) / 2;
+        }
+
+        /// <summary>
+        /// Translate a World-Location to a Vertex position, without taking height into account.
+        /// This means that we take the (cornerIndexX,0,cornerIndexZ) vector between the location and some (center of) a reference tile.
+        /// </summary>
+        /// <param name="location">Source World location</param>
+        public Vector3 VertexPosition(in WorldLocation location)
+        {
+            WorldLocation normalizedLocation = location.NormalizeTo(referenceTileX, referenceTileZ);
+            return new Vector3(normalizedLocation.Location.X, 0, normalizedLocation.Location.Z);
+        }
+
+        /// <summary>
+        /// Translate a tile location given by tileX and tileZ, together with a zoomSize, into a single uint index
+        /// </summary>
+        /// <param name="tileX">The cornerIndexX-value of the tile number</param>
+        /// <param name="tileZ">The cornerIndexZ-value of the tile number</param>
+        /// <param name="zoomSize">The zoom size (1, 2, 8, or 16) </param>
+        public uint TileIndex(int tileX, int tileZ, int zoomSize)
+        {
+            // tileX,Z raw data can be up to 15 bit, possibly 16. But we do not need that for a single route.
+            // We also need room for zoom size, which can be 1, 2, 8, 16. To make things easy, we use 6 bits for this.
+            // This leaves (32-6)/2 = 13 bits to encode the tileX,Z, each
+            // To make sure they are never negative, we add 2^12 = 4096, so they are never negative.
+            // Basically, this means routes that can have relative tiles ranging from about -4000 to + 4000, or 8000 * 2km = 16000 km. More than enough.
+
+            // We also snap the tileX and tileZ to multiples of the size.
+            TileName.Snap(ref tileX, ref tileZ, zoomFromInt[zoomSize]);
+
+            uint index = ((uint)zoomSize << 26) + ((uint)(tileX - referenceTileX + 4096) << 13) + (uint)(tileZ - this.referenceTileZ + 4096);
+
+            //debug (I guess a unit test would have been better)
+            //uint indexX = (uint)(tileX - referenceTileX + 4096);
+            //uint indexZ = (uint)(tileZ - referenceTileZ + 4096);
+            //string debugX = Convert.ToString(indexX, 2);
+            //string debugZ = Convert.ToString(indexZ, 2);
+            //string debugString = Convert.ToString(index, 2);
+            //if (tileX > referenceTileX)
+
+            return index;
+        }
+    }
+    #endregion
+
+    #region class TerrainTextureManager
+    /// <summary>
+    /// The manager that loads and stores the various terrain textures. Since normally the textures are shared over multiple tiles,
+    /// we want to store them only once.
+    /// </summary>
+    class TerrainTextureManager : Dictionary<string, ReducableTexture2D>, IDisposable
+    {
+        public int CurrentScaleFactor { get; private set; } = 1;
+
+        private int loadedAceFilesCounter = 0;
+        private HashSet<string> unloadableTerrainTextures;
+        private string terrtexPath;
+        private MessageDelegate messageDelegate;
+        private GraphicsDevice device;
+
+        /// <summary>
+        /// Constructor
+        /// </summary>
+        /// <param name="terrtexPath">Directory path where the textures are located</param>
+        /// <param name="device">The graphics device used to import textures into Texture2D</param>
+        /// <param name="messageDelegate">The delegate used to draw an on-screen message to the user during longer loading sessions</param>
+        public TerrainTextureManager(string terrtexPath, GraphicsDevice device, MessageDelegate messageDelegate) : base()
+        {
+            this.unloadableTerrainTextures = new HashSet<string>();
+            this.device = device;
+            this.messageDelegate = messageDelegate;
+            this.terrtexPath = terrtexPath;
+        }
+
+        /// <summary>
+        /// Return whether a texture is loaded or not.
+        /// </summary>
+        /// <param name="filename">The filename (without path) of the texture</param>
+        public bool TextureIsLoaded(string filename)
+        {
+            if (this.ContainsKey(filename))
+            {
+                return true;
+            }
+
+            if (unloadableTerrainTextures.Contains(filename))
+            {
+                return false;
+            }
+
+            string path = terrtexPath + filename;
+            if (System.IO.File.Exists(path))
+            {
+                //The message delegate has quite some overhead, so print it only so often to keep the user informed
+                if (loadedAceFilesCounter % 100 == 0)
+                {
+                    messageDelegate(String.Format(TrackViewer.catalog.GetString("Loading terrain ace-files {0}-{1} (scaled down with a factor {2})"), loadedAceFilesCounter, loadedAceFilesCounter + 99, CurrentScaleFactor));
+                }
+                loadedAceFilesCounter++;
+                var originalTexture = Orts.Formats.Msts.AceFile.Texture2DFromFile(this.device, path);
+                var reducableTexture = new ReducableTexture2D(device, originalTexture);
+                reducableTexture.ReduceToFactor(CurrentScaleFactor);
+                this[filename] = reducableTexture;
+                return true;
+            }
+
+            unloadableTerrainTextures.Add(filename);
+            return false;
+        }
+
+        /// <summary>
+        /// Set a new scale factor. Since already loaded textures will be rescaled as needed, this can actually take some time
+        /// Hence this is more then just the change of a property
+        /// </summary>
+        /// <param name="newScaleFactor">The new scale factor to be used</param>
+        public void SetCurrentScaleFactor(int newScaleFactor)
+        {
+            int oldScaleFactor = CurrentScaleFactor;
+            CurrentScaleFactor = newScaleFactor;
+            if (CurrentScaleFactor <= oldScaleFactor) { return; }
+
+            //We need to rescale all already loaded ace files
+            messageDelegate(String.Format(TrackViewer.catalog.GetString("Rescaling previously loaded ace-files")));
+            foreach (string filename in this.Keys)
+            {
+                this[filename].ReduceToFactor(newScaleFactor);
+            }
+        }
+
+        #region IDisposable
+        private bool disposed;
+
+        /// <summary>
+        /// Finalizer
+        /// </summary>
+        ~TerrainTextureManager()
+        {
+            Dispose(false);
+        }
+
+        /// <summary>
+        /// Implementing IDisposable
+        /// </summary>
+        public void Dispose()
+        {
+            Dispose(true);
+            GC.SuppressFinalize(this);
+        }
+
+        void Dispose(bool disposing)
+        {
+            if (disposed) { return; }
+            disposed = true;
+            if (!disposing) { return; }
+            unloadableTerrainTextures = null;
+            foreach (string filename in this.Keys)
+            {
+                this[filename].Dispose();
+            }
+            this.Clear();
+        }
+        #endregion
+    }
+    #endregion
+
+    #region class TerrainTile2D
+    /// <summary>
+    /// Class to store information of a single tile needed for drawing the terrain
+    /// This will not actually do the drawing itself, because it is more efficient to combine all vertices of all tiles that use
+    /// the same texture (only one draw call is then needed).
+    /// </summary>
+    class TerrainTile2D
+    {
+        /// <summary>The size of the tile (1x1, 2x2, 8x8, 16x16</summary>
+        public int TileSize { get; private set; }
+        /// <summary>Storing the list of pre-calculated vertices when the textures are drawn fully</summary>
+        private Dictionary<string, VertexPositionTexture[]> verticesFull;
+
+        private string[,] textureNames;
+        private int snappedTileX;
+        private int snappedTileZ;
+
+        //Injection dependencies
+        private TerrainTextureManager textureManager;
+        private Translate3Dto2D locationTranslator;
+
+        //used during construction:
+        private Dictionary<string, List<VertexPositionTexture>> newVertices;
+
+        /// <summary>
+        /// Constructor. This will pre-calculate all needed vertices
+        /// </summary>
+        /// <param name="tile">The tile (parsed .t-file)</param>
+        /// <param name="textureManager">The manager for the textures</param>
+        /// <param name="locationTranslator">The translator for mapping 3D tile-based coordinates to quasi-2D locations</param>
+        public TerrainTile2D(Tile tile, TerrainTextureManager textureManager, Translate3Dto2D locationTranslator)
+        {
+            this.textureManager = textureManager;
+            this.locationTranslator = locationTranslator;
+            this.TileSize = tile.Size;
+
+            this.snappedTileX = tile.TileX;
+            this.snappedTileZ = tile.TileZ;
+            TileName.Snap(ref snappedTileX, ref snappedTileZ, zoomFromInt[this.TileSize]);
+
+            verticesFull = CreateVerticesFromTile(tile);
+        }
+
+        /// <summary>
+        /// Return an array of the vertices needed to draw the terrain of this tile.
+        /// </summary>
+        /// <param name="textureName">The texture name for which the vertices need to be returned</param>
+        public VertexPositionTexture[] GetVertices(string textureName)
+        {
+            if (this.verticesFull.ContainsKey(textureName))
+            {
+                return this.verticesFull[textureName];
+            }
+            else
+            {
+                return new VertexPositionTexture[0];
+            }
+        }
+
+        /// <summary>
+        /// Calculate the vertices for the whole tile
+        /// </summary>
+        /// <param name="tile">The tile (parsed .t-file)</param>
+        /// <return>A dictionary with texture-name indexed arrays of vertices</return>
+        private Dictionary<string, VertexPositionTexture[]> CreateVerticesFromTile(Tile tile)
+        {
+            newVertices = new Dictionary<string, List<VertexPositionTexture>>();
+
+            this.textureNames = new string[tile.PatchCount, tile.PatchCount];
+            for (int x = 0; x < tile.PatchCount; ++x)
+            {
+                for (int z = 0; z < tile.PatchCount; ++z)
+                {
+                    var patch = tile.GetPatch(x, z);
+                    this.textureNames[x, z] = CreateVerticesFromPatch(tile, patch);
+                }
+            }
+
+            var vertices = new Dictionary<string, VertexPositionTexture[]>();
+            foreach (string textureName in newVertices.Keys)
+            {
+                vertices.Add(textureName, newVertices[textureName].ToArray());
+            }
+            newVertices = null;
+
+            return vertices;
+        }
+
+        /// <summary>
+        /// Calculate the vertices for a single patch in the tile
+        /// </summary>
+        /// <param name="tile">The tile (parsed .t-file)</param>
+        /// <param name="patch">The terrain patch (one of the patches in the tile)</param>
+        /// <returns>The texture name</returns>
+        private string CreateVerticesFromPatch(Tile tile, terrain_patchset_patch patch)
+        {
+            var ts = tile.Shaders[patch.ShaderIndex].terrain_texslots;
+            string textureName = ts[0].Filename;
+
+            if (!textureManager.TextureIsLoaded(textureName))
+            {   // apparently the texture was not found earlier on, so no use bothering about vertices
+                return textureName;
+            }
+
+            if (!newVertices.ContainsKey(textureName))
+            {   // in case this is the first time we use this particular texture
+                newVertices.Add(textureName, new List<VertexPositionTexture>());
+            }
+
+            // 1 square or quad is two triangles
+            CreateSingleCornerVertex(tile, patch, 0, 0, textureName);
+            CreateSingleCornerVertex(tile, patch, 1, 0, textureName);
+            CreateSingleCornerVertex(tile, patch, 0, 1, textureName);
+
+            CreateSingleCornerVertex(tile, patch, 0, 1, textureName);
+            CreateSingleCornerVertex(tile, patch, 1, 0, textureName);
+            CreateSingleCornerVertex(tile, patch, 1, 1, textureName);
+
+            return textureName;
+        }
+
+        /// <summary>
+        /// Create a single vertex for a corner in the patch
+        /// </summary>
+        /// <param name="tile">The tile (parsed .t-file)</param>
+        /// <param name="patch">The terrain patch (one of the patches in the tile)</param>
+        /// <param name="cornerIndexX">Defines the x-value of the corner (0 or 1)</param>
+        /// <param name="cornerIndexZ">Defines the z-value of the corner (0 or 1)</param>
+        /// <param name="textureName">The name of the texture</param>
+        private void CreateSingleCornerVertex(Tile tile, terrain_patchset_patch patch, float cornerIndexX, float cornerIndexZ, string textureName)
+        {
+            int squaresPerPatch = 16;
+            cornerIndexX *= squaresPerPatch;
+            cornerIndexZ *= squaresPerPatch;
+
+            var step = tile.SampleSize;
+            float cornerX = patch.CenterX - 1024;
+            float cornerZ = patch.CenterZ - 1024 + 2048 * tile.Size;
+            cornerX += -patch.RadiusM + cornerIndexX * step;
+            cornerZ += -patch.RadiusM + (squaresPerPatch - cornerIndexZ) * step;
+            var location = new WorldLocation(tile.TileX, tile.TileZ, cornerX, 0, cornerZ);
+
+            // Rotate, Flip, and stretch the texture using the matrix coordinates stored in terrain_patchset_patch 
+            // transform uv by the 2x3 matrix made up of X,Y  W,B  C,H
+            var U = cornerIndexX * patch.W + cornerIndexZ * patch.B + patch.X;
+            var V = cornerIndexX * patch.C + cornerIndexZ * patch.H + patch.Y;
+
+            newVertices[textureName].Add(new VertexPositionTexture(locationTranslator.VertexPosition(location), new Vector2(U, V)));
+        }
+
+        public string GetStatusInformation(in WorldLocation location)
+        {
+            // first make sure we normalize to the snapped tile
+            WorldLocation snappedLocation = location.NormalizeTo(snappedTileX, snappedTileZ);
+
+            float totalSize = 2048 * this.TileSize;
+            int patchIndexX = (int)((snappedLocation.Location.X + 1024) / totalSize * this.textureNames.GetLength(0));
+            int patchIndexZ = (int)((snappedLocation.Location.Z + 1024) / totalSize * this.textureNames.GetLength(1));
+            patchIndexZ = this.textureNames.GetLength(1) - patchIndexZ - 1;
+
+            return String.Format(System.Globalization.CultureInfo.CurrentCulture,
+                "({1}, {2}) for {3}x{3} tile: {0}", textureNames[patchIndexX, patchIndexZ], patchIndexX, patchIndexZ, this.TileSize);
+        }
+
+        static Dictionary<int, TileName.Zoom> zoomFromInt = new Dictionary<int, TileName.Zoom> {
+            {1, TileName.Zoom.Small}, {2, TileName.Zoom.Large}, {8, TileName.Zoom.DMSmall}, {16, TileName.Zoom.DMLarge}
+        };
+
+        public void DrawPatchLines(DrawArea drawArea)
+        {
+            float totalSize = 2048 * this.TileSize;
+            int iMax = this.textureNames.GetLength(0);
+            float tileL = totalSize / iMax;
+            for (int i = 0; i <= iMax; i++)
+            {
+                drawArea.DrawLine(1, Color.NavajoWhite, new WorldLocation(snappedTileX, snappedTileZ, i * tileL - 1024, 0, -1024), totalSize, 0, 0);
+                drawArea.DrawLine(1, Color.NavajoWhite, new WorldLocation(snappedTileX, snappedTileZ, -1024, 0, i * tileL - 1024), totalSize, MathHelper.PiOver2, 0);
+            }
+        }
+    }
+    #endregion
+
+    #region ReducableTexture2D
+    /// <summary>
+    /// Wrapper class around a Texture2D that allows reduction of memory consumption, by reducing the size of the texture
+    /// When asked for a reduced version of a texture will be used, in place of the original texture.
+    /// Multiple reductions are possible
+    /// </summary>
+    class ReducableTexture2D : IDisposable
+    {
+        /// <summary>The actual texture that this is a wrapper for</summary>
+        public Texture2D Texture { get; private set; }
+        /// <summary>The scaling factor that this texture already has had</summary>
+        public int ScaledBy { get; private set; }
+
+        private static GraphicsDevice device;
+        private static SpriteBatch spriteBatch;
+
+        //we keep a cache of renderTargets. So we do not have to create them over and over again
+        private static Dictionary<int, Dictionary<int, RenderTarget2D>> renderTargets = new Dictionary<int, Dictionary<int, RenderTarget2D>>();
+        //We keep a cache of available arrays for color data.
+        //This saves quite a bit of creating and destroying temporary arrays.
+        private static Dictionary<int, Color[]> colorData = new Dictionary<int, Color[]>();
+
+        /// <summary>
+        /// Constructor
+        /// </summary>
+        /// <param name="graphicsDevice">The graphics device that can be used for texture reduction</param>
+        /// <param name="originalTexture">The orignal texture that we wrap around (the ScaledBy=1 texture)</param>
+        public ReducableTexture2D(GraphicsDevice graphicsDevice, Texture2D originalTexture)
+        {
+            if (device == null)
+            {
+                device = graphicsDevice;
+                spriteBatch = new SpriteBatch(device);
+            }
+
+            Texture = originalTexture;
+            ScaledBy = 1;
+        }
+
+        /// <summary>
+        /// Reduce the size of the texture
+        /// </summary>
+        /// <param name="requestedScaleFactor">linear reduction scale, scaling from the original texture.</param>
+        public void ReduceToFactor(int requestedScaleFactor)
+        {
+            if (!IsPowerOfTwo(requestedScaleFactor))
+            {
+                throw new InvalidDataException("Only scaling with a power of 2 is supported to make sure multiple reductions keep making sense");
+            }
+
+            int additionalScaleNeeded = DetermineAdditionalScaleNeeded(requestedScaleFactor);
+            if (additionalScaleNeeded <= 1)
+            {
+                // We already have the requested scale
+                return;
+            }
+
+            int newWidth = Texture.Width / additionalScaleNeeded;
+            int newHeight = Texture.Height / additionalScaleNeeded;
+            try
+            {
+                var renderTarget = GetRenderTarget(newWidth, newHeight);
+                device.SetRenderTarget(renderTarget);
+                device.Clear(Color.White);
+                spriteBatch.Begin();
+                var fullTarget = new Rectangle(0, 0, newWidth, newHeight);
+                spriteBatch.Draw(Texture, fullTarget, Color.White);
+                spriteBatch.End();
+                device.SetRenderTarget(null);
+
+                //The rendered texture is not very stable: it is in memory of the renderTarget which depends on the video buffer
+                //Rescaling the screen or so makes it invalid. So we really copy out the data and put it in a new texture.
+                var scaledTexture = GetStableTextureFromRenderTarget(renderTarget);
+                Texture.Dispose();
+                Texture = scaledTexture;
+            }
+            catch { }
+
+            //Note, even if the scaling did not work, we do report that the texture has been scaled
+            //Otherwise users might be trying over and over again on the not-yet scaled textures
+            ScaledBy *= additionalScaleNeeded;
+        }
+
+        public int DetermineAdditionalScaleNeeded(int requestedScaleFactor)
+        {
+            if (requestedScaleFactor < ScaledBy) { return 1; }
+
+            int additionalScaleNeeded = requestedScaleFactor / ScaledBy;
+            var pp = device.PresentationParameters;
+            //We must make sure the backbuffer can handle it.
+            while (Texture.Width / additionalScaleNeeded > pp.BackBufferWidth || Texture.Height / additionalScaleNeeded > pp.BackBufferHeight)
+            {
+                additionalScaleNeeded *= 2;
+            }
+            return additionalScaleNeeded;
+        }
+
+        private static bool IsPowerOfTwo(int x)
+        {
+            return (x != 0) && ((x & (x - 1)) == 0);
+        }
+
+        private Texture2D GetStableTextureFromRenderTarget(RenderTarget2D renderTarget)
+        {
+            var renderedTexture = renderTarget;
+            int width = renderedTexture.Width;
+            int height = renderedTexture.Height;
+            var scaledTexture = new Texture2D(device, width, height, false, SurfaceFormat.Color);
+            Color[] data = GetColorDataArray(width * height);
+            renderedTexture.GetData<Color>(data);
+            scaledTexture.SetData(data);
+            return scaledTexture;
+        }
+
+        private static Color[] GetColorDataArray(int totalSize)
+        {
+            if (!colorData.ContainsKey(totalSize))
+            {
+                colorData[totalSize] = new Color[totalSize];
+            }
+            return colorData[totalSize];
+        }
+
+        private static RenderTarget2D GetRenderTarget(int width, int height)
+        {
+            if (renderTargets.ContainsKey(width) && renderTargets[width].ContainsKey(height))
+            {
+                return renderTargets[width][height];
+            }
+            var newTarget = GetNewRenderTarget(width, height);
+            if (!renderTargets.ContainsKey(width))
+            {
+                renderTargets[width] = new Dictionary<int, RenderTarget2D>();
+            }
+            renderTargets[width][height] = newTarget;
+            return newTarget;
+        }
+
+        private static RenderTarget2D GetNewRenderTarget(int width, int height)
+        {
+            //todo Handle situations where backbuffer is not large enough to support width and height
+            PresentationParameters pp = device.PresentationParameters;
+            var renderTarget =
+                    new RenderTarget2D(device, width, height, 
+                        false, SurfaceFormat.Color, pp.DepthStencilFormat, pp.MultiSampleCount, RenderTargetUsage.DiscardContents);
+            return renderTarget;
+
+        }
+
+        #region IDisposable
+        private bool disposed;
+
+        /// <summary>
+        /// Finalizer
+        /// </summary>
+        ~ReducableTexture2D()
+        {
+            Dispose(false);
+        }
+
+        /// <summary>
+        /// Implementing IDisposable
+        /// </summary>
+        public void Dispose()
+        {
+            Dispose(true);
+            GC.SuppressFinalize(this);
+        }
+
+        void Dispose(bool disposing)
+        {
+            if (disposed) { return; }
+            disposed = true;
+            if (!disposing) { return; }
+            Texture?.Dispose();
+            Texture = null;
+            // There are no unmanaged resources to release,
+        }
+        #endregion
+    }
+    #endregion
+}