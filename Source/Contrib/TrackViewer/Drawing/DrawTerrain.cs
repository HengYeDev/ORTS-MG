﻿// COPYRIGHT 2014, 2018 by the Open Rails project.
// 
// This file is part of Open Rails.
// 
// Open Rails is free software: you can redistribute it and/or modify
// it under the terms of the GNU General Public License as published by
// the Free Software Foundation, either version 3 of the License, or
// (at your option) any later version.
// 
// Open Rails is distributed in the hope that it will be useful,
// but WITHOUT ANY WARRANTY; without even the implied warranty of
// MERCHANTABILITY or FITNESS FOR A PARTICULAR PURPOSE.  See the
// GNU General Public License for more details.
// 
// You should have received a copy of the GNU General Public License
// along with Open Rails.  If not, see <http://www.gnu.org/licenses/>.

// These classes are about rendering the terrain textures in a 2D fashion below the tracks
// Rendering terrain in this way is very different from rendering terrain in the simulator in a number of ways.
// In the simulator normally only a few patches are being drawn. And for each patch 16x16 different height points are being used.
// Each height point is a different vertex. The texture is then wrapped over these vertices.
// Here, in contrast, we do not care about height. So each texture only needs to be drawn over a single quad (two triangles).
// Although the 4 vertices at the corners can be reused in principle for the other patches at the same corner, the texture UV
// values can not. Normally vertices can be reused because both the vertex location and the location in the texture are the same.
// Here the location in the texture (and actually even the texture) is unique. So there is not re-using of vertices.
// Because we are not re-using vertices over different textures, we also do not care about reusing them for a single texture.
// Therefore, we actually use 6 vertices (2 triangles) without reuse.
//
// Another big difference is that we must have in memory all textures in the visible region (which might be the whole route!).
// The good thing is that if there is a lot of re-using of textures (e.g. in the case no photo-textures are used) drawing the whole
// route is not very difficult: many vertices using the same tertex, which the GPU is capable of doing quite well.
//
// The terrain textures are drawn using normal3D techniques. All terrain is taken to be in the X-Z plane (so Y=0). The camera
// is exacly above the middle of the 'screen' area at a height and view frustrum such that the 3D view exactly matches the grid
// lines (that are drawn in 2D).
//
// Because of the large memory of all textures only those tiles and their needed textures are loaded that are in the visible range.
// Once the tiles are loaded, they stay in memory (and will therefore be drawn).

// Dealing with 2x2, 8x8 and 16x16 tiles:
// Foreach tile there might be a corresponding terrainTile. However, in case of 2x2 and larger terrainTiles, multiple normal tiles share
// a common terrainTile. For the simulator that is not so relevant, you just make sure the correct terrainTiles is used.
// There is another complication. Any normal tile can be part of a larger terrainTile, even when it also has a 1x1 tile present.
// When you load a terrainTile for that normal tile, the smallest possible zoom-level is loaded 
// We want to make sure that each tile is only loaded once, and that all bigger tiles are only stored once.
// For this first we have keep track of which normal tiles have their corresponding terrainTile (whatever its zoom) is loaded.
// Then, to make sure each tile is stored only once we have to have a unique identifier for the tile.
// This unique identifier is based on three things:
//  * the snapped tileX (for 1x1 tile this is just the tileX, for 2x2 tiles it is snapped to multiples of 2, for 8x8 tiles snapped to multiples of 8, ...)
//  * the snapped tileZ
//  * the zoom size (1, 2, 8, 16)

using System;
using System.IO;
using System.Collections.Generic;
using System.Linq;
using System.Text;
using Microsoft.Xna.Framework;
using Microsoft.Xna.Framework.Graphics;

using Orts.Formats.Msts;
using Orts.Viewer3D;
using ORTS.Common;

namespace ORTS.TrackViewer.Drawing
{
    /// <summary>
    /// Main class to draw the terrain as from far above (so in an effective 2D fashion)
    /// Drawing lines around the patches (each tile is divided in a number, typically 16x16, patches) is also supported
    /// </summary>
    public class DrawTerrain
    {
        #region Properties
        /// <summary>The information to be used in the statusbar</summary>
        public string StatusInformation { get; private set; }

        //injection dependency properties
        private MessageDelegate messageDelegate;

        //Directory paths of various formats and files
        string tilesPath;
        string lotilesPath;
        string terrtexPath;

        //basic graphics
        private GraphicsDevice device;
        private BasicEffect basicEffect;

        //Managin textures
        private TerrainTextureManager textureManager;

        // Storing our own generated data for viewing
        private Dictionary<uint, TerrainTile2D> terrainTiles;
        private HashSet<uint> loadedTerrainTiles;
        private Dictionary<string, VertexBuffer> vertexBuffers;
        private Dictionary<string, int> vertexBufferCounts;

        //visibility of terrain and patchlines
        private bool terrainIsVisible;
        private bool terrainDMIsVisible;
        private bool showPatchLines;

        //drawArea
        private Translate3Dto2D locationTranslator;
        private int visibleTileXmin;
        private int visibleTileXmax;
        private int visibleTileZmin;
        private int visibleTileZmax;
        #endregion

        #region Public methods
        /// <summary>
        /// Constructor
        /// </summary>
        /// <param name="routePath">Path to the route directory</param>
        /// <param name="messageDelegate">The delegate that will present with the message we want to send to the user during long loading times</param>
        /// <param name="drawWorldTiles">The object that knows which tiles are available</param>
        public DrawTerrain(string routePath, MessageDelegate messageDelegate, DrawWorldTiles drawWorldTiles)
        {
            this.messageDelegate = messageDelegate;
            this.tilesPath = routePath + @"\TILES\";
            this.lotilesPath = routePath + @"\LO_TILES\";
            this.terrtexPath = routePath + @"\TERRTEX\";

            locationTranslator = new Translate3Dto2D(drawWorldTiles);
            terrainTiles = new Dictionary<uint, TerrainTile2D>();
            loadedTerrainTiles = new HashSet<uint>();
        }

        /// <summary>
        /// Load some basic content (regular XNA method), mainly just initialization.
        /// This does not load tiles nor textures (because those are only loaded on demand, depending on visual area). 
        /// </summary>
        /// <param name="graphicsDevice">The graphsics device used for XNA drawing, and also texture importing</param>
        public void LoadContent(GraphicsDevice graphicsDevice)
        {
            this.device = graphicsDevice;
            basicEffect = new BasicEffect(this.device)
            {
                TextureEnabled = true,
                World = Matrix.Identity
            };
            Clear();
        }

        /// <summary>
        /// Clear all stored data for this drawTerrain, getting rid of all textures and other loaded things.
        /// </summary>
        public void Clear()
        {
            textureManager?.Dispose();
            loadedTerrainTiles.Clear();
            terrainTiles.Clear();

            textureManager = new TerrainTextureManager(terrtexPath, device, messageDelegate);
            SetTerrainReduction();
            DiscardVertexBuffers();
        }

        /// <summary>
        /// Set whether the terrain is visible (drawn) or not.
        /// </summary>
        /// <param name="isVisible">Terrain will be drawn if this is set to yes</param>
        /// <param name="isVisibleDM">Distant mountain terrain will be drawn if this is set to yes</param>
        /// <param name="drawArea">The area currently visible and for which all tiles and textures need to be loaded</param>
        public void SetTerrainVisibility(bool isVisible, bool isVisibleDM, DrawArea drawArea)
        {
            DiscardVertexBuffers();
            bool eitherOneTurnedOn = ((isVisible && !this.terrainIsVisible) || (isVisibleDM && !this.terrainDMIsVisible));
            this.terrainIsVisible = isVisible;
            this.terrainDMIsVisible = isVisibleDM;
            if (isVisible || isVisibleDM)
            {
                if (drawArea == null)
                {
                    return;
                }
                DetermineVisibleArea(drawArea);
                if (eitherOneTurnedOn)
                {   // do not load something if user only wants to draw less
                    EnsureAllTilesAreLoaded();
                }
                CreateVertexBuffers();
            }
        }

        /// <summary>
        /// Set whether the lines between the patches are visible or not
        /// </summary>
        public void SetPatchLineVisibility(bool isVisible)
        {
            this.showPatchLines = isVisible;
        }

        /// <summary>
        /// Set the reduction for all the textures that are loaded. The input is a user setting, not an argument
        /// </summary>
        public void SetTerrainReduction()
        {
            int wantedScaleFactor = Properties.Settings.Default.terrainReductionFactor;
            int newScaleFactor = wantedScaleFactor;
            if (wantedScaleFactor == 0)
            {
                newScaleFactor = 1;
                //Some way to determine the scaling automatically. We use the loaded .ace files
                //The scaling below keeps the memory more or less constant
                if (textureManager.Count() > 100) { newScaleFactor = 2; }
                if (textureManager.Count() > 400) { newScaleFactor = 4; }
                if (textureManager.Count() > 1600) { newScaleFactor = 8; }
                if (textureManager.Count() > 6400) { newScaleFactor = 16; }
            }
            if (newScaleFactor < textureManager.CurrentScaleFactor)
            {
                //The wanted scale factor is less than what it was. We do not have the original data anymore, though.
                //So we need to reload everything
                this.Clear();
                EnsureAllTilesAreLoaded();
                CreateVertexBuffers();
            }
            textureManager.SetCurrentScaleFactor(newScaleFactor);
        }
        #endregion

        #region Area and visibility handling
        /// <summary>
        /// Find and store the current visible area
        /// </summary>
        void DetermineVisibleArea(DrawArea drawArea)
        {
            WorldLocation upperLeft = drawArea.LocationUpperLeft;
            WorldLocation lowerRight = drawArea.LocationLowerRight;
            visibleTileXmin = upperLeft.TileX;
            visibleTileXmax = lowerRight.TileX;
            visibleTileZmin = lowerRight.TileZ;
            visibleTileZmax = upperLeft.TileZ;
        }

        #endregion

        #region Loading
        /// <summary>
        /// Make sure all tiles that had not been loaded are loaded now.
        /// </summary>
        public void EnsureAllTilesAreLoaded()
        {
            for (int tileX = visibleTileXmin; tileX <= visibleTileXmax; tileX++)
            {
                for (int tileZ = visibleTileZmin; tileZ <= visibleTileZmax; tileZ++)
                {
                    EnsureTileIsLoaded(tileX, tileZ);
                }
            }
        }

        /// <summary>
        /// Make sure the Tile and its needed textures are loaded. This means checking if it is already loaded, (or at least tried to load)
        /// and if it is not loaded, load it.
        /// </summary>
        /// <param name="tileX">The cornerIndexX-value of the tile number</param>
        /// <param name="tileZ">The cornerIndexZ-value of the tile number</param>
        void EnsureTileIsLoaded(int tileX, int tileZ)
        {
            uint index = this.locationTranslator.TileIndex(tileX, tileZ, 1);
            if (loadedTerrainTiles.Contains(index))
            {
                return;
            }
            loadedTerrainTiles.Add(index); // whatever comes next, there is not need to reload this tile ever again.

            Tile newTile = LoadTile(tileX, tileZ, false);
            if (newTile == null)
            {
                newTile = LoadTile(tileX, tileZ, true);
                if (newTile == null)
                {
                    return;
                }
            }

            uint storeIndex = this.locationTranslator.TileIndex(tileX, tileZ, newTile.Size);
            if (terrainTiles.ContainsKey(storeIndex))
            {
                // this larger than 1x1 tile has already been loaded from a different tileX and tileZ
                return;
            }

            var newTerrainTile = new TerrainTile2D(newTile, textureManager, locationTranslator);
            terrainTiles.Add(storeIndex, newTerrainTile);
            SetTerrainReduction();
        }

        /// <summary>
        /// Load the information for a single tile (as in parse the needed .t -file.
        /// </summary>
        /// <param name="tileX">The cornerIndexX-value of the tile number</param>
        /// <param name="tileZ">The cornerIndexZ-value of the tile number</param>
        /// <param name="loTiles">Loading LO tile (Distant Mountain) or not</param>
        /// <returns>The tile information as a 'Tile' object</returns>
        private Tile LoadTile(int tileX, int tileZ, bool loTiles)
        {
            TileName.Zoom zoom = loTiles ? TileName.Zoom.DMSmall : TileName.Zoom.Small;
            string path = loTiles ? this.lotilesPath : this.tilesPath;

            // Note, code is similar to ORTS.Viewer3D.TileManager.Load
            // Check for 1x1 or 8x8 tiles.
            TileName.Snap(ref tileX, ref tileZ, zoom);

            // we set visible to false to make sure errors are loaded
            Tile newTile = new Tile(path, tileX, tileZ, zoom, false);
            if (newTile.Loaded)
            {
                return newTile;
            }
            else
            {
                // Check for 2x2 or 16x16 tiles.
                TileName.Snap(ref tileX, ref tileZ, zoom - 1);
                newTile = new Tile(tilesPath, tileX, tileZ, zoom - 1, false);
                if (newTile.Loaded)
                {
                    return newTile;
                }
            }

            return null;

        }

        /// <summary>
        /// Create the texture-name-indexed vertex buffers that the Graphics card will need.
        /// The vertex buffers are created from information pre-calculated in stored 'TerrainTile2D' objects.
        /// </summary>
        void CreateVertexBuffers()
        {
            foreach (string textureName in textureManager.Keys)
            {
                //It seems that this implementation has quite some copying of data of vertices, but I am not sure how to prevent this.
                var vertices = new List<VertexPositionTexture>();

                foreach (int zoomSize in GetZoomSizesToShow(false))
                {
                    foreach (TerrainTile2D terrainTile in terrainTiles.Values)
                    {
                        if (terrainTile.TileSize == zoomSize)
                        {
                            var additionalVertices = terrainTile.GetVertices(textureName);
                            vertices.AddRange(additionalVertices);
                        }
                    }
                }

                if (vertices.Count() > 0)
                {
                    VertexBuffer buffer = new VertexBuffer(device, typeof(VertexPositionTexture), vertices.Count(), BufferUsage.WriteOnly);
                    int vertexCount = vertices.Count();
                    buffer.SetData(vertices.ToArray(), 0, vertexCount);
                    vertexBuffers.Add(textureName, buffer);
                    vertexBufferCounts.Add(textureName, vertexCount);
                }
            }

        }

        private List<int> GetZoomSizesToShow(bool lowToHigh)
        {
            List<int> zoomSizesToShow = new List<int>();
            if (this.terrainDMIsVisible)
            {
                zoomSizesToShow.Add(16);
                zoomSizesToShow.Add(8);
            }
            if (this.terrainIsVisible)
            {
                zoomSizesToShow.Add(2);
                zoomSizesToShow.Add(1);
            }
            if (lowToHigh)
            {
                zoomSizesToShow.Reverse();
            }
            return zoomSizesToShow;
        }

        /// <summary>
        /// Discard the vertexbuffers. No active signal is sent to the Graphics card to discard, but since we are not using the buffers anymore, 
        /// this should be save enough (we are not re-using the buffers until the user decides to draw terrain again).
        /// </summary>
        void DiscardVertexBuffers()
        {
            vertexBuffers = new Dictionary<string, VertexBuffer>();
            vertexBufferCounts = new Dictionary<string, int>();
        }
        #endregion

        #region Drawing
        /// <summary>
        /// This is the method that does the actual drawing of the terrain
        /// </summary>
        /// <param name="drawArea">The area to draw upon (with physical location to pixel transformations)</param>
        public void Draw(DrawArea drawArea)
        {
            UpdateCamera(drawArea);

<<<<<<< HEAD
            //device.SamplerStates[0].AddressU = TextureAddressMode.Wrap;
            //device.SamplerStates[0].AddressV = TextureAddressMode.Wrap;
=======
>>>>>>> 48992eec
            device.SamplerStates[0] = new SamplerState
            {
                AddressU = TextureAddressMode.Wrap,
                AddressV = TextureAddressMode.Wrap,
                AddressW = TextureAddressMode.Wrap,
                Filter = TextureFilter.Point
            };

            foreach (string textureName in vertexBuffers.Keys)
            {
                basicEffect.Texture = textureManager[textureName].Texture;
                foreach (EffectPass pass in basicEffect.CurrentTechnique.Passes)
                {
                    device.SetVertexBuffer(vertexBuffers[textureName]);
                    pass.Apply();
                    device.DrawPrimitives(PrimitiveType.TriangleList, 0, vertexBufferCounts[textureName]);
                }
            }

            UpdateStatusInformation(drawArea.MouseLocation);
        }

        /// <summary>
        /// This is the method that draws the patchlines (if this is enabled, and if the zooming level is enough).
        /// </summary>
        /// <param name="drawArea">The area to draw upon (with physical location to pixel transformations)</param>
        public void DrawPatchLines(DrawArea drawArea)
        {
            DetermineVisibleArea(drawArea);
            // We want at least 20 pixels/patch to start drawing, each patch = 2048m/16 = 256m, so at least 20pixels/256m or 0.08 pixel/meter
            if (!this.showPatchLines || drawArea.Scale < 0.08)
            {
                return;
            }

            foreach (int zoomSize in GetZoomSizesToShow(false))
            {
                for (int tileX = visibleTileXmin; tileX <= visibleTileXmax; tileX++)
                {
                    for (int tileZ = visibleTileZmin; tileZ <= visibleTileZmax; tileZ++)
                    {
                        uint index = this.locationTranslator.TileIndex(tileX, tileZ, zoomSize);
                        if (terrainTiles.ContainsKey(index))
                        {
                            terrainTiles[index].DrawPatchLines(drawArea);
                        }
                    }
                }
            }

        }

        private void UpdateStatusInformation(WorldLocation location)
        {
            this.StatusInformation = "unknown";
            foreach (int zoomSize in GetZoomSizesToShow(true))
            {
                uint storeIndex = this.locationTranslator.TileIndex(location.TileX, location.TileZ, zoomSize);
                if (terrainTiles.ContainsKey(storeIndex))
                {
                    this.StatusInformation = terrainTiles[storeIndex].GetStatusInformation(location);
                    return;
                }
            }
        }

        /// <summary>
        /// Place the (3D) camera such that the 3D terrain is drawn in exactly the same location as the other 2D elements
        /// </summary>
        /// <param name="drawArea">The area to draw upon (with physical location to pixel transformations)</param>
        void UpdateCamera(DrawArea drawArea)
        {
            // We create a view and projection matrix to allow viewing the world/terrain from the top.
            // All Vertices will be in real-world locations relative to a certain reference location

            //Using Pi/2 for projection, the distance from camera to plane is the same as the half the distance from top to bottom in the screen.
            //
            // So if the vertex positions are real world-locations, the camera-target should be at (worldCenterX, 0, worldCenterZ).
            // The Cameraposition itself is (world-center-X, cam-height, world-centerZ)
            //      where camheight is (worldHeight/2 = worldWidth/aspectRatio/2).
            // The distance of camera can be very large, so the backplane has to be set accordingly: cam-height/2 and cam-height*2.

            WorldLocation upperLeft = drawArea.LocationUpperLeft;
            WorldLocation lowerRight = drawArea.LocationLowerRight;
            Vector3 groundUpperLeft = locationTranslator.VertexPosition(upperLeft);
            Vector3 groundLowerRight = locationTranslator.VertexPosition(lowerRight);
            Vector3 cameraTarget = (groundUpperLeft + groundLowerRight) / 2;
            float width = groundLowerRight.X - groundUpperLeft.X;
            float camHeight = width / device.Viewport.AspectRatio / 2;
            Vector3 cameraPosition = cameraTarget;
            cameraPosition.Y = -camHeight;
            basicEffect.View = Matrix.CreateLookAt(cameraPosition, cameraTarget, new Vector3(0, 0, 1));
            basicEffect.Projection = Matrix.CreatePerspectiveFieldOfView(MathHelper.PiOver2, device.Viewport.AspectRatio, camHeight / 2, camHeight * 2);

        }
        #endregion
    }

    #region class Translate3Dto2D
    /// <summary>
    /// This class translates a 3D WorldLocation (tile-based), into a 2D location (without tile reference) for the flat terrain (in X-Z plane) 
    /// </summary>
    class Translate3Dto2D
    {
        private int referenceTileX;
        private int referenceTileZ;

        static Dictionary<int, TileName.Zoom> zoomFromInt = new Dictionary<int, TileName.Zoom> {
            {1, TileName.Zoom.Small}, {2, TileName.Zoom.Large}, {8, TileName.Zoom.DMSmall}, {16, TileName.Zoom.DMLarge}
        };

        /// <summary>
        /// Constructor. The main thing done in this constructor is determining the reference tile used for calculating from 3D tile-based to effectively 2D without tiles.
        /// </summary>
        /// <param name="worldTiles">The object that know what tiles are in principle available, so a reference location can be chosen nicely in the middle</param>
        public Translate3Dto2D(DrawWorldTiles worldTiles)
        {
            int TileXmin = int.MaxValue;
            int TileXmax = int.MinValue;
            int TileZmin = int.MaxValue;
            int TileZmax = int.MinValue;
            worldTiles.DoForAllTiles(new TileDelegate((tileX, tileZ) =>
            {
                if (tileX > TileXmax) { TileXmax = tileX; }
                if (tileX < TileXmin) { TileXmin = tileX; }
                if (tileZ > TileZmax) { TileZmax = tileZ; }
                if (tileZ < TileZmin) { TileZmin = tileZ; }
            }));
            referenceTileX = (TileXmax + TileXmin) / 2;
            referenceTileZ = (TileZmax + TileZmin) / 2;
        }

        /// <summary>
        /// Translate a World-Location to a Vertex position, without taking height into account.
        /// This means that we take the (cornerIndexX,0,cornerIndexZ) vector between the location and some (center of) a reference tile.
        /// </summary>
        /// <param name="location">Source World location</param>
        public Vector3 VertexPosition(WorldLocation location)
        {
            WorldLocation normalizedLocation = new WorldLocation(location);
            normalizedLocation.NormalizeTo(referenceTileX, referenceTileZ);
            return new Vector3(normalizedLocation.Location.X, 0, normalizedLocation.Location.Z);
        }

        /// <summary>
        /// Translate a tile location given by tileX and tileZ, together with a zoomSize, into a single uint index
        /// </summary>
        /// <param name="tileX">The cornerIndexX-value of the tile number</param>
        /// <param name="tileZ">The cornerIndexZ-value of the tile number</param>
        /// <param name="zoomSize">The zoom size (1, 2, 8, or 16) </param>
        public uint TileIndex(int tileX, int tileZ, int zoomSize)
        {
            // tileX,Z raw data can be up to 15 bit, possibly 16. But we do not need that for a single route.
            // We also need room for zoom size, which can be 1, 2, 8, 16. To make things easy, we use 6 bits for this.
            // This leaves (32-6)/2 = 13 bits to encode the tileX,Z, each
            // To make sure they are never negative, we add 2^12 = 4096, so they are never negative.
            // Basically, this means routes that can have relative tiles ranging from about -4000 to + 4000, or 8000 * 2km = 16000 km. More than enough.

            // We also snap the tileX and tileZ to multiples of the size.
            TileName.Snap(ref tileX, ref tileZ, zoomFromInt[zoomSize]);

            uint index = ((uint)zoomSize << 26) + ((uint)(tileX - referenceTileX + 4096) << 13) + (uint)(tileZ - this.referenceTileZ + 4096);

            //debug (I guess a unit test would have been better)
            //uint indexX = (uint)(tileX - referenceTileX + 4096);
            //uint indexZ = (uint)(tileZ - referenceTileZ + 4096);
            //string debugX = Convert.ToString(indexX, 2);
            //string debugZ = Convert.ToString(indexZ, 2);
            //string debugString = Convert.ToString(index, 2);
            //if (tileX > referenceTileX)

            return index;
        }
    }
    #endregion

    #region class TerrainTextureManager
    /// <summary>
    /// The manager that loads and stores the various terrain textures. Since normally the textures are shared over multiple tiles,
    /// we want to store them only once.
    /// </summary>
    class TerrainTextureManager : Dictionary<string, ReducableTexture2D>, IDisposable
    {
        public int CurrentScaleFactor { get; private set; } = 1;

        private int loadedAceFilesCounter = 0;
        private HashSet<string> unloadableTerrainTextures;
        private string terrtexPath;
        private MessageDelegate messageDelegate;
        private GraphicsDevice device;

        /// <summary>
        /// Constructor
        /// </summary>
        /// <param name="terrtexPath">Directory path where the textures are located</param>
        /// <param name="device">The graphics device used to import textures into Texture2D</param>
        /// <param name="messageDelegate">The delegate used to draw an on-screen message to the user during longer loading sessions</param>
        public TerrainTextureManager(string terrtexPath, GraphicsDevice device, MessageDelegate messageDelegate) : base()
        {
            this.unloadableTerrainTextures = new HashSet<string>();
            this.device = device;
            this.messageDelegate = messageDelegate;
            this.terrtexPath = terrtexPath;
        }

        /// <summary>
        /// Return whether a texture is loaded or not.
        /// </summary>
        /// <param name="filename">The filename (without path) of the texture</param>
        public bool TextureIsLoaded(string filename)
        {
            if (this.ContainsKey(filename))
            {
                return true;
            }

            if (unloadableTerrainTextures.Contains(filename))
            {
                return false;
            }

            string path = terrtexPath + filename;
            if (System.IO.File.Exists(path))
            {
                //The message delegate has quite some overhead, so print it only so often to keep the user informed
                if (loadedAceFilesCounter % 100 == 0)
                {
                    messageDelegate(String.Format(TrackViewer.catalog.GetString("Loading terrain ace-files {0}-{1} (scaled down with a factor {2})"), loadedAceFilesCounter, loadedAceFilesCounter + 99, CurrentScaleFactor));
                }
                loadedAceFilesCounter++;
                var originalTexture = Orts.Formats.Msts.AceFile.Texture2DFromFile(this.device, path);
                var reducableTexture = new ReducableTexture2D(device, originalTexture);
                reducableTexture.ReduceToFactor(CurrentScaleFactor);
                this[filename] = reducableTexture;
                return true;
            }

            unloadableTerrainTextures.Add(filename);
            return false;
        }

        /// <summary>
        /// Set a new scale factor. Since already loaded textures will be rescaled as needed, this can actually take some time
        /// Hence this is more then just the change of a property
        /// </summary>
        /// <param name="newScaleFactor">The new scale factor to be used</param>
        public void SetCurrentScaleFactor(int newScaleFactor)
        {
            int oldScaleFactor = CurrentScaleFactor;
            CurrentScaleFactor = newScaleFactor;
            if (CurrentScaleFactor <= oldScaleFactor) { return; }

            //We need to rescale all already loaded ace files
            messageDelegate(String.Format(TrackViewer.catalog.GetString("Rescaling previously loaded ace-files")));
            foreach (string filename in this.Keys)
            {
                this[filename].ReduceToFactor(newScaleFactor);
            }
        }

        #region IDisposable
        private bool disposed;

        /// <summary>
        /// Finalizer
        /// </summary>
        ~TerrainTextureManager()
        {
            Dispose(false);
        }

        /// <summary>
        /// Implementing IDisposable
        /// </summary>
        public void Dispose()
        {
            Dispose(true);
            GC.SuppressFinalize(this);
        }

        void Dispose(bool disposing)
        {
            if (disposed) { return; }
            disposed = true;
            if (!disposing) { return; }
            unloadableTerrainTextures = null;
            foreach (string filename in this.Keys)
            {
                this[filename].Dispose();
            }
            this.Clear();
        }
        #endregion
    }
    #endregion

    #region class TerrainTile2D
    /// <summary>
    /// Class to store information of a single tile needed for drawing the terrain
    /// This will not actually do the drawing itself, because it is more efficient to combine all vertices of all tiles that use
    /// the same texture (only one draw call is then needed).
    /// </summary>
    class TerrainTile2D
    {
        /// <summary>The size of the tile (1x1, 2x2, 8x8, 16x16</summary>
        public int TileSize { get; private set; }
        /// <summary>Storing the list of pre-calculated vertices when the textures are drawn fully</summary>
        private Dictionary<string, VertexPositionTexture[]> verticesFull;

        private string[,] textureNames;
        private int snappedTileX;
        private int snappedTileZ;

        //Injection dependencies
        private TerrainTextureManager textureManager;
        private Translate3Dto2D locationTranslator;

        //used during construction:
        private Dictionary<string, List<VertexPositionTexture>> newVertices;

        /// <summary>
        /// Constructor. This will pre-calculate all needed vertices
        /// </summary>
        /// <param name="tile">The tile (parsed .t-file)</param>
        /// <param name="textureManager">The manager for the textures</param>
        /// <param name="locationTranslator">The translator for mapping 3D tile-based coordinates to quasi-2D locations</param>
        public TerrainTile2D(Tile tile, TerrainTextureManager textureManager, Translate3Dto2D locationTranslator)
        {
            this.textureManager = textureManager;
            this.locationTranslator = locationTranslator;
            this.TileSize = tile.Size;

            this.snappedTileX = tile.TileX;
            this.snappedTileZ = tile.TileZ;
            TileName.Snap(ref snappedTileX, ref snappedTileZ, zoomFromInt[this.TileSize]);

            verticesFull = CreateVerticesFromTile(tile);
        }

        /// <summary>
        /// Return an array of the vertices needed to draw the terrain of this tile.
        /// </summary>
        /// <param name="textureName">The texture name for which the vertices need to be returned</param>
        public VertexPositionTexture[] GetVertices(string textureName)
        {
            if (this.verticesFull.ContainsKey(textureName))
            {
                return this.verticesFull[textureName];
            }
            else
            {
                return new VertexPositionTexture[0];
            }
        }

        /// <summary>
        /// Calculate the vertices for the whole tile
        /// </summary>
        /// <param name="tile">The tile (parsed .t-file)</param>
        /// <return>A dictionary with texture-name indexed arrays of vertices</return>
        private Dictionary<string, VertexPositionTexture[]> CreateVerticesFromTile(Tile tile)
        {
            newVertices = new Dictionary<string, List<VertexPositionTexture>>();

            this.textureNames = new string[tile.PatchCount, tile.PatchCount];
            for (int x = 0; x < tile.PatchCount; ++x)
            {
                for (int z = 0; z < tile.PatchCount; ++z)
                {
                    var patch = tile.GetPatch(x, z);
                    this.textureNames[x, z] = CreateVerticesFromPatch(tile, patch);
                }
            }

            var vertices = new Dictionary<string, VertexPositionTexture[]>();
            foreach (string textureName in newVertices.Keys)
            {
                vertices.Add(textureName, newVertices[textureName].ToArray());
            }
            newVertices = null;

            return vertices;
        }

        /// <summary>
        /// Calculate the vertices for a single patch in the tile
        /// </summary>
        /// <param name="tile">The tile (parsed .t-file)</param>
        /// <param name="patch">The terrain patch (one of the patches in the tile)</param>
        /// <returns>The texture name</returns>
        private string CreateVerticesFromPatch(Tile tile, terrain_patchset_patch patch)
        {
            var ts = tile.Shaders[patch.ShaderIndex].terrain_texslots;
            string textureName = ts[0].Filename;

            if (!textureManager.TextureIsLoaded(textureName))
            {   // apparently the texture was not found earlier on, so no use bothering about vertices
                return textureName;
            }

            if (!newVertices.ContainsKey(textureName))
            {   // in case this is the first time we use this particular texture
                newVertices.Add(textureName, new List<VertexPositionTexture>());
            }

            // 1 square or quad is two triangles
            CreateSingleCornerVertex(tile, patch, 0, 0, textureName);
            CreateSingleCornerVertex(tile, patch, 1, 0, textureName);
            CreateSingleCornerVertex(tile, patch, 0, 1, textureName);

            CreateSingleCornerVertex(tile, patch, 0, 1, textureName);
            CreateSingleCornerVertex(tile, patch, 1, 0, textureName);
            CreateSingleCornerVertex(tile, patch, 1, 1, textureName);

            return textureName;
        }

        /// <summary>
        /// Create a single vertex for a corner in the patch
        /// </summary>
        /// <param name="tile">The tile (parsed .t-file)</param>
        /// <param name="patch">The terrain patch (one of the patches in the tile)</param>
        /// <param name="cornerIndexX">Defines the x-value of the corner (0 or 1)</param>
        /// <param name="cornerIndexZ">Defines the z-value of the corner (0 or 1)</param>
        /// <param name="textureName">The name of the texture</param>
        private void CreateSingleCornerVertex(Tile tile, terrain_patchset_patch patch, float cornerIndexX, float cornerIndexZ, string textureName)
        {
            int squaresPerPatch = 16;
            cornerIndexX *= squaresPerPatch;
            cornerIndexZ *= squaresPerPatch;

            var step = tile.SampleSize;
            float cornerX = patch.CenterX - 1024;
            float cornerZ = patch.CenterZ - 1024 + 2048 * tile.Size;
            cornerX += -patch.RadiusM + cornerIndexX * step;
            cornerZ += -patch.RadiusM + (squaresPerPatch - cornerIndexZ) * step;
            var location = new WorldLocation(tile.TileX, tile.TileZ, cornerX, 0, cornerZ);

            // Rotate, Flip, and stretch the texture using the matrix coordinates stored in terrain_patchset_patch 
            // transform uv by the 2x3 matrix made up of X,Y  W,B  C,H
            var U = cornerIndexX * patch.W + cornerIndexZ * patch.B + patch.X;
            var V = cornerIndexX * patch.C + cornerIndexZ * patch.H + patch.Y;

            newVertices[textureName].Add(new VertexPositionTexture(locationTranslator.VertexPosition(location), new Vector2(U, V)));
        }

        public string GetStatusInformation(WorldLocation location)
        {
            // first make sure we normalize to the snapped tile
            WorldLocation snappedLocation = new WorldLocation(location);
            snappedLocation.NormalizeTo(this.snappedTileX, this.snappedTileZ);

            float totalSize = 2048 * this.TileSize;
            int patchIndexX = (int)((snappedLocation.Location.X + 1024) / totalSize * this.textureNames.GetLength(0));
            int patchIndexZ = (int)((snappedLocation.Location.Z + 1024) / totalSize * this.textureNames.GetLength(1));
            patchIndexZ = this.textureNames.GetLength(1) - patchIndexZ - 1;

            return String.Format(System.Globalization.CultureInfo.CurrentCulture,
                "({1}, {2}) for {3}x{3} tile: {0}", textureNames[patchIndexX, patchIndexZ], patchIndexX, patchIndexZ, this.TileSize);
        }

        static Dictionary<int, TileName.Zoom> zoomFromInt = new Dictionary<int, TileName.Zoom> {
            {1, TileName.Zoom.Small}, {2, TileName.Zoom.Large}, {8, TileName.Zoom.DMSmall}, {16, TileName.Zoom.DMLarge}
        };

        public void DrawPatchLines(DrawArea drawArea)
        {
            float totalSize = 2048 * this.TileSize;
            int iMax = this.textureNames.GetLength(0);
            float tileL = totalSize / iMax;
            for (int i = 0; i <= iMax; i++)
            {
                drawArea.DrawLine(1, Color.NavajoWhite, new WorldLocation(snappedTileX, snappedTileZ, i * tileL - 1024, 0, -1024), totalSize, 0, 0);
                drawArea.DrawLine(1, Color.NavajoWhite, new WorldLocation(snappedTileX, snappedTileZ, -1024, 0, i * tileL - 1024), totalSize, MathHelper.PiOver2, 0);
            }
        }
    }
    #endregion

    #region ReducableTexture2D
    /// <summary>
    /// Wrapper class around a Texture2D that allows reduction of memory consumption, by reducing the size of the texture
    /// When asked for a reduced version of a texture will be used, in place of the original texture.
    /// Multiple reductions are possible
    /// </summary>
    class ReducableTexture2D : IDisposable
    {
        /// <summary>The actual texture that this is a wrapper for</summary>
        public Texture2D Texture { get; private set; }
        /// <summary>The scaling factor that this texture already has had</summary>
        public int ScaledBy { get; private set; }

        private static GraphicsDevice device;
        private static SpriteBatch spriteBatch;

        //we keep a cache of renderTargets. So we do not have to create them over and over again
        private static Dictionary<int, Dictionary<int, RenderTarget2D>> renderTargets = new Dictionary<int, Dictionary<int, RenderTarget2D>>();
        //We keep a cache of available arrays for color data.
        //This saves quite a bit of creating and destroying temporary arrays.
        private static Dictionary<int, Color[]> colorData = new Dictionary<int, Color[]>();

        /// <summary>
        /// Constructor
        /// </summary>
        /// <param name="graphicsDevice">The graphics device that can be used for texture reduction</param>
        /// <param name="originalTexture">The orignal texture that we wrap around (the ScaledBy=1 texture)</param>
        public ReducableTexture2D(GraphicsDevice graphicsDevice, Texture2D originalTexture)
        {
            if (device == null)
            {
                device = graphicsDevice;
                spriteBatch = new SpriteBatch(device);
            }

            Texture = originalTexture;
            ScaledBy = 1;
        }

        /// <summary>
        /// Reduce the size of the texture
        /// </summary>
        /// <param name="requestedScaleFactor">linear reduction scale, scaling from the original texture.</param>
        public void ReduceToFactor(int requestedScaleFactor)
        {
            if (!IsPowerOfTwo(requestedScaleFactor))
            {
                throw new InvalidDataException("Only scaling with a power of 2 is supported to make sure multiple reductions keep making sense");
            }

            int additionalScaleNeeded = DetermineAdditionalScaleNeeded(requestedScaleFactor);
            if (additionalScaleNeeded <= 1)
            {
                // We already have the requested scale
                return;
            }

            int newWidth = Texture.Width / additionalScaleNeeded;
            int newHeight = Texture.Height / additionalScaleNeeded;
            try
            {
                var renderTarget = GetRenderTarget(newWidth, newHeight);
                device.SetRenderTarget(renderTarget);
                device.Clear(Color.White);
                spriteBatch.Begin();
                var fullTarget = new Rectangle(0, 0, newWidth, newHeight);
                spriteBatch.Draw(Texture, fullTarget, Color.White);
                spriteBatch.End();
                device.SetRenderTarget(null);

                //The rendered texture is not very stable: it is in memory of the renderTarget which depends on the video buffer
                //Rescaling the screen or so makes it invalid. So we really copy out the data and put it in a new texture.
                var scaledTexture = GetStableTextureFromRenderTarget(renderTarget);
                Texture.Dispose();
                Texture = scaledTexture;
            }
            catch { }

            //Note, even if the scaling did not work, we do report that the texture has been scaled
            //Otherwise users might be trying over and over again on the not-yet scaled textures
            ScaledBy *= additionalScaleNeeded;
        }

        public int DetermineAdditionalScaleNeeded(int requestedScaleFactor)
        {
            if (requestedScaleFactor < ScaledBy) { return 1; }

            int additionalScaleNeeded = requestedScaleFactor / ScaledBy;
            var pp = device.PresentationParameters;
            //We must make sure the backbuffer can handle it.
            while (Texture.Width / additionalScaleNeeded > pp.BackBufferWidth || Texture.Height / additionalScaleNeeded > pp.BackBufferHeight)
            {
                additionalScaleNeeded *= 2;
            }
            return additionalScaleNeeded;
        }

        private static bool IsPowerOfTwo(int x)
        {
            return (x != 0) && ((x & (x - 1)) == 0);
        }

        private Texture2D GetStableTextureFromRenderTarget(RenderTarget2D renderTarget)
        {
            var renderedTexture = renderTarget;
            int width = renderedTexture.Width;
            int height = renderedTexture.Height;
            var scaledTexture = new Texture2D(device, width, height, false, SurfaceFormat.Color);
            Color[] data = GetColorDataArray(width * height);
            renderedTexture.GetData<Color>(data);
            scaledTexture.SetData(data);
            return scaledTexture;
        }

        private static Color[] GetColorDataArray(int totalSize)
        {
            if (!colorData.ContainsKey(totalSize))
            {
                colorData[totalSize] = new Color[totalSize];
            }
            return colorData[totalSize];
        }

        private static RenderTarget2D GetRenderTarget(int width, int height)
        {
            if (renderTargets.ContainsKey(width) && renderTargets[width].ContainsKey(height))
            {
                return renderTargets[width][height];
            }
            var newTarget = GetNewRenderTarget(width, height);
            if (!renderTargets.ContainsKey(width))
            {
                renderTargets[width] = new Dictionary<int, RenderTarget2D>();
            }
            renderTargets[width][height] = newTarget;
            return newTarget;
        }

        private static RenderTarget2D GetNewRenderTarget(int width, int height)
        {
            //todo Handle situations where backbuffer is not large enough to support width and height
            PresentationParameters pp = device.PresentationParameters;
            var renderTarget =
                    new RenderTarget2D(device, width, height,
                        false, SurfaceFormat.Color, pp.DepthStencilFormat, pp.MultiSampleCount, RenderTargetUsage.DiscardContents);
            return renderTarget;

        }

        #region IDisposable
        private bool disposed;

        /// <summary>
        /// Finalizer
        /// </summary>
        ~ReducableTexture2D()
        {
            Dispose(false);
        }

        /// <summary>
        /// Implementing IDisposable
        /// </summary>
        public void Dispose()
        {
            Dispose(true);
            GC.SuppressFinalize(this);
        }

        void Dispose(bool disposing)
        {
            if (disposed) { return; }
            disposed = true;
            if (!disposing) { return; }
            Texture?.Dispose();
            Texture = null;
            // There are no unmanaged resources to release,
        }
        #endregion
    }
    #endregion
}<|MERGE_RESOLUTION|>--- conflicted
+++ resolved
@@ -401,11 +401,6 @@
         {
             UpdateCamera(drawArea);
 
-<<<<<<< HEAD
-            //device.SamplerStates[0].AddressU = TextureAddressMode.Wrap;
-            //device.SamplerStates[0].AddressV = TextureAddressMode.Wrap;
-=======
->>>>>>> 48992eec
             device.SamplerStates[0] = new SamplerState
             {
                 AddressU = TextureAddressMode.Wrap,
