--- conflicted
+++ resolved
@@ -1136,11 +1136,7 @@
 
         void CalculateFPS(GameTime gameTime)
         {
-<<<<<<< HEAD
-            float elapsedRealTime = (float)gameTime.TotalGameTime.TotalSeconds;
-=======
             float elapsedRealTime = (float)gameTime.ElapsedGameTime.TotalSeconds;
->>>>>>> 48992eec
             FrameRate.Update(elapsedRealTime, 1f / elapsedRealTime);
         }
 
