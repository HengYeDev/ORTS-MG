<<<<<<< HEAD
﻿// COPYRIGHT 2009, 2010, 2011, 2012, 2013, 2014 by the Open Rails project.
// 
// This file is part of Open Rails.
// 
// Open Rails is free software: you can redistribute it and/or modify
// it under the terms of the GNU General Public License as published by
// the Free Software Foundation, either version 3 of the License, or
// (at your option) any later version.
// 
// Open Rails is distributed in the hope that it will be useful,
// but WITHOUT ANY WARRANTY; without even the implied warranty of
// MERCHANTABILITY or FITNESS FOR A PARTICULAR PURPOSE.  See the
// GNU General Public License for more details.
// 
// You should have received a copy of the GNU General Public License
// along with Open Rails.  If not, see <http://www.gnu.org/licenses/>.

// This file is part of ORTS TrackViewer. But it is mainly a copy of RunActivity\Viewer3D\UserInput.cs
// modified for the limited 2D functionality needed here.

// This checks all keys for conflicts.
//#define CHECK_KEYMAP_DUPLICATES

// This logs the raw changes in input state.
//#define DEBUG_RAW_INPUT

// This logs every UserCommandInput change from pressed to released.
//#define DEBUG_USER_INPUT

using System;
using System.Collections.Generic;
using System.Diagnostics;
using System.Globalization;
using System.IO;
using System.Linq;
using System.Runtime.InteropServices;
using System.Text;
using Microsoft.Xna.Framework;
using Microsoft.Xna.Framework.Graphics;
using Microsoft.Xna.Framework.Input;

namespace ORTS.TrackViewer.UserInterface
{
    /// <summary>
    /// Defining all the methods to deal with user input via mouse or keys.
    /// The main method is Update, which reads and stores the current state
    /// A number of other methods can be used to check whether a key/mouse is pressed or simply down.
    /// </summary>
    public static class TVUserInput
    {
        /// <summary>Boolean describing whether the keyboard and/or mouse state has been changed</summary>
        public static bool Changed;  // flag UpdaterProcess that its time to handle keyboard input
        //public static bool ComposingMessage;
        static KeyboardState KeyboardState;
        static MouseState MouseState;
        static KeyboardState LastKeyboardState;
        static MouseState LastMouseState;

        /// <summary>Return the current x-location of the mouse pointer</summary>
        public static int MouseLocationX { get { return MouseState.X; } }
        /// <summary>Return the current y-location of the mouse pointer</summary>
        public static int MouseLocationY { get { return MouseState.Y; } }

        [DllImport("user32.dll")]
        static extern short GetAsyncKeyState(Keys key);

        /// <summary>
        /// Call this to update the mouse and keyboard states.
        /// </summary>
        public static void Update()
        {
            //if (MultiPlayer.MPManager.IsMultiPlayer() && MultiPlayer.MPManager.Instance().ComposingText) return;
            LastKeyboardState = KeyboardState;
            LastMouseState = MouseState;
            // Make sure we have an "idle" (everything released) keyboard and mouse state if the window isn't active.
            KeyboardState = new KeyboardState(GetKeysWithPrintScreenFix(Keyboard.GetState()));
            MouseState = Mouse.GetState();
            /* this part might be needed for message composing
            if (LastKeyboardState != KeyboardState  && ComposingMessage)
            {
                Changed = false;
                //viewer.ComposeMessageWindow.AppendMessage(KeyboardState.GetPressedKeys(), LastKeyboardState.GetPressedKeys());

                return;
            }
            */

            if (LastKeyboardState != KeyboardState
                || LastMouseState.LeftButton != MouseState.LeftButton
                || LastMouseState.RightButton != MouseState.RightButton
                || LastMouseState.MiddleButton != MouseState.MiddleButton
                || LastMouseState.X != MouseState.X
                || LastMouseState.Y != MouseState.Y
                || LastMouseState.ScrollWheelValue != MouseState.ScrollWheelValue)
            {
                Changed = true;
             
            }
#if DEBUG_RAW_INPUT
            for (Keys key = 0; key <= Keys.OemClear; key++)
                if (LastKeyboardState[key] != KeyboardState[key])
                    Console.WriteLine("Keyboard {0} changed to {1}", key, KeyboardState[key]);
            if (LastMouseState.LeftButton != MouseState.LeftButton)
                Console.WriteLine("Mouse left button changed to {0}", MouseState.LeftButton);
            if (LastMouseState.MiddleButton != MouseState.MiddleButton)
                Console.WriteLine("Mouse middle button changed to {0}", MouseState.MiddleButton);
            if (LastMouseState.RightButton != MouseState.RightButton)
                Console.WriteLine("Mouse right button changed to {0}", MouseState.RightButton);
            if (LastMouseState.XButton1 != MouseState.XButton1)
                Console.WriteLine("Mouse X1 button changed to {0}", MouseState.XButton1);
            if (LastMouseState.XButton2 != MouseState.XButton2)
                Console.WriteLine("Mouse X2 button changed to {0}", MouseState.XButton2);
            if (LastMouseState.ScrollWheelValue != MouseState.ScrollWheelValue)
                Console.WriteLine("Mouse scrollwheel changed by {0}", MouseState.ScrollWheelValue - LastMouseState.ScrollWheelValue);
#endif
#if DEBUG_USER_INPUT
            foreach (UserCommands command in Enum.GetValues(typeof(UserCommands)))
            {
                if (TVUserInputut.IsPressed(command))
                    Console.WriteLine("Pressed  {0} - {1}", command, TVInputSettings.Commands[(int)command]);
                if (TVUserInputut.IsReleased(command))
                    Console.WriteLine("Released {0} - {1}", command, TVInputSettings.Commands[(int)command]);
            }
#endif
        }

        static Keys[] GetKeysWithPrintScreenFix(KeyboardState keyboardState)
        {
            // When running in fullscreen, Win32's GetKeyboardState (the API behind Keyboard.GetState()) never returns
            // the print screen key as being down. Something is eating it or something. So here we simply query that
            // key directly and forcibly add it to the list of pressed keys.
            List<Keys> keys = new List<Keys>(keyboardState.GetPressedKeys());
            if ((GetAsyncKeyState(Keys.PrintScreen) & 0x8000) != 0)
                keys.Add(Keys.PrintScreen);
            return keys.ToArray();
        }

        /// <summary>
        /// Legacy routine. Should be called when the inputs have been handled.
        /// </summary>
        public static void Handled()
        {
            Changed = false;
            //if (RDState != null)
            //    RDState.Handled();
        }

        /// <summary>
        /// return whether the key belonging to the given command is pressed since last update
        /// </summary>
        /// <param name="command">The command (a key-combination should have been defined for the command)</param>
        public static bool IsPressed(TVUserCommands command)
        {
            //if (ComposingMessage == true) return false;
            //if (RDState != null && RDState.IsPressed(command))
            //    return true;
            ORTS.Settings.UserCommandInput setting = TVInputSettings.Commands[(int)command];
            return setting.IsKeyDown(KeyboardState) && !setting.IsKeyDown(LastKeyboardState);
        }

        /// <summary>
        /// return whether the key belonging to the given command is released since last update
        /// </summary>
        /// <param name="command">The command (a key-combination should have been defined for the command)</param>
        public static bool IsReleased(TVUserCommands command)
        {
            //if (ComposingMessage == true) return false;
            //if (RDState != null && RDState.IsReleased(command))
            //    return true;
            ORTS.Settings.UserCommandInput setting = TVInputSettings.Commands[(int)command];
            return !setting.IsKeyDown(KeyboardState) && setting.IsKeyDown(LastKeyboardState);
        }

        /// <summary>
        /// return whether the key belonging to the given command is down
        /// </summary>
        /// <param name="command">The command (a key-combination should have been defined for the command)</param>
        public static bool IsDown(TVUserCommands command)
        {
            //if (ComposingMessage == true) return false;
            //if (RDState != null && RDState.IsDown(command))
            //    return true;
            ORTS.Settings.UserCommandInput setting = TVInputSettings.Commands[(int)command];
            return setting.IsKeyDown(KeyboardState);
        }

        ///<summary>Return whether the mouse has moved since last update</summary>
        public static bool IsMouseMoved() { return MouseState.X != LastMouseState.X || MouseState.Y != LastMouseState.Y; }
        ///<summary>Return the amount of x-pixels the mouse moved</summary>
        public static int MouseMoveX() { return MouseState.X - LastMouseState.X; }
        ///<summary>Return the amount of y-pixels the mouse moved</summary>
        public static int MouseMoveY() { return MouseState.Y - LastMouseState.Y; }

        ///<summary>Return whether the mouse wheel has changed since the last update</summary>
        public static bool IsMouseWheelChanged() { return MouseState.ScrollWheelValue != LastMouseState.ScrollWheelValue; }
        ///<summary>Return the amount of change in mousewheel</summary>
        public static int MouseWheelChange() { return MouseState.ScrollWheelValue - LastMouseState.ScrollWheelValue; }

        ///<summary>Return whether left mouse button is down</summary>
        public static bool IsMouseLeftButtonDown() { return MouseState.LeftButton == ButtonState.Pressed; }
        ///<summary>Return whether left mouse button has been pressed since last update</summary>
        public static bool IsMouseLeftButtonPressed() { return MouseState.LeftButton == ButtonState.Pressed && LastMouseState.LeftButton == ButtonState.Released; }
        ///<summary>Return whether left mouse button has been released since last update</summary>
        public static bool IsMouseLeftButtonReleased() { return MouseState.LeftButton == ButtonState.Released && LastMouseState.LeftButton == ButtonState.Pressed; }

        ///<summary>Return whether middle mouse button is down</summary>
        public static bool IsMouseMiddleButtonDown() { return MouseState.MiddleButton == ButtonState.Pressed; }
        ///<summary>Return whether middle mouse button has been pressed since last update</summary>
        public static bool IsMouseMiddleButtonPressed() { return MouseState.MiddleButton == ButtonState.Pressed && LastMouseState.MiddleButton == ButtonState.Released; }
        ///<summary>Return whether middle mouse button has been released since last update</summary>
        public static bool IsMouseMiddleButtonReleased() { return MouseState.MiddleButton == ButtonState.Released && LastMouseState.MiddleButton == ButtonState.Pressed; }

        ///<summary>Return whether right mouse button is down</summary>
        public static bool IsMouseRightButtonDown() { return MouseState.RightButton == ButtonState.Pressed; }
        ///<summary>Return whether right mouse button has been pressed since last update</summary>
        public static bool IsMouseRightButtonPressed() { return MouseState.RightButton == ButtonState.Pressed && LastMouseState.RightButton == ButtonState.Released; }
        ///<summary>Return whether right mouse button has been released since last update</summary>
        public static bool IsMouseRightButtonReleased() { return MouseState.RightButton == ButtonState.Released && LastMouseState.RightButton == ButtonState.Pressed; }

        ///<summary>Return whether extra mouse button 1 is down</summary>
        public static bool IsMouseXButton1Down() { return MouseState.XButton1 == ButtonState.Pressed; }
        ///<summary>Return whether extra mouse button 1 has been pressed since last update</summary>
        public static bool IsMouseXButton1Pressed() { return MouseState.XButton1 == ButtonState.Pressed && LastMouseState.XButton1 == ButtonState.Released; }
        ///<summary>Return whether extra mouse button 1 has been released since last update</summary>
        public static bool IsMouseXButton1Released() { return MouseState.XButton1 == ButtonState.Released && LastMouseState.XButton1 == ButtonState.Pressed; }

        ///<summary>Return whether extra mouse button 2 is down</summary>
        public static bool IsMouseXButton2Down() { return MouseState.XButton2 == ButtonState.Pressed; }
        ///<summary>Return whether extra mouse button 2 has been pressed since last update</summary>
        public static bool IsMouseXButton2Pressed() { return MouseState.XButton2 == ButtonState.Pressed && LastMouseState.XButton2 == ButtonState.Released; }
        ///<summary>Return whether extra mouse button 2 has been released since last update</summary>
        public static bool IsMouseXButton2Released() { return MouseState.XButton2 == ButtonState.Released && LastMouseState.XButton2 == ButtonState.Pressed; }
    }
}
=======
﻿// COPYRIGHT 2009, 2010, 2011, 2012, 2013, 2014 by the Open Rails project.
// 
// This file is part of Open Rails.
// 
// Open Rails is free software: you can redistribute it and/or modify
// it under the terms of the GNU General Public License as published by
// the Free Software Foundation, either version 3 of the License, or
// (at your option) any later version.
// 
// Open Rails is distributed in the hope that it will be useful,
// but WITHOUT ANY WARRANTY; without even the implied warranty of
// MERCHANTABILITY or FITNESS FOR A PARTICULAR PURPOSE.  See the
// GNU General Public License for more details.
// 
// You should have received a copy of the GNU General Public License
// along with Open Rails.  If not, see <http://www.gnu.org/licenses/>.

// This file is part of ORTS TrackViewer. But it is mainly a copy of RunActivity\Viewer3D\UserInput.cs
// modified for the limited 2D functionality needed here.

// This checks all keys for conflicts.
//#define CHECK_KEYMAP_DUPLICATES

// This logs the raw changes in input state.
//#define DEBUG_RAW_INPUT

// This logs every UserCommandInput change from pressed to released.
//#define DEBUG_USER_INPUT

using System.Collections.Generic;
using System.Runtime.InteropServices;
using Microsoft.Xna.Framework.Input;

namespace ORTS.TrackViewer.UserInterface
{
    /// <summary>
    /// Defining all the methods to deal with user input via mouse or keys.
    /// The main method is Update, which reads and stores the current state
    /// A number of other methods can be used to check whether a key/mouse is pressed or simply down.
    /// </summary>
    public static class TVUserInput
    {
        /// <summary>Boolean describing whether the keyboard and/or mouse state has been changed</summary>
        public static bool Changed;  // flag UpdaterProcess that its time to handle keyboard input
        //public static bool ComposingMessage;
        static KeyboardState KeyboardState;
        static MouseState MouseState;
        static KeyboardState LastKeyboardState;
        static MouseState LastMouseState;

        /// <summary>Return the current x-location of the mouse pointer</summary>
        public static int MouseLocationX { get { return MouseState.X; } }
        /// <summary>Return the current y-location of the mouse pointer</summary>
        public static int MouseLocationY { get { return MouseState.Y; } }

        [DllImport("user32.dll")]
        static extern short GetAsyncKeyState(Keys key);

        /// <summary>
        /// Call this to update the mouse and keyboard states.
        /// </summary>
        public static void Update()
        {
            //if (MultiPlayer.MPManager.IsMultiPlayer() && MultiPlayer.MPManager.Instance().ComposingText) return;
            LastKeyboardState = KeyboardState;
            LastMouseState = MouseState;
            // Make sure we have an "idle" (everything released) keyboard and mouse state if the window isn't active.
            KeyboardState = new KeyboardState(GetKeysWithPrintScreenFix(Keyboard.GetState()));
            MouseState = Mouse.GetState();
            /* this part might be needed for message composing
            if (LastKeyboardState != KeyboardState  && ComposingMessage)
            {
                Changed = false;
                //viewer.ComposeMessageWindow.AppendMessage(KeyboardState.GetPressedKeys(), LastKeyboardState.GetPressedKeys());

                return;
            }
            */

            if (LastKeyboardState != KeyboardState
                || LastMouseState.LeftButton != MouseState.LeftButton
                || LastMouseState.RightButton != MouseState.RightButton
                || LastMouseState.MiddleButton != MouseState.MiddleButton
                || LastMouseState.X != MouseState.X
                || LastMouseState.Y != MouseState.Y
                || LastMouseState.ScrollWheelValue != MouseState.ScrollWheelValue)
            {
                Changed = true;
             
            }
#if DEBUG_RAW_INPUT
            for (Keys key = 0; key <= Keys.OemClear; key++)
                if (LastKeyboardState[key] != KeyboardState[key])
                    Console.WriteLine("Keyboard {0} changed to {1}", key, KeyboardState[key]);
            if (LastMouseState.LeftButton != MouseState.LeftButton)
                Console.WriteLine("Mouse left button changed to {0}", MouseState.LeftButton);
            if (LastMouseState.MiddleButton != MouseState.MiddleButton)
                Console.WriteLine("Mouse middle button changed to {0}", MouseState.MiddleButton);
            if (LastMouseState.RightButton != MouseState.RightButton)
                Console.WriteLine("Mouse right button changed to {0}", MouseState.RightButton);
            if (LastMouseState.XButton1 != MouseState.XButton1)
                Console.WriteLine("Mouse X1 button changed to {0}", MouseState.XButton1);
            if (LastMouseState.XButton2 != MouseState.XButton2)
                Console.WriteLine("Mouse X2 button changed to {0}", MouseState.XButton2);
            if (LastMouseState.ScrollWheelValue != MouseState.ScrollWheelValue)
                Console.WriteLine("Mouse scrollwheel changed by {0}", MouseState.ScrollWheelValue - LastMouseState.ScrollWheelValue);
#endif
#if DEBUG_USER_INPUT
            foreach (TVUserCommands command in Enum.GetValues(typeof(TVUserCommands)))
            {
                if (TVUserInput.IsPressed(command))
                    Console.WriteLine("Pressed  {0} - {1}", command, TVInputSettings.Commands[(int)command]);
                if (TVUserInput.IsReleased(command))
                    Console.WriteLine("Released {0} - {1}", command, TVInputSettings.Commands[(int)command]);
            }
#endif
        }

        static Keys[] GetKeysWithPrintScreenFix(KeyboardState keyboardState)
        {
            // When running in fullscreen, Win32's GetKeyboardState (the API behind Keyboard.GetState()) never returns
            // the print screen key as being down. Something is eating it or something. So here we simply query that
            // key directly and forcibly add it to the list of pressed keys.
            List<Keys> keys = new List<Keys>(keyboardState.GetPressedKeys());
            if ((GetAsyncKeyState(Keys.PrintScreen) & 0x8000) != 0)
                keys.Add(Keys.PrintScreen);
            return keys.ToArray();
        }

        /// <summary>
        /// Legacy routine. Should be called when the inputs have been handled.
        /// </summary>
        public static void Handled()
        {
            Changed = false;
            //if (RDState != null)
            //    RDState.Handled();
        }

        /// <summary>
        /// return whether the key belonging to the given command is pressed since last update
        /// </summary>
        /// <param name="command">The command (a key-combination should have been defined for the command)</param>
        public static bool IsPressed(TVUserCommands command)
        {
            //if (ComposingMessage == true) return false;
            //if (RDState != null && RDState.IsPressed(command))
            //    return true;
            ORTS.Settings.UserCommandInput setting = TVInputSettings.Commands[(int)command];
            return setting.IsKeyDown(KeyboardState) && !setting.IsKeyDown(LastKeyboardState);
        }

        /// <summary>
        /// return whether the key belonging to the given command is released since last update
        /// </summary>
        /// <param name="command">The command (a key-combination should have been defined for the command)</param>
        public static bool IsReleased(TVUserCommands command)
        {
            //if (ComposingMessage == true) return false;
            //if (RDState != null && RDState.IsReleased(command))
            //    return true;
            ORTS.Settings.UserCommandInput setting = TVInputSettings.Commands[(int)command];
            return !setting.IsKeyDown(KeyboardState) && setting.IsKeyDown(LastKeyboardState);
        }

        /// <summary>
        /// return whether the key belonging to the given command is down
        /// </summary>
        /// <param name="command">The command (a key-combination should have been defined for the command)</param>
        public static bool IsDown(TVUserCommands command)
        {
            //if (ComposingMessage == true) return false;
            //if (RDState != null && RDState.IsDown(command))
            //    return true;
            ORTS.Settings.UserCommandInput setting = TVInputSettings.Commands[(int)command];
            return setting.IsKeyDown(KeyboardState);
        }

        ///<summary>Return whether the mouse has moved since last update</summary>
        public static bool IsMouseMoved() { return MouseState.X != LastMouseState.X || MouseState.Y != LastMouseState.Y; }
        ///<summary>Return the amount of x-pixels the mouse moved</summary>
        public static int MouseMoveX() { return MouseState.X - LastMouseState.X; }
        ///<summary>Return the amount of y-pixels the mouse moved</summary>
        public static int MouseMoveY() { return MouseState.Y - LastMouseState.Y; }

        ///<summary>Return whether the mouse wheel has changed since the last update</summary>
        public static bool IsMouseWheelChanged() { return MouseState.ScrollWheelValue != LastMouseState.ScrollWheelValue; }
        ///<summary>Return the amount of change in mousewheel</summary>
        public static int MouseWheelChange() { return MouseState.ScrollWheelValue - LastMouseState.ScrollWheelValue; }

        ///<summary>Return whether left mouse button is down</summary>
        public static bool IsMouseLeftButtonDown() { return MouseState.LeftButton == ButtonState.Pressed; }
        ///<summary>Return whether left mouse button has been pressed since last update</summary>
        public static bool IsMouseLeftButtonPressed() { return MouseState.LeftButton == ButtonState.Pressed && LastMouseState.LeftButton == ButtonState.Released; }
        ///<summary>Return whether left mouse button has been released since last update</summary>
        public static bool IsMouseLeftButtonReleased() { return MouseState.LeftButton == ButtonState.Released && LastMouseState.LeftButton == ButtonState.Pressed; }

        ///<summary>Return whether middle mouse button is down</summary>
        public static bool IsMouseMiddleButtonDown() { return MouseState.MiddleButton == ButtonState.Pressed; }
        ///<summary>Return whether middle mouse button has been pressed since last update</summary>
        public static bool IsMouseMiddleButtonPressed() { return MouseState.MiddleButton == ButtonState.Pressed && LastMouseState.MiddleButton == ButtonState.Released; }
        ///<summary>Return whether middle mouse button has been released since last update</summary>
        public static bool IsMouseMiddleButtonReleased() { return MouseState.MiddleButton == ButtonState.Released && LastMouseState.MiddleButton == ButtonState.Pressed; }

        ///<summary>Return whether right mouse button is down</summary>
        public static bool IsMouseRightButtonDown() { return MouseState.RightButton == ButtonState.Pressed; }
        ///<summary>Return whether right mouse button has been pressed since last update</summary>
        public static bool IsMouseRightButtonPressed() { return MouseState.RightButton == ButtonState.Pressed && LastMouseState.RightButton == ButtonState.Released; }
        ///<summary>Return whether right mouse button has been released since last update</summary>
        public static bool IsMouseRightButtonReleased() { return MouseState.RightButton == ButtonState.Released && LastMouseState.RightButton == ButtonState.Pressed; }

        ///<summary>Return whether extra mouse button 1 is down</summary>
        public static bool IsMouseXButton1Down() { return MouseState.XButton1 == ButtonState.Pressed; }
        ///<summary>Return whether extra mouse button 1 has been pressed since last update</summary>
        public static bool IsMouseXButton1Pressed() { return MouseState.XButton1 == ButtonState.Pressed && LastMouseState.XButton1 == ButtonState.Released; }
        ///<summary>Return whether extra mouse button 1 has been released since last update</summary>
        public static bool IsMouseXButton1Released() { return MouseState.XButton1 == ButtonState.Released && LastMouseState.XButton1 == ButtonState.Pressed; }

        ///<summary>Return whether extra mouse button 2 is down</summary>
        public static bool IsMouseXButton2Down() { return MouseState.XButton2 == ButtonState.Pressed; }
        ///<summary>Return whether extra mouse button 2 has been pressed since last update</summary>
        public static bool IsMouseXButton2Pressed() { return MouseState.XButton2 == ButtonState.Pressed && LastMouseState.XButton2 == ButtonState.Released; }
        ///<summary>Return whether extra mouse button 2 has been released since last update</summary>
        public static bool IsMouseXButton2Released() { return MouseState.XButton2 == ButtonState.Released && LastMouseState.XButton2 == ButtonState.Pressed; }
    }
}
>>>>>>> 74fa3003
<|MERGE_RESOLUTION|>--- conflicted
+++ resolved
@@ -1,463 +1,226 @@
-<<<<<<< HEAD
-﻿// COPYRIGHT 2009, 2010, 2011, 2012, 2013, 2014 by the Open Rails project.
-// 
-// This file is part of Open Rails.
-// 
-// Open Rails is free software: you can redistribute it and/or modify
-// it under the terms of the GNU General Public License as published by
-// the Free Software Foundation, either version 3 of the License, or
-// (at your option) any later version.
-// 
-// Open Rails is distributed in the hope that it will be useful,
-// but WITHOUT ANY WARRANTY; without even the implied warranty of
-// MERCHANTABILITY or FITNESS FOR A PARTICULAR PURPOSE.  See the
-// GNU General Public License for more details.
-// 
-// You should have received a copy of the GNU General Public License
-// along with Open Rails.  If not, see <http://www.gnu.org/licenses/>.
-
-// This file is part of ORTS TrackViewer. But it is mainly a copy of RunActivity\Viewer3D\UserInput.cs
-// modified for the limited 2D functionality needed here.
-
-// This checks all keys for conflicts.
-//#define CHECK_KEYMAP_DUPLICATES
-
-// This logs the raw changes in input state.
-//#define DEBUG_RAW_INPUT
-
-// This logs every UserCommandInput change from pressed to released.
-//#define DEBUG_USER_INPUT
-
-using System;
-using System.Collections.Generic;
-using System.Diagnostics;
-using System.Globalization;
-using System.IO;
-using System.Linq;
-using System.Runtime.InteropServices;
-using System.Text;
-using Microsoft.Xna.Framework;
-using Microsoft.Xna.Framework.Graphics;
-using Microsoft.Xna.Framework.Input;
-
-namespace ORTS.TrackViewer.UserInterface
-{
-    /// <summary>
-    /// Defining all the methods to deal with user input via mouse or keys.
-    /// The main method is Update, which reads and stores the current state
-    /// A number of other methods can be used to check whether a key/mouse is pressed or simply down.
-    /// </summary>
-    public static class TVUserInput
-    {
-        /// <summary>Boolean describing whether the keyboard and/or mouse state has been changed</summary>
-        public static bool Changed;  // flag UpdaterProcess that its time to handle keyboard input
-        //public static bool ComposingMessage;
-        static KeyboardState KeyboardState;
-        static MouseState MouseState;
-        static KeyboardState LastKeyboardState;
-        static MouseState LastMouseState;
-
-        /// <summary>Return the current x-location of the mouse pointer</summary>
-        public static int MouseLocationX { get { return MouseState.X; } }
-        /// <summary>Return the current y-location of the mouse pointer</summary>
-        public static int MouseLocationY { get { return MouseState.Y; } }
-
-        [DllImport("user32.dll")]
-        static extern short GetAsyncKeyState(Keys key);
-
-        /// <summary>
-        /// Call this to update the mouse and keyboard states.
-        /// </summary>
-        public static void Update()
-        {
-            //if (MultiPlayer.MPManager.IsMultiPlayer() && MultiPlayer.MPManager.Instance().ComposingText) return;
-            LastKeyboardState = KeyboardState;
-            LastMouseState = MouseState;
-            // Make sure we have an "idle" (everything released) keyboard and mouse state if the window isn't active.
-            KeyboardState = new KeyboardState(GetKeysWithPrintScreenFix(Keyboard.GetState()));
-            MouseState = Mouse.GetState();
-            /* this part might be needed for message composing
-            if (LastKeyboardState != KeyboardState  && ComposingMessage)
-            {
-                Changed = false;
-                //viewer.ComposeMessageWindow.AppendMessage(KeyboardState.GetPressedKeys(), LastKeyboardState.GetPressedKeys());
-
-                return;
-            }
-            */
-
-            if (LastKeyboardState != KeyboardState
-                || LastMouseState.LeftButton != MouseState.LeftButton
-                || LastMouseState.RightButton != MouseState.RightButton
-                || LastMouseState.MiddleButton != MouseState.MiddleButton
-                || LastMouseState.X != MouseState.X
-                || LastMouseState.Y != MouseState.Y
-                || LastMouseState.ScrollWheelValue != MouseState.ScrollWheelValue)
-            {
-                Changed = true;
-             
-            }
-#if DEBUG_RAW_INPUT
-            for (Keys key = 0; key <= Keys.OemClear; key++)
-                if (LastKeyboardState[key] != KeyboardState[key])
-                    Console.WriteLine("Keyboard {0} changed to {1}", key, KeyboardState[key]);
-            if (LastMouseState.LeftButton != MouseState.LeftButton)
-                Console.WriteLine("Mouse left button changed to {0}", MouseState.LeftButton);
-            if (LastMouseState.MiddleButton != MouseState.MiddleButton)
-                Console.WriteLine("Mouse middle button changed to {0}", MouseState.MiddleButton);
-            if (LastMouseState.RightButton != MouseState.RightButton)
-                Console.WriteLine("Mouse right button changed to {0}", MouseState.RightButton);
-            if (LastMouseState.XButton1 != MouseState.XButton1)
-                Console.WriteLine("Mouse X1 button changed to {0}", MouseState.XButton1);
-            if (LastMouseState.XButton2 != MouseState.XButton2)
-                Console.WriteLine("Mouse X2 button changed to {0}", MouseState.XButton2);
-            if (LastMouseState.ScrollWheelValue != MouseState.ScrollWheelValue)
-                Console.WriteLine("Mouse scrollwheel changed by {0}", MouseState.ScrollWheelValue - LastMouseState.ScrollWheelValue);
-#endif
-#if DEBUG_USER_INPUT
-            foreach (UserCommands command in Enum.GetValues(typeof(UserCommands)))
-            {
-                if (TVUserInputut.IsPressed(command))
-                    Console.WriteLine("Pressed  {0} - {1}", command, TVInputSettings.Commands[(int)command]);
-                if (TVUserInputut.IsReleased(command))
-                    Console.WriteLine("Released {0} - {1}", command, TVInputSettings.Commands[(int)command]);
-            }
-#endif
-        }
-
-        static Keys[] GetKeysWithPrintScreenFix(KeyboardState keyboardState)
-        {
-            // When running in fullscreen, Win32's GetKeyboardState (the API behind Keyboard.GetState()) never returns
-            // the print screen key as being down. Something is eating it or something. So here we simply query that
-            // key directly and forcibly add it to the list of pressed keys.
-            List<Keys> keys = new List<Keys>(keyboardState.GetPressedKeys());
-            if ((GetAsyncKeyState(Keys.PrintScreen) & 0x8000) != 0)
-                keys.Add(Keys.PrintScreen);
-            return keys.ToArray();
-        }
-
-        /// <summary>
-        /// Legacy routine. Should be called when the inputs have been handled.
-        /// </summary>
-        public static void Handled()
-        {
-            Changed = false;
-            //if (RDState != null)
-            //    RDState.Handled();
-        }
-
-        /// <summary>
-        /// return whether the key belonging to the given command is pressed since last update
-        /// </summary>
-        /// <param name="command">The command (a key-combination should have been defined for the command)</param>
-        public static bool IsPressed(TVUserCommands command)
-        {
-            //if (ComposingMessage == true) return false;
-            //if (RDState != null && RDState.IsPressed(command))
-            //    return true;
-            ORTS.Settings.UserCommandInput setting = TVInputSettings.Commands[(int)command];
-            return setting.IsKeyDown(KeyboardState) && !setting.IsKeyDown(LastKeyboardState);
-        }
-
-        /// <summary>
-        /// return whether the key belonging to the given command is released since last update
-        /// </summary>
-        /// <param name="command">The command (a key-combination should have been defined for the command)</param>
-        public static bool IsReleased(TVUserCommands command)
-        {
-            //if (ComposingMessage == true) return false;
-            //if (RDState != null && RDState.IsReleased(command))
-            //    return true;
-            ORTS.Settings.UserCommandInput setting = TVInputSettings.Commands[(int)command];
-            return !setting.IsKeyDown(KeyboardState) && setting.IsKeyDown(LastKeyboardState);
-        }
-
-        /// <summary>
-        /// return whether the key belonging to the given command is down
-        /// </summary>
-        /// <param name="command">The command (a key-combination should have been defined for the command)</param>
-        public static bool IsDown(TVUserCommands command)
-        {
-            //if (ComposingMessage == true) return false;
-            //if (RDState != null && RDState.IsDown(command))
-            //    return true;
-            ORTS.Settings.UserCommandInput setting = TVInputSettings.Commands[(int)command];
-            return setting.IsKeyDown(KeyboardState);
-        }
-
-        ///<summary>Return whether the mouse has moved since last update</summary>
-        public static bool IsMouseMoved() { return MouseState.X != LastMouseState.X || MouseState.Y != LastMouseState.Y; }
-        ///<summary>Return the amount of x-pixels the mouse moved</summary>
-        public static int MouseMoveX() { return MouseState.X - LastMouseState.X; }
-        ///<summary>Return the amount of y-pixels the mouse moved</summary>
-        public static int MouseMoveY() { return MouseState.Y - LastMouseState.Y; }
-
-        ///<summary>Return whether the mouse wheel has changed since the last update</summary>
-        public static bool IsMouseWheelChanged() { return MouseState.ScrollWheelValue != LastMouseState.ScrollWheelValue; }
-        ///<summary>Return the amount of change in mousewheel</summary>
-        public static int MouseWheelChange() { return MouseState.ScrollWheelValue - LastMouseState.ScrollWheelValue; }
-
-        ///<summary>Return whether left mouse button is down</summary>
-        public static bool IsMouseLeftButtonDown() { return MouseState.LeftButton == ButtonState.Pressed; }
-        ///<summary>Return whether left mouse button has been pressed since last update</summary>
-        public static bool IsMouseLeftButtonPressed() { return MouseState.LeftButton == ButtonState.Pressed && LastMouseState.LeftButton == ButtonState.Released; }
-        ///<summary>Return whether left mouse button has been released since last update</summary>
-        public static bool IsMouseLeftButtonReleased() { return MouseState.LeftButton == ButtonState.Released && LastMouseState.LeftButton == ButtonState.Pressed; }
-
-        ///<summary>Return whether middle mouse button is down</summary>
-        public static bool IsMouseMiddleButtonDown() { return MouseState.MiddleButton == ButtonState.Pressed; }
-        ///<summary>Return whether middle mouse button has been pressed since last update</summary>
-        public static bool IsMouseMiddleButtonPressed() { return MouseState.MiddleButton == ButtonState.Pressed && LastMouseState.MiddleButton == ButtonState.Released; }
-        ///<summary>Return whether middle mouse button has been released since last update</summary>
-        public static bool IsMouseMiddleButtonReleased() { return MouseState.MiddleButton == ButtonState.Released && LastMouseState.MiddleButton == ButtonState.Pressed; }
-
-        ///<summary>Return whether right mouse button is down</summary>
-        public static bool IsMouseRightButtonDown() { return MouseState.RightButton == ButtonState.Pressed; }
-        ///<summary>Return whether right mouse button has been pressed since last update</summary>
-        public static bool IsMouseRightButtonPressed() { return MouseState.RightButton == ButtonState.Pressed && LastMouseState.RightButton == ButtonState.Released; }
-        ///<summary>Return whether right mouse button has been released since last update</summary>
-        public static bool IsMouseRightButtonReleased() { return MouseState.RightButton == ButtonState.Released && LastMouseState.RightButton == ButtonState.Pressed; }
-
-        ///<summary>Return whether extra mouse button 1 is down</summary>
-        public static bool IsMouseXButton1Down() { return MouseState.XButton1 == ButtonState.Pressed; }
-        ///<summary>Return whether extra mouse button 1 has been pressed since last update</summary>
-        public static bool IsMouseXButton1Pressed() { return MouseState.XButton1 == ButtonState.Pressed && LastMouseState.XButton1 == ButtonState.Released; }
-        ///<summary>Return whether extra mouse button 1 has been released since last update</summary>
-        public static bool IsMouseXButton1Released() { return MouseState.XButton1 == ButtonState.Released && LastMouseState.XButton1 == ButtonState.Pressed; }
-
-        ///<summary>Return whether extra mouse button 2 is down</summary>
-        public static bool IsMouseXButton2Down() { return MouseState.XButton2 == ButtonState.Pressed; }
-        ///<summary>Return whether extra mouse button 2 has been pressed since last update</summary>
-        public static bool IsMouseXButton2Pressed() { return MouseState.XButton2 == ButtonState.Pressed && LastMouseState.XButton2 == ButtonState.Released; }
-        ///<summary>Return whether extra mouse button 2 has been released since last update</summary>
-        public static bool IsMouseXButton2Released() { return MouseState.XButton2 == ButtonState.Released && LastMouseState.XButton2 == ButtonState.Pressed; }
-    }
-}
-=======
-﻿// COPYRIGHT 2009, 2010, 2011, 2012, 2013, 2014 by the Open Rails project.
-// 
-// This file is part of Open Rails.
-// 
-// Open Rails is free software: you can redistribute it and/or modify
-// it under the terms of the GNU General Public License as published by
-// the Free Software Foundation, either version 3 of the License, or
-// (at your option) any later version.
-// 
-// Open Rails is distributed in the hope that it will be useful,
-// but WITHOUT ANY WARRANTY; without even the implied warranty of
-// MERCHANTABILITY or FITNESS FOR A PARTICULAR PURPOSE.  See the
-// GNU General Public License for more details.
-// 
-// You should have received a copy of the GNU General Public License
-// along with Open Rails.  If not, see <http://www.gnu.org/licenses/>.
-
-// This file is part of ORTS TrackViewer. But it is mainly a copy of RunActivity\Viewer3D\UserInput.cs
-// modified for the limited 2D functionality needed here.
-
-// This checks all keys for conflicts.
-//#define CHECK_KEYMAP_DUPLICATES
-
-// This logs the raw changes in input state.
-//#define DEBUG_RAW_INPUT
-
-// This logs every UserCommandInput change from pressed to released.
-//#define DEBUG_USER_INPUT
-
-using System.Collections.Generic;
-using System.Runtime.InteropServices;
-using Microsoft.Xna.Framework.Input;
-
-namespace ORTS.TrackViewer.UserInterface
-{
-    /// <summary>
-    /// Defining all the methods to deal with user input via mouse or keys.
-    /// The main method is Update, which reads and stores the current state
-    /// A number of other methods can be used to check whether a key/mouse is pressed or simply down.
-    /// </summary>
-    public static class TVUserInput
-    {
-        /// <summary>Boolean describing whether the keyboard and/or mouse state has been changed</summary>
-        public static bool Changed;  // flag UpdaterProcess that its time to handle keyboard input
-        //public static bool ComposingMessage;
-        static KeyboardState KeyboardState;
-        static MouseState MouseState;
-        static KeyboardState LastKeyboardState;
-        static MouseState LastMouseState;
-
-        /// <summary>Return the current x-location of the mouse pointer</summary>
-        public static int MouseLocationX { get { return MouseState.X; } }
-        /// <summary>Return the current y-location of the mouse pointer</summary>
-        public static int MouseLocationY { get { return MouseState.Y; } }
-
-        [DllImport("user32.dll")]
-        static extern short GetAsyncKeyState(Keys key);
-
-        /// <summary>
-        /// Call this to update the mouse and keyboard states.
-        /// </summary>
-        public static void Update()
-        {
-            //if (MultiPlayer.MPManager.IsMultiPlayer() && MultiPlayer.MPManager.Instance().ComposingText) return;
-            LastKeyboardState = KeyboardState;
-            LastMouseState = MouseState;
-            // Make sure we have an "idle" (everything released) keyboard and mouse state if the window isn't active.
-            KeyboardState = new KeyboardState(GetKeysWithPrintScreenFix(Keyboard.GetState()));
-            MouseState = Mouse.GetState();
-            /* this part might be needed for message composing
-            if (LastKeyboardState != KeyboardState  && ComposingMessage)
-            {
-                Changed = false;
-                //viewer.ComposeMessageWindow.AppendMessage(KeyboardState.GetPressedKeys(), LastKeyboardState.GetPressedKeys());
-
-                return;
-            }
-            */
-
-            if (LastKeyboardState != KeyboardState
-                || LastMouseState.LeftButton != MouseState.LeftButton
-                || LastMouseState.RightButton != MouseState.RightButton
-                || LastMouseState.MiddleButton != MouseState.MiddleButton
-                || LastMouseState.X != MouseState.X
-                || LastMouseState.Y != MouseState.Y
-                || LastMouseState.ScrollWheelValue != MouseState.ScrollWheelValue)
-            {
-                Changed = true;
-             
-            }
-#if DEBUG_RAW_INPUT
-            for (Keys key = 0; key <= Keys.OemClear; key++)
-                if (LastKeyboardState[key] != KeyboardState[key])
-                    Console.WriteLine("Keyboard {0} changed to {1}", key, KeyboardState[key]);
-            if (LastMouseState.LeftButton != MouseState.LeftButton)
-                Console.WriteLine("Mouse left button changed to {0}", MouseState.LeftButton);
-            if (LastMouseState.MiddleButton != MouseState.MiddleButton)
-                Console.WriteLine("Mouse middle button changed to {0}", MouseState.MiddleButton);
-            if (LastMouseState.RightButton != MouseState.RightButton)
-                Console.WriteLine("Mouse right button changed to {0}", MouseState.RightButton);
-            if (LastMouseState.XButton1 != MouseState.XButton1)
-                Console.WriteLine("Mouse X1 button changed to {0}", MouseState.XButton1);
-            if (LastMouseState.XButton2 != MouseState.XButton2)
-                Console.WriteLine("Mouse X2 button changed to {0}", MouseState.XButton2);
-            if (LastMouseState.ScrollWheelValue != MouseState.ScrollWheelValue)
-                Console.WriteLine("Mouse scrollwheel changed by {0}", MouseState.ScrollWheelValue - LastMouseState.ScrollWheelValue);
-#endif
-#if DEBUG_USER_INPUT
-            foreach (TVUserCommands command in Enum.GetValues(typeof(TVUserCommands)))
-            {
-                if (TVUserInput.IsPressed(command))
-                    Console.WriteLine("Pressed  {0} - {1}", command, TVInputSettings.Commands[(int)command]);
-                if (TVUserInput.IsReleased(command))
-                    Console.WriteLine("Released {0} - {1}", command, TVInputSettings.Commands[(int)command]);
-            }
-#endif
-        }
-
-        static Keys[] GetKeysWithPrintScreenFix(KeyboardState keyboardState)
-        {
-            // When running in fullscreen, Win32's GetKeyboardState (the API behind Keyboard.GetState()) never returns
-            // the print screen key as being down. Something is eating it or something. So here we simply query that
-            // key directly and forcibly add it to the list of pressed keys.
-            List<Keys> keys = new List<Keys>(keyboardState.GetPressedKeys());
-            if ((GetAsyncKeyState(Keys.PrintScreen) & 0x8000) != 0)
-                keys.Add(Keys.PrintScreen);
-            return keys.ToArray();
-        }
-
-        /// <summary>
-        /// Legacy routine. Should be called when the inputs have been handled.
-        /// </summary>
-        public static void Handled()
-        {
-            Changed = false;
-            //if (RDState != null)
-            //    RDState.Handled();
-        }
-
-        /// <summary>
-        /// return whether the key belonging to the given command is pressed since last update
-        /// </summary>
-        /// <param name="command">The command (a key-combination should have been defined for the command)</param>
-        public static bool IsPressed(TVUserCommands command)
-        {
-            //if (ComposingMessage == true) return false;
-            //if (RDState != null && RDState.IsPressed(command))
-            //    return true;
-            ORTS.Settings.UserCommandInput setting = TVInputSettings.Commands[(int)command];
-            return setting.IsKeyDown(KeyboardState) && !setting.IsKeyDown(LastKeyboardState);
-        }
-
-        /// <summary>
-        /// return whether the key belonging to the given command is released since last update
-        /// </summary>
-        /// <param name="command">The command (a key-combination should have been defined for the command)</param>
-        public static bool IsReleased(TVUserCommands command)
-        {
-            //if (ComposingMessage == true) return false;
-            //if (RDState != null && RDState.IsReleased(command))
-            //    return true;
-            ORTS.Settings.UserCommandInput setting = TVInputSettings.Commands[(int)command];
-            return !setting.IsKeyDown(KeyboardState) && setting.IsKeyDown(LastKeyboardState);
-        }
-
-        /// <summary>
-        /// return whether the key belonging to the given command is down
-        /// </summary>
-        /// <param name="command">The command (a key-combination should have been defined for the command)</param>
-        public static bool IsDown(TVUserCommands command)
-        {
-            //if (ComposingMessage == true) return false;
-            //if (RDState != null && RDState.IsDown(command))
-            //    return true;
-            ORTS.Settings.UserCommandInput setting = TVInputSettings.Commands[(int)command];
-            return setting.IsKeyDown(KeyboardState);
-        }
-
-        ///<summary>Return whether the mouse has moved since last update</summary>
-        public static bool IsMouseMoved() { return MouseState.X != LastMouseState.X || MouseState.Y != LastMouseState.Y; }
-        ///<summary>Return the amount of x-pixels the mouse moved</summary>
-        public static int MouseMoveX() { return MouseState.X - LastMouseState.X; }
-        ///<summary>Return the amount of y-pixels the mouse moved</summary>
-        public static int MouseMoveY() { return MouseState.Y - LastMouseState.Y; }
-
-        ///<summary>Return whether the mouse wheel has changed since the last update</summary>
-        public static bool IsMouseWheelChanged() { return MouseState.ScrollWheelValue != LastMouseState.ScrollWheelValue; }
-        ///<summary>Return the amount of change in mousewheel</summary>
-        public static int MouseWheelChange() { return MouseState.ScrollWheelValue - LastMouseState.ScrollWheelValue; }
-
-        ///<summary>Return whether left mouse button is down</summary>
-        public static bool IsMouseLeftButtonDown() { return MouseState.LeftButton == ButtonState.Pressed; }
-        ///<summary>Return whether left mouse button has been pressed since last update</summary>
-        public static bool IsMouseLeftButtonPressed() { return MouseState.LeftButton == ButtonState.Pressed && LastMouseState.LeftButton == ButtonState.Released; }
-        ///<summary>Return whether left mouse button has been released since last update</summary>
-        public static bool IsMouseLeftButtonReleased() { return MouseState.LeftButton == ButtonState.Released && LastMouseState.LeftButton == ButtonState.Pressed; }
-
-        ///<summary>Return whether middle mouse button is down</summary>
-        public static bool IsMouseMiddleButtonDown() { return MouseState.MiddleButton == ButtonState.Pressed; }
-        ///<summary>Return whether middle mouse button has been pressed since last update</summary>
-        public static bool IsMouseMiddleButtonPressed() { return MouseState.MiddleButton == ButtonState.Pressed && LastMouseState.MiddleButton == ButtonState.Released; }
-        ///<summary>Return whether middle mouse button has been released since last update</summary>
-        public static bool IsMouseMiddleButtonReleased() { return MouseState.MiddleButton == ButtonState.Released && LastMouseState.MiddleButton == ButtonState.Pressed; }
-
-        ///<summary>Return whether right mouse button is down</summary>
-        public static bool IsMouseRightButtonDown() { return MouseState.RightButton == ButtonState.Pressed; }
-        ///<summary>Return whether right mouse button has been pressed since last update</summary>
-        public static bool IsMouseRightButtonPressed() { return MouseState.RightButton == ButtonState.Pressed && LastMouseState.RightButton == ButtonState.Released; }
-        ///<summary>Return whether right mouse button has been released since last update</summary>
-        public static bool IsMouseRightButtonReleased() { return MouseState.RightButton == ButtonState.Released && LastMouseState.RightButton == ButtonState.Pressed; }
-
-        ///<summary>Return whether extra mouse button 1 is down</summary>
-        public static bool IsMouseXButton1Down() { return MouseState.XButton1 == ButtonState.Pressed; }
-        ///<summary>Return whether extra mouse button 1 has been pressed since last update</summary>
-        public static bool IsMouseXButton1Pressed() { return MouseState.XButton1 == ButtonState.Pressed && LastMouseState.XButton1 == ButtonState.Released; }
-        ///<summary>Return whether extra mouse button 1 has been released since last update</summary>
-        public static bool IsMouseXButton1Released() { return MouseState.XButton1 == ButtonState.Released && LastMouseState.XButton1 == ButtonState.Pressed; }
-
-        ///<summary>Return whether extra mouse button 2 is down</summary>
-        public static bool IsMouseXButton2Down() { return MouseState.XButton2 == ButtonState.Pressed; }
-        ///<summary>Return whether extra mouse button 2 has been pressed since last update</summary>
-        public static bool IsMouseXButton2Pressed() { return MouseState.XButton2 == ButtonState.Pressed && LastMouseState.XButton2 == ButtonState.Released; }
-        ///<summary>Return whether extra mouse button 2 has been released since last update</summary>
-        public static bool IsMouseXButton2Released() { return MouseState.XButton2 == ButtonState.Released && LastMouseState.XButton2 == ButtonState.Pressed; }
-    }
-}
->>>>>>> 74fa3003
+﻿// COPYRIGHT 2009, 2010, 2011, 2012, 2013, 2014 by the Open Rails project.
+// 
+// This file is part of Open Rails.
+// 
+// Open Rails is free software: you can redistribute it and/or modify
+// it under the terms of the GNU General Public License as published by
+// the Free Software Foundation, either version 3 of the License, or
+// (at your option) any later version.
+// 
+// Open Rails is distributed in the hope that it will be useful,
+// but WITHOUT ANY WARRANTY; without even the implied warranty of
+// MERCHANTABILITY or FITNESS FOR A PARTICULAR PURPOSE.  See the
+// GNU General Public License for more details.
+// 
+// You should have received a copy of the GNU General Public License
+// along with Open Rails.  If not, see <http://www.gnu.org/licenses/>.
+
+// This file is part of ORTS TrackViewer. But it is mainly a copy of RunActivity\Viewer3D\UserInput.cs
+// modified for the limited 2D functionality needed here.
+
+// This checks all keys for conflicts.
+//#define CHECK_KEYMAP_DUPLICATES
+
+// This logs the raw changes in input state.
+//#define DEBUG_RAW_INPUT
+
+// This logs every UserCommandInput change from pressed to released.
+//#define DEBUG_USER_INPUT
+
+using System.Collections.Generic;
+using System.Runtime.InteropServices;
+using Microsoft.Xna.Framework.Input;
+
+namespace ORTS.TrackViewer.UserInterface
+{
+    /// <summary>
+    /// Defining all the methods to deal with user input via mouse or keys.
+    /// The main method is Update, which reads and stores the current state
+    /// A number of other methods can be used to check whether a key/mouse is pressed or simply down.
+    /// </summary>
+    public static class TVUserInput
+    {
+        /// <summary>Boolean describing whether the keyboard and/or mouse state has been changed</summary>
+        public static bool Changed;  // flag UpdaterProcess that its time to handle keyboard input
+        //public static bool ComposingMessage;
+        static KeyboardState KeyboardState;
+        static MouseState MouseState;
+        static KeyboardState LastKeyboardState;
+        static MouseState LastMouseState;
+
+        /// <summary>Return the current x-location of the mouse pointer</summary>
+        public static int MouseLocationX { get { return MouseState.X; } }
+        /// <summary>Return the current y-location of the mouse pointer</summary>
+        public static int MouseLocationY { get { return MouseState.Y; } }
+
+        [DllImport("user32.dll")]
+        static extern short GetAsyncKeyState(Keys key);
+
+        /// <summary>
+        /// Call this to update the mouse and keyboard states.
+        /// </summary>
+        public static void Update()
+        {
+            //if (MultiPlayer.MPManager.IsMultiPlayer() && MultiPlayer.MPManager.Instance().ComposingText) return;
+            LastKeyboardState = KeyboardState;
+            LastMouseState = MouseState;
+            // Make sure we have an "idle" (everything released) keyboard and mouse state if the window isn't active.
+            KeyboardState = new KeyboardState(GetKeysWithPrintScreenFix(Keyboard.GetState()));
+            MouseState = Mouse.GetState();
+            /* this part might be needed for message composing
+            if (LastKeyboardState != KeyboardState  && ComposingMessage)
+            {
+                Changed = false;
+                //viewer.ComposeMessageWindow.AppendMessage(KeyboardState.GetPressedKeys(), LastKeyboardState.GetPressedKeys());
+
+                return;
+            }
+            */
+
+            if (LastKeyboardState != KeyboardState
+                || LastMouseState.LeftButton != MouseState.LeftButton
+                || LastMouseState.RightButton != MouseState.RightButton
+                || LastMouseState.MiddleButton != MouseState.MiddleButton
+                || LastMouseState.X != MouseState.X
+                || LastMouseState.Y != MouseState.Y
+                || LastMouseState.ScrollWheelValue != MouseState.ScrollWheelValue)
+            {
+                Changed = true;
+             
+            }
+#if DEBUG_RAW_INPUT
+            for (Keys key = 0; key <= Keys.OemClear; key++)
+                if (LastKeyboardState[key] != KeyboardState[key])
+                    Console.WriteLine("Keyboard {0} changed to {1}", key, KeyboardState[key]);
+            if (LastMouseState.LeftButton != MouseState.LeftButton)
+                Console.WriteLine("Mouse left button changed to {0}", MouseState.LeftButton);
+            if (LastMouseState.MiddleButton != MouseState.MiddleButton)
+                Console.WriteLine("Mouse middle button changed to {0}", MouseState.MiddleButton);
+            if (LastMouseState.RightButton != MouseState.RightButton)
+                Console.WriteLine("Mouse right button changed to {0}", MouseState.RightButton);
+            if (LastMouseState.XButton1 != MouseState.XButton1)
+                Console.WriteLine("Mouse X1 button changed to {0}", MouseState.XButton1);
+            if (LastMouseState.XButton2 != MouseState.XButton2)
+                Console.WriteLine("Mouse X2 button changed to {0}", MouseState.XButton2);
+            if (LastMouseState.ScrollWheelValue != MouseState.ScrollWheelValue)
+                Console.WriteLine("Mouse scrollwheel changed by {0}", MouseState.ScrollWheelValue - LastMouseState.ScrollWheelValue);
+#endif
+#if DEBUG_USER_INPUT
+            foreach (TVUserCommands command in Enum.GetValues(typeof(TVUserCommands)))
+            {
+                if (TVUserInput.IsPressed(command))
+                    Console.WriteLine("Pressed  {0} - {1}", command, TVInputSettings.Commands[(int)command]);
+                if (TVUserInput.IsReleased(command))
+                    Console.WriteLine("Released {0} - {1}", command, TVInputSettings.Commands[(int)command]);
+            }
+#endif
+        }
+
+        static Keys[] GetKeysWithPrintScreenFix(KeyboardState keyboardState)
+        {
+            // When running in fullscreen, Win32's GetKeyboardState (the API behind Keyboard.GetState()) never returns
+            // the print screen key as being down. Something is eating it or something. So here we simply query that
+            // key directly and forcibly add it to the list of pressed keys.
+            List<Keys> keys = new List<Keys>(keyboardState.GetPressedKeys());
+            if ((GetAsyncKeyState(Keys.PrintScreen) & 0x8000) != 0)
+                keys.Add(Keys.PrintScreen);
+            return keys.ToArray();
+        }
+
+        /// <summary>
+        /// Legacy routine. Should be called when the inputs have been handled.
+        /// </summary>
+        public static void Handled()
+        {
+            Changed = false;
+            //if (RDState != null)
+            //    RDState.Handled();
+        }
+
+        /// <summary>
+        /// return whether the key belonging to the given command is pressed since last update
+        /// </summary>
+        /// <param name="command">The command (a key-combination should have been defined for the command)</param>
+        public static bool IsPressed(TVUserCommands command)
+        {
+            //if (ComposingMessage == true) return false;
+            //if (RDState != null && RDState.IsPressed(command))
+            //    return true;
+            ORTS.Settings.UserCommandInput setting = TVInputSettings.Commands[(int)command];
+            return setting.IsKeyDown(KeyboardState) && !setting.IsKeyDown(LastKeyboardState);
+        }
+
+        /// <summary>
+        /// return whether the key belonging to the given command is released since last update
+        /// </summary>
+        /// <param name="command">The command (a key-combination should have been defined for the command)</param>
+        public static bool IsReleased(TVUserCommands command)
+        {
+            //if (ComposingMessage == true) return false;
+            //if (RDState != null && RDState.IsReleased(command))
+            //    return true;
+            ORTS.Settings.UserCommandInput setting = TVInputSettings.Commands[(int)command];
+            return !setting.IsKeyDown(KeyboardState) && setting.IsKeyDown(LastKeyboardState);
+        }
+
+        /// <summary>
+        /// return whether the key belonging to the given command is down
+        /// </summary>
+        /// <param name="command">The command (a key-combination should have been defined for the command)</param>
+        public static bool IsDown(TVUserCommands command)
+        {
+            //if (ComposingMessage == true) return false;
+            //if (RDState != null && RDState.IsDown(command))
+            //    return true;
+            ORTS.Settings.UserCommandInput setting = TVInputSettings.Commands[(int)command];
+            return setting.IsKeyDown(KeyboardState);
+        }
+
+        ///<summary>Return whether the mouse has moved since last update</summary>
+        public static bool IsMouseMoved() { return MouseState.X != LastMouseState.X || MouseState.Y != LastMouseState.Y; }
+        ///<summary>Return the amount of x-pixels the mouse moved</summary>
+        public static int MouseMoveX() { return MouseState.X - LastMouseState.X; }
+        ///<summary>Return the amount of y-pixels the mouse moved</summary>
+        public static int MouseMoveY() { return MouseState.Y - LastMouseState.Y; }
+
+        ///<summary>Return whether the mouse wheel has changed since the last update</summary>
+        public static bool IsMouseWheelChanged() { return MouseState.ScrollWheelValue != LastMouseState.ScrollWheelValue; }
+        ///<summary>Return the amount of change in mousewheel</summary>
+        public static int MouseWheelChange() { return MouseState.ScrollWheelValue - LastMouseState.ScrollWheelValue; }
+
+        ///<summary>Return whether left mouse button is down</summary>
+        public static bool IsMouseLeftButtonDown() { return MouseState.LeftButton == ButtonState.Pressed; }
+        ///<summary>Return whether left mouse button has been pressed since last update</summary>
+        public static bool IsMouseLeftButtonPressed() { return MouseState.LeftButton == ButtonState.Pressed && LastMouseState.LeftButton == ButtonState.Released; }
+        ///<summary>Return whether left mouse button has been released since last update</summary>
+        public static bool IsMouseLeftButtonReleased() { return MouseState.LeftButton == ButtonState.Released && LastMouseState.LeftButton == ButtonState.Pressed; }
+
+        ///<summary>Return whether middle mouse button is down</summary>
+        public static bool IsMouseMiddleButtonDown() { return MouseState.MiddleButton == ButtonState.Pressed; }
+        ///<summary>Return whether middle mouse button has been pressed since last update</summary>
+        public static bool IsMouseMiddleButtonPressed() { return MouseState.MiddleButton == ButtonState.Pressed && LastMouseState.MiddleButton == ButtonState.Released; }
+        ///<summary>Return whether middle mouse button has been released since last update</summary>
+        public static bool IsMouseMiddleButtonReleased() { return MouseState.MiddleButton == ButtonState.Released && LastMouseState.MiddleButton == ButtonState.Pressed; }
+
+        ///<summary>Return whether right mouse button is down</summary>
+        public static bool IsMouseRightButtonDown() { return MouseState.RightButton == ButtonState.Pressed; }
+        ///<summary>Return whether right mouse button has been pressed since last update</summary>
+        public static bool IsMouseRightButtonPressed() { return MouseState.RightButton == ButtonState.Pressed && LastMouseState.RightButton == ButtonState.Released; }
+        ///<summary>Return whether right mouse button has been released since last update</summary>
+        public static bool IsMouseRightButtonReleased() { return MouseState.RightButton == ButtonState.Released && LastMouseState.RightButton == ButtonState.Pressed; }
+
+        ///<summary>Return whether extra mouse button 1 is down</summary>
+        public static bool IsMouseXButton1Down() { return MouseState.XButton1 == ButtonState.Pressed; }
+        ///<summary>Return whether extra mouse button 1 has been pressed since last update</summary>
+        public static bool IsMouseXButton1Pressed() { return MouseState.XButton1 == ButtonState.Pressed && LastMouseState.XButton1 == ButtonState.Released; }
+        ///<summary>Return whether extra mouse button 1 has been released since last update</summary>
+        public static bool IsMouseXButton1Released() { return MouseState.XButton1 == ButtonState.Released && LastMouseState.XButton1 == ButtonState.Pressed; }
+
+        ///<summary>Return whether extra mouse button 2 is down</summary>
+        public static bool IsMouseXButton2Down() { return MouseState.XButton2 == ButtonState.Pressed; }
+        ///<summary>Return whether extra mouse button 2 has been pressed since last update</summary>
+        public static bool IsMouseXButton2Pressed() { return MouseState.XButton2 == ButtonState.Pressed && LastMouseState.XButton2 == ButtonState.Released; }
+        ///<summary>Return whether extra mouse button 2 has been released since last update</summary>
+        public static bool IsMouseXButton2Released() { return MouseState.XButton2 == ButtonState.Released && LastMouseState.XButton2 == ButtonState.Pressed; }
+    }
+}