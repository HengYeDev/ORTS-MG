﻿<?xml version="1.0" encoding="utf-8"?>
<Project ToolsVersion="12.0" DefaultTargets="Build" xmlns="http://schemas.microsoft.com/developer/msbuild/2003">
  <Import Project="$(MSBuildExtensionsPath)\$(MSBuildToolsVersion)\Microsoft.Common.props" Condition="Exists('$(MSBuildExtensionsPath)\$(MSBuildToolsVersion)\Microsoft.Common.props')" />
  <PropertyGroup>
    <Configuration Condition=" '$(Configuration)' == '' ">Debug</Configuration>
    <Platform Condition=" '$(Platform)' == '' ">x86</Platform>
    <ProjectGuid>{88108A94-0389-43FF-A75C-C55BD202FC8D}</ProjectGuid>
    <OutputType>Library</OutputType>
    <AppDesignerFolder>Properties</AppDesignerFolder>
    <RootNamespace>ORTS.Updater</RootNamespace>
    <AssemblyName>ORTS.Updater</AssemblyName>
    <TargetFrameworkVersion>v4.7.2</TargetFrameworkVersion>
    <FileAlignment>512</FileAlignment>
    <TargetFrameworkProfile />
  </PropertyGroup>
  <PropertyGroup Condition="'$(Configuration)|$(Platform)' == 'Debug|x86'">
    <DebugSymbols>true</DebugSymbols>
    <DebugType>full</DebugType>
    <Optimize>false</Optimize>
    <OutputPath>..\..\Program\</OutputPath>
    <DefineConstants>DEBUG;TRACE</DefineConstants>
    <ErrorReport>prompt</ErrorReport>
    <WarningLevel>4</WarningLevel>
    <PlatformTarget>x86</PlatformTarget>
<<<<<<< HEAD
    <LangVersion>6</LangVersion>
    <Prefer32Bit>false</Prefer32Bit>
=======
    <LangVersion>7.3</LangVersion>
>>>>>>> bbb9bd9c
  </PropertyGroup>
  <PropertyGroup Condition="'$(Configuration)|$(Platform)' == 'Release|x86'">
    <DebugType>pdbonly</DebugType>
    <Optimize>true</Optimize>
    <OutputPath>..\..\Program\</OutputPath>
    <DefineConstants>TRACE</DefineConstants>
    <ErrorReport>prompt</ErrorReport>
    <WarningLevel>4</WarningLevel>
    <DocumentationFile>..\..\Program\ORTS.Updater.xml</DocumentationFile>
    <PlatformTarget>x86</PlatformTarget>
<<<<<<< HEAD
    <LangVersion>6</LangVersion>
    <Prefer32Bit>false</Prefer32Bit>
=======
    <LangVersion>7.3</LangVersion>
>>>>>>> bbb9bd9c
  </PropertyGroup>
  <ItemGroup>
    <Reference Include="Ionic.Zip, Version=1.9.1.8, Culture=neutral, PublicKeyToken=edbe51ad942a3f5c, processorArchitecture=MSIL">
      <SpecificVersion>False</SpecificVersion>
      <HintPath>..\3rdPartyLibs\Ionic.Zip.dll</HintPath>
    </Reference>
    <Reference Include="Newtonsoft.Json, Version=6.0.0.0, Culture=neutral, PublicKeyToken=30ad4fe6b2a6aeed, processorArchitecture=MSIL">
      <SpecificVersion>False</SpecificVersion>
      <HintPath>..\3rdPartyLibs\Newtonsoft.Json.dll</HintPath>
    </Reference>
    <Reference Include="System" />
    <Reference Include="System.Security" />
    <Reference Include="System.Windows.Forms" />
  </ItemGroup>
  <ItemGroup>
    <Compile Include="NativeMethods.cs" />
    <Compile Include="UpdateManager.cs" />
    <Compile Include="Properties\AssemblyInfo.cs" />
  </ItemGroup>
  <ItemGroup>
    <ProjectReference Include="..\ORTS.Common\ORTS.Common.csproj">
      <Project>{DA94D876-7D35-46C3-AECE-AFACE72C686C}</Project>
      <Name>ORTS.Common</Name>
    </ProjectReference>
    <ProjectReference Include="..\ORTS.Settings\ORTS.Settings.csproj">
      <Project>{67F84996-8769-4FD8-819B-464AF269037B}</Project>
      <Name>ORTS.Settings</Name>
    </ProjectReference>
  </ItemGroup>
  <Import Project="$(MSBuildToolsPath)\Microsoft.CSharp.targets" />
  <!-- To modify your build process, add your task inside one of the targets below and uncomment it.
       Other similar extension points exist, see Microsoft.Common.targets.
  <Target Name="BeforeBuild">
  </Target>
  <Target Name="AfterBuild">
  </Target>
  -->
</Project><|MERGE_RESOLUTION|>--- conflicted
+++ resolved
@@ -22,12 +22,9 @@
     <ErrorReport>prompt</ErrorReport>
     <WarningLevel>4</WarningLevel>
     <PlatformTarget>x86</PlatformTarget>
-<<<<<<< HEAD
     <LangVersion>6</LangVersion>
     <Prefer32Bit>false</Prefer32Bit>
-=======
     <LangVersion>7.3</LangVersion>
->>>>>>> bbb9bd9c
   </PropertyGroup>
   <PropertyGroup Condition="'$(Configuration)|$(Platform)' == 'Release|x86'">
     <DebugType>pdbonly</DebugType>
@@ -38,12 +35,9 @@
     <WarningLevel>4</WarningLevel>
     <DocumentationFile>..\..\Program\ORTS.Updater.xml</DocumentationFile>
     <PlatformTarget>x86</PlatformTarget>
-<<<<<<< HEAD
     <LangVersion>6</LangVersion>
     <Prefer32Bit>false</Prefer32Bit>
-=======
     <LangVersion>7.3</LangVersion>
->>>>>>> bbb9bd9c
   </PropertyGroup>
   <ItemGroup>
     <Reference Include="Ionic.Zip, Version=1.9.1.8, Culture=neutral, PublicKeyToken=edbe51ad942a3f5c, processorArchitecture=MSIL">
