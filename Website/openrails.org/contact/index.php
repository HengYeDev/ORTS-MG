--- conflicted
+++ resolved
@@ -1,104 +1,52 @@
-<<<<<<< HEAD
-<?php include "../shared/head.php" ?>
-  </head>
-  
-  <body>
-    <div class="container"><!-- Centres content and sets fixed width to suit device -->
-<?php include "../shared/banners/choose_banner.php" ?>
-<?php include "../shared/banners/show_banner.php" ?>
-<?php include "../shared/menu.php" ?>
-		<div class="row">
-			<div class="col-md-4">
-			  <h1>Contact</h1>
-			</div>
-		</div>
-		<div class="row">
-			<div class="col-md-3">
-        <p>
-          To contact the Open Rails Development Team, please <a href="http://www.trainsim.com/vbts/forumdisplay.php?104-Open-Rails-Discussion">post on the Open Rails forum</a> at TrainSim.
-        </p><p>
-          To report issues with the product or feature requests, please use <a href="../contribute/reporting-bugs/">our Bug Tracker</a>.
-        </p><p>
-          To contact the Open Rails Management Team, use this form to send us a message.
-        </p>
-      </div>
-			<div class="col-md-6">
-        <!-- send this to another host as uktrainsim doesn't support mail() -->
-        <form role="form" action="http://wepp.co.uk/openrails/forward_message.php" method="get">
-          <div class="form-group">
-            <label for="emailAddress">Email address</label>
-            <input type="email" class="form-control" id="emailAddress" name="from" placeholder="Enter your email address. (We do not share this.)" autofocus required>
-          </div>
-          <div class="form-group">
-            <label for="emailSubject">Subject</label>
-            <input type="text" class="form-control" id="emailSubject" name="subject" placeholder="Enter your subject">
-          </div>
-    			<input type = "hidden" name="send_to_name"   value="or_website">
-		    	<input type = "hidden" name="send_to_domain" value="jakeman.plus.com">
-			    <input type = "hidden" name="success_url"    value="http://openrails.org/contact/success.php"> 
-          <div class="form-group">
-            <label for="emailMessage">Message</label>
-            <textarea class="form-control" rows="10" id="emailMessage" name="body" placeholder="Enter your message" required title="Please follow the guidance to the left about reporting problems."></textarea>
-          </div>
-          <button type="submit" class="btn btn-default">Send</button>
-        </form>
-
-			</div>
-		</div>
-<?php include "../shared/tail.php" ?>
-<?php include "../shared/banners/preload_next_banner.php" ?>
-  </body>
-=======
-<?php include "../shared/head.php" ?>
-  </head>
-  
-  <body>
-    <div class="container"><!-- Centres content and sets fixed width to suit device -->
-<?php include "../shared/banners/choose_banner.php" ?>
-<?php include "../shared/banners/show_banner.php" ?>
-<?php include "../shared/menu.php" ?>
-		<div class="row">
-			<div class="col-md-4">
-			  <h1>Contact</h1>
-			</div>
-		</div>
-		<div class="row">
-			<div class="col-md-3">
-        <p>
-          To contact the Open Rails Development Team, please <a href="http://www.trainsim.com/vbts/forumdisplay.php?104-Open-Rails-Discussion">post on the Open Rails forum</a> at TrainSim.
-        </p><p>
-          To report issues with the product or feature requests, please use <a href="../contribute/reporting-bugs/">our Bug Tracker</a>.
-        </p><p>
-          To contact the Open Rails Management Team, use this form to send us a message.
-        </p>
-      </div>
-			<div class="col-md-6">
-        <!-- send this to another host as uktrainsim doesn't support mail() -->
-        <form role="form" action="http://ccgi.jakeman.plus.com/or/forward_message.php" method="get">
-          <div class="form-group">
-            <label for="emailAddress">Email address</label>
-            <input type="email" class="form-control" id="emailAddress" name="from" placeholder="Enter your email address. (We do not share this.)" autofocus required>
-          </div>
-          <div class="form-group">
-            <label for="emailSubject">Subject</label>
-            <input type="text" class="form-control" id="emailSubject" name="subject" placeholder="Enter your subject">
-          </div>
-    			<input type="hidden" name="send_to_name"   value="or_website">
-		    	<input type="hidden" name="send_to_domain" value="jakeman.plus.com">
-			    <input type="hidden" name="success_url"    value="http://openrails.org/contact/success.php"> 
-		    	<?php $ip = $_SERVER['REMOTE_ADDR']; echo "<input type='hidden' name='ip' value='$ip'>" ?>
-		    	<?php $referer = $_SERVER['HTTP_REFERER']; echo "<input type='hidden' name='referer' value='$referer'>" ?>
-          <div class="form-group">
-            <label for="emailMessage">Message</label>
-            <textarea class="form-control" rows="10" id="emailMessage" name="body" placeholder="Enter your message" required title="Please follow the guidance to the left about reporting problems."></textarea>
-          </div>
-          <button type="submit" class="btn btn-default">Send</button>
-        </form>
-
-			</div>
-		</div>
-<?php include "../shared/tail.php" ?>
-<?php include "../shared/banners/preload_next_banner.php" ?>
-  </body>
->>>>>>> 703a115a
+<?php include "../shared/head.php" ?>
+  </head>
+  
+  <body>
+    <div class="container"><!-- Centres content and sets fixed width to suit device -->
+<?php include "../shared/banners/choose_banner.php" ?>
+<?php include "../shared/banners/show_banner.php" ?>
+<?php include "../shared/menu.php" ?>
+		<div class="row">
+			<div class="col-md-4">
+			  <h1>Contact</h1>
+			</div>
+		</div>
+		<div class="row">
+			<div class="col-md-3">
+        <p>
+          To contact the Open Rails Development Team, please <a href="http://www.trainsim.com/vbts/forumdisplay.php?104-Open-Rails-Discussion">post on the Open Rails forum</a> at TrainSim.
+        </p><p>
+          To report issues with the product or feature requests, please use <a href="../contribute/reporting-bugs/">our Bug Tracker</a>.
+        </p><p>
+          To contact the Open Rails Management Team, use this form to send us a message.
+        </p>
+      </div>
+			<div class="col-md-6">
+        <!-- send this to another host as uktrainsim doesn't support mail() -->
+        <form role="form" action="http://ccgi.jakeman.plus.com/or/forward_message.php" method="get">
+          <div class="form-group">
+            <label for="emailAddress">Email address</label>
+            <input type="email" class="form-control" id="emailAddress" name="from" placeholder="Enter your email address. (We do not share this.)" autofocus required>
+          </div>
+          <div class="form-group">
+            <label for="emailSubject">Subject</label>
+            <input type="text" class="form-control" id="emailSubject" name="subject" placeholder="Enter your subject">
+          </div>
+    			<input type="hidden" name="send_to_name"   value="or_website">
+		    	<input type="hidden" name="send_to_domain" value="jakeman.plus.com">
+			    <input type="hidden" name="success_url"    value="http://openrails.org/contact/success.php"> 
+		    	<?php $ip = $_SERVER['REMOTE_ADDR']; echo "<input type='hidden' name='ip' value='$ip'>" ?>
+		    	<?php $referer = $_SERVER['HTTP_REFERER']; echo "<input type='hidden' name='referer' value='$referer'>" ?>
+          <div class="form-group">
+            <label for="emailMessage">Message</label>
+            <textarea class="form-control" rows="10" id="emailMessage" name="body" placeholder="Enter your message" required title="Please follow the guidance to the left about reporting problems."></textarea>
+          </div>
+          <button type="submit" class="btn btn-default">Send</button>
+        </form>
+
+			</div>
+		</div>
+<?php include "../shared/tail.php" ?>
+<?php include "../shared/banners/preload_next_banner.php" ?>
+  </body>
 </html>